--- conflicted
+++ resolved
@@ -5,15 +5,9 @@
 
 on:
   push:
-<<<<<<< HEAD
     branches: [ github-actions2-build-performance ]
   pull_request:
     branches: [ github-actions2-build-performance ]
-=======
-    branches: [ master ]
-  pull_request:
-    branches: [ master ]
->>>>>>> 9ff732ef
 
 jobs:
   build:
@@ -81,7 +75,6 @@
         --scan \
         --stacktrace \
         -PdumpFailedTestXml=true \
-        -Dorg.gradle.parallel=true \
         -Pversion="${{ steps.set_env_var.outputs.version }}" \
         build \
         -x shadowJar \
@@ -89,6 +82,8 @@
         -x copyFilesForStroomDockerBuild \
         -x copyFilesForProxyDockerBuild \
         -x buildDistribution
+
+      #      -Dorg.gradle.parallel=true \
 
       # Build the REACT UI
     - name: Build the REACT UI
