--- conflicted
+++ resolved
@@ -6,9 +6,8 @@
 
 ## [Unreleased]
 
-<<<<<<< HEAD
 * Add a health check for getting a public key from the authentication service.
-=======
+
 * Issue **#897** : Import no longer attempts to rename or move existing items but will still update content.
 
 * Issue **#902** : Improved the XSLT `format-date` function to better cope with week based dates and to default values to the stream time where year etc are omitted.
@@ -16,7 +15,6 @@
 * Issue **#905** : Popup resize and move operations are now constrained to ensure that a popup cannot be dragged off screen or resized to be bigger than the current browser window size.
 
 * Issue **#898** : Improved the way many read only aspects of the UI behave.
->>>>>>> f42f05d2
 
 * Issue **#894** : The system now generates and displays errors to the user when you attempt to copy a feed.
 
