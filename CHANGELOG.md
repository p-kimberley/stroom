--- conflicted
+++ resolved
@@ -6,9 +6,8 @@
 
 ## [Unreleased]
 
-<<<<<<< HEAD
 * Issue **#1496** : Fixed paging of processed data.
-=======
+
 * Add stroom.statistics.internal.enabledStoreTypes and make internal stat processing respect it.
 
 * Improve SQL stats shutdown processing so all in memory stats are flushed.
@@ -16,7 +15,6 @@
 * Issue **#1521** : Dashboards with missing datasources break entirely.
 
 * Issue **#1477** : Disable edit button on stream processor.
->>>>>>> 69cb024f
 
 * Issue **#1497** : Fixed data list result paging.
 
