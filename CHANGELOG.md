# Change Log
All notable changes to this project will be documented in this file.

The format is based on [Keep a Changelog](http://keepachangelog.com/) 
and this project adheres to [Semantic Versioning](http://semver.org/).

## [Unreleased]

<<<<<<< HEAD
* Make export add new line to the end of all files to adhere to POSIX standard.

* Issue **#1454** : Fix NPE in feed name suggestion box.

* Update auth flow for auth-into-stroom integration.
=======
* Issue **#1513** : You can now view data in folders.

* Issue **#1500** : Fixed data delete/restore behaviour.

* Issue **#1515** : Fix proxyDir default when running in a stack.

* Issue **#1509** : Unable to update processor filter.

* Issue **#1495** : Speculative fix for missing swagger.json file in the fat jar.

* Issue **#1503** : Fixed Dashboard serialisation and JSON template.

* Issue **#1479** : Unable to set index volume limits.


## [v7.0-beta.28] - 2020-04-29

* Issue **#1489** : Reprocess streams feature failing.

* Issue **#1465** : Add default Open ID credentials to allow proxy to be able to authenticate out of the box.

* Issue **#1455** : Fix interactive search.

* Issue **#1471** : Pipeline name not shown on processors/filters in UI.

* Issue **#1491** : Download stream feature failing. 

* Issue **#1433** : StandardKafkaProducer failed when writing XML kafka payloads. 


## [v7.0-beta.27] - 2020-04-27

* Issue **#1417** : Allow processor filters to be exported with Pipelines. 

* Issue **#1480** : Index settings now shows index volume groups and allows selection. 

* Issue **#1450** : Further attempt to improve criteria filtering on data tab.

* Issue **#1467** : The cluster node state node uses NodeResource to determine active nodes.

* Issue **#1448** : The internal processing user now has a JWT and passes it when making calls to other nodes.


## [v7.0-beta.26] - 2020-04-22

* Fix gradle build for versioned builds


## [v7.0-beta.25] - 2020-04-22

* Assorted fixes to the new React UI pages.


## [v7.0-beta.24] - 2020-04-21

* Issue **#1450** : Stop data tabs showing all feeds.

* Issue **#1454** : Fix NPE in feed name suggestion box.

* Remove internal statistics from setup sample data.

* Fix issue of pipeling structure not showing when it contains a StatisticsFilter.

* Update auth flow for auth-into-stroom integration
>>>>>>> 029a37cd

* Issue **#1426** : Change /logout endpoint to /noauth/logout.

* Fix `Expecting a real user identity` errors on auto import of content packs.

* Increase wait timeout to 240s in `start.sh`.

* Issue **#1404** : Fixed issue with invalid XML character filter.

* Issue **#1413** : Attempt to fix search hanging issue.

* Issue **#1393** : The annotations data popup now formats content on load.

* Issue **#1399** : Removed error logging for expected exceptions in TaskExecutor.

* Issue **#1385** : File output param `streamId` now aliased to `sourceId` and `streamNo` is now aliased to `partNo` for consistency with new source tracking XSLT functions.

* Issue **#1392** : Downloading dashboard queries now provides the current query without the need to save the dashboard.

* Issue **#1427** : Change remote call to auth service to a local call.


## [v7.0-beta.23] - 2020-03-24

* Rename all legacy DB tables to `OLD_`.

* Issue **#1394** : Fix duplicate tables appearing in Monitoring -> Database Tables.

* Add NodeEndpointConfiguration. Change `node` table to hold the base endpoint.


## [v7.0-beta.22] - 2020-03-10

* Brought stroom-auth-service into stroom

* Issue **#563** : Kafka producer improvements - StandardKafkaProducer

* Issue **#1399** : Removed error logging for expected exceptions in TaskExecutor. 

* Fix missing $ in start.sh

* Issue **#1387** : Changed the way tasks are executed to reduce changes of unhandled execution errors.

* Issue **#1378** : Improved logging detail when processor filters fail.

* Issue **#1379** : Fixed issue where you couldn't open a processor filter if parts of the filter referenced deleted items.

* Issue **#1378** : Improved logging detail when processor filters fail.

* Issue **#1382** : Added `decode-url` and `encode-url` XSLT functions.

* Issue **#655** : Fixed SQL Stats queries ignoring the enabled state of the dashboard query terms.

* Issue **#1362** : Fixed issue where hiding dashboard annotation fields removed them.

* Issue **#1357** : Fixed dragging tabs in dashboard with hidden panes to create a new split.

* Issue **#1357** : Fixed dragging tabs in dashboard with hidden panes.

* Issue **#1368** : Fixed FindReplaceFilter as it wasn't working when used in conjunction with Data Splitter.

* Issue **#1361** : Changed the way headers are parsed for the HttpCall XSLT function.


## [v7.0-beta.21] - 2020-02-24

* Add null checks to DB migration.

* Add deletion of constraint `IDX_SHARD_FK_IDX_ID` to migration script.


## [v7.0-beta.20] - 2020-02-13

* Fix bug in `processor_task` migration script.


## [v7.0-beta.19] - 2020-02-10

* Fix bugs in DB migration scripts.


## [v7.0-beta.18] - 2020-02-05

* Re-locate index database migrations.

* Fix issues with migrating null audit columns.

* Improve output of TestYamlUtil.


## [v7.0-beta.17] - 2020-01-29

* Issue **#1355** : Fixed stepping from dashboard text pane.

* Issue **#1354** : Fixed double click to edit list items, e.g. properties.

* Issue **#1340** : Fixed issue with FindReplaceFilter where it failed in some cases when more than one filter was chained together.

* Issue **#1338** : You can now configure the max size of the map store cache.

* Issue **#1350** : Fixed scope of dictionaries when loaded in multiple XSLT pipeline steps.

* Issue **#1347** : Added SSL options to `http-call` XSLT method.

* Issue **#1352** : Fixed Hessian serialisation of user identities on tasks.

* Change docker image to allow us to pass in the dropwizard command to run, e.g. server|migrate.

* Stop MySQL outputing Note level warnings during migration about things that don't exist when we expect them not to.


## [v7.0-beta.13] - 2019-12-24

* Add `migrate` command line argument to run just the DB migrations.

* Updated API key to include audience and added client id and secret.

* Change `stroom.conf.sh` to also look for ip in `/sbin`

* Issue **#260** : You can now hide dashboard tabs.

* Issue **#1332** : The text pane can now be configured to show source data.

* Issue **#1311** : Improved source location tracking.


## [v7.0-beta.12] - 2019-12-04

* Change local.yml.sh to also look for ip in /sbin


## [v7.0-beta.11] - 2019-12-04

* Fix invalid SQL syntax in V07_00_00_012__Dictionary


## [v7.0-beta.10] - 2019-12-04

* Update auth api version

* Add clientId and clientSecret to config

* Update API keys (needed aud)

* Issue **#1338** : Added new config options to control the maximum size of some caches: `stroom.pipeline.parser.maxPoolSize`, `stroom.pipeline.schema.maxPoolSize`, `stroom.pipeline.schema.maxPoolSize`, `stroom.pipeline.xslt.maxPoolSize`, `stroom.entity.maxCacheSize`, `stroom.referenceData.mapStore.maxCacheSize`.

* Issue **#642** : Downloading query details now ignores hidden fields.

* Issue **#1337** : Fixed issue where downloading large numbers of search results in Excel format was exceeding maximum style count of 64000. 

* Issue **#1341** : Added XSRF protection to GWT RPC requests.

* Issue **#1335** : Made session cookie `Secure` and `HttpOnly`.

* Issue **#1334** : Fix 404 when accessing `/stroom/resourcestore/........`, i.e. fix Tools->Export.

* Issue **#1333** : Improved resilience against XSS attacks.

* Issue **#1330** : Allow configuration of `Content-Type` in HTTPAppender.

* Issue **#1327** : Improvements to annotations.

* Issue **#1328** : Increased size of data window and removed max size restrictions.

* Issue **#1324** : Improved logging and added SSL options for HTTPAppender.


## [v7.0-beta.9] - 2019-11-20

* Fix SSL connection failure on remote feed staus check.

* Remove ConfigServlet as the functionality is covered by ProxyConfigHealthCheck.

* Fix password masking in ProxyConfigHealthCheck.

* Change servlet path of ProxyStatusServlet from `/config` to `/status`.


## [v7.0-beta.8] - 2019-11-20

* Change precedence order for config properties. YAML > database > default. Change UI to show effective value. Add hot loading of YAML file changes.

* Issue **#1322** : Stroom now asks if you really want to leave site when stepping items are dirty. Also fixed `Save` and `Save All` menu items and dashboard param changes now correctly make a dashboard dirty.

* Issue **#1320** : Fixed formatting of XML where trailing spaces were being removed from content surrounded by start and end tags (data content) which should not happen. 

* Issue **#1321** : Make path relative in stroom distribution .zip.sha256 hash file.

* The auth service now supports the use of HTTPS without certificate verification and adds additional logging.

* Issue **gchq/stroom-auth#157** : Automatically refresh user's API key when it expires.

* Issue **#1243** : Dashboard visualisations now link with similar functions available to dashboard tables, e.g. `link()`, `dashboard()`, `annotation()`, `stepping()`, `data()`.

* Issue **#1316** : JSONParser now includes various parse options including handling comments.

* Issue **#48** : Added option to hide/show dashboard table columns.

* Issue **#1315** : Improved health check for missing API key.

* Updated stroom expression to v1.5.4 and added new field types.

* Issue **#1315** : Improved health check for missing API key.

* Issue **#1314** : Fixed NPE thrown when logging caused when viewing docs that can't be found.

* Issue **#1313** : Suggestion boxes now make suggestions immediately before the user even starts typing.

* Issue **#1043** : Added feature to allow floating point numbers to be indexed.

* Issue **#1312** : Dictionaries now change the entity name in the DB when renamed.

* Issue **#1312** : Fixed read only behaviour of dictionary settings UI.

* Issue **#1300** : Multiple changes to annotations.

* Issue **#1265** : Added `modulus()` function along with alias `mod()` and modulus operator `%`.

* Issue **#1300** : Added `annotation()` link creation function, `currentUser()` alias for `param('currentUser()')` and additional link creation functions for `data()` and `stepping()`.

* Issue **#67** : Table columns now display menu items on left click.

* Uplift stroom-query to v2.2.4 to add better diagnostic logging.

* Uplift Kafka client to v2.2.1.

* Issue **#1293** : Add more static file types to allow nginx/browser caching on.

* Issue **#1295** : Add authentication bypass for servlets such as /remoting, /status, /echo, etc.

* Issue **#1297** : The UI now supplies API tokens to the backend for resource calls.

* Issue **#1296** : Fixed NPE in StreamMapCreator caused when a stream can not be found.

## [v7.0-beta.7] - 2019-10-23

* Issue **#1288** : Streams now show the name of the pipeline used to create them even if the user doesn't have permission to see the pipeline.

* Issue **#1282** : Fixed issue where items were imported into the explorer even if not selected for import.

* Issue **#1291** : Fixed issue where empty dashboard table cells did not select table rows when clicked. 

* Issue **#1290** : Fixed issue where executor provider was not executing supplied runnable if parent task had terminated.

* Fix problem of missing fallback config in docker image.


## [v7.0-beta.6] - 2019-10-15

* Add default for stroom.security.authentication.durationToWarnBeforeExpiry

* Fix missing icons for Kafka Config and Rule Set.

* Fix Kafka Config entity serialisation.

* Issue **#1264** : Dashboards running in embedded mode will not always ask for the user to choose an activity if the users session has one set already.

* Issue **#1275** : Fixed permission filtering when showing related streams.

* Issue **#1274** : Fixed issue with batch search caused by Hibernate not returning pipeline details in stream processor filters.

* Issue **#1272** : Fixed saving query favourites.

* Issue **#1266** : Stroom will now lock the cluster before releasing owned tasks so it doesn't clash with other task related processes that lock the DB for long periods.

* Issue **#1264** : Added `embedded` mode for dashboards to hide dashboard chrome and save options.

* Issue **#1264** : Stroom no longer asks if you want to leave the web page if no content needs saving.

* Issue **#1263** : Fixed issues related to URL encoding/decoding with the `dashboard()` function.

* Issue **#1263** : Fixed issue where date expressions were being allowed without '+' or '-' signs to add or subtract durations.

* Add fallback config.yml file into the docker images for running outside of a stack.

* Issue **#1263** : Fixed issues related to URL encoding/decoding in dashboard expressions.

* Issue **#1262** : Improved behaviour of `+` when used for concatenation in dashboard expressions.

* Issue **#1259** : Fixed schema compliance when logging failed document update events.

* Issue **#1245** : Fixed various issues with session management and authentication.

* Issue **#1258** : Fixed issue affecting search expressions against keyword fields using dictionaries containing carriage returns.


## [v7.0-beta.5] - 2019-09-23

* Fixes to proxy


## [v7.0-beta.4] - 2019-09-16

* Fix stroom-proxy Dockerfile


## [v7.0-beta.3] - 2019-09-16

* Minor fixes, including an essential fix to config


## [v7.0-beta.2] - 2019-09-13

* Fix docker build


## [v7.0-beta.1] - 2019-09-11

* Issue **#1253** : Data retention policies containing just `AND` will now match everything.

* Issue **#1252** : Stream type suggestions no longer list internal types.

* Issue **#1218** : All stepping panes will now show line numbers automatically if there are indicators (errors, warnings etc) that need to be displayed.  

* Issue **#1254** : Added option to allow non Java escaped find and replacement text to be used in `FindReplaceFilter`. 

* Issue **#1250** : Fixed logging description for reading and writing documents.

* Issue **#1251** : Copy permissions from a parent now shows changes prior to the user clicking ok.

* Issue **#758** : You no longer need the `Manage Processors` privilege to call `stroom:meta('Pipeline')` in XSLT.

* Issue **#1256** : Fix error caused when logging data source name when downloading search results.

* Issue **#399** : Fix for error message when stepping that said user needed `read` permission on parent pipeline and not just `use`.

* Issue **#1242** : Fix for pipeline corruption caused when moving elements back to inherited parents.

* Issue **#1244** : Updated Dropwizard to version 1.3.14 to fix session based memory leak.

* Issue **#1246** : Removed elastic search document type, menu items and filter.

* Issue **#1247** : Added XSLT functions (`source`, `sourceId`, `partNo`, `recordNo`, `lineFrom`, `colFrom`, `lineTo`, `colTo`) to determine the current source location so it can be embedded in a cooked event. Events containing raw source location info can be made into links in dashboard tables or the text pane so that a user can see raw source data or jump directly to stepping that raw record.

* Add data retention feature and index optimisation to Solr indexes.

* Initial support for Solr indexing and search.

* Issue **#1244** : Updated Dropwizard to version 1.3.14 to fix session based memory leak.

* Issue **#1246** : Removed elastic search document type, menu items and filter.

* Issue **#1214** : Fixed issue where the max results setting in dashboard tables was not always being obeyed. Also fixed some dashboard table result page size issues.

* Issue **#1238** : During proxy clean task we no longer show a failed attempt to delete an empty directory as an error as this condition is expected.

* Issue **#1237** : Fixed issue where explorer model requests were failing outside of user sessions, e.g. when we want to find folder descendants for processing.

* Issue **#1230** : Fix test.

* Issue **#1230** : Search expressions no longer have the `contains` condition. 

* Issue **#1220** : Fixed attempt to open newly created index shards as if they were old existing shards.

* Issue **#1232** : Fixed handling of enter key on pipeline element editor dialog.

* Issue **#1229** : Fixed issue where users needed `Read` permission on an index instead of just `Use` permission to search it.

* Issue **#1207** : Removed task id from meta to reduce DB size and complexity especially given the fact tasks are transient. Superseded output is now found by querying the processor task service when new output is written rather than using task ids on meta.

* Uplift HBase to 2.1.5 and refactor code accordingly

* Uplift Kafka to 2.1.1 and refactor code accordingly

* Uplift Curator to 4.2.0

* Issue **#1143** : Added mechanism to inject dashboard parameters into expressions using the `param` and `params` functions so that dashboard parameters can be echoed by expressions to create dashboard links.

* Issue **#1205** : Change proxy repo clean to not delete configured rootRepoDir.

* Issue **#1204** : Fix ProxySecurityFilter to use correct API key on feedStatus requests.

* Issue **#1211** : Added a quick filter to the server tasks page.

* Issue **#1206** : Fixed sorting active tasks when clicking column header.

* Issue **#1201** : Fixed dependencies.

* Issue **#1201** : Fixed tests.

* Issue **#1201** : Document permission changes now mutate the user document permissions cache rather than clearing it.

* Issue **#1153** : Changed security context to be a Spring singleton to improve explorer performance.

* Issue **#1202** : Fixed NumberFormatException in StreamAttributeMapUtil.

* Issue **#1203** : Fixed event logging detail for dictionaries.

* Issue **#1197** : Restored Save As functionality.

* Issue **#1199** : The index fields page now copes with more than 100 index fields.

* Issue **#1200** : Removed blocking queue that was causing search to hang when full.

* Issue **#1198** : Filtering by empty folders now works correctly.

* Comment out rollCron in proxy-prod.yml

* Change swagger UI at gchq.github.io/stroom to work off 6.0 branch

* Issue **#1195** : Fixed issue where combination of quick filter and type filter were not displaying explorer items correctly.

* Issue **#1153** : Changed the way document permissions are retrieved and cached to improve explorer performance.

* Issue **#1196** : Added code to resolve data source names from doc refs if the name is missing when logging.

* Issue **#1165** : Fixed corruption of pipeline structure when adding items to Source.

* Issue **#1193** : Added optional validation to activities.

* Change default config for proxy repositoryFormat to "${executionUuid}/${year}-${month}-${day}/${feed}/${pathId}/${id}"

* Issue **#1194** : Fixed NPE in FindTaskProgressCriteria.

* Issue **#1191** : SQL statistics search tasks now show appropriate information in the server tasks pane.

* Issue **#1192** : Executor provider tasks now run as the current user.

* Issue **#1190** : Copied indexes now retain associated index volumes.

* Issue **#1177** : Data retention now works with is doc refs.

* Issue **#1160** : Proxy repositories now only roll if all output streams for a repository are closed. Proxy repositories also only calculate the current max id if the `executionUuid` repo format param is not used.

* Issue **#1186** : Volume status is now refreshed every 5 minutes.

* Fix incorrect default keystore in proxy config yaml.

* Rename environment variables in proxy config yaml.

* Issue **#1170** : The UI should now treat the `None` tree node as a null selection.

* Issue **#1184** : Remove dropwizard yaml files from docker images.

* Issue **#1181** : Remove dropwizard config yaml from the docker images.

* Issue **#1152** : You can now control the maximum number of files that are fragmented prior to proxy aggregation with `stroom.maxFileScan`.

* Issue **#1182** : Fixed use of `in folder` for data retention and receipt policies.

* Updated to allow stacks to be built at this version.

* Issue **#1154** : Search now terminates during result creation if it is asked to do so.

* Issue **#1167** : Fix for proxy to deal with lack of explorer folder based collections.

* Issue **#1172** : Fixed logging detail for viewing docs.

* Issue **#1166** : Fixed issue where users with only read permission could not copy items.

* Issue **#1174** : Reduced hits on the document permission cache.

* Issue **#1168** : Statistics searches now work when user only has `Use` permission.

* Issue **#1170** : Extra validation to check valid feed provided for stream appender.

* Issue **#1174** : The size of the document permissions cache is now configurable via the `stroom.security.documentPermissions.maxCacheSize` property.

* Issue **#1176** : Created index on document permissions to improve performance.

* Issue **#1175** : Dropping unnecessary index `explorerTreePath_descendant_idx`.

* Issue **#747** : XSLT can now reference dictionaries by UUID.

* Issue **#1167** : Use of folders to include child feeds and pipelines is now supported.

* Issue **#1153** : The explorer tree is now built with fewer DB queries.

* Issue **#1163** : Added indexes to the DB to improve explorer performance.

* Issue **#1153** : The explorer tree now only rebuilds synchronously for users who alter the tree, if has never been built or is very old. All other rebuilds of the explorer tree required to keep it fresh will happen asynchronously.

* Issue **#1162** : Proxy aggregation will no longer recurse parts directories when creating parts.

* Issue **#1157** : Migration now adds dummy feeds etc to processor filters if the original doc can't be found. This will prevent filters from matching more items than they should if migration fails to map feeds etc because they can't be found.

* Issue **#1162** : Remove invalid CopyOption in move() call.

* Issue **#1159** : Fix NPE in rolling appenders with no frequency value.

* Issue **#1160** : Proxy repositories will no longer scan contents on open if they are set to be read only.

* Issue **#1162** : Added buffering etc to improve the performance of proxy aggregation.

* Issue **#1156** : Added code to reduce unlikely chance of NPE or uncontrolled processing in the event of a null or empty processing filter.

* Issue **#1149** : Changed the way EntryIdSet is unmarshalled so jaxb can now use the getter to add items to a collection.

* Ignore broken junit test that cannot work as it stands

* Fix NPE in DictionaryStoreImpl.findByName().

* Issue **#1146** : Added `encodeUrl()`, `decodeUrl()` and `dashboard()` functions to dashboard tables to make dashboard linking easier. The `link()` function now automatically encodes/decodes each param so that parameters do not break the link format, e.g. `[Click Here](http://www.somehost.com/somepath){dialog|Dialog Title}`.

* Issue **#1144** : Changed StreamRange to account for inclusive stream id ranges in v6.0 that was causing an issue with file system maintenance.

* Mask passwords on the proxy admin page.

* Add exception to wrapped exception in the feedStatus service.

* Issue **#1140** : Add health check for proxy feed status url.

* Issue **#1138** : Stroom proxy now deletes empty repository directories based on creation time and depth first so that pruning empty directories is quicker and generally more successful.

* Issue **#1137** : Change proxy remote url health check to accept a 406 code as the feed will not be specified.

* Issue **#1135** : Data retention policies are now migrated to use `Type` and not `Stream Type`.

* Issue **#1136** : Remove recursive chown from stroom and proxy docker entrypoint scripts.


## [v7.0-alpha.5] - 2019-06-12

* Fix YAML substitution.


## [v7.0-alpha.4] - 2019-06-11

* Update API paths


## [v7.0-alpha.3] - 2019-05-10

* Fix config


## [v7.0-alpha.2] - 2019-05-10

* Fix config

* Issue **#1134** : Proxy now requires feed name to always be supplied.

* Expose proxy api key in yaml config via SYNC_API_KEY

* Issue **#1130** : Change `start.sh` so it works when realpath is not installed.

* Issue **#1129** : Fixed stream download from the UI.

* Issue **#1119** : StreamDumpTool will now dump data to zip files containing all data and associated meta and context data. This now behaves the same way as downloading data from the UI and can be used as an input to proxy aggregation or uploaded manually.


## [v7.0-alpha.1] - 2019-04-23

* Fix config issue

* Fixed NPE created when using empty config sections.

* Issue **#1122** : Fixed hessian communication between stroom and stroom proxy used to establish feed receive status. Added restful endpoints for feed status to stroom and stroom proxy. Proxy will now be able to request feed status from upstream stroom or stroom proxy instances.

* Fixed incompatibility issues with MySQL 5.7 and 8.0.

* Added debug to help diagnose search failures

* Issue **#382** : Large zip files are now broken apart prior to proxy aggregation.

* Change start script to use absolute paths for jar, config and logs to distinguish stroom and proxy instances.

* Issue **#1116** : Better implementation of proxy aggregation.

* Issue **#1116** : Changed the way tasks are executed to ensure thread pools expand to the maximum number of threads specified rather than just queueing all tasks and only providing core threads.

* Remove full path from file in sha256 hash file release artifact.

* Issue **#1115** : Add missing super.startProcessing to AbstractKafkaProducerFilter.

* Improve exception handling and logging in RemoteDataSourceProvider. Now the full url is included in dashboard connection errors.

* Change Travis build to generate sha256 hashes for release zip/jars.

* Uplift the visualisations content pack to v3.2.1

* Issue **#1100** : Fix incorrect sort direction being sent to visualisations.

* Add guard against race condition

* Add migration script to remove property `stroom.node.status.heapHistogram.jMapExecutable`.

* Uplift base docker image to openjdk:8u191-jdk-alpine3.9, reverting back to JDK for access to diagnostic tools.

* Issue **#1084** : Change heap histogram statistics to java MBean approach rather than jmap binary. Remove stroom.node.status.heapHistogram.jMapExecutable property.

* Improve resource for setting user's status

* Issue **#1079** : Improved the logging of permission errors encountered during stream processing

* Issue **#1058** : Added property `stroom.pipeline.parser.secureProcessing` to enable/disable the XML secure processing feature.

* Issue **#1062** : Add env var for UI path

* Uplift distribution visualisation content pack to v3.1.0

* Add transform_user_extract.py, for pre-6.0 to 6.0 user migration

* Issue **#1059** : Fix guice errors on stroom-proxy startup.

* Issue **#1010** : Improve distribution start/stop/etc scripts by adding monochrome switch and background log tailing.

* Issue **#1053** : Add API to disabled authorisation users

* Issue **#1042** : Improve error message for an ApiException when requesting a user's token.

* Issue **#1050** : Prevent creation of permission entries if key already exists.

* Issue **#1015** : Add sortDirections[] and keySortDirection to visualisation data object to fix sorting in the visualisations.

* Issue **#1019** : Fix visualisations settings dialog so you can un-set text and list controls.

* Issue **#1041** : Add a healthcheck to Stroom to alert for API key expiry

* Issue **#1040** : Fix for visualisations that do not require nested data.

* Issue **#1036** : Fix for scrollbar position on explorer popup windows.

* Issue **#1037** : Updated `moment.js` for parsing/formatting dates and times.

* Issue **#1021** : Dashboard links now allow `{}` characters to be used without URL encoding.

* Issue **#1018** : Added Health Checks for the external connectors that are registered via plugins

* Issue **#1025** : Fixed ACE editor resize issue where horizontal scroll bar was not always correctly shown.

* Issue **#1025** : Updated ACE editor to v1.4.2.

* Issue **#1022** : Added `Contains` condition to all search expression fields so that regex terms can be used.

* Issue **#1024** : Superseded output helper no longer expects initialisation in all cases.

* Issue **#1021** : Multiple changes to improve vis, dashboard and external linking in Stroom.

* Issue **#1019** : Fix visualisations settings dialog so you can un-set text and list controls.

* Issue **#986** : Fix direct dashboard links.

* Issue **#1006** : Added Exception Mapper for PermissionExceptions to return HTTP FORBIDDEN.

* Issue **#1012** : Fix for NPE caused when checking if an output is superseded.

* Issue **#1011** : Old UI versions running in browsers often cause Stroom to throw an NPE as it can't find the appropriate GWT serialisation policy. Stroom will no longer throw an NPE but will report an `IncompatibleRemoteServiceException` instead. This is the default GWT behaviour.

* Issue **#1007** : Max visualisation results are now limited by default to the maximum number of results defined for the first level of the parent table. This can be further limited by settings in the visualisation.

* Issue **#1004** : Table cells now support multiple links.

* Issue **#1001** : Changed link types to `tab`, `dialog`, `dashboard`, `browser`.

* Issue **#1001** : Added dashboard link option to link to a dashboard from within a vis, e.g. `stroomLink(d.name, 'type=Dashboard&uuid=<TARGET_DASHBOARD_UUID>&params=userId%3D' + d.name, 'DASHBOARD')`.

* Issue **#1001** : Added dashboard link option to link to a dashboard using the `DASHBOARD` target name, e.g. `link(${UserId}, concat('type=Dashboard&uuid=<TARGET_DASHBOARD_UUID>', ${UserId}), '', 'DASHBOARD')`.

* Issue **#1002** : Popup dialogs shown when clicking dashboard hyperlinks are now resizable.

* Issue **#993** : Moving documents in the explorer no longer affects items that are being edited as they are not updated in the process.

* Issue **#996** : Updated functions in dashboard function picker.

* Issue **#981** : Fixed dashboard deletion

* Issue **#989** : Upgraded stroom-expression to v1.4.13 to add new dashboard `link` function.

* Issue **#988** : Changed `generate-url` XSLT function to `link` so it matches the dashboard expression. Changed the parameters to create 4 variants of the function to make creation of simple links easier.

* Issue **#980** : Fix for NPE when fetching dependencies for scripts.

* Issue **#978** : Re-ordering the fields in stream data source

* Issue **gchq/stroom-content#31** : Uplift stroom-logs content pack to v2.0-alpha.5.

* Issue **#982** : Stop proxy trying to health check the content syncing if it isn't enabled.

* Change error logging in ContentSyncService to log stack trace

* Uplift send_to_stroom.sh in the distribution to v2.0

* Issue **#973** : Export servlet changed to a Resource API, added permission check, improved error responses.

* Issue **#969** : The code now suppresses errors for index shards being locked for writing as it is expected. We now lock shards using maps rather than the file system as it is more reliable between restarts.

* Issue **#941** : Internal Meta Stats are now being written

* Issue **#970** : Add stream type of `Records` for translated stroom app events.

* Issue **#966** : Proxy was always reporting zero bytes for the request content in the receive log.

* Issue **#938** : Fixed an NPE in authentication session state.

* Change the proxy yaml configuration for the stack to add `remotedn` and `remotecertexpiry` headers to the receive log

* Change logback archived logs to be gzip compressed for stroom and proxy

* Uplift stroom-logs content pack to v2.0-alpha.3

* Uplift send_to_stroom script to v1.8.1

* Issue **#324** : Changed XML serialisation so that forbidden XML characters U+FFFE and U+FFFF are not written. Note that these characters are not even allowed as character references so they are ignored entirely.

* Issue **#945** : More changes to fix some visualisations only showing 10 data points.

* Issue **#945** : Visualisations now show an unlimited number of data points unless constrained by their parent table or their own maximum value setting.

* Issue **#948** : Catching Spring initialisation runtime errors and ensuring they are logged.

* Add `set_log_levels.sh` script to the distribution

* Uplift visualisations content pack to v3.0.6 in the gradle build

* Issue **#952** : Remote data sources now execute calls within the context of the user for the active query. As a result all running search `destroy()` calls will now be made as the same user that initiated the search.

* Issue **#566** : Info and warning icons are now displayed in stepping screen when needed.

* Issue **#923** : Dashboard queries will now terminate if there are no index shards to search.

* Issue **#959** : Remove Material UI from Login and from password management pages

* Issue **#933** : Add health check for password resets

* Issue **#929** : Add more comprehensive password validation

* Issue **#876** : Fix password reset issues

* Issue **#768** : Preventing deletion of /store in empty volumes

* Issue **#939** : Including Subject DN in receive.log

* Issue **#940** : Capturing User DN and cert expiry on DW terminated SSL

* Issue **#744** : Improved reporting of error when running query with no search extraction pipeline

* Issue **#134** : Copy permissions from parent button

* Issue **#688** : Cascading permissions when moving/copying folder into a destination

* Issue **#788** : Adding DocRef and IsDocRef to stroom query to allow doc ref related filtering. Migration of stream filters uses this.

* Issue **#936** : Add conversion of header `X-SSL-Client-V-End` into `RemoteCertExpiry`, translating date format in the process.

* Issue **#953** : Fixed NPE.

* Issue **#947** : Fixed issue where data retention policy contains incorrect field names.

* Remove Material UI from the Users and API Keys pages

* Add content packs to stroom distribution

* Change distribution to use send_to_stroom.sh v1.7

* Updated stroom expression to v1.4.12 to improve handling or errors values and add new type checking functions `isBoolean()`, `isDouble()`, `isError()`, `isInteger()`, `isLong()`, `isNull()`, `isNumber()`, `isString()`, `isValue()`. Testing equality of null with `x=null()` is no longer valid and must be replaced with `isNull(x)`.

* Issue **#920** : Fix error handling for sql stats queries

* Remove log sending cron process from docker images (now handled by stroom-log-sender).

* Issue **#924** : The `FindReplaceFilter` now records the location of errors.

* Issue **#939** : Added `remotedn` to default list of keys to include in `receive.log`.

* Add git_tag and git_commit labels to docker images

* Uplift stroom-logs content pack in docker image to` v2.0-alpha.2`

* Stop truncation of `logger` in logback console logs

* Issue **#921** : Renaming open documents now correctly changes their tab name. Documents that are being edited now prevent the rename operation until they are saved.

* Issue **#922** : The explorer now changes the selection on a right click if the item clicked is not already selected (could be part of a multi select).

* Issue **#903** : Feed names can now contain wildcard characters when filtering in the data browser.

* Add API to allow creation of an internal Stroom user.

* Fix logger configuration for SqlExceptionHelper

* Add template-pipelines and standard-pipelines content packs to docker image

* Issue **#904** : The UI now shows dictionary names in expressions without the need to enter edit mode.

* Updated ACE editor to v1.4.1.

* Add colours to console logs in docker.

* Issue **#869** : Delete will now properly delete all descendant nodes and documents when deleting folders but will not delete items from the tree if they cannot be deleted, e.g. feeds that have associated data.

* Issue **#916** : You can no longer export empty folders or import nothing.

* Issue **#911** : Changes to feeds and pipelines no longer clear data browsing filters.

* Issue **#907** : Default volumes are now created as soon as they are needed.

* Issue **#910** : Changes to index settings in the UI now register as changes and enable save.

* Issue **#913** : Improve FindReplaceFilter to cope with more complex conditions.

* Change log level for SqlExceptionHelper to OFF, to stop expected exceptions from polluting the logs

* Fix invalid requestLog logFormat in proxy configuration

* Stop service discovery health checks being registered if stroom.serviceDiscovery.enabled=false

* Add fixed version of send_to_stroom.sh to release distribution

* Uplift docker base image for stroom & proxy to openjdk:8u181-jdk-alpine3.8

* Add a health check for getting a public key from the authentication service.

* Issue **#897** : Import no longer attempts to rename or move existing items but will still update content.

* Issue **#902** : Improved the XSLT `format-date` function to better cope with week based dates and to default values to the stream time where year etc are omitted.

* Issue **#905** : Popup resize and move operations are now constrained to ensure that a popup cannot be dragged off screen or resized to be bigger than the current browser window size.

* Issue **#898** : Improved the way many read only aspects of the UI behave.

* Issue **#894** : The system now generates and displays errors to the user when you attempt to copy a feed.

* Issue **#896** : Extended folder `create` permissions are now correctly cached.

* Issue **#893** : You can now manage volumes without the `Manage Nodes` permission.

* Issue **#892** : The volume editor now waits for the node list to be loaded before opening.

* Issue **#889** : Index field editing in the UI now works correctly.

* Issue **#891** : `StreamAppender` now keeps track of it's own record write count and no longer makes use of any other write counting pipeline element.

* Issue **#885** : Improved the way import works to ensure updates to entities are at least attempted when creating an import confirmation.

* Issue **#892** : Changed `Ok` to `OK`.

* Issue **#883** : Output streams are now immediately unlocked as soon as they are closed.

* Removed unnecessary OR operator that was being inserted into expressions where only a single child term was being used. This happened when reprocessing single streams.

* Issue **#882** : Splitting aggregated streams now works when using `FindReplaceFilter`. This functionality was previously broken because various reader elements were not passing the `endStream` event on.

* Issue **#881** : The find and replace strings specified for the `FindReplaceFilter` are now treated as unescaped Java strings and now support new line characters etc.

* Issue **#880** : Increased the maximum value a numeric pipeline property can be set to via the UI to 10000000.

* Issue **#888** : The dependencies listing now copes with external dependencies failing to provide data due to authentication issues.

* Issue **#890** : Dictionaries now show the words tab by default.

* Add admin healthchecks to stroom-proxy

* Add stroom-proxy docker image

* Refactor stroom docker images to reduce image size

* Add enabled flag to storing, forwarding and synching in stroom-proxy configuration

* Issue **#884** : Added extra fonts to stroom docker image to fix bug downloading xls search results.

* Issue **#879** : Fixed bug where reprocess and delete did not work if no stream status was set in the filter.

* Issue **#878** : Changed the appearance of stream filter fields to be more user friendly, e.g. `feedName` is now `Feed` etc.

* Issue **#809** : Changed default job frequency for `Stream Attributes Retention` and `Stream Task Retention` to `1d` (one day).

* Issue **#813** : Turned on secure processing feature for XML parsers and XML transformers so that external entities are not resolved. This prevents DoS attacks and gaining unauthorised access to the local machine.

* Issue **#871** : Fix for OptimisticLockException when processing streams.

* Issue **#872** : The parser cache is now automatically cleared when a schema changes as this can affect the way a data splitter parser is created.

* Add a health check for getting a public key from the authentication service.

* Issue **#897** : Import no longer attempts to rename or move existing items but will still update content.

* Issue **#902** : Improved the XSLT `format-date` function to better cope with week based dates and to default values to the stream time where year etc are omitted.

* Issue **#905** : Popup resize and move operations are now constrained to ensure that a popup cannot be dragged off screen or resized to be bigger than the current browser window size.

* Issue **#898** : Improved the way many read only aspects of the UI behave.

* Issue **#894** : The system now generates and displays errors to the user when you attempt to copy a feed.

* Issue **#896** : Extended folder `create` permissions are now correctly cached.

* Issue **#893** : You can now manage volumes without the `Manage Nodes` permission.

* Issue **#892** : The volume editor now waits for the node list to be loaded before opening.

* Issue **#889** : Index field editing in the UI now works correctly.

* Issue **#891** : `StreamAppender` now keeps track of it's own record write count and no longer makes use of any other write counting pipeline element.

* Issue **#885** : Improved the way import works to ensure updates to entities are at least attempted when creating an import confirmation.

* Issue **#892** : Changed `Ok` to `OK`.

* Issue **#883** : Output streams are now immediately unlocked as soon as they are closed.

* Removed unnecessary OR operator that was being inserted into expressions where only a single child term was being used. This happened when reprocessing single streams.

* Issue **#882** : Splitting aggregated streams now works when using `FindReplaceFilter`. This functionality was previously broken because various reader elements were not passing the `endStream` event on.

* Issue **#881** : The find and replace strings specified for the `FindReplaceFilter` are now treated as unescaped Java strings and now support new line characters etc.

* Issue **#880** : Increased the maximum value a numeric pipeline property can be set to via the UI to 10000000.

* Issue **#888** : The dependencies listing now copes with external dependencies failing to provide data due to authentication issues.

* Issue **#890** : Dictionaries now show the words tab by default.

* Add admin healthchecks to stroom-proxy

* Add stroom-proxy docker image

* Refactor stroom docker images to reduce image size

* Add enabled flag to storing, forwarding and synching in stroom-proxy configuration

* Issue **#884** : Added extra fonts to stroom docker image to fix bug downloading xls search results.

* Issue **#879** : Fixed bug where reprocess and delete did not work if no stream status was set in the filter.

* Issue **#878** : Changed the appearance of stream filter fields to be more user friendly, e.g. `feedName` is now `Feed` etc.

* Issue **#809** : Changed default job frequency for `Stream Attributes Retention` and `Stream Task Retention` to `1d` (one day).

* Issue **#813** : Turned on secure processing feature for XML parsers and XML transformers so that external entities are not resolved. This prevents DoS attacks and gaining unauthorised access to the local machine.

* Issue **#871** : Fix for OptimisticLockException when processing streams.

* Issue **#872** : The parser cache is now automatically cleared when a schema changes as this can affect the way a data splitter parser is created.

* Issue **#865** : Made `stroom.conf` location relative to YAML file when `externalConfig` YAML property is set.

* Issue **#867** : Added an option `showReplacementCount` to the find replace filter to choose whether to report total replacements on process completion.

* Issue **#867** : Find replace filter now creates an error if an invalid regex is used.

* Issue **#855** : Further fixes for stepping data that contains a BOM.

* Changed selected default tab for pipelines to be `Data`.

* Issue **#860** : Fixed issue where stepping failed when using any sort of input filter or reader before the parser.

* Issue **#867** : Added an option `showReplacementCount` to the find replace filter to choose whether to report total replacements on process completion.

* Improved Stroom instance management scripts

* Add contentPack import

* Fix typo in Dockerfile

* Issue **#859** : Change application startup to keep retrying when establishing a DB connection except for certain connection errors like access denied.

* Issue **#730** : The `System` folder now displays data and processors. This is a bug fix related to changing the default initial page for some document types.

* Issue **#854** : The activity screen no longer shows a permission error when shown to non admin users.

* Issue **#853** : The activity chooser will no longer display on startup if activity tracking is not enabled.

* Issue **#855** : Fixed stepping data that contains a BOM.

* Change base docker image to openjdk:8u171-jdk-alpine

* Improved loading of activity list prior to showing the chooser dialog.

* Issue **#852** : Fix for more required permissions when logging other 'find' events.

* Issue **#730** : Changed the default initial page for some document types.

* Issue **#852** : Fix for required permission when logging 'find' events.

* Changed the way the root pane loads so that error popups that appear when the main page is loading are not hidden.

* Issue **#851** : Added additional type info to type id when logging events.

* Issue **#848** : Fixed various issues related to stream processor filter editor.

* Issue **#815** : `stroom.pageTitle` property changed to `stroom.htmlTitle`.

* Issue **#732** : Added `host-address` and `host-name` XSLT functions.

* Issue **#338** : Added `splitAggregatedStreams` property to `StreamAppender`, `FileAppender` and `HDFSFileAppender` so that aggregated streams can be split into separate streams on output.

* Issue **#338** : Added `streamNo` path replacement variable for files to record the stream number within an aggregate.

* Added tests and fixed sorting of server tasks.

* Improved the way text input and output is buffered and recorded when stepping.

* The find and replace filter now resets the match count in between nested streams so that each stream is treated the same way, i.e. it can have the same number of text replacements.

* Added multiple fixes and improvements to the find and replace filter including limited support of input/output recording when stepping.

* Issue **#827** : Added `TextReplacementFilterReader` pipeline element.

* Issue **#736** : Added sorting to server tasks table.

* Inverted the behaviour of `disableQueryInfo` to now be `requireQueryInfo`.

* Issue **#596** : Rolling stream and file appenders can now roll on a cron schedule in addition to a frequency.

* The accept button now enabled on splash screen.

* Added additional event logging to stepping.

* An activity property with an id of `disableQueryInfo` can now be used to disable the query info popup on a per activity basis.

* Activity properties can now include the attributes `id`, `name`, `showInSelection` and `showInList` to determine their appearance and behaviour;

* Nested elements are now usable in the activity editor HTML.

* Record counts are now recorded on a per output stream basis even when splitting output streams.

* Splash presenter buttons are now always enabled.

* Fix background colour to white on activity pane.

* Changed `splitWhenBiggerThan` property to `rollSize` and added the property to the rolling appenders for consistency.

* Issue **#838** : Fix bug where calculation of written and read bytes was being accounted for twice due to the use of Java internal `FilterInputStream` and `FilterOutputStream` behaviour. This was leading to files being split at half od the expected size. Replaced Java internal classes with our own `WrappedInputStream` and `WrappedOutputStream` code.

* Issue **#837** : Fix bug to no longer try and record set activity events for null activities.

* Issue **#595** : Added stream appender and file appender property `splitWhenBiggerThan` to limit the size of output streams.

* Now logs activity change correctly.

* Add support for checkbox and selection control types to activity descriptions.

* Issue **#833** : The global property edit dialog can now be made larger.

* Fixed some issues in the activity manager.

* Issue **#722** : Change pipeline reference data loader to store its reference data in an off-heap disk backed LMDB store to reduce Java heap usage. See the `stroom.refloader.*` properties for configuration of the off-heap store.

* Issue **#794** : Automatically suggest a pipeline element name when creating it

* Issue **#792** : Preferred order of properties for Pipeline Elements

* Issue **824** : Fix for replace method in PathCreator also found in stroom proxy.

* Issue **#828** : Changed statistics store caches to 10 minute time to live so that they will definitely pick up new statistics store definitions after 10 minutes.

* Issue **#774** : Event logging now logs find stream criteria correctly so that feeds ids are included.

* Issue **#829** : Stroom now logs event id when viewing individual events.

* Added functionality to record actions against user defined activities.

* Added functionality to show a splash screen on login.

* Issue **#791** : Fixed broken equals method so query total row count gets updated correctly.

* Issue **#830** : Fix for API queries not returning before timing out.

* Issue **#824** : Fix for replace method in PathCreator also found in stroom proxy.

* Issue **#820** : Fix updating index shards so that they are loaded, updated and saved under lock.

* Issue **#819** : Updated `stroom-expression` to v1.4.3 to fix violation of contract exception when sorting search results.

* Issue **#817** : Increased maximum number of concurrent stream processor tasks to 1000 per node.

* Moved Index entities over to the new multi part document store.

* Moved Pipeline entities over to the new multi part document store.

* Moved both Statistic Store entity types over to the new multi part document store.

* Moved XSLT entities over to the new multi part document store.

* Moved Visualisation entities over to the new multi part document store.

* Moved Script entities over to the new multi part document store.

* Moved Dashboard entities over to the new multi part document store.

* Moved XmlSchema entities over to the new multi part document store.

* Moved TextConverter entities over to the new multi part document store.

* Modified the storage of dictionaries to use the new multi part document store.

* Changed the document store to hold multiple entries for a document so that various parts of a document can be written separately, e.g. the meta data about a dictionary and the dictionary text are now written as separate DB entries. Entries are combined during the serialisation/deserialisation process.

* Changed the import export API to use byte arrays to hold values rather than strings. *POSSIBLE BREAKING CHANGE*
Issue **gchq/stroom-expression#22** : Add `typeOf(...)` function to dashboard.

* Issue **#697** : Fix for reference data sometimes failing to find the appropriate effective stream due to the incorrect use of the effective stream cache. It was incorrectly configured to use a time to idle (TTI) expiry rather than a time to live (TTL) expiry meaning that heavy use of the cache would prevent the cached effective streams being refreshed.

* Issue **#806** : Fix for clearing previous dashboard table results if search results deliver no data.

* Issue **#805** : Fix for dashboard date time formatting to use local time zone.

* Issue **#803** : Fix for group key conversion to an appropriate value for visualisations.

* Issue **#802** : Restore lucene-backward-codecs to the build

* Issue **#800** : Add DB migration script 33 to replace references to the `Stream Type` type in the STRM_PROC_FILT table with `streamTypeName`.

* Issue **#798** : Add DB migration script 32 to replace references to the `NStatFilter` type in the PIPE table with `StatisticsFilter`.

* Fix data receipt policy defect

* Issue **#791** : Search completion signal is now only sent to the UI once all pending search result merges are completed.

* Issue **#795** : Import and export now works with appropriate application permissions. Read permission is required to export items and Create/Update permissions are required to import items depending on whether the update will create a new item or update an existing one.

* Improve configurabilty of stroom-proxy.

* Issue **#783** : Reverted code that ignored duplicate selection to fix double click in tables.

* Issue **#782** : Fix for NPE thrown when using CountGroups when GroupKey string was null due to non grouped child rows.

* Issue **#778** : Fix for text selection on tooltips etc in the latest version of Chrome.

* Uplift stroom-expression to v1.4.1

* Issue **#776** : Removal of index shard searcher caching to hopefully fix Lucene directory closing issue.

* Issue **#779** : Fix permissions defect.

* Issue **gchq/stroom-expression#22** : Add `typeOf(...)` function to dashboard.

* Issue **#766** : Fix NullPointerExceptions when downloading table results to Excel format.

* Issue **#770** : Speculative fix for memory leak in SQL Stats queries.

* Issue **#761** : New fix for premature truncation of SQL stats queries due to thread interruption.

* Issue **#748** : Fix build issue resulting from a change to SafeXMLFilter.

* Issue **#748** : Added a command line interface (CLI) in addition to headless execution so that full pipelines can be run against input files.

* Issue **#748** : Fixes for error output for headless mode.

* Issue **#761** : Fixed statistic searches failing to search more than once.

* Issue **#756** : Fix for state being held by `InheritableThreadLocal` causing objects to be held in memory longer than necessary.

* Issue **#761** : Fixed premature truncation of SQL stats queries due to thread interruption.

* Added `pipeline-name` and `put` XSLT functions back into the code as they were lost in a merge.

* Issue **#749** : Fix inability to query with only `use` privileges on the index.

* Issue **#613** : Fixed visualisation display in latest Firefox and Chrome.

* Added permission caching to reference data lookup.

* Updated to stroom-expression 1.3.1

    Added cast functions `toBoolean`, `toDouble`, `toInteger`, `toLong` and `toString`.
    Added `include` and `exclude` functions.
    Added `if` and `not` functions.
    Added value functions `true()`, `false()`, `null()` and `err()`.
    Added `match` boolean function.
    Added `variance` and `stDev` functions.
    Added `hash` function.
    Added `formatDate` function.
    Added `parseDate` function.
    Made `substring` and `decode` functions capable of accepting functional parameters.
    Added `substringBefore`, `substringAfter`, `indexOf` and `lastIndexOf` functions.
    Added `countUnique` function.

* Issue **#613** : Fixed visualisation display in latest Firefox and Chrome.

* Issue **#753** : Fixed script editing in UI.

* Issue **#751** : Fix inability to query on a dashboard with only use+read rights.


## [v6.0-alpha.22]

* Issue **#719** : Fix creation of headless Jar to ensure logback is now included.

* Issue **#735** : Change the format-date xslt function to parse dates in a case insensitive way.

* Issue **#719** : Fix creation of headless Jar. Exclude gwt-unitCache folder from build JARs.

* Issue **#720** : Fix for Hessian serialisation of table coprocessor settings.

* Issue **#217** : Add an 'all/none' checkbox to the Explorer Tree's quick filter.

* Issue **#400** : Shows a warning when cascading folder permissions.

* Issue **#405** : Fixed quick filter on permissions dialog, for users and for groups. It will now match anywhere in the user or group name, not just at the start.

* Issue **#708** : Removed parent folder UUID from ExplorerActionHandler.

* Application security code is now implemented using lambda expressions rather than AOP. This simplifies debugging and makes the code easier to understand.

* Changed the task system to allow task threads to be interrupted from the task UI.

* Made changes to improve search performance by making various parts of search wait for interruptible conditions.

* Migrated code from Spring to Guice for managing dependency injection.

* Issue **#229** : When a user 'OKs' a folder permission change it can take a while to return. This disables the ok/cancel buttons while Stroom is processing the permission change.

* Issue **#405** : Fixed quick filter on permissions dialog, for users and for groups. It will now match anywhere in the user or group name, not just at the start.

* Issue **#588** : Fixed display of horizontal scrollbar on explorer tree in export, create, copy and move dialogs.

* Issue **#691** : Volumes now reload on edit so that the entities are no longer stale the second time they are edited.

* Issue **#692** : Properties now reload on edit so that the entities are no longer stale the second time they are edited.

* Issue **#703** : Removed logging of InterruptedException stack trace on SQL stat queries, improved concurrency code.

* Issue **#697** : Improved XSLT `Lookup` trace messages.

* Issue **#697** : Added a feature to trace XSLT `Lookup` attempts so that reference data lookups can be debugged.

* Issue **#702** : Fix for hanging search extraction tasks

* Issue **#701** : The search `maxDocIdQueueSize` is now 1000 by default.

* Issue **#700** : The format-date XSLT function now defaults years, months and days to the stream receipt time regardless of whether the input date pattern specifies them.

* Issue **#657** : Change SQL Stats query code to process/transform the data as it comes back from the database rather than holding the full resultset before processing. This will reduce memory overhead and improve performance.

* Issue **#634** : Remove excessive thread sleeping in index shard searching. Sleeps were causing a significant percentage of inactivity and increasing memory use as data backed up. Add more logging and logging of durations of chunks of code. Add an integration test for testing index searching for large data volumes.

* Issue **#698** : Migration of Processing Filters now protects against folders that have since been deleted

* Issue **#634** : Remove excessive thread sleeping in index shard searching. Sleeps were causing a significant percentage of inactivity and increasing memory use as data backed up. Add more logging and logging of durations of chunks of code. Add an integration test for testing index searching for large data volumes.

* Issue **#659** : Made format-date XSLT function default year if none specified to the year the data was received unless this would make the date later then the received time in which case a year is subtracted.

* Issue **#658** : Added a hashing function for XSLT translations.

* Issue **#680** : Fixed the order of streams in the data viewer to descending by date

* Issue **#679** : Fixed the editing of Stroom properties that are 'persistent'.

* Issue **#681** : Added dry run to check processor filters will convert to find stream criteria. Throws error to UI if fails.

* Issue **#676** : Fixed use of custom stream type values in expression based processing filters.

* Issue **#673** : Fixed issue with Stream processing filters that specify Create Time

* Issue **#675** : Fixed issue with datafeed requests authenticating incorrectly

* Issue **#666** : Fixed the duplicate dictionary issue in processing filter migrations, made querying more efficient too
* Database migration fixes and tools

* Issue **#668** : Fixed the issue that prevented editing of stroom volumes

* Issue **#669** : Elastic Index Filter now uses stroomServiceUser to retrieve the index config from the Query Elastic service.

* Minor fix to migrations

* Add logging to migrations

* Add logging to migrations

* Issue **#651** : Removed the redundant concept of Pipeline Types, it's half implementation prevented certain picker dialogs from working.

* Issue **#481** : Fix handling of non-incremental index queries on the query API. Adds timeout option in request and blocking code to wait for the query to complete. Exit early from wait loops in index/event search.

* Issue **#626** : Fixed issue with document settings not being persisted

* Issue **#621** : Changed the document info to prevent requests for multi selections

* Issue **#620** : Copying a directory now recursively copies it's contents, plus renaming copies is done more intelligently.

* Issue **#546** : Fixed race conditions with the Explorer Tree, it was causing odd delays to population of the explorer in various places.

* Issue **#495** : Fixed the temporary expansion of the Explorer Tree caused by filtering

* Issue **#376** : Welcome tab details fixed since move to gradle

* Issue **#523** : Changed permission behaviours for copy and move to support `None`, `Source`, `Destination` and `Combined` behaviours. Creating new items now allows for `None` and `Destination` permission behaviours. Also imported items now receive permissions from the destination folder. Event logging now indicates the permission behaviour used during copy, move and create operations.

* Issue **#480** : Change the downloaded search request API JSON to have a fetch type of ALL.

* Issue **#623** : Fixed issue where items were being added to sublist causing a stack overflow exception during data retention processing.

* Issue **#617** : Introduced a concept of `system` document types that prevents the root `System` folder type from being created, copied, deleted, moved, renamed etc.

* Issue **#622** : Fix incorrect service discovery based api paths, remove authentication and authorisation from service discovery

* Issue **#568** : Fixed filtering streams by pipeline in the pipeline screen.

* Issue **#565** : Fixed authorisation issue on dashboards.

* Issue **#592** : Mount stroom at /stroom.

* Issue **#608** : Fixed stream grep and stream dump tools and added tests to ensure continued operation.

* Issue **#603** : Changed property description from `tags` to `XML elements` in `BadTextXMLFilterReader`.

* Issue **#600** : Added debug to help diagnose cause of missing index shards in shard list.

* Issue **#611** : Changed properties to be defined in code rather than Spring XML.

* Issue **#605** : Added a cache for retrieving user by name to reduce DB use when pushing users for each task.

* Issue **#610** : Added `USE INDEX (PRIMARY)` hint to data retention select SQL to improve performance.

* Issue **#607** : Multiple improvements to the code to ensure DB connections, prepared statements, result sets etc use try-with-resources constructs wherever possible to ensure no DB resources are leaked. Also all connections obtained from a data source are now returned appropriately so that connections from pools are reused.

* Issue **#602** : Changed the data retention rule table column order.

* Issue **#606** : Added more stroom properties to tune the c3P0 connection pool. The properties are prefixed by `stroom.db.connectionPool` and `stroom.statistics.sql.db.connectionPool`.

* Issue **#601** : Fixed NPE generated during index shard retention process that was caused by a shard being deleted from the DB at the same time as the index shard retention job running.

* Issue **#609** : Add configurable regex to replace IDs in heap histogram class names, e.g. `....$Proxy54` becomes `....$Proxy--ID-REMOVED--`

* Issue **#570** : Refactor the heap histogram internal statistics for the new InternalStatisticsReceiver

* Issue **#599** : DocumentServiceWriteAction was being used in the wrong places where EntityServiceSaveAction should have been used instead to save entities that aren't document entities.

* Issue **#593** : Fixed node save RPC call.

* Issue **#591** : Made the query info popup more configurable with a title, validation regex etc. The popup will now only be displayed when enabled and when a manual user action takes place, e.g. clicking a search button or running a parameterised execution with one or more queries.

* Added 'prompt' option to force the identity provider to ask for a login.

* Issue **#549** : Change to not try to connect to kafka when kafka is not configured and improve failure handling

* Issue **#573** : Fixed viewing folders with no permitted underlying feeds. It now correctly shows blank data screen, rather than System/Data.

* Issue **#150** : Added a feature to optionally require specification of search purpose.

* Issue **#572** : Added a feature to allow easy download of dictionary contents as a text file.

* Generate additional major and minor floating docker tags in travis build, e.g. v6-LATEST and v6.0-LATEST

* Change docker image to be based on openjdk:8u151-jre-alpine

* Added a feature to list dependencies for all document entities and indicate where dependencies are missing.

* Issue **#540** : Improve description text for stroom.statistics.sql.maxProcessingAge property

* Issue **#538** : Lists of items such as users or user groups were sometimes not being converted into result pages correctly, this is now fixed.

* Issue **#537** : Users without `Manage Policies` permission can now view streams.

* Issue **#522** : Selection of data retention rules now remains when moving rules up or down.

* Issue **#411** : When data retention rules are disabled they are now shown greyed out to indicate this.

* Issue **#536** : Fix for missing visualisation icons.

* Issue **#368** : Fixed hidden job type button on job node list screen when a long cron pattern is used.

* Issue **#507** : Added dictionary inheritance via import references.

* Issue **#554** : Added a `parseUri` XSLT function.

* Issue **#557** : Added dashboard functions to parse and output URI parts.

* Issue **#552** : Fix for NPE caused by bad XSLT during search data extraction.

* Issue **#560** : Replaced instances of `Files.walk()` with `Files.walkFileTree()`. `Files.walk()` throws errors if any files are deleted or are not accessible during the walk operation. This is a major issue with the Java design for walking files using Java 8 streams. To avoid this issue `Files.walkFileTree()` has now been used in place of `Files.walk()`.

* Issue **#567** : Changed `parseUri` to be `parse-uri` to keep it consistently named with respect to other XSLT functions. The old name `parseUri` still works but is deprecated and will be removed in a later version.

* Issue **#567** : The XSLT function `parse-uri` now correctly returns a `schemeSpecificPart` element rather than the incorrectly named `schemeSpecificPort`.

* Issue **#567** : The dashboard expression function `extractSchemeSpecificPortFromUri` has now been corrected to be called `extractSchemeSpecificPartFromUri`.

* Issue **#567** : The missing dashboard expression function `extractQueryFromUri` has been added.

* Issue **#571** : Streams are now updated to have a status of deleted in batches using native SQL and prepared statements rather than using the stream store.

* Issue **#559** : Changed CSS to allow table text selection in newer browsers.

* Issue **#574** : Fixed SQL debug trace output.

* Issue **#574** : Fixed SQL UNION code that was resulting in missing streams in the data browser when paging.

* Issue **#590** : Improved data browser performance by using a local cache to remember feeds, stream types, processors, pipelines etc while decorating streams.

* Issue **#150** : Added a property to optionally require specification of search purpose.

* New authentication flow based around OpenId

* New user management screens

* The ability to issue API keys

* Issue **#501** : Improve the database teardown process in integration tests to speed up builds

* Relax regex in build script to allow tags like v6.0-alpha.3 to be published to Bintray

* Add Bintray publish plugin to Gradle build

* Issue **#75** : Upgraded to Lucene 5.

* Issue **#135** : [BREAKING CHANGE] Removed JODA Time library and replaced with Java 7 Time API. This change breaks time zone output previously formatted with `ZZ` or `ZZZ`.

* Added XSLT functions generate-url and fetch-json

* Added ability to put clickable hyperlinks in Dashboard tables

* Added an HTTP appender.

* Added an appender for the proxy store.

* Issue **#412** : Fixed no-column table breakage

* Issue **#380** : Fixed build details on welcome/about

* Issue **#348** : Fixed new menu icons.

* Issue **98** : Fix premature trimming of results in the store

* Issue **360** : Fix inability to sort sql stats results in the dashboard table

* Issue **#550** : Fix for info message output for data retention.

* Issue **#551** : Improved server task detail for data retention job.

* Issue **#541** : Changed stream retention job descriptions.

* Issue **#553** : The data retention job now terminates if requested to do so and also tracks progress in a local temp file so a nodes progress will survive application restarts.

* Change docker image to use openjdk:8u151-jre-alpine as a base

* Issue **#539** : Fix issue of statistic search failing after it is imported

* Issue **#547** : Data retention processing is now performed in batches (size determined by `stroom.stream.deleteBatchSize`). This change should reduce the memory required to process the data retention job.

* Issue **#541** : Marked old stream retention job as deprecated in description.

* Issue **#542** : Fix for lazy hibernate object initialisation when stepping cooked data.

* Issue **#524** : Remove dependency on stroom-proxy:stroom-proxy-repo and replaced with duplicated code from stroom-proxy-repo (commit b981e1e)

* Issue **#203** : Initial release of the new data receipt policy functionality.

* Issue **#202** : Initial release of the new data retention policy functionality.

* Issue **#521** : Fix for the job list screen to correct the help URL.

* Issue **#526** : Fix for XSLT functions that should return optional results but were being forced to return a single value.

* Issue **#527** : Fix for XSLT error reporting. All downstream errors were being reported as XSLT module errors and were
 hiding the underlying exception.

* Issue **#501** : Improve the database teardown process in integration tests to speed up builds.

* Issue **#511** : Fix NPE thrown during pipeline stepping by downstream XSLT.

* Issue **#521** : Fix for the job list screen to use the help URL system property for displaying context sensitive help.

* Issue **#511** : Fix for XSLT functions to allow null return values where a value cannot be returned due to an error etc.

* Issue **#515** : Fix handling of errors that occur before search starts sending.

* Issue **#506** : In v5 dashboard table filters were enhanced to allow parameters to be used in include/exclude filters. The implementation included the use of ` \ ` to escape `$` characters that were not to be considered part of a parameter reference. This change resulted in regular expressions requiring ` \ ` being escaped with additional ` \ ` characters. This escaping has now been removed and instead only `$` chars before `{` chars need escaping when necessary with double `$$` chars, e.g. use `$${something` if you actually want `${something` not to be replaced with a parameter.

* Issue **#505** : Fix the property UI so all edited value whitespace is trimmed

* Issue **#513** : Now only actively executing tasks are visible as server tasks

* Issue **#483** : When running stream retention jobs the transactions are now set to REQUIRE_NEW to hopefully ensure that the job is done in small batches rather than a larger transaction spanning multiple changes.

* Issue **#508** : Fix directory creation for index shards.

* Issue **#492** : Task producers were still not being marked as complete on termination which meant that the parent cluster task was not completing. This has now been fixed.

* Issue **#497** : DB connections obtained from the data source are now released back to the pool after use.

* Issue **#492** : Task producers were not being marked as complete on termination which meant that the parent cluster task was not completing. This has now been fixed.

* Issue **#497** : Change stream task creation to use straight JDBC rather than hibernate for inserts and use a configurable batch size (stroom.databaseMultiInsertMaxBatchSize) for the inserts.

* Issue **#502** : The task executor was not responding to shutdown and was therefore preventing the app from stopping gracefully.

* Issue **#476** : Stepping with dynamic XSLT or text converter properties now correctly falls back to the specified entity if a match cannot be found by name.

* Issue **#498** : The UI was adding more than one link between 'Source' and 'Parser' elements, this is now fixed.

* Issue **#492** : Search tasks were waiting for part of the data extraction task to run which was not checking for termination. The code for this has been changed and should now terminate when required.

* Issue **#494** : Fix problem of proxy aggregation never stopping if more files exist

* Issue **#490** : Fix errors in proxy aggregation due to a bounded thread pool size

* Issue **#484** : Remove custom finalize() methods to reduce memory overhead

* Issue **#475** : Fix memory leak of java.io.File references when proxy aggregation runs

* Issue **#470** : You can now correctly add destinations directly to the pipeline 'Source' element to enable raw streaming.

* Issue **#487** : Search result list trimming was throwing an illegal argument exception `Comparison method violates its general contract`, this should now be fixed.

* Issue **#488** : Permissions are now elevated to 'Use' for the purposes of reporting the data source being queried.

* Migrated to ehcache 3.4.0 to add options for off-heap and disk based caching to reduce memory overhead.

* Caches of pooled items no longer use Apache Commons Pool.

* Issue **#401** : Reference data was being cached per user to ensure a user centric view of reference data was being used. This required more memory so now reference data is built in the context of the internal processing user and then filtered during processing by user access to streams.

* The effective stream cache now holds 1000 items.

* Reduced the amount of cached reference data to 100 streams.

* Reduced the number of active queries to 100.

* Removed Ehcache and switched to Guava cache.

* Issue **#477** : Additional changes to ensure search sub tasks use threads fairly between multiple searches.

* Issue **#477** : Search sub tasks are now correctly linked to their parent task and can therefore be terminated by terminating parent tasks.

* Issue **#425** : Changed string replacement in pipeline migration code to use a literal match

* Issue **#469** : Add Heap Histogram internal statistics for memory use monitoring

* Issue **#463** : Made further improvements to the index shard writer cache to improve performance.

* Issue **#448** : Some search related tasks never seem to complete, presumably because an error is thrown at some point and so their callbacks do not get called normally. This fix changes the way task completion is recorded so that it isn't dependant on the callbacks being called correctly.

* Issue **#464** : When a user resets a password, the password now has an expiry date set in the future determined by the password expiry policy. Password that are reset by email still expire immediately as expected.

* Issue **#462** : Permission exceptions now carry details of the user that the exception applies to. This change allows error logging to record the user id in the message where appropriate.

* Issue **#463** : Many index shards are being corrupted which may be caused by insufficient locking of the shard writers and readers. This fix changes the locking mechanism to use the file system.

* Issue **#451** : Data paging was allowing the user to jump beyond the end of a stream whereby just the XML root elements were displayed. This is now fixed by adding a constraint to the page offset so that the user cannot jump beyond the last record. Because data paging assumes that segmented streams have a header and footer, text streams now include segments after a header and before a footer, even if neither are added, so that paging always works correctly regardless of the presence of a header or footer.

* Issue **#461** : The stream attributes on the filter dialog were not sorted alphabetically, they now are.

* Issue **#460** : In some instances error streams did not always have stream attributes added to them for fatal errors. This mainly occurred in instances where processing failed early on during pipeline creation. An error was recorded but stream attributes were not added to the meta data for the error stream. Processing now ensures that stream attributes are recorded for all error cases.

* Issue **#442** : Remove 'Old Internal Statistics' folder, improve import exception handling

* Issue **#457** : Add check to import to prevent duplicate root level entities

* Issue **#444** : Fix for segment markers when writing text to StreamAppender.

* Issue **#447** : Fix for AsyncSearchTask not being displayed as a child of EventSearchTask in the server tasks view.

* Issue **#421** : FileAppender now causes fatal error where no output path set.

* Issue **#427** : Pipelines with no source element will now only treat a single parser element as being a root element for backwards compatibility.

* Issue **#420** : Pipelines were producing errors in the UI when elements were deleted but still had properties set on them. The pipeline validator was attempting to set and validate properties for unknown elements. The validator now ignores properties and links to elements that are undeclared.

* Issue **#420** : The pipeline model now removes all properties and links for deleted elements on save.

* Issue **#458** : Only event searches should populate the `searchId`. Now `searchId` is only populated when a stream processor task is created by an event search as only event searches extract specific records from the source stream.

* Issue **#437** : The event log now includes source in move events.

* Issue **#419** : Fix multiple xml processing instructions appearing in output.

* Issue **#446** : Fix for deadlock on rolling appenders.

* Issue **#444** : Fix segment markers on RollingStreamAppender.

* Issue **#426** : Fix for incorrect processor filters. Old processor filters reference `systemGroupIdSet` rather than `folderIdSet`. The new migration updates them accordingly.

* Issue **#429** : Fix to remove `usePool` parser parameter.

* Issue **#439** : Fix for caches where elements were not eagerly evicted.

* Issue **#424** : Fix for cluster ping error display.

* Issue **#441** : Fix to ensure correct names are shown in pipeline properties.

* Issue **#433** : Fixed slow stream queries caused by feed permission restrictions.

* Issue **#385** : Individual index shards can now be deleted without deleting all shards.

* Issue **#391** : Users needed `Manage Processors` permission to initiate pipeline stepping. This is no longer required as the 'best fit' pipeline is now discovered as the internal processing user.

* Issue **#392** : Inherited pipelines now only require 'Use' permission to be used instead of requiring 'Read' permission.

* Issue **#394** : Pipeline stepping will now show errors with an alert popup.

* Issue **#396** : All queries associated with a dashboard should now be correctly deleted when a dashboard is deleted.

* Issue **#393** : All caches now cache items within the context of the current user so that different users do not have the possibility of having problems caused by others users not having read permissions on items.

* Issue **#358** : Schemas are now selected from a subset matching the criteria set on SchemaFilter by the user.

* Issue **#369** : Translation stepping wasn't showing any errors during stepping if a schema had an error in it.

* Issue **#364** : Switched index writer lock factory to a SingleInstanceLockFactory as index shards are accessed by a single process.

* Issue **#363** : IndexShardWriterCacheImpl now closes and flushes writers using an executor provided by the TaskManager. Writers are now also closed in LRU order when sweeping up writers that exceed TTL and TTI constraints.

* Issue **#361** : Information has been added to threads executing index writer and index searcher maintenance tasks.

* Issue **#356** : Changed the way index shard writers are cached to improve indexing performance and reduce blocking.

* Issue **#353** : Reduced expected error logging to debug.

* Issue **#354** : Changed the way search index shard readers get references to open writers so that any attempt to get an open writer will not cause, or have to wait for, a writer to close.

* Issue **#351** : Fixed ehcache item eviction issue caused by ehcache internally using a deprecated API.

* Issue **#347** : Added a 'Source' node to pipelines to establish a proper root for a pipeline rather than an assumed one based on elements with no parent.

* Issue **#350** : Removed 'Advanced Mode' from pipeline structure editor as it is no longer very useful.

* Issue **#349** : Improved index searcher cache to ensure searchers are not affected by writers closing.

* Issue **#342** : Changed the way indexing is performed to ensure index readers reference open writers correctly.

* Issue **#346** : Improved multi depth config content import.

* Issue **#328** : You can now delete corrupt shards from the UI.

* Issue **#343** : Fixed login expiry issue.

* Issue **#345** : Allowed for multi depth config content import.

* Issue **#341** : Fixed arg in SQL.

* Issue **#340** : Fixed headless and corresponding test.

* Issue **#333** : Fixed event-logging version in build.

* Issue **#334** : Improved entity sorting SQL and separated generation of SQL and HQL to help avoid future issues.

* Issue **#335** : Improved user management

* Issue **#337** : Added certificate auth option to export servlet and disabled the export config feature by default.

* Issue **#337** : Added basic auth option to export servlet to complement cert based auth.

* Issue **#332** : The index shard searcher cache now makes sure to get the current writer needed for the current searcher on open.

* Issue **#322** : The index cache and other caching beans should now throw exceptions on `get` that were generated during the creation of cached items.

* Issue **#325** : Query history is now cleaned with a separate job. Also query history is only recorded for manual querying, i.e. not when query is automated (on open or auto refresh). Queries are now recorded on a dashboard + query component basis and do not apply across multiple query components in a dashboard.

* Issue **#323** : Fixed an issue where parser elements were not being returned as 'processors' correctly when downstream of a reader.

* Issue **#322** : Index should now provide a more helpful message when an attempt is made to index data and no volumes have been assigned to an index.

* Issue **#316** : Search history is now only stored on initial query when using automated queries or when a user runs a query manually. Search history is also automatically purged to keep either a specified number of items defined by `stroom.query.history.itemsRetention` (default 100) or for a number of days specified by `stroom.query.history.daysRetention` (default 365).

* Issue **#317** : Users now need update permission on an index plus 'Manage Index Shards' permission to flush or close index shards. In addition to this a user needs delete permission to delete index shards.

* Issue **#319** : SaveAs now fetches the parent folder correctly so that users can copy items if they have permission to do so.

* Issue **#311** : Fixed request for `Pipeline` in `meta` XSLT function. Errors are now dealt with correctly so that the XSLT will not fail due to missing meta data.

* Issue **#313** : Fixed case of `xmlVersion` property on `InvalidXMLCharFilterReader`.

* Issue **#314** : Improved description of `tags` property in `BadTextXMLFilterReader`.

* Issue **#307** : Made some changes to avoid potential NPE caused by session serialisation.

* Issue **#306** : Added a stroom `meta` XSLT function. The XSLT function now exposes `Feed`, `StreamType`, `CreatedTime`, `EffectiveTime` and `Pipeline` meta attributes from the currently processing stream in addition to any other meta data that might apply. To access these meta data attributes of the current stream use `stroom:meta('StreamType')` etc. The `feed-attribute` function is now an alias for the `meta` function and should be considered to be deprecated.

* Issue **#303** : The stream delete job now uses cron in preference to a frequency.

* Issue **#152** : Changed the way indexing is performed so that a single indexer object is now responsible for indexing documents and adding them to the appropriate shard.

* Issue **#179** : Updated Saxon-HE to version 9.7.0-18 and added XSLTFilter option to `usePool` to see if caching might be responsible for issue.

* Issue **#288** : Made further changes to ensure that the IndexShardWriterCache doesn't try to reuse an index shard that has failed when adding any documents.

* Issue **#295** : Made the help URL absolute and not relative.

* Issue **#293** : Attempt to fix mismatch document count error being reported when index shards are opened.

* Issue **#292** : Fixed locking for rolling stream appender.

* Issue **#292** : Rolling stream output is no longer associated with a task, processor or pipeline to avoid future processing tasks from deleting rolling streams by thinking they are superseded.

* Issue **#292** : Data that we expect to be unavailable, e.g. locked and deleted streams, will no longer log exceptions when a user tries to view it and will instead return an appropriate message to the user in place of the data.

* Issue **#288** : The error condition 'Expected a new writer but got the same one back!!!' should no longer be encountered as the root cause should now be fixed. The original check has been reinstated so that processing will terminate if we do encounter this problem.

* Issue **#295** : Fixed the help property so that it can now be configured.

* Issue **#296** : Removed 'New' and 'Delete' buttons from the global property dialog.

* Issue **#279** : Fixed NPE thrown during proxy aggregation.

* Issue **#294** : Changing stream task status now tries multiple times to attempt to avoid a hibernate LockAcquisitionException.

* Issue **#287** : XSLT not found warnings property description now defaults to false.

* Issue **#261** : The save button is now only enabled when a dashboard or other item is made dirty and it is not read only.

* Issue **#286** : Dashboards now correctly save the selected tab when a tab is selected via the popup tab selector (visible when tabs are collapsed).

* Issue **#289** : Changed Log4J configuration to suppress logging from Hibernate SqlExceptionHandler for expected exceptions like constraint violations.

* Issue **#288** : Changed 'Expected a new writer...' fatal error to warning as the condition in question might be acceptable.

* Issue **#285** : Attempted fix for GWT RPC serialisation issue.

* Issue **#283** : Statistics for the stream task queue are now captured even if the size is zero.

* Issue **#226** : Fixed issue where querying an index failed with "User does not have the required permission (Manage Users)" message.

* Issue **#281** : Made further changes to cope with Files.list() and Files.walk() returning streams that should be closed with 'try with resources' construct.

* Issue **#224** : Removing an element from the pipeline structure now removes all child elements too.

* Issue **#282** : Users can now upload data with just 'Data - View' and 'Data - Import' application permissions, plus read permission on the appropriate feed.

* Issue **#199** : The explorer now scrolls selected items into view.

* Issue **#280** : Fixed 'No user is currently authenticated' issue when viewing jobs and nodes.

* Issue **#278** : The date picker now hides once you select a date.

* Issue **#281** : Directory streams etc are now auto closed to prevent systems running out of file handles.

* Issue **#263** : The explorer tree now allows you to collapse the root 'System' node after it is first displayed.

* Issue **#266** : The explorer tree now resets (clears and collapses all previously open nodes) and shows the currently selected item every time an explorer drop down in opened.

* Issue **#233** : Users now only see streams if they are administrators or have 'Data - View' permission. Non administrators will only see data that they have 'read' permission on for the associated feed and 'use' permission on for the associated pipeline if there is one.

* Issue **#265** : The stream filter now orders stream attributes alphabetically.

* Issue **#270** : Fixed security issue where null users were being treated as INTERNAL users.

* Issue **#270** : Improved security by pushing user tokens rather than just user names so that internal system (processing) users are clearly identifiable by the security system and cannot be spoofed by regular user accounts.

* Issue **#269** : When users are prevented from logging in with 'preventLogin' their failed login count is no longer incremented.

* Issue **#267** : The login page now shows the maintenance message.

* Issue **#276** : Session list now shows session user ids correctly.

* Issue **#201** : The permissions menu item is no longer available on the root 'System' folder.

* Issue **#176** : Improved performance of the explorer tree by increasing the size of the document permissions cache to 1M items and changing the eviction policy from LRU to LFU.

* Issue **#176** : Added an optimisation to the explorer tree that prevents the need for a server call when collapsing tree nodes.

* Issue **#273** : Removed an unnecessary script from the build.

* Issue **#277** : Fixed a layout issue that was causing the feed section of the processor filter popup to take up too much room.

* Issue **#274** : The editor pane was only returning the current user edited text when attached to the DOM which meant changes to text were ignored if an editor pane was not visible when save was pressed. This has now been fixed so that the current content of an editor pane is always returned even when it is in a detached state.

* Issue **#264** : Added created by/on and updated by/on info to pipeline stream processor info tooltips.

* Issue **#222** : Explorer items now auto expand when a quick filter is used.

* Issue **#205** : File permissions in distribution have now been changed to `0750` for directories and shell scripts and `0640` for all other files.

* Issue **#240** : Separate application permissions are now required to manage DB tables and tasks.

* Issue **#210** : The statistics tables are now listed in the database tables monitoring pane.

* Issue **#249** : Removed spaces between values and units.

* Issue **#237** : Users without 'Download Search Results' permission will no longer see the download button on the table component in a dashboard.

* Issue **#232** : Users can now inherit from pipelines that they have 'use' permissions on.

* Issue **#191** : Max stream size was not being treated as IEC value, e.g. Mebibytes etc.

* Issue **#235** : Users can now only view the processor filters that they have created if they have 'Manage Processors' permission unless they are an administrator in which case they will see all filters. Users without the 'Manage Processors' permission who are also not administrators will see no processor filters in the UI. Users with 'Manage Processors' permission who are not administrators will be able to update their own processor filters if they have 'update' permission on the associated pipeline. Administrators are able to update all processor filters.

* Issue **#212** : Changes made to text in any editor including those made with cut and paste are now correctly handled so that altered content is now saved.

* Issue **#247** : The editor pane now attempts to maintain the scroll position when formatting content.

* Issue **#251** : Volume and memory statistics are now recorded in bytes and not MiB.

* Issue **#243** : The error marker pane should now discover and display all error types even if they are preceded by over 1000 warnings.

* Issue **#254** : Fixed search result download.

* Issue **#209** : Statistics are now queryable in a dashboard if a user has 'use' permissions on a statistic.

* Issue **#255** : Fixed issue where error indicators were not being shown in the schema validator pane because the text needed to be formatted so that it spanned multiple lines before attempting to add annotations.

* Issue **#257** : The dashboard text pane now provides padding at the top to allow for tabs and controls.

* Issue **#174** : Index shard checking is now done asynchronously during startup to reduce startup time.

* Issue **#225** : Fixed NPE that was caused by processing instruction SAX events unexpectedly being fired by Xerces before start document events. This looks like it might be a bug in Xerces but the code now copes with the unexpected processing instruction event anyway.

* Issue **#230** : The maintenance message can now be set with the property 'stroom.maintenance.message' and the message now appears as a banner at the top of the screen rather than an annoying popup. Non admin users can also be prevented from logging on to the system by setting the 'stroom.maintenance.preventLogin' property to 'true'.

* Issue **#155** : Changed password values to be obfuscated in the UI as 20 asterisks regardless of length.

* Issue **#188** : All of the writers in a pipeline now display IO in the UI when stepping.

* Issue **#208** : Schema filter validation errors are now shown on the output pane during stepping.

* Issue **#211** : Turned off print margins in all editors.

* Issue **#200** : The stepping presenter now resizes the top pane to fit the tree structure even if it is several elements high.

* Issue **#168** : Code and IO is now loaded lazily into the element presenter panes during stepping which prevents the scrollbar in the editors being in the wrong position.

* Issue **#219** : Changed async dispatch code to work with new lambda classes rather than callbacks.

* Issue **#221** : Fixed issue where `*.zip.bad` files were being picked up for proxy aggregation.

* Issue **#242** : Improved the way properties are injected into some areas of the code to fix an issue where 'stroom.maxStreamSize' and other properties were not being set.

* Issue **#241** : XMLFilter now ignores the XSLT name pattern if an empty string is supplied.

* Issue **#236** : 'Manage Cache Permission' has been changed to 'Manage Cache'.

* Issue **#219** : Made further changes to use lambda expressions where possible to simplify code.

* Issue **#231** : Changed the way internal statistics are created so that multiple facets of a statistic, e.g. Free & Used Memory, are combined into a single statistic to allow combined visualisation.

* Issue **#172** : Further improvement to dashboard L&F.

* Issue **#194** : Fixed missing Roboto fonts.

* Issue **#195** : Improved font weights and removed underlines from link tabs.

* Issue **#196** : Reordered fields on stream, relative stream, volume and server task tables.

* Issue **#182** : Changed the way dates and times are parsed and formatted and improved the datebox control L&F.

* Issue **#198** : Renamed 'INTERNAL_PROCESSING_USER' to 'INTERNAL'.

* Issue **#154** : Active tasks are now sortable by processor filter priority.

* Issue **#204** : Pipeline processor statistics now include 'Node' as a tag.

* Issue **#170** : Changed import/export to delegate import/export responsibility to individual services. Import/export now only works with items that have valid UUIDs specified.

* Issue **#164** : Reduced caching to ensure tree items appear as soon as they are added.

* Issue **#177** : Removed 'Meta Data-Bytes Received' statistic as it was a duplicate.

* Issue **#152** : Changed the way index shard creation is locked so that only a single shard should be fetched from the cache with a given shard key at any one time.

* Issue **#189** : You now have to click within a checkbox to select it within a table rather than just clicking the cell the checkbox is in.

* Issue **#186** : Data is no longer artificially wrapped with the insertion of new lines server side. Instead the client now receives the data and an option to soft wrap lines has been added to the UI.

* Issue **#167** : Fixed formatting of JavaScript and JSON.

* Issue **#175** : Fixed visibility of items by inferred permissions.

* Issue **#178** : Added new properties and corresponding configuration to connect and create a separate SQL statistics DB.

* Issue **#172** : Improved dashboard L&F.

* Issue **#169** : Improved L&F of tables to make better use of screen real estate.

* Issue **#191** : Mebibytes (multiples of 1024) etc are now used as standard throughout the application for both memory and disk sizes and have single letter suffixes (B, K, M, G, T).

* Issue **#173** : Fixed the way XML formatter deals with spaces in attribute values.

* Issue **#151** : Fixed meta data statistics. 'metaDataStatistics' bean was declared as an interface and not a class.

* Issue **#158** : Added a new global property 'stroom.proxy.zipFilenameDelimiter' to enable Stroom proxy repositories to be processed that have a custom file name pattern.

* Issue **#153** : Clicking tick boxes and other cell components in tables no longer requires the row to be selected first.

* Issue **#148** : The stream browsing UI no longer throws an error when attempting to clear markers from the error markers pane.

* Issue **#160** : Stream processing tasks are now created within the security context of the user that created the associated stream processor filter.

* Issue **#157** : Data is now formatted by the editor automatically on display.

* Issue **#144** : Old processing output will now be deleted when content is reprocessed even if the new processing task does not produce output.

* Issue **#159** : Fixed NPE thrown during import.

* Issue **#166** : Fixed NPE thrown when searching statistics.

* Issue **#165** : Dashboards now add a query and result table from a template by default on creation. This was broken when adding permission inheritance to documents.

* Issue **#162** : The editor annotation popup now matches the style of other popups.

* Issue **#163** : Imported the Roboto Mono font to ensure consistency of the editor across platforms.

* Issue **#143** : Stroom now logs progress information about closing index shard writers during shutdown.

* Issue **#140** : Replaced code editor to improve UI performance and add additional code formatting & styling options.

* Issue **#146** : Object pool should no longer throw an error when abandoned objects are returned to the pool.

* Issue **#142** : Changed the way permissions are cached so that changes to permissions provide immediate access to documents.

* Issue **#123** : Changed the way entity service result caching works so that the underlying entity manager is cached instead of individual services. This allows entity result caching to be performed while still applying user permissions to cached results.

* Issue **#156** : Attempts to open items that that user does not have permission to open no longer show an error and spin the progress indicator forever, instead the item will just not open.

* Issue **#141** : Improved log output during entity reference migration and fixed statistic data source reference migration.

* Issue **#127** : Entity reference replacement should now work with references to 'StatisticsDataSource'.

* Issue **#125** : Fixed display of active tasks which was broken by changes to the task summary table selection model.

* Issue **#121** : Fixed cache clearing.

* Issue **#122** : Improved the look of the cache screen.

* Issue **#106** : Disabled users and groups are now displayed with greyed out icon in the UI.

* Issue **#132** : The explorer tree is now cleared on login so that users with different permissions do not see the previous users items.

* Issue **#128** : Improved error handling during login.

* Issue **#130** : Users with no permissions are no longer able to open folders including the root System folder to attempt data browsing.

* Issue **#120** : Entity chooser now treats 'None' as a special root level explorer node so that it can be selected in the same way as other nodes, e.g. visibly selected and responsive to double click.

* Issue **#129** : Fixed NPE.

* Issue **#119** : User permissions dialog now clears permissions when a user or group is deleted.

* Issue **#115** : User permissions on documents can now be inherited from parent folders on create, copy and move.

* Issue **#109** : Added packetSize="65536" property to AJP connector in server.xml template.

* Issue **#100** : Various list of items in stroom now allow multi selection for add/remove purposes.

* Issue **#112** : Removed 'pool' monitoring screen as all pools are now caches of one form or another.

* Issue **#105** : Users were not seeing 'New' menu for folders that they had some create child doc permissions for. This was due to DocumentType not implementing equals() and is now fixed.

* Issue **#111** : Fixed query favourites and history.

* Issue **#91** : Only CombinedParser was allowing code to be injected during stepping. Now DSParser and XMLFragmentParser support code injection during stepping.

* Issue **#107** : The UI now only shows new pipeline element items on the 'Add' menu that are allowed children of the selected element.

* Issue **#113** : User names are now validated against a regex specified by the 'stroom.security.userNamePattern' property.

* Issue **#116** : Rename is now only possible when a single explorer item is selected.

* Issue **#114** : Fixed selection manager so that the explorer tree does not select items when a node expander is clicked.

* Issue **#65** : Selection lists are now limited to 300px tall and show scrollbars if needed.

* Issue **#50** : Defaults table result fields to use local time without outputting the timezone.

* Issue **#15** : You can now express time zones in dashboard query expressions or just omit a time zone to use the locale of the browser.

* Issue **#49** : Dynamic XSLT selection now works with pipeline stepping.

* Issue **#63** : Entity selection control now shows current entity name even if it has changed since referencing entity was last saved.

* Issue **#70** : You can now select multiple explorer rows with ctrl and shift key modifiers and perform bulk actions such as copy, move, rename and delete.

* Issue **#85** : findDelete() no longer tries to add ORDER BY condition on UPDATE SQL when deleting streams.

* Issue **#89** : Warnings should now be present in processing logs for reference data lookups that don't specify feed or stream type. This was previously throwing a NullPointerException.

* Issue **#90** : Fixed entity selection dialog used outside of drop down selection control.

* Issue **#88** : Pipeline reference edit dialog now correctly selects the current stream type.

* Issue **#77** : Default index volume creation now sets stream status to INACTIVE rather than CLOSED and stream volume creation sets index status to INACTIVE rather than CLOSED.

* Issue **#93** : Fixed code so that the 'Item' menu is now visible.

* Issue **#97** : Index shard partition date range creation has been improved.

* Issue **#94** : Statistics searches now ignore expression terms with null or empty values so that the use of substitution parameters can be optional.

* Issue **#87** : Fixed explorer scrolling to the top by disabling keyboard selection.

* Issue **#104** : 'Query' no longer appears as an item that a user can allow 'create' on for permissions within a folder.

* Issue **#103** : Added 10 years as a supported data retention age.

* Issue **#86** : The stream delete button is now re-enabled when new items are selected for deletion.

* Issue **#81** : No exception will now be thrown if a client rejects a response for an EntityEvent.

* Issue **#79** : The client node no longer tries to create directories on the file system for a volume that may be owned by another node.

* Issue **#92** : Error summaries of multiple types no longer overlap each other at the top of the error markers list.

* Issue **#64** : Fixed Hessian serialisation of 'now' which was specified as a ZonedDateTime which cannot be serialised. This field is now a long representing millseconds since epoch.

* Issue **#62** : Task termination button is now enabled.

* Issue **#60** : Fixed validation of stream attributes prior to data upload to prevent null pointer exception.

* Issue **#9** : Created a new implementation of the expression parser that improved expression tokenisation and deals with BODMAS rules properly.

* Issue **#36** : Fixed and vastly improved the configuration of email so that more options can be set allowing for the use of other email services requiring more complex configuration such as gmail.

* Issue **#24** : Header and footer strings are now unescaped so that character sequences such as '\n' are translated into single characters as with standard Java strings, e.g. '\n' will become a new line and '\t' a tab.

* Issue **#40** : Changed Stroom docker container to be based on Alpine linux to save space

* Issue **#40** : Auto import of content packs on Stroom startup and added default content packs into the docker build for Stroom.

* Issue **#30** : Entering stepping mode was prompting for the pipeline to step with but also auto selecting a pipeline at the same time and entering stepping immediately.

* Dashboard auto refresh is now limited to a minimum interval of 10 seconds.

* Issue **#31** : Pipeline stepping was not including user changes immediately as parsers and XSLT filters were using cached content when they should have been ignoring the cache in stepping mode.

* Issue **#27** : Stroom now listens to window closing events and asks the user if they really want to leave the page. This replaces the previous crude attempts to block keys that affected the history or forced a browser refresh.

* Issue **#2** : The order of fields in the query editor is now alphabetical.

* Issue **#3** : When a filter is active on a dashboard table column, a filter icon now appears to indicate this.

* Issue **#5** : Replace() and Decode() dashboard table expression functions no longer ignore cells with null values.

* Issue **#7** : Dashboards are now able to query on open.

* Issue **#8** : Dashboards are now able to re-query automatically at fixed intervals.

* Updated GWT to v2.8.0 and Gin to v2.1.2.

* Issue **#12** : Dashboard queries can now evaluate relative date/time expressions such as now(), hour() etc. In addition to this the expressions also allow the addition or subtraction of durations, e.g. now - 5d.

* Issue **#14** : Dashboard query expressions can now be parameterised with any term able to accept a user defined parameter, e.g. ${user}. Once added parameters can be changed for the entire dashboard via a text box at the top of the dashboard screen which will then execute all queries when enter is pressed or it loses focus.

* Issue **#16** : Dashboard table filters can also accept user defined parameters, e.g. ${user}, to perform filtering when a query is executed.

* Fixed missing text presenter in dashboards.

* Issue **#18** : The data dashboard component will now show data relative to the last selected table row (even if there is more than one table component on the dashboard) if the data component has not been configured to listen to row selections for a specific table component.

* Changed table styling to colour alternate rows, add borders between rows and increase vertical padding

* Issue **#22** : Dashboard table columns can now be configured to wrap text via the format options.

* Issue **#28** : Dashboard component dependencies are now listed with the component name plus the component id in brackets rather than just the component id.

* Issue **#202** : Initial release of the new data retention policy functionality.

[Unreleased]: https://github.com/gchq/stroom/compare/v7.0-beta.28...HEAD
[v7.0-beta.28]: https://github.com/gchq/stroom/compare/v7.0-beta.27...v7.0-beta.28
[v7.0-beta.27]: https://github.com/gchq/stroom/compare/v7.0-beta.26...v7.0-beta.27
[v7.0-beta.26]: https://github.com/gchq/stroom/compare/v7.0-beta.25...v7.0-beta.26
[v7.0-beta.25]: https://github.com/gchq/stroom/compare/v7.0-beta.24...v7.0-beta.25
[v7.0-beta.24]: https://github.com/gchq/stroom/compare/v7.0-beta.23...v7.0-beta.24
[v7.0-beta.23]: https://github.com/gchq/stroom/compare/v7.0-beta.22...v7.0-beta.23
[v7.0-beta.22]: https://github.com/gchq/stroom/compare/v7.0-beta.21...v7.0-beta.22
[v7.0-beta.21]: https://github.com/gchq/stroom/compare/v7.0-beta.20...v7.0-beta.21
[v7.0-beta.20]: https://github.com/gchq/stroom/compare/v7.0-beta.19...v7.0-beta.20
[v7.0-beta.19]: https://github.com/gchq/stroom/compare/v7.0-beta.18...v7.0-beta.19
[v7.0-beta.18]: https://github.com/gchq/stroom/compare/v7.0-beta.17...v7.0-beta.18
[v7.0-beta.17]: https://github.com/gchq/stroom/compare/v7.0-beta.16...v7.0-beta.17
[v7.0-beta.16]: https://github.com/gchq/stroom/compare/v7.0-beta.15...v7.0-beta.16
[v7.0-beta.15]: https://github.com/gchq/stroom/compare/v7.0-beta.14...v7.0-beta.15
[v7.0-beta.14]: https://github.com/gchq/stroom/compare/v7.0-beta.13...v7.0-beta.14
[v7.0-beta.13]: https://github.com/gchq/stroom/compare/v7.0-beta.12...v7.0-beta.13
[v7.0-beta.12]: https://github.com/gchq/stroom/compare/v7.0-beta.11...v7.0-beta.12
[v7.0-beta.11]: https://github.com/gchq/stroom/compare/v7.0-beta.10...v7.0-beta.11
[v7.0-beta.10]: https://github.com/gchq/stroom/compare/v7.0-beta.9...v7.0-beta.10
[v7.0-beta.9]: https://github.com/gchq/stroom/compare/v7.0-beta.8...v7.0-beta.9
[v7.0-beta.8]: https://github.com/gchq/stroom/compare/v7.0-beta.7...v7.0-beta.8
[v7.0-beta.7]: https://github.com/gchq/stroom/compare/v7.0-beta.6...v7.0-beta.7
[v7.0-beta.6]: https://github.com/gchq/stroom/compare/v7.0-beta.5...v7.0-beta.6
[v7.0-beta.5]: https://github.com/gchq/stroom/compare/v7.0-beta.4...v7.0-beta.5
[v7.0-beta.4]: https://github.com/gchq/stroom/compare/v7.0-beta.3...v7.0-beta.4
[v7.0-beta.3]: https://github.com/gchq/stroom/compare/v7.0-beta.2...v7.0-beta.3
[v7.0-beta.2]: https://github.com/gchq/stroom/compare/v7.0-beta.1...v7.0-beta.2
[v7.0-beta.1]: https://github.com/gchq/stroom/compare/v7.0-alpha.5...v7.0-beta.1
[v7.0-alpha.5]: https://github.com/gchq/stroom/compare/v7.0-alpha.4...v7.0-alpha.5
[v7.0-alpha.4]: https://github.com/gchq/stroom/compare/v7.0-alpha.3...v7.0-alpha.4
[v7.0-alpha.3]: https://github.com/gchq/stroom/compare/v7.0-alpha.2...v7.0-alpha.3
[v7.0-alpha.2]: https://github.com/gchq/stroom/compare/v7.0-alpha.1...v7.0-alpha.2
[v7.0-alpha.1]: https://github.com/gchq/stroom/compare/v6.0.0...v7.0-alpha.1
[v6.0.0]: https://github.com/gchq/stroom/compare/v5.4.0...v6.0.0<|MERGE_RESOLUTION|>--- conflicted
+++ resolved
@@ -6,78 +6,72 @@
 
 ## [Unreleased]
 
-<<<<<<< HEAD
 * Make export add new line to the end of all files to adhere to POSIX standard.
 
+* Issue **#1513** : You can now view data in folders.
+
+* Issue **#1500** : Fixed data delete/restore behaviour.
+
+* Issue **#1515** : Fix proxyDir default when running in a stack.
+
+* Issue **#1509** : Unable to update processor filter.
+
+* Issue **#1495** : Speculative fix for missing swagger.json file in the fat jar.
+
+* Issue **#1503** : Fixed Dashboard serialisation and JSON template.
+
+* Issue **#1479** : Unable to set index volume limits.
+
+
+## [v7.0-beta.28] - 2020-04-29
+
+* Issue **#1489** : Reprocess streams feature failing.
+
+* Issue **#1465** : Add default Open ID credentials to allow proxy to be able to authenticate out of the box.
+
+* Issue **#1455** : Fix interactive search.
+
+* Issue **#1471** : Pipeline name not shown on processors/filters in UI.
+
+* Issue **#1491** : Download stream feature failing. 
+
+* Issue **#1433** : StandardKafkaProducer failed when writing XML kafka payloads. 
+
+
+## [v7.0-beta.27] - 2020-04-27
+
+* Issue **#1417** : Allow processor filters to be exported with Pipelines. 
+
+* Issue **#1480** : Index settings now shows index volume groups and allows selection. 
+
+* Issue **#1450** : Further attempt to improve criteria filtering on data tab.
+
+* Issue **#1467** : The cluster node state node uses NodeResource to determine active nodes.
+
+* Issue **#1448** : The internal processing user now has a JWT and passes it when making calls to other nodes.
+
+
+## [v7.0-beta.26] - 2020-04-22
+
+* Fix gradle build for versioned builds
+
+
+## [v7.0-beta.25] - 2020-04-22
+
+* Assorted fixes to the new React UI pages.
+
+
+## [v7.0-beta.24] - 2020-04-21
+
+* Issue **#1450** : Stop data tabs showing all feeds.
+
 * Issue **#1454** : Fix NPE in feed name suggestion box.
 
-* Update auth flow for auth-into-stroom integration.
-=======
-* Issue **#1513** : You can now view data in folders.
-
-* Issue **#1500** : Fixed data delete/restore behaviour.
-
-* Issue **#1515** : Fix proxyDir default when running in a stack.
-
-* Issue **#1509** : Unable to update processor filter.
-
-* Issue **#1495** : Speculative fix for missing swagger.json file in the fat jar.
-
-* Issue **#1503** : Fixed Dashboard serialisation and JSON template.
-
-* Issue **#1479** : Unable to set index volume limits.
-
-
-## [v7.0-beta.28] - 2020-04-29
-
-* Issue **#1489** : Reprocess streams feature failing.
-
-* Issue **#1465** : Add default Open ID credentials to allow proxy to be able to authenticate out of the box.
-
-* Issue **#1455** : Fix interactive search.
-
-* Issue **#1471** : Pipeline name not shown on processors/filters in UI.
-
-* Issue **#1491** : Download stream feature failing. 
-
-* Issue **#1433** : StandardKafkaProducer failed when writing XML kafka payloads. 
-
-
-## [v7.0-beta.27] - 2020-04-27
-
-* Issue **#1417** : Allow processor filters to be exported with Pipelines. 
-
-* Issue **#1480** : Index settings now shows index volume groups and allows selection. 
-
-* Issue **#1450** : Further attempt to improve criteria filtering on data tab.
-
-* Issue **#1467** : The cluster node state node uses NodeResource to determine active nodes.
-
-* Issue **#1448** : The internal processing user now has a JWT and passes it when making calls to other nodes.
-
-
-## [v7.0-beta.26] - 2020-04-22
-
-* Fix gradle build for versioned builds
-
-
-## [v7.0-beta.25] - 2020-04-22
-
-* Assorted fixes to the new React UI pages.
-
-
-## [v7.0-beta.24] - 2020-04-21
-
-* Issue **#1450** : Stop data tabs showing all feeds.
-
-* Issue **#1454** : Fix NPE in feed name suggestion box.
-
 * Remove internal statistics from setup sample data.
 
 * Fix issue of pipeling structure not showing when it contains a StatisticsFilter.
 
 * Update auth flow for auth-into-stroom integration
->>>>>>> 029a37cd
 
 * Issue **#1426** : Change /logout endpoint to /noauth/logout.
 
