# Change Log
All notable changes to this project will be documented in this file.

The format is based on [Keep a Changelog](http://keepachangelog.com/) 
and this project adheres to [Semantic Versioning](http://semver.org/).

## [Unreleased]

<<<<<<< HEAD
* Issue **#617** : Introduced a concept of `system` document types that prevents the root `System` folder type from being created, copied, deleted, moved, renamed etc.
=======
* Issue **#622** : Fix incorrect service discovery based api paths, remove authentication and authorisation from service discovery
>>>>>>> 177f45f5

* Issue **#568** : Fixed filtering streams by pipeline in the pipeline screen.

## [v6.0-alpha.9]

* Issue **#592** : Mount stroom at /stroom.

* Issue **#608** : Fixed stream grep and stream dump tools and added tests to ensure continued operation.

* Issue **#603** : Changed property description from `tags` to `XML elements` in `BadTextXMLFilterReader`.

* Issue **#600** : Added debug to help diagnose cause of missing index shards in shard list.

* Issue **#611** : Changed properties to be defined in code rather than Spring XML.

* Issue **#605** : Added a cache for retrieving user by name to reduce DB use when pushing users for each task.

* Issue **#610** : Added `USE INDEX (PRIMARY)` hint to data retention select SQL to improve performance.

* Issue **#607** : Multiple improvements to the code to ensure DB connections, prepared statements, result sets etc use try-with-resources constructs wherever possible to ensure no DB resources are leaked. Also all connections obtained from a data source are now returned appropriately so that connections from pools are reused.

* Issue **#602** : Changed the data retention rule table column order.

* Issue **#606** : Added more stroom properties to tune the c3P0 connection pool. The properties are prefixed by `stroom.db.connectionPool` and `stroom.statistics.sql.db.connectionPool`.

* Issue **#601** : Fixed NPE generated during index shard retention process that was caused by a shard being deleted from the DB at the same time as the index shard retention job running.

* Issue **#609** : Add configurable regex to replace IDs in heap histogram class names, e.g. `....$Proxy54` becomes `....$Proxy--ID-REMOVED--`

* Issue **#570** : Refactor the heap histogram internal statistics for the new InternalStatisticsReceiver

* Issue **#599** : DocumentServiceWriteAction was being used in the wrong places where EntityServiceSaveAction should have been used instead to save entities that aren't document entities.

## [v6.0-alpha.8]

* Issue **#593** : Fixed node save RPC call.

* Issue **#591** : Made the query info popup more configurable with a title, validation regex etc. The popup will now only be displayed when enabled and when a manual user action takes place, e.g. clicking a search button or running a parameterised execution with one or more queries.

* Added 'prompt' option to force the identity provider to ask for a login.

## [v6.0-alpha.7]

* Issue **#549** : Change to not try to connect to kafka when kafka is not configured and improve failure handling

* Issue **#573** : Fixed viewing folders with no permitted underlying feeds. It now correctly shows blank data screen, rather than System/Data.

* Issue **#150** : Added a feature to optionally require specification of search purpose.

* Issue **#572** : Added a feature to allow easy download of dictionary contents as a text file.

* Generate additional major and minor floating docker tags in travis build, e.g. v6-LATEST and v6.0-LATEST

* Change docker image to be based on openjdk:8u151-jre-alpine

* Added a feature to list dependencies for all document entities and indicate where dependencies are missing.

* Issue **#540** : Improve description text for stroom.statistics.sql.maxProcessingAge property

* Issue **#538** : Lists of items such as users or user groups were sometimes not being converted into result pages correctly, this is now fixed.

* Issue **#537** : Users without `Manage Policies` permission can now view streams.

* Issue **#522** : Selection of data retention rules now remains when moving rules up or down.

* Issue **#411** : When data retention rules are disabled they are now shown greyed out to indicate this.

* Issue **#536** : Fix for missing visualisation icons.

* Issue **#368** : Fixed hidden job type button on job node list screen when a long cron pattern is used.

* Issue **#507** : Added dictionary inheritance via import references.

* Issue **#554** : Added a `parseUri` XSLT function.

* Issue **#557** : Added dashboard functions to parse and output URI parts.

* Issue **#552** : Fix for NPE caused by bad XSLT during search data extraction.

* Issue **#560** : Replaced instances of `Files.walk()` with `Files.walkFileTree()`. `Files.walk()` throws errors if any files are deleted or are not accessible during the walk operation. This is a major issue with the Java design for walking files using Java 8 streams. To avoid this issue `Files.walkFileTree()` has now been used in place of `Files.walk()`.

* Issue **#567** : Changed `parseUri` to be `parse-uri` to keep it consistently named with respect to other XSLT functions. The old name `parseUri` still works but is deprecated and will be removed in a later version.

* Issue **#567** : The XSLT function `parse-uri` now correctly returns a `schemeSpecificPart` element rather than the incorrectly named `schemeSpecificPort`.

* Issue **#567** : The dashboard expression function `extractSchemeSpecificPortFromUri` has now been corrected to be called `extractSchemeSpecificPartFromUri`.

* Issue **#567** : The missing dashboard expression function `extractQueryFromUri` has been added.

* Issue **#571** : Streams are now updated to have a status of deleted in batches using native SQL and prepared statements rather than using the stream store.

* Issue **#559** : Changed CSS to allow table text selection in newer browsers.

* Issue **#574** : Fixed SQL debug trace output.

* Issue **#574** : Fixed SQL UNION code that was resulting in missing streams in the data browser when paging.

* Issue **#590** : Improved data browser performance by using a local cache to remember feeds, stream types, processors, pipelines etc while decorating streams.

* Issue **#150** : Added a property to optionally require specification of search purpose.

## [v6.0-alpha.4]

* New authentication flow based around OpenId

* New user management screens

* The ability to issue API keys

* Issue **#501** : Improve the database teardown process in integration tests to speed up builds

* Relax regex in build script to allow tags like v6.0-alpha.3 to be published to Bintray

* Add Bintray publish plugin to Gradle build

* Issue **#75** : Upgraded to Lucene 5.

* Issue **#135** : [BREAKING CHANGE] Removed JODA Time library and replaced with Java 7 Time API. This change breaks time zone output previously formatted with `ZZ` or `ZZZ`.

* Added XSLT functions generate-url and fetch-json

* Added ability to put clickable hyperlinks in Dashboard tables

* Added an HTTP appender.

* Added an appender for the proxy store.

* Issue **#412** : Fixed no-column table breakage

* Issue **#380** : Fixed build details on welcome/about

* Issue **#348** : Fixed new menu icons.

* Issue **98** : Fix premature trimming of results in the store

* Issue **360** : Fix inability to sort sql stats results in the dashboard table

* Issue **#550** : Fix for info message output for data retention.

* Issue **#551** : Improved server task detail for data retention job.

* Issue **#541** : Changed stream retention job descriptions.

* Issue **#553** : The data retention job now terminates if requested to do so and also tracks progress in a local temp file so a nodes progress will survive application restarts.

* Change docker image to use openjdk:8u151-jre-alpine as a base

* Issue **#539** : Fix issue of statistic search failing after it is imported

* Issue **#547** : Data retention processing is now performed in batches (size determined by `stroom.stream.deleteBatchSize`). This change should reduce the memory required to process the data retention job.

* Issue **#541** : Marked old stream retention job as deprecated in description.

* Issue **#542** : Fix for lazy hibernate object initialisation when stepping cooked data.

* Issue **#524** : Remove dependency on stroom-proxy:stroom-proxy-repo and replaced with duplicated code from stroom-proxy-repo (commit b981e1e)

* Issue **#203** : Initial release of the new data receipt policy functionality.

* Issue **#202** : Initial release of the new data retention policy functionality.

* Issue **#521** : Fix for the job list screen to correct the help URL.

* Issue **#526** : Fix for XSLT functions that should return optional results but were being forced to return a single value.

* Issue **#527** : Fix for XSLT error reporting. All downstream errors were being reported as XSLT module errors and were
 hiding the underlying exception.

* Issue **#501** : Improve the database teardown process in integration tests to speed up builds.

* Issue **#511** : Fix NPE thrown during pipeline stepping by downstream XSLT.

* Issue **#521** : Fix for the job list screen to use the help URL system property for displaying context sensitive help.

* Issue **#511** : Fix for XSLT functions to allow null return values where a value cannot be returned due to an error etc.

* Issue **#515** : Fix handling of errors that occur before search starts sending.

* Issue **#506** : In v5 dashboard table filters were enhanced to allow parameters to be used in include/exclude filters. The implementation included the use of ` \ ` to escape `$` characters that were not to be considered part of a parameter reference. This change resulted in regular expressions requiring ` \ ` being escaped with additional ` \ ` characters. This escaping has now been removed and instead only `$` chars before `{` chars need escaping when necessary with double `$$` chars, e.g. use `$${something` if you actually want `${something` not to be replaced with a parameter.

* Issue **#505** : Fix the property UI so all edited value whitespace is trimmed

* Issue **#513** : Now only actively executing tasks are visible as server tasks

* Issue **#483** : When running stream retention jobs the transactions are now set to REQUIRE_NEW to hopefully ensure that the job is done in small batches rather than a larger transaction spanning multiple changes.

* Issue **#508** : Fix directory creation for index shards.

* Issue **#492** : Task producers were still not being marked as complete on termination which meant that the parent cluster task was not completing. This has now been fixed.

* Issue **#497** : DB connections obtained from the data source are now released back to the pool after use.

* Issue **#492** : Task producers were not being marked as complete on termination which meant that the parent cluster task was not completing. This has now been fixed.

* Issue **#497** : Change stream task creation to use straight JDBC rather than hibernate for inserts and use a configurable batch size (stroom.databaseMultiInsertMaxBatchSize) for the inserts.

* Issue **#502** : The task executor was not responding to shutdown and was therefore preventing the app from stopping gracefully.

* Issue **#476** : Stepping with dynamic XSLT or text converter properties now correctly falls back to the specified entity if a match cannot be found by name.

* Issue **#498** : The UI was adding more than one link between 'Source' and 'Parser' elements, this is now fixed.

* Issue **#492** : Search tasks were waiting for part of the data extraction task to run which was not checking for termination. The code for this has been changed and should now terminate when required.

* Issue **#494** : Fix problem of proxy aggregation never stopping if more files exist

* Issue **#490** : Fix errors in proxy aggregation due to a bounded thread pool size

* Issue **#484** : Remove custom finalize() methods to reduce memory overhead

* Issue **#475** : Fix memory leak of java.io.File references when proxy aggregation runs

* Issue **#470** : You can now correctly add destinations directly to the pipeline 'Source' element to enable raw streaming.

* Issue **#487** : Search result list trimming was throwing an illegal argument exception `Comparison method violates its general contract`, this should now be fixed.

* Issue **#488** : Permissions are now elevated to 'Use' for the purposes of reporting the data source being queried.

* Migrated to ehcache 3.4.0 to add options for off-heap and disk based caching to reduce memory overhead.

* Caches of pooled items no longer use Apache Commons Pool.

* Issue **#401** : Reference data was being cached per user to ensure a user centric view of reference data was being used. This required more memory so now reference data is built in the context of the internal processing user and then filtered during processing by user access to streams.

* The effective stream cache now holds 1000 items.

* Reduced the amount of cached reference data to 100 streams.

* Reduced the number of active queries to 100.

* Removed Ehcache and switched to Guava cache.

* Issue **#477** : Additional changes to ensure search sub tasks use threads fairly between multiple searches.

* Issue **#477** : Search sub tasks are now correctly linked to their parent task and can therefore be terminated by terminating parent tasks.

* Issue **#425** : Changed string replacement in pipeline migration code to use a literal match

* Issue **#469** : Add Heap Histogram internal statistics for memory use monitoring

* Issue **#463** : Made further improvements to the index shard writer cache to improve performance.

* Issue **#448** : Some search related tasks never seem to complete, presumably because an error is thrown at some point and so their callbacks do not get called normally. This fix changes the way task completion is recorded so that it isn't dependant on the callbacks being called correctly.

* Issue **#464** : When a user resets a password, the password now has an expiry date set in the future determined by the password expiry policy. Password that are reset by email still expire immediately as expected.

* Issue **#462** : Permission exceptions now carry details of the user that the exception applies to. This change allows error logging to record the user id in the message where appropriate.

* Issue **#463** : Many index shards are being corrupted which may be caused by insufficient locking of the shard writers and readers. This fix changes the locking mechanism to use the file system.

* Issue **#451** : Data paging was allowing the user to jump beyond the end of a stream whereby just the XML root elements were displayed. This is now fixed by adding a constraint to the page offset so that the user cannot jump beyond the last record. Because data paging assumes that segmented streams have a header and footer, text streams now include segments after a header and before a footer, even if neither are added, so that paging always works correctly regardless of the presence of a header or footer.

* Issue **#461** : The stream attributes on the filter dialog were not sorted alphabetically, they now are.

* Issue **#460** : In some instances error streams did not always have stream attributes added to them for fatal errors. This mainly occurred in instances where processing failed early on during pipeline creation. An error was recorded but stream attributes were not added to the meta data for the error stream. Processing now ensures that stream attributes are recorded for all error cases.

* Issue **#442** : Remove 'Old Internal Statistics' folder, improve import exception handling

* Issue **#457** : Add check to import to prevent duplicate root level entities

* Issue **#444** : Fix for segment markers when writing text to StreamAppender.

* Issue **#447** : Fix for AsyncSearchTask not being displayed as a child of EventSearchTask in the server tasks view.

* Issue **#421** : FileAppender now causes fatal error where no output path set.

* Issue **#427** : Pipelines with no source element will now only treat a single parser element as being a root element for backwards compatibility.

* Issue **#420** : Pipelines were producing errors in the UI when elements were deleted but still had properties set on them. The pipeline validator was attempting to set and validate properties for unknown elements. The validator now ignores properties and links to elements that are undeclared.

* Issue **#420** : The pipeline model now removes all properties and links for deleted elements on save.

* Issue **#458** : Only event searches should populate the `searchId`. Now `searchId` is only populated when a stream processor task is created by an event search as only event searches extract specific records from the source stream.

* Issue **#437** : The event log now includes source in move events.

* Issue **#419** : Fix multiple xml processing instructions appearing in output.

* Issue **#446** : Fix for deadlock on rolling appenders.

* Issue **#444** : Fix segment markers on RollingStreamAppender.

* Issue **#426** : Fix for incorrect processor filters. Old processor filters reference `systemGroupIdSet` rather than `folderIdSet`. The new migration updates them accordingly.

* Issue **#429** : Fix to remove `usePool` parser parameter.

* Issue **#439** : Fix for caches where elements were not eagerly evicted.

* Issue **#424** : Fix for cluster ping error display.

* Issue **#441** : Fix to ensure correct names are shown in pipeline properties.

* Issue **#433** : Fixed slow stream queries caused by feed permission restrictions.

* Issue **#385** : Individual index shards can now be deleted without deleting all shards.

* Issue **#391** : Users needed `Manage Processors` permission to initiate pipeline stepping. This is no longer required as the 'best fit' pipeline is now discovered as the internal processing user.

* Issue **#392** : Inherited pipelines now only require 'Use' permission to be used instead of requiring 'Read' permission.

* Issue **#394** : Pipeline stepping will now show errors with an alert popup.

* Issue **#396** : All queries associated with a dashboard should now be correctly deleted when a dashboard is deleted.

* Issue **#393** : All caches now cache items within the context of the current user so that different users do not have the possibility of having problems caused by others users not having read permissions on items.

* Issue **#358** : Schemas are now selected from a subset matching the criteria set on SchemaFilter by the user.

* Issue **#369** : Translation stepping wasn't showing any errors during stepping if a schema had an error in it.

* Issue **#364** : Switched index writer lock factory to a SingleInstanceLockFactory as index shards are accessed by a single process.

* Issue **#363** : IndexShardWriterCacheImpl now closes and flushes writers using an executor provided by the TaskManager. Writers are now also closed in LRU order when sweeping up writers that exceed TTL and TTI constraints.

* Issue **#361** : Information has been added to threads executing index writer and index searcher maintenance tasks.

* Issue **#356** : Changed the way index shard writers are cached to improve indexing performance and reduce blocking.

* Issue **#353** : Reduced expected error logging to debug.

* Issue **#354** : Changed the way search index shard readers get references to open writers so that any attempt to get an open writer will not cause, or have to wait for, a writer to close.

* Issue **#351** : Fixed ehcache item eviction issue caused by ehcache internally using a deprecated API.

* Issue **#347** : Added a 'Source' node to pipelines to establish a proper root for a pipeline rather than an assumed one based on elements with no parent.

* Issue **#350** : Removed 'Advanced Mode' from pipeline structure editor as it is no longer very useful.

* Issue **#349** : Improved index searcher cache to ensure searchers are not affected by writers closing.

* Issue **#342** : Changed the way indexing is performed to ensure index readers reference open writers correctly.

* Issue **#346** : Improved multi depth config content import.

* Issue **#328** : You can now delete corrupt shards from the UI.

* Issue **#343** : Fixed login expiry issue.

* Issue **#345** : Allowed for multi depth config content import.

* Issue **#341** : Fixed arg in SQL.

* Issue **#340** : Fixed headless and corresponding test.

* Issue **#333** : Fixed event-logging version in build.

* Issue **#334** : Improved entity sorting SQL and separated generation of SQL and HQL to help avoid future issues.

* Issue **#335** : Improved user management

* Issue **#337** : Added certificate auth option to export servlet and disabled the export config feature by default.

* Issue **#337** : Added basic auth option to export servlet to complement cert based auth.

* Issue **#332** : The index shard searcher cache now makes sure to get the current writer needed for the current searcher on open.

* Issue **#322** : The index cache and other caching beans should now throw exceptions on `get` that were generated during the creation of cached items.

* Issue **#325** : Query history is now cleaned with a separate job. Also query history is only recorded for manual querying, i.e. not when query is automated (on open or auto refresh). Queries are now recorded on a dashboard + query component basis and do not apply across multiple query components in a dashboard.

* Issue **#323** : Fixed an issue where parser elements were not being returned as 'processors' correctly when downstream of a reader.

* Issue **#322** : Index should now provide a more helpful message when an attempt is made to index data and no volumes have been assigned to an index.

* Issue **#316** : Search history is now only stored on initial query when using automated queries or when a user runs a query manually. Search history is also automatically purged to keep either a specified number of items defined by `stroom.query.history.itemsRetention` (default 100) or for a number of days specified by `stroom.query.history.daysRetention` (default 365).

* Issue **#317** : Users now need update permission on an index plus 'Manage Index Shards' permission to flush or close index shards. In addition to this a user needs delete permission to delete index shards.

* Issue **#319** : SaveAs now fetches the parent folder correctly so that users can copy items if they have permission to do so.

* Issue **#311** : Fixed request for `Pipeline` in `meta` XSLT function. Errors are now dealt with correctly so that the XSLT will not fail due to missing meta data.

* Issue **#313** : Fixed case of `xmlVersion` property on `InvalidXMLCharFilterReader`.

* Issue **#314** : Improved description of `tags` property in `BadTextXMLFilterReader`.

* Issue **#307** : Made some changes to avoid potential NPE caused by session serialisation.

* Issue **#306** : Added a stroom `meta` XSLT function. The XSLT function now exposes `Feed`, `StreamType`, `CreatedTime`, `EffectiveTime` and `Pipeline` meta attributes from the currently processing stream in addition to any other meta data that might apply. To access these meta data attributes of the current stream use `stroom:meta('StreamType')` etc. The `feed-attribute` function is now an alias for the `meta` function and should be considered to be deprecated.

* Issue **#303** : The stream delete job now uses cron in preference to a frequency.

* Issue **#152** : Changed the way indexing is performed so that a single indexer object is now responsible for indexing documents and adding them to the appropriate shard.

* Issue **#179** : Updated Saxon-HE to version 9.7.0-18 and added XSLTFilter option to `usePool` to see if caching might be responsible for issue.

* Issue **#288** : Made further changes to ensure that the IndexShardWriterCache doesn't try to reuse an index shard that has failed when adding any documents.

* Issue **#295** : Made the help URL absolute and not relative.

* Issue **#293** : Attempt to fix mismatch document count error being reported when index shards are opened.

* Issue **#292** : Fixed locking for rolling stream appender.

* Issue **#292** : Rolling stream output is no longer associated with a task, processor or pipeline to avoid future processing tasks from deleting rolling streams by thinking they are superseded.

* Issue **#292** : Data that we expect to be unavailable, e.g. locked and deleted streams, will no longer log exceptions when a user tries to view it and will instead return an appropriate message to the user in place of the data.

* Issue **#288** : The error condition 'Expected a new writer but got the same one back!!!' should no longer be encountered as the root cause should now be fixed. The original check has been reinstated so that processing will terminate if we do encounter this problem.

* Issue **#295** : Fixed the help property so that it can now be configured.

* Issue **#296** : Removed 'New' and 'Delete' buttons from the global property dialog.

* Issue **#279** : Fixed NPE thrown during proxy aggregation.

* Issue **#294** : Changing stream task status now tries multiple times to attempt to avoid a hibernate LockAcquisitionException.

* Issue **#287** : XSLT not found warnings property description now defaults to false.

* Issue **#261** : The save button is now only enabled when a dashboard or other item is made dirty and it is not read only.

* Issue **#286** : Dashboards now correctly save the selected tab when a tab is selected via the popup tab selector (visible when tabs are collapsed).

* Issue **#289** : Changed Log4J configuration to suppress logging from Hibernate SqlExceptionHandler for expected exceptions like constraint violations.

* Issue **#288** : Changed 'Expected a new writer...' fatal error to warning as the condition in question might be acceptable.

* Issue **#285** : Attempted fix for GWT RPC serialisation issue.

* Issue **#283** : Statistics for the stream task queue are now captured even if the size is zero.

* Issue **#226** : Fixed issue where querying an index failed with "User does not have the required permission (Manage Users)" message.

* Issue **#281** : Made further changes to cope with Files.list() and Files.walk() returning streams that should be closed with 'try with resources' construct.

* Issue **#224** : Removing an element from the pipeline structure now removes all child elements too.

* Issue **#282** : Users can now upload data with just 'Data - View' and 'Data - Import' application permissions, plus read permission on the appropriate feed.

* Issue **#199** : The explorer now scrolls selected items into view.

* Issue **#280** : Fixed 'No user is currently authenticated' issue when viewing jobs and nodes.

* Issue **#278** : The date picker now hides once you select a date.

* Issue **#281** : Directory streams etc are now auto closed to prevent systems running out of file handles.

* Issue **#263** : The explorer tree now allows you to collapse the root 'System' node after it is first displayed.

* Issue **#266** : The explorer tree now resets (clears and collapses all previously open nodes) and shows the currently selected item every time an explorer drop down in opened.

* Issue **#233** : Users now only see streams if they are administrators or have 'Data - View' permission. Non administrators will only see data that they have 'read' permission on for the associated feed and 'use' permission on for the associated pipeline if there is one.

* Issue **#265** : The stream filter now orders stream attributes alphabetically.

* Issue **#270** : Fixed security issue where null users were being treated as INTERNAL users.

* Issue **#270** : Improved security by pushing user tokens rather than just user names so that internal system (processing) users are clearly identifiable by the security system and cannot be spoofed by regular user accounts.

* Issue **#269** : When users are prevented from logging in with 'preventLogin' their failed login count is no longer incremented.

* Issue **#267** : The login page now shows the maintenance message.

* Issue **#276** : Session list now shows session user ids correctly.

* Issue **#201** : The permissions menu item is no longer available on the root 'System' folder.

* Issue **#176** : Improved performance of the explorer tree by increasing the size of the document permissions cache to 1M items and changing the eviction policy from LRU to LFU.

* Issue **#176** : Added an optimisation to the explorer tree that prevents the need for a server call when collapsing tree nodes.

* Issue **#273** : Removed an unnecessary script from the build.

* Issue **#277** : Fixed a layout issue that was causing the feed section of the processor filter popup to take up too much room.

* Issue **#274** : The editor pane was only returning the current user edited text when attached to the DOM which meant changes to text were ignored if an editor pane was not visible when save was pressed. This has now been fixed so that the current content of an editor pane is always returned even when it is in a detached state.

* Issue **#264** : Added created by/on and updated by/on info to pipeline stream processor info tooltips.

* Issue **#222** : Explorer items now auto expand when a quick filter is used.

* Issue **#205** : File permissions in distribution have now been changed to `0750` for directories and shell scripts and `0640` for all other files.

* Issue **#240** : Separate application permissions are now required to manage DB tables and tasks.

* Issue **#210** : The statistics tables are now listed in the database tables monitoring pane.

* Issue **#249** : Removed spaces between values and units.

* Issue **#237** : Users without 'Download Search Results' permission will no longer see the download button on the table component in a dashboard.

* Issue **#232** : Users can now inherit from pipelines that they have 'use' permissions on.

* Issue **#191** : Max stream size was not being treated as IEC value, e.g. Mebibytes etc.

* Issue **#235** : Users can now only view the processor filters that they have created if they have 'Manage Processors' permission unless they are an administrator in which case they will see all filters. Users without the 'Manage Processors' permission who are also not administrators will see no processor filters in the UI. Users with 'Manage Processors' permission who are not administrators will be able to update their own processor filters if they have 'update' permission on the associated pipeline. Administrators are able to update all processor filters.

* Issue **#212** : Changes made to text in any editor including those made with cut and paste are now correctly handled so that altered content is now saved.

* Issue **#247** : The editor pane now attempts to maintain the scroll position when formatting content.

* Issue **#251** : Volume and memory statistics are now recorded in bytes and not MiB.

* Issue **#243** : The error marker pane should now discover and display all error types even if they are preceded by over 1000 warnings.

* Issue **#254** : Fixed search result download.

* Issue **#209** : Statistics are now queryable in a dashboard if a user has 'use' permissions on a statistic.

* Issue **#255** : Fixed issue where error indicators were not being shown in the schema validator pane because the text needed to be formatted so that it spanned multiple lines before attempting to add annotations.

* Issue **#257** : The dashboard text pane now provides padding at the top to allow for tabs and controls.

* Issue **#174** : Index shard checking is now done asynchronously during startup to reduce startup time.

* Issue **#225** : Fixed NPE that was caused by processing instruction SAX events unexpectedly being fired by Xerces before start document events. This looks like it might be a bug in Xerces but the code now copes with the unexpected processing instruction event anyway.

* Issue **#230** : The maintenance message can now be set with the property 'stroom.maintenance.message' and the message now appears as a banner at the top of the screen rather than an annoying popup. Non admin users can also be prevented from logging on to the system by setting the 'stroom.maintenance.preventLogin' property to 'true'.

* Issue **#155** : Changed password values to be obfuscated in the UI as 20 asterisks regardless of length.

* Issue **#188** : All of the writers in a pipeline now display IO in the UI when stepping.

* Issue **#208** : Schema filter validation errors are now shown on the output pane during stepping.

* Issue **#211** : Turned off print margins in all editors.

* Issue **#200** : The stepping presenter now resizes the top pane to fit the tree structure even if it is several elements high.

* Issue **#168** : Code and IO is now loaded lazily into the element presenter panes during stepping which prevents the scrollbar in the editors being in the wrong position.

* Issue **#219** : Changed async dispatch code to work with new lambda classes rather than callbacks.

* Issue **#221** : Fixed issue where `*.zip.bad` files were being picked up for proxy aggregation.

* Issue **#242** : Improved the way properties are injected into some areas of the code to fix an issue where 'stroom.maxStreamSize' and other properties were not being set.

* Issue **#241** : XMLFilter now ignores the XSLT name pattern if an empty string is supplied.

* Issue **#236** : 'Manage Cache Permission' has been changed to 'Manage Cache'.

* Issue **#219** : Made further changes to use lambda expressions where possible to simplify code.

* Issue **#231** : Changed the way internal statistics are created so that multiple facets of a statistic, e.g. Free & Used Memory, are combined into a single statistic to allow combined visualisation.

* Issue **#172** : Further improvement to dashboard L&F.

* Issue **#194** : Fixed missing Roboto fonts.

* Issue **#195** : Improved font weights and removed underlines from link tabs.

* Issue **#196** : Reordered fields on stream, relative stream, volume and server task tables.

* Issue **#182** : Changed the way dates and times are parsed and formatted and improved the datebox control L&F.

* Issue **#198** : Renamed 'INTERNAL_PROCESSING_USER' to 'INTERNAL'.

* Issue **#154** : Active tasks are now sortable by processor filter priority.

* Issue **#204** : Pipeline processor statistics now include 'Node' as a tag.

* Issue **#170** : Changed import/export to delegate import/export responsibility to individual services. Import/export now only works with items that have valid UUIDs specified.

* Issue **#164** : Reduced caching to ensure tree items appear as soon as they are added.

* Issue **#177** : Removed 'Meta Data-Bytes Received' statistic as it was a duplicate.

* Issue **#152** : Changed the way index shard creation is locked so that only a single shard should be fetched from the cache with a given shard key at any one time.

* Issue **#189** : You now have to click within a checkbox to select it within a table rather than just clicking the cell the checkbox is in.

* Issue **#186** : Data is no longer artificially wrapped with the insertion of new lines server side. Instead the client now receives the data and an option to soft wrap lines has been added to the UI.

* Issue **#167** : Fixed formatting of JavaScript and JSON.

* Issue **#175** : Fixed visibility of items by inferred permissions.

* Issue **#178** : Added new properties and corresponding configuration to connect and create a separate SQL statistics DB.

* Issue **#172** : Improved dashboard L&F.

* Issue **#169** : Improved L&F of tables to make better use of screen real estate.

* Issue **#191** : Mebibytes (multiples of 1024) etc are now used as standard throughout the application for both memory and disk sizes and have single letter suffixes (B, K, M, G, T).

* Issue **#173** : Fixed the way XML formatter deals with spaces in attribute values.

* Issue **#151** : Fixed meta data statistics. 'metaDataStatistics' bean was declared as an interface and not a class.

* Issue **#158** : Added a new global property 'stroom.proxy.zipFilenameDelimiter' to enable Stroom proxy repositories to be processed that have a custom file name pattern.

* Issue **#153** : Clicking tick boxes and other cell components in tables no longer requires the row to be selected first.

* Issue **#148** : The stream browsing UI no longer throws an error when attempting to clear markers from the error markers pane.

* Issue **#160** : Stream processing tasks are now created within the security context of the user that created the associated stream processor filter.

* Issue **#157** : Data is now formatted by the editor automatically on display.

* Issue **#144** : Old processing output will now be deleted when content is reprocessed even if the new processing task does not produce output.

* Issue **#159** : Fixed NPE thrown during import.

* Issue **#166** : Fixed NPE thrown when searching statistics.

* Issue **#165** : Dashboards now add a query and result table from a template by default on creation. This was broken when adding permission inheritance to documents.

* Issue **#162** : The editor annotation popup now matches the style of other popups.

* Issue **#163** : Imported the Roboto Mono font to ensure consistency of the editor across platforms.

* Issue **#143** : Stroom now logs progress information about closing index shard writers during shutdown.

* Issue **#140** : Replaced code editor to improve UI performance and add additional code formatting & styling options.

* Issue **#146** : Object pool should no longer throw an error when abandoned objects are returned to the pool.

* Issue **#142** : Changed the way permissions are cached so that changes to permissions provide immediate access to documents.

* Issue **#123** : Changed the way entity service result caching works so that the underlying entity manager is cached instead of individual services. This allows entity result caching to be performed while still applying user permissions to cached results.

* Issue **#156** : Attempts to open items that that user does not have permission to open no longer show an error and spin the progress indicator forever, instead the item will just not open.

* Issue **#141** : Improved log output during entity reference migration and fixed statistic data source reference migration.

* Issue **#127** : Entity reference replacement should now work with references to 'StatisticsDataSource'.

* Issue **#125** : Fixed display of active tasks which was broken by changes to the task summary table selection model.

* Issue **#121** : Fixed cache clearing.

* Issue **#122** : Improved the look of the cache screen.

* Issue **#106** : Disabled users and groups are now displayed with greyed out icon in the UI.

* Issue **#132** : The explorer tree is now cleared on login so that users with different permissions do not see the previous users items.

* Issue **#128** : Improved error handling during login.

* Issue **#130** : Users with no permissions are no longer able to open folders including the root System folder to attempt data browsing.

* Issue **#120** : Entity chooser now treats 'None' as a special root level explorer node so that it can be selected in the same way as other nodes, e.g. visibly selected and responsive to double click.

* Issue **#129** : Fixed NPE.

* Issue **#119** : User permissions dialog now clears permissions when a user or group is deleted.

* Issue **#115** : User permissions on documents can now be inherited from parent folders on create, copy and move.

* Issue **#109** : Added packetSize="65536" property to AJP connector in server.xml template.

* Issue **#100** : Various list of items in stroom now allow multi selection for add/remove purposes.

* Issue **#112** : Removed 'pool' monitoring screen as all pools are now caches of one form or another.

* Issue **#105** : Users were not seeing 'New' menu for folders that they had some create child doc permissions for. This was due to DocumentType not implementing equals() and is now fixed.

* Issue **#111** : Fixed query favourites and history.

* Issue **#91** : Only CombinedParser was allowing code to be injected during stepping. Now DSParser and XMLFragmentParser support code injection during stepping.

* Issue **#107** : The UI now only shows new pipeline element items on the 'Add' menu that are allowed children of the selected element.

* Issue **#113** : User names are now validated against a regex specified by the 'stroom.security.userNamePattern' property.

* Issue **#116** : Rename is now only possible when a single explorer item is selected.

* Issue **#114** : Fixed selection manager so that the explorer tree does not select items when a node expander is clicked.

* Issue **#65** : Selection lists are now limited to 300px tall and show scrollbars if needed.

* Issue **#50** : Defaults table result fields to use local time without outputting the timezone.

* Issue **#15** : You can now express time zones in dashboard query expressions or just omit a time zone to use the locale of the browser.

* Issue **#49** : Dynamic XSLT selection now works with pipeline stepping.

* Issue **#63** : Entity selection control now shows current entity name even if it has changed since referencing entity was last saved.

* Issue **#70** : You can now select multiple explorer rows with ctrl and shift key modifiers and perform bulk actions such as copy, move, rename and delete.

* Issue **#85** : findDelete() no longer tries to add ORDER BY condition on UPDATE SQL when deleting streams.

* Issue **#89** : Warnings should now be present in processing logs for reference data lookups that don't specify feed or stream type. This was previously throwing a NullPointerException.

* Issue **#90** : Fixed entity selection dialog used outside of drop down selection control.

* Issue **#88** : Pipeline reference edit dialog now correctly selects the current stream type.

* Issue **#77** : Default index volume creation now sets stream status to INACTIVE rather than CLOSED and stream volume creation sets index status to INACTIVE rather than CLOSED.

* Issue **#93** : Fixed code so that the 'Item' menu is now visible.

* Issue **#97** : Index shard partition date range creation has been improved.

* Issue **#94** : Statistics searches now ignore expression terms with null or empty values so that the use of substitution parameters can be optional.

* Issue **#87** : Fixed explorer scrolling to the top by disabling keyboard selection.

* Issue **#104** : 'Query' no longer appears as an item that a user can allow 'create' on for permissions within a folder.

* Issue **#103** : Added 10 years as a supported data retention age.

* Issue **#86** : The stream delete button is now re-enabled when new items are selected for deletion.

* Issue **#81** : No exception will now be thrown if a client rejects a response for an EntityEvent.

* Issue **#79** : The client node no longer tries to create directories on the file system for a volume that may be owned by another node.

* Issue **#92** : Error summaries of multiple types no longer overlap each other at the top of the error markers list.

* Issue **#64** : Fixed Hessian serialisation of 'now' which was specified as a ZonedDateTime which cannot be serialised. This field is now a long representing millseconds since epoch.

* Issue **#62** : Task termination button is now enabled.

* Issue **#60** : Fixed validation of stream attributes prior to data upload to prevent null pointer exception.

* Issue **#9** : Created a new implementation of the expression parser that improved expression tokenisation and deals with BODMAS rules properly.

* Issue **#36** : Fixed and vastly improved the configuration of email so that more options can be set allowing for the use of other email services requiring more complex configuration such as gmail.

* Issue **#24** : Header and footer strings are now unescaped so that character sequences such as '\n' are translated into single characters as with standard Java strings, e.g. '\n' will become a new line and '\t' a tab.

* Issue **#40** : Changed Stroom docker conatiner to be based on Alpine linux to save space

* Issue **#40** : Auto import of content packs on Stroom startup and added default content packs into the docker build for Stroom.

* Issue **#30** : Entering stepping mode was prompting for the pipeline to step with but also auto selecting a pipeline at the same time and entering stepping immediately.

* Dashboard auto refresh is now limited to a minimum interval of 10 seconds.

* Issue **#31** : Pipeline stepping was not including user changes immediately as parsers and XSLT filters were using cached content when they should have been ignoring the cache in stepping mode.

* Issue **#27** : Stroom now listens to window closing events and asks the user if they really want to leave the page. This replaces the previous crude attempts to block keys that affected the history or forced a browser refresh.

* Issue **#2** : The order of fields in the query editor is now alphabetical.

* Issue **#3** : When a filter is active on a dashboard table column, a filter icon now appears to indicate this.

* Issue **#5** : Replace() and Decode() dashboard table expression functions no longer ignore cells with null values.

* Issue **#7** : Dashboards are now able to query on open.

* Issue **#8** : Dashboards are now able to re-query automatically at fixed intervals.

* Updated GWT to v2.8.0 and Gin to v2.1.2.

* Issue **#12** : Dashboard queries can now evaluate relative date/time expressions such as now(), hour() etc. In addition to this the expressions also allow the addition or subtraction of durations, e.g. now - 5d.

* Issue **#14** : Dashboard query expressions can now be parameterised with any term able to accept a user defined parameter, e.g. ${user}. Once added parameters can be changed for the entire dashboard via a text box at the top of the dashboard screen which will then execute all queries when enter is pressed or it loses focus.

* Issue **#16** : Dashboard table filters can also accept user defined parameters, e.g. ${user}, to perform filtering when a query is executed.

* Fixed missing text presenter in dashboards.

* Issue **#18** : The data dashboard component will now show data relative to the last selected table row (even if there is more than one table component on the dashboard) if the data component has not been configured to listen to row selections for a specific table component.

* Changed table styling to colour alternate rows, add borders between rows and increase vertical padding

* Issue **#22** : Dashboard table columns can now be configured to wrap text via the format options.

* Issue **#28** : Dashboard component dependencies are now listed with the component name plus the component id in brackets rather than just the component id.

[Unreleased]: https://github.com/gchq/stroom/compare/v6.0-alpha.8...HEAD
[v6.0-alpha.8]: https://github.com/gchq/stroom/compare/v6.0-alpha.7...v6.0-alpha.8
[v6.0-alpha.7]: https://github.com/gchq/stroom/compare/v6.0-alpha.4...v6.0-alpha.7
[v6.0-alpha.4]: https://github.com/gchq/stroom/commits/v6.0-alpha.4<|MERGE_RESOLUTION|>--- conflicted
+++ resolved
@@ -6,11 +6,9 @@
 
 ## [Unreleased]
 
-<<<<<<< HEAD
 * Issue **#617** : Introduced a concept of `system` document types that prevents the root `System` folder type from being created, copied, deleted, moved, renamed etc.
-=======
+
 * Issue **#622** : Fix incorrect service discovery based api paths, remove authentication and authorisation from service discovery
->>>>>>> 177f45f5
 
 * Issue **#568** : Fixed filtering streams by pipeline in the pipeline screen.
 
