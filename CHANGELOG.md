# Change Log
All notable changes to this project will be documented in this file.

The format is based on [Keep a Changelog](http://keepachangelog.com/) 
and this project adheres to [Semantic Versioning](http://semver.org/).


## [Unreleased]

<<<<<<< HEAD
* Made stroom compatible with AWS authentication.

* Issue **#1797** : Altered how search completion is recorded to try and prevent hanging.
=======
* Issue **#1707** : Fix reference data lookups picking the wrong effective stream.

* Issue **#1797** : Altered how search completion is recorded to try and prevent hanging. 
>>>>>>> f81fb2fe

* Issue **#1762** : Fix for search jobs that do not terminate correctly.

* The build should now ensure GWT compilation only occurs after test has completed.

* Issue **#1790** : You can now provide `TYPE` as an optional HTTP header when sending data to Stroom. If provided this attribute is used to determine what data type to assign to the data being received. Data forwarding and aggregation also maintains this attribute and behaviour. 

* Issue **#1665** : Recognised meta types can now be specified in config and drop downs now allow selection in the pipeline editor.


## [v7.0-beta.46] - 2020-08-23

* Issue **#1702** : Fix namespace handling in XML reference data values.

* Issue **#1789** : Prevent dashboards without an extraction pipeline showing as "Missing" on dependency screen.

* Issue **#1803** : Fix `/api/export/v1` failing with NoSuchFileException.

* Issue **#1719** : Create rest endpoint to get rererence data store entries. Experimental feature at the moment.

* Issue **#1649** : Make the local reference data store searchable from the dashboard. Experimental feature at the moment.

* Issue **#1805** : Fix missing alert popup when document is saved but has been updated by another user/tab.

* Fix _No appender for stroom.docref.DocRef_ ERRORs in the log.


## [v7.0-beta.45] - 2020-08-14

* Issue **#1793** : Fixed Solr search query creation.

* Issue **#1791** : Fixed Solr connection test response.

* Update Gradle to v6.6

* Revert back to full build.


## [v7.0-beta.44] - 2020-08-14

* Reverted deploy changes until travis dpl v2 is stable.


## [v7.0-beta.43] - 2020-08-14

* Fixing release artefacts.


## [v7.0-beta.42] - 2020-08-13

* Issue **#1783** : Made change to prevent nodes called by the cluster from using localhost, 127.0.0.1 or the same URL as other nodes.

* Issue **#1706** : Terminating processing jobs early now writes appropriate termination errors to the processing info (error) stream and deletes other outputs.

* Issue **#1749** : Removed old benchmark job.


## [v7.0-beta.41] - 2020-08-12

* Issue **#1785** : Fix proxy not forwarding any data.

* Issue **#1675** : All dashboard table fields are now present in text pane settings even if they are hidden or special, e.g. internally added mandatory fields like StreamId and EventId. This change prevents the field settings from being altered incorrectly when these fields were not found.

* Issue **#1758** : Added file locations to meta details and improved tooltip layout.

* Issue **#1778** : Remove error streams following reprocessing when no new streams are created.

* Added support for time based expressions when searching for streams from UI. 

* Issue **#1760** : Support time based expressions for ProcessorTask data source

* Issue **#1761** : Allow processor id to be displayed when searching processor tasks data source.

* Issue **#1693** : Fix dependencies screen listing links to internal searchables as "missing".

* Issue **#1751** : Display correct UUID for "to" dependency in UI dependency screen.

* Issue **#1664** : Fix crash when all streams for pipeline are deleted.

* Issue **#1701** : Fix crash when alternative pipeline is selected/used for processing.

## [v7.0-beta.40] - 2020-07-27

* Issue **#1756** : Fix for IdEnrichmentFilter where is attempts to change attribute values that already exist.

* Issue **#1741** : Fix for search hanging issue.

* Issue **#1740** : `CombinedParser` now removes invalid XML 1.0 characters when `fixInvalidChars` is set and not XML 1.1.

* Add `readTimeout` property to `HTTPAppender` 

* Issue **#1747** : Nodes are now notified about changes to document permissions so that caches are cleared etc.

* Issue **#1752** : Meta info tooltips now show appropriate units for values.

* The `admin` account is now auto created if it doesn't exist.

* Issue **#1310** : Improved file cleanup between tests.

* Issue **#1533** : Improved meta data attribute value flushing to DB.

* Issue **#1634** : `FileSystemClean` will now only examine active data volumes.

* Issue **#1672** : Index shards are now only updated in the DB on flush when the document count or shard size changes.

* Issue **#1713** : Fixed issue where processor task start times were being displayed incorrectly.

* Issue **#1748** : Removed border from explorer quick filter.

* Issue **#1656** : Only managed jobs will now appear on the jobs page.

* Issue **#1669** : Changed the way next scheduled time is calculated based on current time.

* Issue **#1662** : Processor tasks and meta data sources now correctly show pipeline names in dashboard results.

* Issue **#1677** : Active tasks are now correctly filtered.

* Issue **#1718** : Added server task info for some tasks.

* Issue **#1731** : Fixed calendar date picker style that was broken by tooltip CSS changes.

* Issue **#1657** : `INTERNAL_PROCESSING_USER` is no longer visible in the UI.

* Issue **#1449** : You can now create users to associate permissions by clicking the create button in the `User Permissions` page.

* Issue **#1727** : Typo.

* Issue **#1501** : Multiple fixes for new UI.

* Issue **#1506** : Multiple fixes for new UI.

* Issue **#1561** : Multiple fixes for new UI.

* Issue **#1483** : Multiple fixes for new UI.

* Issue **#1525** : Multiple fixes for new UI.

* Issue **#1587** : Multiple fixes for new UI.

* Issue **#1526** : Multiple fixes for new UI.

* Issue **#1499** : Multiple fixes for new UI.

* Issue **#1481** : Multiple fixes for new UI.

* Issue **#1498** : Multiple fixes for new UI.

* Issue **#1660** : Multiple fixes for new UI.

* Issue **#1659** : Multiple fixes for new UI.

* Issue **#1725** : Fix Data Splitter onlyMatch using zero based instead of one based numbers.


## [v7.0-beta.39] - 2020-07-06

* Issue **#1716** : Prevent export of processor filters that are reprocess or deleted.

* Issue **#1638** : Suppress error when searching deleted streams.

* Issue **#1696** : Fix reprocessing from unfiltered meta data view.

* Issue **#1648** : Fix streams not being deleted following reprocessing.

* Issue **#1695** : Fix `Records` stream types not being identified correctly.

* Issue **#1668** : Fixed incorrect parameter count for XSLT `meta` function.

* Issue **#1619** : Fix delete stream summary.


## [v7.0-beta.38] - 2020-06-25

* Issue **#1670** : Stop _parse-uri_ XSLT function returning -1 for missing port numbers.

* Issue **#1673** : Increase limit for age spinner in retention rules to 9999.

* Issue **#1683** : Add `!` NOT operator to fuzzy match filtering.

* Add field searching to Activity quick filter.

* Add field searching to entity selection popups.

* Change entity selection popups to clear quick filter on show.

* Add column sorting and field searching to Properties screen.

* Add field searching to Explorer Tree quick filter.

* Add field searching to Properties quick filter.

* Add field searching to Server Tasks quick filter.

* Add field searching to dependencies quick filter.

* Improve info tooltip layouts.

* Issue **#1248** : Add quick filter to dependencies screen.

* Issue **#1650** : Use consistent blue colour.

* Issue **#1671** :Fix XSLT function `hex-to-oct`.

* Add `readTimeout` property to `HTTPAppender`.

* Issue **#1632** : SQL stats now compatible with MySQL 8 Group Replication

* Issue **#1650** : Use consistent blue colour.

* Issue **#1627** : Fix Up/Down buttons on Rule Set screen. Now keeps selection after use.

* Issue **#1277** : Fix Enable/Disable toggle button on Rule Set screen.


## [v7.0-beta.37] - 2020-06-15

* Add _Impact Summary_ tab to _Data Retention_ to show breakdown of counts of streams to be deleted.

* Add support for the `.` separator in the word boundary fuzzy matching.

* Change the fuzzy match filter to switch to a case sensitive wild-carded exact match when the input contains a `*`.

* Issue **#1640** : Fix server error when clicking disabled delete/info icon for deleted streams.

* Issue **#1639** : Default index volume group property changes.

* Issue **#1636** : Fix data retention deletion using wrong action for rules.

* Issue **#1280** : Fix creation of default index volumes.


## [v7.0-beta.36] - 2020-06-02

* Issue **#1621** : Fix NPE in proxy content syncing.

* Issue **#1462** : Stroom not working with MySQL 8.0 due to SQLException

* Issue **#1564** : Fix error in data retention section of stream info popup.

* Change data retention delete batching approach to use time ranges.

* Issue **#1611** : Change explorer tree filtering to also filter on an exact match of the entity's UUID.

* Add regex filtering with `/` prefix to fuzzy matching.

* Change word boundary matching to require a `?` prefix.


## [v7.0-beta.35] - 2020-05-28

* Issue **#1608** : Fixed NPE in UI data presenter.

* Issue **#1595** : Fixed names for imported items that already exist but are updated by import.

* Issue **#1603** : XSLT imports now error if more than one matching XSLT is found.

* Issue **#1604** : XSLT import resolution now accepts the use of UUIDs and DocRef strings.

* Issue **#1403** : Dashboard query download now retains expression parameters.

* Issue **#1514** : Fixed properties edit presenter issue.

* Issue **#1569** : Additional changes to improve the new `Data Delete` task that replaces the `File System Clean` task.

* Issue **#1565** : Stop data retention rules deleting all data.

* Add default data retention rule to the UI screen to make it clear what happens by default.

* Add fuzzy match filter to explorer tree.


## [v7.0-beta.34] - 2020-05-26

* Issue **#1569** : Removed recursive multi threading from file system clean as thread limit was being reached. 

* Issue **#1478** : Fixed data volume creation and other resource methods.

* Issue **#1594** : Now auto creates root explorer node on startup if it is missing.

* Issue **#1544** : Fixes for imported dashboards.

* Issue **#1586** : Fixed migration and initial population of standard meta type names.

* Issue **#1592** : Changed DB bit(1) columns to be tinyint(1) so that they show values correctly in the CLI.

* Issue **#1510** : Added logical delete for processor and processor filter to allow a user to force deletion without encountering a DB constraint. 

* Issue **#1557** : Process, reprocess, delete and download data functions now provide an impact summary before a user can proceed with the action.

* Issue **#1557** : The process data function in the data browser now provides the option to process or reprocess data. When selected a user can also choose: the priority of the process filters that will be created; to set the priority automatically based on previous filters; set the enabled state.

* Issue **#1557** : Reprocessing data no longer has a limitation on how many items can be reprocessed as it is now implemented by reprocess specific filters.

* Issue **#1585** : Fixed issue that was preventing viewing folders processors.

* Issue **#1557** : Added an impact summary to meta data actions such as delete, restore, process and download.

* Issue **#1593** : NPE copying empty expressions


## [v7.0-beta.33] - 2020-05-22

* Issue **#1588** : Fix processor filter import.

* Issue **#1566** : Fixed UI data restore behaviour.

* Make public port configurable


## [v7.0-beta.32] - 2020-05-19

* Issue **#1573** : Active tasks tab now only shows tasks related to the open feed.

* Issue **#1584** : Add @ApiParam to POST/PUT/DELETE endpoints so the request type appears in swagger-ui.

* Issue **#1581** : Change streamId to a path param in GET /api/data/v1.

* Issue **#1567** : Added error handling so the confirmation dialog continues to work even when there is a failure in a previous use.

* Issue **#1568** : Pipeline names should now be shown where needed in the UI.

* Issue **#1457** : Change field value suggester to use fuzzy matching.

* Issue **#1574** : Make feed suggestions return all feeds, not just ones with meta.

* Issue **#1544** : Imported dashboards from 6.1 now work.

* Issue **#1577** : Cluster node status is now updated when node settings are changed.

* Issue **#1396** : Completely changed DB migration and import/export compatibility code.

* Fix index creation stored procedure.

* Issue **#1508** : Tidy up property descriptions, change connection pool props to use Stroom Duration type.

* Issue **#473** : Fix value stats being ignored during in memory stat aggregation.

* Issue **#1141** : Make SQL stats aggregation delete unused stat keys at the end.


## [v7.0-beta.31] - 2020-05-12

* Issue **#1546** : Fixed opening and editing of data retention rules.

* Issue **#1494** : Scrollbars now have a white background unless used in a readonly text area.

* Issue **#1547** : Added pipeline names to processor task screens.

* Issue **#1543** : Prevent import/export of processor filters with id fields

* Issue **#1112** : You can now copy feeds along with other items and copies are named appropriately.

* Issue **#1112** : When copying a selection of several items, the dependencies between the items are altered in the resulting copies so that the copied items work together as a new set of content.

* Issue **#1112** : As part of fixing dependencies when copying items, the dependencies screen now works correctly and now also shows processor filters. 

* Issue **#1545** : Add property `enableDistributedJobsOnBootstrap` to enable/disable processing on first boot.


## [v7.0-beta.30] - 2020-05-06

* Issue **#1503** : Further fix for enabled/disabled expression items and dashboard tab visibility.

* Issue **#1511** : Data pages now show pipeline names rather than pipeline UUIDs.

* Issue **#1529** : Fix error when selecting datasource in new dashboard.

* Fix NPE in SystemInfoResource.get().

* Issue **#1527** : Fixed missing aud in API eky tokens.

* Add missing guice binding for SystemInfoResource.

* Make export add new line to the end of all files to adhere to POSIX standard.

* Issue **#1532** : Fixed index shard criteria in UI.

* Change SecurityFilter to return a 401 on authentication exceptions.

* Move some health checks into SystemInfoResource.

* Remove healthchecks from rest resources and servlets that never give an unhealthy result.

* Add error info to AppConfigMonitor health check.


## [v7.0-beta.29] - 2020-05-04

* Issue **#1496** : Fixed paging of processed data.

* Add stroom.statistics.internal.enabledStoreTypes and make internal stat processing respect it.

* Improve SQL stats shutdown processing so all in memory stats are flushed.

* Issue **#1521** : Dashboards with missing datasources break entirely.

* Issue **#1477** : Disable edit button on stream processor.

* Issue **#1497** : Fixed data list result paging.

* Issue **#1492** : Fixed data list result paging.

* Issue **#1513** : You can now view data in folders.

* Issue **#1500** : Fixed data delete/restore behaviour.

* Issue **#1515** : Fix proxyDir default when running in a stack.

* Issue **#1509** : Unable to update processor filter.

* Issue **#1495** : Speculative fix for missing swagger.json file in the fat jar.

* Issue **#1503** : Fixed Dashboard serialisation and JSON template.

* Issue **#1479** : Unable to set index volume limits.


## [v7.0-beta.28] - 2020-04-29

* Issue **#1489** : Reprocess streams feature failing.

* Issue **#1465** : Add default Open ID credentials to allow proxy to be able to authenticate out of the box.

* Issue **#1455** : Fix interactive search.

* Issue **#1471** : Pipeline name not shown on processors/filters in UI.

* Issue **#1491** : Download stream feature failing. 

* Issue **#1433** : StandardKafkaProducer failed when writing XML kafka payloads. 


## [v7.0-beta.27] - 2020-04-27

* Issue **#1417** : Allow processor filters to be exported with Pipelines. 

* Issue **#1480** : Index settings now shows index volume groups and allows selection. 

* Issue **#1450** : Further attempt to improve criteria filtering on data tab.

* Issue **#1467** : The cluster node state node uses NodeResource to determine active nodes.

* Issue **#1448** : The internal processing user now has a JWT and passes it when making calls to other nodes.


## [v7.0-beta.26] - 2020-04-22

* Fix gradle build for versioned builds


## [v7.0-beta.25] - 2020-04-22

* Assorted fixes to the new React UI pages.


## [v7.0-beta.24] - 2020-04-21

* Issue **#1450** : Stop data tabs showing all feeds.

* Issue **#1454** : Fix NPE in feed name suggestion box.

* Remove internal statistics from setup sample data.

* Fix issue of pipeline structure not showing when it contains a StatisticsFilter.

* Update auth flow for auth-into-stroom integration

* Issue **#1426** : Change /logout endpoint to /noauth/logout.

* Fix `Expecting a real user identity` errors on auto import of content packs.

* Increase wait timeout to 240s in `start.sh`.

* Issue **#1404** : Fixed issue with invalid XML character filter.

* Issue **#1413** : Attempt to fix search hanging issue.

* Issue **#1393** : The annotations data popup now formats content on load.

* Issue **#1399** : Removed error logging for expected exceptions in TaskExecutor.

* Issue **#1385** : File output param `streamId` now aliased to `sourceId` and `streamNo` is now aliased to `partNo` for consistency with new source tracking XSLT functions.

* Issue **#1392** : Downloading dashboard queries now provides the current query without the need to save the dashboard.

* Issue **#1427** : Change remote call to auth service to a local call.


## [v7.0-beta.23] - 2020-03-24

* Rename all legacy DB tables to `OLD_`.

* Issue **#1394** : Fix duplicate tables appearing in Monitoring -> Database Tables.

* Add NodeEndpointConfiguration. Change `node` table to hold the base endpoint.


## [v7.0-beta.22] - 2020-03-10

* Brought stroom-auth-service into stroom

* Issue **#563** : Kafka producer improvements - StandardKafkaProducer

* Issue **#1399** : Removed error logging for expected exceptions in TaskExecutor. 

* Fix missing $ in start.sh

* Issue **#1387** : Changed the way tasks are executed to reduce changes of unhandled execution errors.

* Issue **#1378** : Improved logging detail when processor filters fail.

* Issue **#1379** : Fixed issue where you couldn't open a processor filter if parts of the filter referenced deleted items.

* Issue **#1378** : Improved logging detail when processor filters fail.

* Issue **#1382** : Added `decode-url` and `encode-url` XSLT functions.

* Issue **#655** : Fixed SQL Stats queries ignoring the enabled state of the dashboard query terms.

* Issue **#1362** : Fixed issue where hiding dashboard annotation fields removed them.

* Issue **#1357** : Fixed dragging tabs in dashboard with hidden panes to create a new split.

* Issue **#1357** : Fixed dragging tabs in dashboard with hidden panes.

* Issue **#1368** : Fixed FindReplaceFilter as it wasn't working when used in conjunction with Data Splitter.

* Issue **#1361** : Changed the way headers are parsed for the HttpCall XSLT function.


## [v7.0-beta.21] - 2020-02-24

* Add null checks to DB migration.

* Add deletion of constraint `IDX_SHARD_FK_IDX_ID` to migration script.


## [v7.0-beta.20] - 2020-02-13

* Fix bug in `processor_task` migration script.


## [v7.0-beta.19] - 2020-02-10

* Fix bugs in DB migration scripts.


## [v7.0-beta.18] - 2020-02-05

* Re-locate index database migrations.

* Fix issues with migrating null audit columns.

* Improve output of TestYamlUtil.


## [v7.0-beta.17] - 2020-01-29

* Issue **#1355** : Fixed stepping from dashboard text pane.

* Issue **#1354** : Fixed double click to edit list items, e.g. properties.

* Issue **#1340** : Fixed issue with FindReplaceFilter where it failed in some cases when more than one filter was chained together.

* Issue **#1338** : You can now configure the max size of the map store cache.

* Issue **#1350** : Fixed scope of dictionaries when loaded in multiple XSLT pipeline steps.

* Issue **#1347** : Added SSL options to `http-call` XSLT method.

* Issue **#1352** : Fixed Hessian serialisation of user identities on tasks.

* Change docker image to allow us to pass in the dropwizard command to run, e.g. server|migrate.

* Stop MySQL outputing Note level warnings during migration about things that don't exist when we expect them not to.


## [v7.0-beta.13] - 2019-12-24

* Add `migrate` command line argument to run just the DB migrations.

* Updated API key to include audience and added client id and secret.

* Change `stroom.conf.sh` to also look for ip in `/sbin`

* Issue **#260** : You can now hide dashboard tabs.

* Issue **#1332** : The text pane can now be configured to show source data.

* Issue **#1311** : Improved source location tracking.


## [v7.0-beta.12] - 2019-12-04

* Change local.yml.sh to also look for ip in /sbin


## [v7.0-beta.11] - 2019-12-04

* Fix invalid SQL syntax in V07_00_00_012__Dictionary


## [v7.0-beta.10] - 2019-12-04

* Update auth api version

* Add clientId and clientSecret to config

* Update API keys (needed aud)

* Issue **#1338** : Added new config options to control the maximum size of some caches: `stroom.pipeline.parser.maxPoolSize`, `stroom.pipeline.schema.maxPoolSize`, `stroom.pipeline.schema.maxPoolSize`, `stroom.pipeline.xslt.maxPoolSize`, `stroom.entity.maxCacheSize`, `stroom.referenceData.mapStore.maxCacheSize`.

* Issue **#642** : Downloading query details now ignores hidden fields.

* Issue **#1337** : Fixed issue where downloading large numbers of search results in Excel format was exceeding maximum style count of 64000. 

* Issue **#1341** : Added XSRF protection to GWT RPC requests.

* Issue **#1335** : Made session cookie `Secure` and `HttpOnly`.

* Issue **#1334** : Fix 404 when accessing `/stroom/resourcestore/........`, i.e. fix Tools->Export.

* Issue **#1333** : Improved resilience against XSS attacks.

* Issue **#1330** : Allow configuration of `Content-Type` in HTTPAppender.

* Issue **#1327** : Improvements to annotations.

* Issue **#1328** : Increased size of data window and removed max size restrictions.

* Issue **#1324** : Improved logging and added SSL options for HTTPAppender.


## [v7.0-beta.9] - 2019-11-20

* Fix SSL connection failure on remote feed staus check.

* Remove ConfigServlet as the functionality is covered by ProxyConfigHealthCheck.

* Fix password masking in ProxyConfigHealthCheck.

* Change servlet path of ProxyStatusServlet from `/config` to `/status`.


## [v7.0-beta.8] - 2019-11-20

* Change precedence order for config properties. YAML > database > default. Change UI to show effective value. Add hot loading of YAML file changes.

* Issue **#1322** : Stroom now asks if you really want to leave site when stepping items are dirty. Also fixed `Save` and `Save All` menu items and dashboard param changes now correctly make a dashboard dirty.

* Issue **#1320** : Fixed formatting of XML where trailing spaces were being removed from content surrounded by start and end tags (data content) which should not happen. 

* Issue **#1321** : Make path relative in stroom distribution .zip.sha256 hash file.

* The auth service now supports the use of HTTPS without certificate verification and adds additional logging.

* Issue **gchq/stroom-auth#157** : Automatically refresh user's API key when it expires.

* Issue **#1243** : Dashboard visualisations now link with similar functions available to dashboard tables, e.g. `link()`, `dashboard()`, `annotation()`, `stepping()`, `data()`.

* Issue **#1316** : JSONParser now includes various parse options including handling comments.

* Issue **#48** : Added option to hide/show dashboard table columns.

* Issue **#1315** : Improved health check for missing API key.

* Updated stroom expression to v1.5.4 and added new field types.

* Issue **#1315** : Improved health check for missing API key.

* Issue **#1314** : Fixed NPE thrown when logging caused when viewing docs that can't be found.

* Issue **#1313** : Suggestion boxes now make suggestions immediately before the user even starts typing.

* Issue **#1043** : Added feature to allow floating point numbers to be indexed.

* Issue **#1312** : Dictionaries now change the entity name in the DB when renamed.

* Issue **#1312** : Fixed read only behaviour of dictionary settings UI.

* Issue **#1300** : Multiple changes to annotations.

* Issue **#1265** : Added `modulus()` function along with alias `mod()` and modulus operator `%`.

* Issue **#1300** : Added `annotation()` link creation function, `currentUser()` alias for `param('currentUser()')` and additional link creation functions for `data()` and `stepping()`.

* Issue **#67** : Table columns now display menu items on left click.

* Uplift stroom-query to v2.2.4 to add better diagnostic logging.

* Uplift Kafka client to v2.2.1.

* Issue **#1293** : Add more static file types to allow nginx/browser caching on.

* Issue **#1295** : Add authentication bypass for servlets such as /remoting, /status, /echo, etc.

* Issue **#1297** : The UI now supplies API tokens to the backend for resource calls.

* Issue **#1296** : Fixed NPE in StreamMapCreator caused when a stream can not be found.

## [v7.0-beta.7] - 2019-10-23

* Issue **#1288** : Streams now show the name of the pipeline used to create them even if the user doesn't have permission to see the pipeline.

* Issue **#1282** : Fixed issue where items were imported into the explorer even if not selected for import.

* Issue **#1291** : Fixed issue where empty dashboard table cells did not select table rows when clicked. 

* Issue **#1290** : Fixed issue where executor provider was not executing supplied runnable if parent task had terminated.

* Fix problem of missing fallback config in docker image.


## [v7.0-beta.6] - 2019-10-15

* Add default for stroom.security.authentication.durationToWarnBeforeExpiry

* Fix missing icons for Kafka Config and Rule Set.

* Fix Kafka Config entity serialisation.

* Issue **#1264** : Dashboards running in embedded mode will not always ask for the user to choose an activity if the users session has one set already.

* Issue **#1275** : Fixed permission filtering when showing related streams.

* Issue **#1274** : Fixed issue with batch search caused by Hibernate not returning pipeline details in stream processor filters.

* Issue **#1272** : Fixed saving query favourites.

* Issue **#1266** : Stroom will now lock the cluster before releasing owned tasks so it doesn't clash with other task related processes that lock the DB for long periods.

* Issue **#1264** : Added `embedded` mode for dashboards to hide dashboard chrome and save options.

* Issue **#1264** : Stroom no longer asks if you want to leave the web page if no content needs saving.

* Issue **#1263** : Fixed issues related to URL encoding/decoding with the `dashboard()` function.

* Issue **#1263** : Fixed issue where date expressions were being allowed without '+' or '-' signs to add or subtract durations.

* Add fallback config.yml file into the docker images for running outside of a stack.

* Issue **#1263** : Fixed issues related to URL encoding/decoding in dashboard expressions.

* Issue **#1262** : Improved behaviour of `+` when used for concatenation in dashboard expressions.

* Issue **#1259** : Fixed schema compliance when logging failed document update events.

* Issue **#1245** : Fixed various issues with session management and authentication.

* Issue **#1258** : Fixed issue affecting search expressions against keyword fields using dictionaries containing carriage returns.


## [v7.0-beta.5] - 2019-09-23

* Fixes to proxy


## [v7.0-beta.4] - 2019-09-16

* Fix stroom-proxy Dockerfile


## [v7.0-beta.3] - 2019-09-16

* Minor fixes, including an essential fix to config


## [v7.0-beta.2] - 2019-09-13

* Fix docker build


## [v7.0-beta.1] - 2019-09-11

* Issue **#1253** : Data retention policies containing just `AND` will now match everything.

* Issue **#1252** : Stream type suggestions no longer list internal types.

* Issue **#1218** : All stepping panes will now show line numbers automatically if there are indicators (errors, warnings etc) that need to be displayed.  

* Issue **#1254** : Added option to allow non Java escaped find and replacement text to be used in `FindReplaceFilter`. 

* Issue **#1250** : Fixed logging description for reading and writing documents.

* Issue **#1251** : Copy permissions from a parent now shows changes prior to the user clicking ok.

* Issue **#758** : You no longer need the `Manage Processors` privilege to call `stroom:meta('Pipeline')` in XSLT.

* Issue **#1256** : Fix error caused when logging data source name when downloading search results.

* Issue **#399** : Fix for error message when stepping that said user needed `read` permission on parent pipeline and not just `use`.

* Issue **#1242** : Fix for pipeline corruption caused when moving elements back to inherited parents.

* Issue **#1244** : Updated Dropwizard to version 1.3.14 to fix session based memory leak.

* Issue **#1246** : Removed elastic search document type, menu items and filter.

* Issue **#1247** : Added XSLT functions (`source`, `sourceId`, `partNo`, `recordNo`, `lineFrom`, `colFrom`, `lineTo`, `colTo`) to determine the current source location so it can be embedded in a cooked event. Events containing raw source location info can be made into links in dashboard tables or the text pane so that a user can see raw source data or jump directly to stepping that raw record.

* Add data retention feature and index optimisation to Solr indexes.

* Initial support for Solr indexing and search.

* Issue **#1244** : Updated Dropwizard to version 1.3.14 to fix session based memory leak.

* Issue **#1246** : Removed elastic search document type, menu items and filter.

* Issue **#1214** : Fixed issue where the max results setting in dashboard tables was not always being obeyed. Also fixed some dashboard table result page size issues.

* Issue **#1238** : During proxy clean task we no longer show a failed attempt to delete an empty directory as an error as this condition is expected.

* Issue **#1237** : Fixed issue where explorer model requests were failing outside of user sessions, e.g. when we want to find folder descendants for processing.

* Issue **#1230** : Fix test.

* Issue **#1230** : Search expressions no longer have the `contains` condition. 

* Issue **#1220** : Fixed attempt to open newly created index shards as if they were old existing shards.

* Issue **#1232** : Fixed handling of enter key on pipeline element editor dialog.

* Issue **#1229** : Fixed issue where users needed `Read` permission on an index instead of just `Use` permission to search it.

* Issue **#1207** : Removed task id from meta to reduce DB size and complexity especially given the fact tasks are transient. Superseded output is now found by querying the processor task service when new output is written rather than using task ids on meta.

* Uplift HBase to 2.1.5 and refactor code accordingly

* Uplift Kafka to 2.1.1 and refactor code accordingly

* Uplift Curator to 4.2.0

* Issue **#1143** : Added mechanism to inject dashboard parameters into expressions using the `param` and `params` functions so that dashboard parameters can be echoed by expressions to create dashboard links.

* Issue **#1205** : Change proxy repo clean to not delete configured rootRepoDir.

* Issue **#1204** : Fix ProxySecurityFilter to use correct API key on feedStatus requests.

* Issue **#1211** : Added a quick filter to the server tasks page.

* Issue **#1206** : Fixed sorting active tasks when clicking column header.

* Issue **#1201** : Fixed dependencies.

* Issue **#1201** : Fixed tests.

* Issue **#1201** : Document permission changes now mutate the user document permissions cache rather than clearing it.

* Issue **#1153** : Changed security context to be a Spring singleton to improve explorer performance.

* Issue **#1202** : Fixed NumberFormatException in StreamAttributeMapUtil.

* Issue **#1203** : Fixed event logging detail for dictionaries.

* Issue **#1197** : Restored Save As functionality.

* Issue **#1199** : The index fields page now copes with more than 100 index fields.

* Issue **#1200** : Removed blocking queue that was causing search to hang when full.

* Issue **#1198** : Filtering by empty folders now works correctly.

* Comment out rollCron in proxy-prod.yml

* Change swagger UI at gchq.github.io/stroom to work off 6.0 branch

* Issue **#1195** : Fixed issue where combination of quick filter and type filter were not displaying explorer items correctly.

* Issue **#1153** : Changed the way document permissions are retrieved and cached to improve explorer performance.

* Issue **#1196** : Added code to resolve data source names from doc refs if the name is missing when logging.

* Issue **#1165** : Fixed corruption of pipeline structure when adding items to Source.

* Issue **#1193** : Added optional validation to activities.

* Change default config for proxy repositoryFormat to "${executionUuid}/${year}-${month}-${day}/${feed}/${pathId}/${id}"

* Issue **#1194** : Fixed NPE in FindTaskProgressCriteria.

* Issue **#1191** : SQL statistics search tasks now show appropriate information in the server tasks pane.

* Issue **#1192** : Executor provider tasks now run as the current user.

* Issue **#1190** : Copied indexes now retain associated index volumes.

* Issue **#1177** : Data retention now works with is doc refs.

* Issue **#1160** : Proxy repositories now only roll if all output streams for a repository are closed. Proxy repositories also only calculate the current max id if the `executionUuid` repo format param is not used.

* Issue **#1186** : Volume status is now refreshed every 5 minutes.

* Fix incorrect default keystore in proxy config yaml.

* Rename environment variables in proxy config yaml.

* Issue **#1170** : The UI should now treat the `None` tree node as a null selection.

* Issue **#1184** : Remove dropwizard yaml files from docker images.

* Issue **#1181** : Remove dropwizard config yaml from the docker images.

* Issue **#1152** : You can now control the maximum number of files that are fragmented prior to proxy aggregation with `stroom.maxFileScan`.

* Issue **#1182** : Fixed use of `in folder` for data retention and receipt policies.

* Updated to allow stacks to be built at this version.

* Issue **#1154** : Search now terminates during result creation if it is asked to do so.

* Issue **#1167** : Fix for proxy to deal with lack of explorer folder based collections.

* Issue **#1172** : Fixed logging detail for viewing docs.

* Issue **#1166** : Fixed issue where users with only read permission could not copy items.

* Issue **#1174** : Reduced hits on the document permission cache.

* Issue **#1168** : Statistics searches now work when user only has `Use` permission.

* Issue **#1170** : Extra validation to check valid feed provided for stream appender.

* Issue **#1174** : The size of the document permissions cache is now configurable via the `stroom.security.documentPermissions.maxCacheSize` property.

* Issue **#1176** : Created index on document permissions to improve performance.

* Issue **#1175** : Dropping unnecessary index `explorerTreePath_descendant_idx`.

* Issue **#747** : XSLT can now reference dictionaries by UUID.

* Issue **#1167** : Use of folders to include child feeds and pipelines is now supported.

* Issue **#1153** : The explorer tree is now built with fewer DB queries.

* Issue **#1163** : Added indexes to the DB to improve explorer performance.

* Issue **#1153** : The explorer tree now only rebuilds synchronously for users who alter the tree, if has never been built or is very old. All other rebuilds of the explorer tree required to keep it fresh will happen asynchronously.

* Issue **#1162** : Proxy aggregation will no longer recurse parts directories when creating parts.

* Issue **#1157** : Migration now adds dummy feeds etc to processor filters if the original doc can't be found. This will prevent filters from matching more items than they should if migration fails to map feeds etc because they can't be found.

* Issue **#1162** : Remove invalid CopyOption in move() call.

* Issue **#1159** : Fix NPE in rolling appenders with no frequency value.

* Issue **#1160** : Proxy repositories will no longer scan contents on open if they are set to be read only.

* Issue **#1162** : Added buffering etc to improve the performance of proxy aggregation.

* Issue **#1156** : Added code to reduce unlikely chance of NPE or uncontrolled processing in the event of a null or empty processing filter.

* Issue **#1149** : Changed the way EntryIdSet is unmarshalled so jaxb can now use the getter to add items to a collection.

* Ignore broken junit test that cannot work as it stands

* Fix NPE in DictionaryStoreImpl.findByName().

* Issue **#1146** : Added `encodeUrl()`, `decodeUrl()` and `dashboard()` functions to dashboard tables to make dashboard linking easier. The `link()` function now automatically encodes/decodes each param so that parameters do not break the link format, e.g. `[Click Here](http://www.somehost.com/somepath){dialog|Dialog Title}`.

* Issue **#1144** : Changed StreamRange to account for inclusive stream id ranges in v6.0 that was causing an issue with file system maintenance.

* Mask passwords on the proxy admin page.

* Add exception to wrapped exception in the feedStatus service.

* Issue **#1140** : Add health check for proxy feed status url.

* Issue **#1138** : Stroom proxy now deletes empty repository directories based on creation time and depth first so that pruning empty directories is quicker and generally more successful.

* Issue **#1137** : Change proxy remote url health check to accept a 406 code as the feed will not be specified.

* Issue **#1135** : Data retention policies are now migrated to use `Type` and not `Stream Type`.

* Issue **#1136** : Remove recursive chown from stroom and proxy docker entrypoint scripts.


## [v7.0-alpha.5] - 2019-06-12

* Fix YAML substitution.


## [v7.0-alpha.4] - 2019-06-11

* Update API paths


## [v7.0-alpha.3] - 2019-05-10

* Fix config


## [v7.0-alpha.2] - 2019-05-10

* Fix config

* Issue **#1134** : Proxy now requires feed name to always be supplied.

* Expose proxy api key in yaml config via SYNC_API_KEY

* Issue **#1130** : Change `start.sh` so it works when realpath is not installed.

* Issue **#1129** : Fixed stream download from the UI.

* Issue **#1119** : StreamDumpTool will now dump data to zip files containing all data and associated meta and context data. This now behaves the same way as downloading data from the UI and can be used as an input to proxy aggregation or uploaded manually.


## [v7.0-alpha.1] - 2019-04-23

* Fix config issue

* Fixed NPE created when using empty config sections.

* Issue **#1122** : Fixed hessian communication between stroom and stroom proxy used to establish feed receive status. Added restful endpoints for feed status to stroom and stroom proxy. Proxy will now be able to request feed status from upstream stroom or stroom proxy instances.

* Fixed incompatibility issues with MySQL 5.7 and 8.0.

* Added debug to help diagnose search failures

* Issue **#382** : Large zip files are now broken apart prior to proxy aggregation.

* Change start script to use absolute paths for jar, config and logs to distinguish stroom and proxy instances.

* Issue **#1116** : Better implementation of proxy aggregation.

* Issue **#1116** : Changed the way tasks are executed to ensure thread pools expand to the maximum number of threads specified rather than just queueing all tasks and only providing core threads.

* Remove full path from file in sha256 hash file release artifact.

* Issue **#1115** : Add missing super.startProcessing to AbstractKafkaProducerFilter.

* Improve exception handling and logging in RemoteDataSourceProvider. Now the full url is included in dashboard connection errors.

* Change Travis build to generate sha256 hashes for release zip/jars.

* Uplift the visualisations content pack to v3.2.1

* Issue **#1100** : Fix incorrect sort direction being sent to visualisations.

* Add guard against race condition

* Add migration script to remove property `stroom.node.status.heapHistogram.jMapExecutable`.

* Uplift base docker image to openjdk:8u191-jdk-alpine3.9, reverting back to JDK for access to diagnostic tools.

* Issue **#1084** : Change heap histogram statistics to java MBean approach rather than jmap binary. Remove stroom.node.status.heapHistogram.jMapExecutable property.

* Improve resource for setting user's status

* Issue **#1079** : Improved the logging of permission errors encountered during stream processing

* Issue **#1058** : Added property `stroom.pipeline.parser.secureProcessing` to enable/disable the XML secure processing feature.

* Issue **#1062** : Add env var for UI path

* Uplift distribution visualisation content pack to v3.1.0

* Add transform_user_extract.py, for pre-6.0 to 6.0 user migration

* Issue **#1059** : Fix guice errors on stroom-proxy startup.

* Issue **#1010** : Improve distribution start/stop/etc scripts by adding monochrome switch and background log tailing.

* Issue **#1053** : Add API to disabled authorisation users

* Issue **#1042** : Improve error message for an ApiException when requesting a user's token.

* Issue **#1050** : Prevent creation of permission entries if key already exists.

* Issue **#1015** : Add sortDirections[] and keySortDirection to visualisation data object to fix sorting in the visualisations.

* Issue **#1019** : Fix visualisations settings dialog so you can un-set text and list controls.

* Issue **#1041** : Add a healthcheck to Stroom to alert for API key expiry

* Issue **#1040** : Fix for visualisations that do not require nested data.

* Issue **#1036** : Fix for scrollbar position on explorer popup windows.

* Issue **#1037** : Updated `moment.js` for parsing/formatting dates and times.

* Issue **#1021** : Dashboard links now allow `{}` characters to be used without URL encoding.

* Issue **#1018** : Added Health Checks for the external connectors that are registered via plugins

* Issue **#1025** : Fixed ACE editor resize issue where horizontal scroll bar was not always correctly shown.

* Issue **#1025** : Updated ACE editor to v1.4.2.

* Issue **#1022** : Added `Contains` condition to all search expression fields so that regex terms can be used.

* Issue **#1024** : Superseded output helper no longer expects initialisation in all cases.

* Issue **#1021** : Multiple changes to improve vis, dashboard and external linking in Stroom.

* Issue **#1019** : Fix visualisations settings dialog so you can un-set text and list controls.

* Issue **#986** : Fix direct dashboard links.

* Issue **#1006** : Added Exception Mapper for PermissionExceptions to return HTTP FORBIDDEN.

* Issue **#1012** : Fix for NPE caused when checking if an output is superseded.

* Issue **#1011** : Old UI versions running in browsers often cause Stroom to throw an NPE as it can't find the appropriate GWT serialisation policy. Stroom will no longer throw an NPE but will report an `IncompatibleRemoteServiceException` instead. This is the default GWT behaviour.

* Issue **#1007** : Max visualisation results are now limited by default to the maximum number of results defined for the first level of the parent table. This can be further limited by settings in the visualisation.

* Issue **#1004** : Table cells now support multiple links.

* Issue **#1001** : Changed link types to `tab`, `dialog`, `dashboard`, `browser`.

* Issue **#1001** : Added dashboard link option to link to a dashboard from within a vis, e.g. `stroomLink(d.name, 'type=Dashboard&uuid=<TARGET_DASHBOARD_UUID>&params=userId%3D' + d.name, 'DASHBOARD')`.

* Issue **#1001** : Added dashboard link option to link to a dashboard using the `DASHBOARD` target name, e.g. `link(${UserId}, concat('type=Dashboard&uuid=<TARGET_DASHBOARD_UUID>', ${UserId}), '', 'DASHBOARD')`.

* Issue **#1002** : Popup dialogs shown when clicking dashboard hyperlinks are now resizable.

* Issue **#993** : Moving documents in the explorer no longer affects items that are being edited as they are not updated in the process.

* Issue **#996** : Updated functions in dashboard function picker.

* Issue **#981** : Fixed dashboard deletion

* Issue **#989** : Upgraded stroom-expression to v1.4.13 to add new dashboard `link` function.

* Issue **#988** : Changed `generate-url` XSLT function to `link` so it matches the dashboard expression. Changed the parameters to create 4 variants of the function to make creation of simple links easier.

* Issue **#980** : Fix for NPE when fetching dependencies for scripts.

* Issue **#978** : Re-ordering the fields in stream data source

* Issue **gchq/stroom-content#31** : Uplift stroom-logs content pack to v2.0-alpha.5.

* Issue **#982** : Stop proxy trying to health check the content syncing if it isn't enabled.

* Change error logging in ContentSyncService to log stack trace

* Uplift send_to_stroom.sh in the distribution to v2.0

* Issue **#973** : Export servlet changed to a Resource API, added permission check, improved error responses.

* Issue **#969** : The code now suppresses errors for index shards being locked for writing as it is expected. We now lock shards using maps rather than the file system as it is more reliable between restarts.

* Issue **#941** : Internal Meta Stats are now being written

* Issue **#970** : Add stream type of `Records` for translated stroom app events.

* Issue **#966** : Proxy was always reporting zero bytes for the request content in the receive log.

* Issue **#938** : Fixed an NPE in authentication session state.

* Change the proxy yaml configuration for the stack to add `remotedn` and `remotecertexpiry` headers to the receive log

* Change logback archived logs to be gzip compressed for stroom and proxy

* Uplift stroom-logs content pack to v2.0-alpha.3

* Uplift send_to_stroom script to v1.8.1

* Issue **#324** : Changed XML serialisation so that forbidden XML characters U+FFFE and U+FFFF are not written. Note that these characters are not even allowed as character references so they are ignored entirely.

* Issue **#945** : More changes to fix some visualisations only showing 10 data points.

* Issue **#945** : Visualisations now show an unlimited number of data points unless constrained by their parent table or their own maximum value setting.

* Issue **#948** : Catching Spring initialisation runtime errors and ensuring they are logged.

* Add `set_log_levels.sh` script to the distribution

* Uplift visualisations content pack to v3.0.6 in the gradle build

* Issue **#952** : Remote data sources now execute calls within the context of the user for the active query. As a result all running search `destroy()` calls will now be made as the same user that initiated the search.

* Issue **#566** : Info and warning icons are now displayed in stepping screen when needed.

* Issue **#923** : Dashboard queries will now terminate if there are no index shards to search.

* Issue **#959** : Remove Material UI from Login and from password management pages

* Issue **#933** : Add health check for password resets

* Issue **#929** : Add more comprehensive password validation

* Issue **#876** : Fix password reset issues

* Issue **#768** : Preventing deletion of /store in empty volumes

* Issue **#939** : Including Subject DN in receive.log

* Issue **#940** : Capturing User DN and cert expiry on DW terminated SSL

* Issue **#744** : Improved reporting of error when running query with no search extraction pipeline

* Issue **#134** : Copy permissions from parent button

* Issue **#688** : Cascading permissions when moving/copying folder into a destination

* Issue **#788** : Adding DocRef and IsDocRef to stroom query to allow doc ref related filtering. Migration of stream filters uses this.

* Issue **#936** : Add conversion of header `X-SSL-Client-V-End` into `RemoteCertExpiry`, translating date format in the process.

* Issue **#953** : Fixed NPE.

* Issue **#947** : Fixed issue where data retention policy contains incorrect field names.

* Remove Material UI from the Users and API Keys pages

* Add content packs to stroom distribution

* Change distribution to use send_to_stroom.sh v1.7

* Updated stroom expression to v1.4.12 to improve handling or errors values and add new type checking functions `isBoolean()`, `isDouble()`, `isError()`, `isInteger()`, `isLong()`, `isNull()`, `isNumber()`, `isString()`, `isValue()`. Testing equality of null with `x=null()` is no longer valid and must be replaced with `isNull(x)`.

* Issue **#920** : Fix error handling for sql stats queries

* Remove log sending cron process from docker images (now handled by stroom-log-sender).

* Issue **#924** : The `FindReplaceFilter` now records the location of errors.

* Issue **#939** : Added `remotedn` to default list of keys to include in `receive.log`.

* Add git_tag and git_commit labels to docker images

* Uplift stroom-logs content pack in docker image to` v2.0-alpha.2`

* Stop truncation of `logger` in logback console logs

* Issue **#921** : Renaming open documents now correctly changes their tab name. Documents that are being edited now prevent the rename operation until they are saved.

* Issue **#922** : The explorer now changes the selection on a right click if the item clicked is not already selected (could be part of a multi select).

* Issue **#903** : Feed names can now contain wildcard characters when filtering in the data browser.

* Add API to allow creation of an internal Stroom user.

* Fix logger configuration for SqlExceptionHelper

* Add template-pipelines and standard-pipelines content packs to docker image

* Issue **#904** : The UI now shows dictionary names in expressions without the need to enter edit mode.

* Updated ACE editor to v1.4.1.

* Add colours to console logs in docker.

* Issue **#869** : Delete will now properly delete all descendant nodes and documents when deleting folders but will not delete items from the tree if they cannot be deleted, e.g. feeds that have associated data.

* Issue **#916** : You can no longer export empty folders or import nothing.

* Issue **#911** : Changes to feeds and pipelines no longer clear data browsing filters.

* Issue **#907** : Default volumes are now created as soon as they are needed.

* Issue **#910** : Changes to index settings in the UI now register as changes and enable save.

* Issue **#913** : Improve FindReplaceFilter to cope with more complex conditions.

* Change log level for SqlExceptionHelper to OFF, to stop expected exceptions from polluting the logs

* Fix invalid requestLog logFormat in proxy configuration

* Stop service discovery health checks being registered if stroom.serviceDiscovery.enabled=false

* Add fixed version of send_to_stroom.sh to release distribution

* Uplift docker base image for stroom & proxy to openjdk:8u181-jdk-alpine3.8

* Add a health check for getting a public key from the authentication service.

* Issue **#897** : Import no longer attempts to rename or move existing items but will still update content.

* Issue **#902** : Improved the XSLT `format-date` function to better cope with week based dates and to default values to the stream time where year etc are omitted.

* Issue **#905** : Popup resize and move operations are now constrained to ensure that a popup cannot be dragged off screen or resized to be bigger than the current browser window size.

* Issue **#898** : Improved the way many read only aspects of the UI behave.

* Issue **#894** : The system now generates and displays errors to the user when you attempt to copy a feed.

* Issue **#896** : Extended folder `create` permissions are now correctly cached.

* Issue **#893** : You can now manage volumes without the `Manage Nodes` permission.

* Issue **#892** : The volume editor now waits for the node list to be loaded before opening.

* Issue **#889** : Index field editing in the UI now works correctly.

* Issue **#891** : `StreamAppender` now keeps track of it's own record write count and no longer makes use of any other write counting pipeline element.

* Issue **#885** : Improved the way import works to ensure updates to entities are at least attempted when creating an import confirmation.

* Issue **#892** : Changed `Ok` to `OK`.

* Issue **#883** : Output streams are now immediately unlocked as soon as they are closed.

* Removed unnecessary OR operator that was being inserted into expressions where only a single child term was being used. This happened when reprocessing single streams.

* Issue **#882** : Splitting aggregated streams now works when using `FindReplaceFilter`. This functionality was previously broken because various reader elements were not passing the `endStream` event on.

* Issue **#881** : The find and replace strings specified for the `FindReplaceFilter` are now treated as unescaped Java strings and now support new line characters etc.

* Issue **#880** : Increased the maximum value a numeric pipeline property can be set to via the UI to 10000000.

* Issue **#888** : The dependencies listing now copes with external dependencies failing to provide data due to authentication issues.

* Issue **#890** : Dictionaries now show the words tab by default.

* Add admin healthchecks to stroom-proxy

* Add stroom-proxy docker image

* Refactor stroom docker images to reduce image size

* Add enabled flag to storing, forwarding and synching in stroom-proxy configuration

* Issue **#884** : Added extra fonts to stroom docker image to fix bug downloading xls search results.

* Issue **#879** : Fixed bug where reprocess and delete did not work if no stream status was set in the filter.

* Issue **#878** : Changed the appearance of stream filter fields to be more user friendly, e.g. `feedName` is now `Feed` etc.

* Issue **#809** : Changed default job frequency for `Stream Attributes Retention` and `Stream Task Retention` to `1d` (one day).

* Issue **#813** : Turned on secure processing feature for XML parsers and XML transformers so that external entities are not resolved. This prevents DoS attacks and gaining unauthorised access to the local machine.

* Issue **#871** : Fix for OptimisticLockException when processing streams.

* Issue **#872** : The parser cache is now automatically cleared when a schema changes as this can affect the way a data splitter parser is created.

* Add a health check for getting a public key from the authentication service.

* Issue **#897** : Import no longer attempts to rename or move existing items but will still update content.

* Issue **#902** : Improved the XSLT `format-date` function to better cope with week based dates and to default values to the stream time where year etc are omitted.

* Issue **#905** : Popup resize and move operations are now constrained to ensure that a popup cannot be dragged off screen or resized to be bigger than the current browser window size.

* Issue **#898** : Improved the way many read only aspects of the UI behave.

* Issue **#894** : The system now generates and displays errors to the user when you attempt to copy a feed.

* Issue **#896** : Extended folder `create` permissions are now correctly cached.

* Issue **#893** : You can now manage volumes without the `Manage Nodes` permission.

* Issue **#892** : The volume editor now waits for the node list to be loaded before opening.

* Issue **#889** : Index field editing in the UI now works correctly.

* Issue **#891** : `StreamAppender` now keeps track of it's own record write count and no longer makes use of any other write counting pipeline element.

* Issue **#885** : Improved the way import works to ensure updates to entities are at least attempted when creating an import confirmation.

* Issue **#892** : Changed `Ok` to `OK`.

* Issue **#883** : Output streams are now immediately unlocked as soon as they are closed.

* Removed unnecessary OR operator that was being inserted into expressions where only a single child term was being used. This happened when reprocessing single streams.

* Issue **#882** : Splitting aggregated streams now works when using `FindReplaceFilter`. This functionality was previously broken because various reader elements were not passing the `endStream` event on.

* Issue **#881** : The find and replace strings specified for the `FindReplaceFilter` are now treated as unescaped Java strings and now support new line characters etc.

* Issue **#880** : Increased the maximum value a numeric pipeline property can be set to via the UI to 10000000.

* Issue **#888** : The dependencies listing now copes with external dependencies failing to provide data due to authentication issues.

* Issue **#890** : Dictionaries now show the words tab by default.

* Add admin healthchecks to stroom-proxy

* Add stroom-proxy docker image

* Refactor stroom docker images to reduce image size

* Add enabled flag to storing, forwarding and synching in stroom-proxy configuration

* Issue **#884** : Added extra fonts to stroom docker image to fix bug downloading xls search results.

* Issue **#879** : Fixed bug where reprocess and delete did not work if no stream status was set in the filter.

* Issue **#878** : Changed the appearance of stream filter fields to be more user friendly, e.g. `feedName` is now `Feed` etc.

* Issue **#809** : Changed default job frequency for `Stream Attributes Retention` and `Stream Task Retention` to `1d` (one day).

* Issue **#813** : Turned on secure processing feature for XML parsers and XML transformers so that external entities are not resolved. This prevents DoS attacks and gaining unauthorised access to the local machine.

* Issue **#871** : Fix for OptimisticLockException when processing streams.

* Issue **#872** : The parser cache is now automatically cleared when a schema changes as this can affect the way a data splitter parser is created.

* Issue **#865** : Made `stroom.conf` location relative to YAML file when `externalConfig` YAML property is set.

* Issue **#867** : Added an option `showReplacementCount` to the find replace filter to choose whether to report total replacements on process completion.

* Issue **#867** : Find replace filter now creates an error if an invalid regex is used.

* Issue **#855** : Further fixes for stepping data that contains a BOM.

* Changed selected default tab for pipelines to be `Data`.

* Issue **#860** : Fixed issue where stepping failed when using any sort of input filter or reader before the parser.

* Issue **#867** : Added an option `showReplacementCount` to the find replace filter to choose whether to report total replacements on process completion.

* Improved Stroom instance management scripts

* Add contentPack import

* Fix typo in Dockerfile

* Issue **#859** : Change application startup to keep retrying when establishing a DB connection except for certain connection errors like access denied.

* Issue **#730** : The `System` folder now displays data and processors. This is a bug fix related to changing the default initial page for some document types.

* Issue **#854** : The activity screen no longer shows a permission error when shown to non admin users.

* Issue **#853** : The activity chooser will no longer display on startup if activity tracking is not enabled.

* Issue **#855** : Fixed stepping data that contains a BOM.

* Change base docker image to openjdk:8u171-jdk-alpine

* Improved loading of activity list prior to showing the chooser dialog.

* Issue **#852** : Fix for more required permissions when logging other 'find' events.

* Issue **#730** : Changed the default initial page for some document types.

* Issue **#852** : Fix for required permission when logging 'find' events.

* Changed the way the root pane loads so that error popups that appear when the main page is loading are not hidden.

* Issue **#851** : Added additional type info to type id when logging events.

* Issue **#848** : Fixed various issues related to stream processor filter editor.

* Issue **#815** : `stroom.pageTitle` property changed to `stroom.htmlTitle`.

* Issue **#732** : Added `host-address` and `host-name` XSLT functions.

* Issue **#338** : Added `splitAggregatedStreams` property to `StreamAppender`, `FileAppender` and `HDFSFileAppender` so that aggregated streams can be split into separate streams on output.

* Issue **#338** : Added `streamNo` path replacement variable for files to record the stream number within an aggregate.

* Added tests and fixed sorting of server tasks.

* Improved the way text input and output is buffered and recorded when stepping.

* The find and replace filter now resets the match count in between nested streams so that each stream is treated the same way, i.e. it can have the same number of text replacements.

* Added multiple fixes and improvements to the find and replace filter including limited support of input/output recording when stepping.

* Issue **#827** : Added `TextReplacementFilterReader` pipeline element.

* Issue **#736** : Added sorting to server tasks table.

* Inverted the behaviour of `disableQueryInfo` to now be `requireQueryInfo`.

* Issue **#596** : Rolling stream and file appenders can now roll on a cron schedule in addition to a frequency.

* The accept button now enabled on splash screen.

* Added additional event logging to stepping.

* An activity property with an id of `disableQueryInfo` can now be used to disable the query info popup on a per activity basis.

* Activity properties can now include the attributes `id`, `name`, `showInSelection` and `showInList` to determine their appearance and behaviour;

* Nested elements are now usable in the activity editor HTML.

* Record counts are now recorded on a per output stream basis even when splitting output streams.

* Splash presenter buttons are now always enabled.

* Fix background colour to white on activity pane.

* Changed `splitWhenBiggerThan` property to `rollSize` and added the property to the rolling appenders for consistency.

* Issue **#838** : Fix bug where calculation of written and read bytes was being accounted for twice due to the use of Java internal `FilterInputStream` and `FilterOutputStream` behaviour. This was leading to files being split at half od the expected size. Replaced Java internal classes with our own `WrappedInputStream` and `WrappedOutputStream` code.

* Issue **#837** : Fix bug to no longer try and record set activity events for null activities.

* Issue **#595** : Added stream appender and file appender property `splitWhenBiggerThan` to limit the size of output streams.

* Now logs activity change correctly.

* Add support for checkbox and selection control types to activity descriptions.

* Issue **#833** : The global property edit dialog can now be made larger.

* Fixed some issues in the activity manager.

* Issue **#722** : Change pipeline reference data loader to store its reference data in an off-heap disk backed LMDB store to reduce Java heap usage. See the `stroom.refloader.*` properties for configuration of the off-heap store.

* Issue **#794** : Automatically suggest a pipeline element name when creating it

* Issue **#792** : Preferred order of properties for Pipeline Elements

* Issue **824** : Fix for replace method in PathCreator also found in stroom proxy.

* Issue **#828** : Changed statistics store caches to 10 minute time to live so that they will definitely pick up new statistics store definitions after 10 minutes.

* Issue **#774** : Event logging now logs find stream criteria correctly so that feeds ids are included.

* Issue **#829** : Stroom now logs event id when viewing individual events.

* Added functionality to record actions against user defined activities.

* Added functionality to show a splash screen on login.

* Issue **#791** : Fixed broken equals method so query total row count gets updated correctly.

* Issue **#830** : Fix for API queries not returning before timing out.

* Issue **#824** : Fix for replace method in PathCreator also found in stroom proxy.

* Issue **#820** : Fix updating index shards so that they are loaded, updated and saved under lock.

* Issue **#819** : Updated `stroom-expression` to v1.4.3 to fix violation of contract exception when sorting search results.

* Issue **#817** : Increased maximum number of concurrent stream processor tasks to 1000 per node.

* Moved Index entities over to the new multi part document store.

* Moved Pipeline entities over to the new multi part document store.

* Moved both Statistic Store entity types over to the new multi part document store.

* Moved XSLT entities over to the new multi part document store.

* Moved Visualisation entities over to the new multi part document store.

* Moved Script entities over to the new multi part document store.

* Moved Dashboard entities over to the new multi part document store.

* Moved XmlSchema entities over to the new multi part document store.

* Moved TextConverter entities over to the new multi part document store.

* Modified the storage of dictionaries to use the new multi part document store.

* Changed the document store to hold multiple entries for a document so that various parts of a document can be written separately, e.g. the meta data about a dictionary and the dictionary text are now written as separate DB entries. Entries are combined during the serialisation/deserialisation process.

* Changed the import export API to use byte arrays to hold values rather than strings. *POSSIBLE BREAKING CHANGE*
Issue **gchq/stroom-expression#22** : Add `typeOf(...)` function to dashboard.

* Issue **#697** : Fix for reference data sometimes failing to find the appropriate effective stream due to the incorrect use of the effective stream cache. It was incorrectly configured to use a time to idle (TTI) expiry rather than a time to live (TTL) expiry meaning that heavy use of the cache would prevent the cached effective streams being refreshed.

* Issue **#806** : Fix for clearing previous dashboard table results if search results deliver no data.

* Issue **#805** : Fix for dashboard date time formatting to use local time zone.

* Issue **#803** : Fix for group key conversion to an appropriate value for visualisations.

* Issue **#802** : Restore lucene-backward-codecs to the build

* Issue **#800** : Add DB migration script 33 to replace references to the `Stream Type` type in the STRM_PROC_FILT table with `streamTypeName`.

* Issue **#798** : Add DB migration script 32 to replace references to the `NStatFilter` type in the PIPE table with `StatisticsFilter`.

* Fix data receipt policy defect

* Issue **#791** : Search completion signal is now only sent to the UI once all pending search result merges are completed.

* Issue **#795** : Import and export now works with appropriate application permissions. Read permission is required to export items and Create/Update permissions are required to import items depending on whether the update will create a new item or update an existing one.

* Improve configurabilty of stroom-proxy.

* Issue **#783** : Reverted code that ignored duplicate selection to fix double click in tables.

* Issue **#782** : Fix for NPE thrown when using CountGroups when GroupKey string was null due to non grouped child rows.

* Issue **#778** : Fix for text selection on tooltips etc in the latest version of Chrome.

* Uplift stroom-expression to v1.4.1

* Issue **#776** : Removal of index shard searcher caching to hopefully fix Lucene directory closing issue.

* Issue **#779** : Fix permissions defect.

* Issue **gchq/stroom-expression#22** : Add `typeOf(...)` function to dashboard.

* Issue **#766** : Fix NullPointerExceptions when downloading table results to Excel format.

* Issue **#770** : Speculative fix for memory leak in SQL Stats queries.

* Issue **#761** : New fix for premature truncation of SQL stats queries due to thread interruption.

* Issue **#748** : Fix build issue resulting from a change to SafeXMLFilter.

* Issue **#748** : Added a command line interface (CLI) in addition to headless execution so that full pipelines can be run against input files.

* Issue **#748** : Fixes for error output for headless mode.

* Issue **#761** : Fixed statistic searches failing to search more than once.

* Issue **#756** : Fix for state being held by `InheritableThreadLocal` causing objects to be held in memory longer than necessary.

* Issue **#761** : Fixed premature truncation of SQL stats queries due to thread interruption.

* Added `pipeline-name` and `put` XSLT functions back into the code as they were lost in a merge.

* Issue **#749** : Fix inability to query with only `use` privileges on the index.

* Issue **#613** : Fixed visualisation display in latest Firefox and Chrome.

* Added permission caching to reference data lookup.

* Updated to stroom-expression 1.3.1

    Added cast functions `toBoolean`, `toDouble`, `toInteger`, `toLong` and `toString`.
    Added `include` and `exclude` functions.
    Added `if` and `not` functions.
    Added value functions `true()`, `false()`, `null()` and `err()`.
    Added `match` boolean function.
    Added `variance` and `stDev` functions.
    Added `hash` function.
    Added `formatDate` function.
    Added `parseDate` function.
    Made `substring` and `decode` functions capable of accepting functional parameters.
    Added `substringBefore`, `substringAfter`, `indexOf` and `lastIndexOf` functions.
    Added `countUnique` function.

* Issue **#613** : Fixed visualisation display in latest Firefox and Chrome.

* Issue **#753** : Fixed script editing in UI.

* Issue **#751** : Fix inability to query on a dashboard with only use+read rights.


## [v6.0-alpha.22]

* Issue **#719** : Fix creation of headless Jar to ensure logback is now included.

* Issue **#735** : Change the format-date xslt function to parse dates in a case insensitive way.

* Issue **#719** : Fix creation of headless Jar. Exclude gwt-unitCache folder from build JARs.

* Issue **#720** : Fix for Hessian serialisation of table coprocessor settings.

* Issue **#217** : Add an 'all/none' checkbox to the Explorer Tree's quick filter.

* Issue **#400** : Shows a warning when cascading folder permissions.

* Issue **#405** : Fixed quick filter on permissions dialog, for users and for groups. It will now match anywhere in the user or group name, not just at the start.

* Issue **#708** : Removed parent folder UUID from ExplorerActionHandler.

* Application security code is now implemented using lambda expressions rather than AOP. This simplifies debugging and makes the code easier to understand.

* Changed the task system to allow task threads to be interrupted from the task UI.

* Made changes to improve search performance by making various parts of search wait for interruptible conditions.

* Migrated code from Spring to Guice for managing dependency injection.

* Issue **#229** : When a user 'OKs' a folder permission change it can take a while to return. This disables the ok/cancel buttons while Stroom is processing the permission change.

* Issue **#405** : Fixed quick filter on permissions dialog, for users and for groups. It will now match anywhere in the user or group name, not just at the start.

* Issue **#588** : Fixed display of horizontal scrollbar on explorer tree in export, create, copy and move dialogs.

* Issue **#691** : Volumes now reload on edit so that the entities are no longer stale the second time they are edited.

* Issue **#692** : Properties now reload on edit so that the entities are no longer stale the second time they are edited.

* Issue **#703** : Removed logging of InterruptedException stack trace on SQL stat queries, improved concurrency code.

* Issue **#697** : Improved XSLT `Lookup` trace messages.

* Issue **#697** : Added a feature to trace XSLT `Lookup` attempts so that reference data lookups can be debugged.

* Issue **#702** : Fix for hanging search extraction tasks

* Issue **#701** : The search `maxDocIdQueueSize` is now 1000 by default.

* Issue **#700** : The format-date XSLT function now defaults years, months and days to the stream receipt time regardless of whether the input date pattern specifies them.

* Issue **#657** : Change SQL Stats query code to process/transform the data as it comes back from the database rather than holding the full resultset before processing. This will reduce memory overhead and improve performance.

* Issue **#634** : Remove excessive thread sleeping in index shard searching. Sleeps were causing a significant percentage of inactivity and increasing memory use as data backed up. Add more logging and logging of durations of chunks of code. Add an integration test for testing index searching for large data volumes.

* Issue **#698** : Migration of Processing Filters now protects against folders that have since been deleted

* Issue **#634** : Remove excessive thread sleeping in index shard searching. Sleeps were causing a significant percentage of inactivity and increasing memory use as data backed up. Add more logging and logging of durations of chunks of code. Add an integration test for testing index searching for large data volumes.

* Issue **#659** : Made format-date XSLT function default year if none specified to the year the data was received unless this would make the date later then the received time in which case a year is subtracted.

* Issue **#658** : Added a hashing function for XSLT translations.

* Issue **#680** : Fixed the order of streams in the data viewer to descending by date

* Issue **#679** : Fixed the editing of Stroom properties that are 'persistent'.

* Issue **#681** : Added dry run to check processor filters will convert to find stream criteria. Throws error to UI if fails.

* Issue **#676** : Fixed use of custom stream type values in expression based processing filters.

* Issue **#673** : Fixed issue with Stream processing filters that specify Create Time

* Issue **#675** : Fixed issue with datafeed requests authenticating incorrectly

* Issue **#666** : Fixed the duplicate dictionary issue in processing filter migrations, made querying more efficient too
* Database migration fixes and tools

* Issue **#668** : Fixed the issue that prevented editing of stroom volumes

* Issue **#669** : Elastic Index Filter now uses stroomServiceUser to retrieve the index config from the Query Elastic service.

* Minor fix to migrations

* Add logging to migrations

* Add logging to migrations

* Issue **#651** : Removed the redundant concept of Pipeline Types, it's half implementation prevented certain picker dialogs from working.

* Issue **#481** : Fix handling of non-incremental index queries on the query API. Adds timeout option in request and blocking code to wait for the query to complete. Exit early from wait loops in index/event search.

* Issue **#626** : Fixed issue with document settings not being persisted

* Issue **#621** : Changed the document info to prevent requests for multi selections

* Issue **#620** : Copying a directory now recursively copies it's contents, plus renaming copies is done more intelligently.

* Issue **#546** : Fixed race conditions with the Explorer Tree, it was causing odd delays to population of the explorer in various places.

* Issue **#495** : Fixed the temporary expansion of the Explorer Tree caused by filtering

* Issue **#376** : Welcome tab details fixed since move to gradle

* Issue **#523** : Changed permission behaviours for copy and move to support `None`, `Source`, `Destination` and `Combined` behaviours. Creating new items now allows for `None` and `Destination` permission behaviours. Also imported items now receive permissions from the destination folder. Event logging now indicates the permission behaviour used during copy, move and create operations.

* Issue **#480** : Change the downloaded search request API JSON to have a fetch type of ALL.

* Issue **#623** : Fixed issue where items were being added to sublist causing a stack overflow exception during data retention processing.

* Issue **#617** : Introduced a concept of `system` document types that prevents the root `System` folder type from being created, copied, deleted, moved, renamed etc.

* Issue **#622** : Fix incorrect service discovery based api paths, remove authentication and authorisation from service discovery

* Issue **#568** : Fixed filtering streams by pipeline in the pipeline screen.

* Issue **#565** : Fixed authorisation issue on dashboards.

* Issue **#592** : Mount stroom at /stroom.

* Issue **#608** : Fixed stream grep and stream dump tools and added tests to ensure continued operation.

* Issue **#603** : Changed property description from `tags` to `XML elements` in `BadTextXMLFilterReader`.

* Issue **#600** : Added debug to help diagnose cause of missing index shards in shard list.

* Issue **#611** : Changed properties to be defined in code rather than Spring XML.

* Issue **#605** : Added a cache for retrieving user by name to reduce DB use when pushing users for each task.

* Issue **#610** : Added `USE INDEX (PRIMARY)` hint to data retention select SQL to improve performance.

* Issue **#607** : Multiple improvements to the code to ensure DB connections, prepared statements, result sets etc use try-with-resources constructs wherever possible to ensure no DB resources are leaked. Also all connections obtained from a data source are now returned appropriately so that connections from pools are reused.

* Issue **#602** : Changed the data retention rule table column order.

* Issue **#606** : Added more stroom properties to tune the c3P0 connection pool. The properties are prefixed by `stroom.db.connectionPool` and `stroom.statistics.sql.db.connectionPool`.

* Issue **#601** : Fixed NPE generated during index shard retention process that was caused by a shard being deleted from the DB at the same time as the index shard retention job running.

* Issue **#609** : Add configurable regex to replace IDs in heap histogram class names, e.g. `....$Proxy54` becomes `....$Proxy--ID-REMOVED--`

* Issue **#570** : Refactor the heap histogram internal statistics for the new InternalStatisticsReceiver

* Issue **#599** : DocumentServiceWriteAction was being used in the wrong places where EntityServiceSaveAction should have been used instead to save entities that aren't document entities.

* Issue **#593** : Fixed node save RPC call.

* Issue **#591** : Made the query info popup more configurable with a title, validation regex etc. The popup will now only be displayed when enabled and when a manual user action takes place, e.g. clicking a search button or running a parameterised execution with one or more queries.

* Added 'prompt' option to force the identity provider to ask for a login.

* Issue **#549** : Change to not try to connect to kafka when kafka is not configured and improve failure handling

* Issue **#573** : Fixed viewing folders with no permitted underlying feeds. It now correctly shows blank data screen, rather than System/Data.

* Issue **#150** : Added a feature to optionally require specification of search purpose.

* Issue **#572** : Added a feature to allow easy download of dictionary contents as a text file.

* Generate additional major and minor floating docker tags in travis build, e.g. v6-LATEST and v6.0-LATEST

* Change docker image to be based on openjdk:8u151-jre-alpine

* Added a feature to list dependencies for all document entities and indicate where dependencies are missing.

* Issue **#540** : Improve description text for stroom.statistics.sql.maxProcessingAge property

* Issue **#538** : Lists of items such as users or user groups were sometimes not being converted into result pages correctly, this is now fixed.

* Issue **#537** : Users without `Manage Policies` permission can now view streams.

* Issue **#522** : Selection of data retention rules now remains when moving rules up or down.

* Issue **#411** : When data retention rules are disabled they are now shown greyed out to indicate this.

* Issue **#536** : Fix for missing visualisation icons.

* Issue **#368** : Fixed hidden job type button on job node list screen when a long cron pattern is used.

* Issue **#507** : Added dictionary inheritance via import references.

* Issue **#554** : Added a `parseUri` XSLT function.

* Issue **#557** : Added dashboard functions to parse and output URI parts.

* Issue **#552** : Fix for NPE caused by bad XSLT during search data extraction.

* Issue **#560** : Replaced instances of `Files.walk()` with `Files.walkFileTree()`. `Files.walk()` throws errors if any files are deleted or are not accessible during the walk operation. This is a major issue with the Java design for walking files using Java 8 streams. To avoid this issue `Files.walkFileTree()` has now been used in place of `Files.walk()`.

* Issue **#567** : Changed `parseUri` to be `parse-uri` to keep it consistently named with respect to other XSLT functions. The old name `parseUri` still works but is deprecated and will be removed in a later version.

* Issue **#567** : The XSLT function `parse-uri` now correctly returns a `schemeSpecificPart` element rather than the incorrectly named `schemeSpecificPort`.

* Issue **#567** : The dashboard expression function `extractSchemeSpecificPortFromUri` has now been corrected to be called `extractSchemeSpecificPartFromUri`.

* Issue **#567** : The missing dashboard expression function `extractQueryFromUri` has been added.

* Issue **#571** : Streams are now updated to have a status of deleted in batches using native SQL and prepared statements rather than using the stream store.

* Issue **#559** : Changed CSS to allow table text selection in newer browsers.

* Issue **#574** : Fixed SQL debug trace output.

* Issue **#574** : Fixed SQL UNION code that was resulting in missing streams in the data browser when paging.

* Issue **#590** : Improved data browser performance by using a local cache to remember feeds, stream types, processors, pipelines etc while decorating streams.

* Issue **#150** : Added a property to optionally require specification of search purpose.

* New authentication flow based around OpenId

* New user management screens

* The ability to issue API keys

* Issue **#501** : Improve the database teardown process in integration tests to speed up builds

* Relax regex in build script to allow tags like v6.0-alpha.3 to be published to Bintray

* Add Bintray publish plugin to Gradle build

* Issue **#75** : Upgraded to Lucene 5.

* Issue **#135** : [BREAKING CHANGE] Removed JODA Time library and replaced with Java 7 Time API. This change breaks time zone output previously formatted with `ZZ` or `ZZZ`.

* Added XSLT functions generate-url and fetch-json

* Added ability to put clickable hyperlinks in Dashboard tables

* Added an HTTP appender.

* Added an appender for the proxy store.

* Issue **#412** : Fixed no-column table breakage

* Issue **#380** : Fixed build details on welcome/about

* Issue **#348** : Fixed new menu icons.

* Issue **98** : Fix premature trimming of results in the store

* Issue **360** : Fix inability to sort sql stats results in the dashboard table

* Issue **#550** : Fix for info message output for data retention.

* Issue **#551** : Improved server task detail for data retention job.

* Issue **#541** : Changed stream retention job descriptions.

* Issue **#553** : The data retention job now terminates if requested to do so and also tracks progress in a local temp file so a nodes progress will survive application restarts.

* Change docker image to use openjdk:8u151-jre-alpine as a base

* Issue **#539** : Fix issue of statistic search failing after it is imported

* Issue **#547** : Data retention processing is now performed in batches (size determined by `stroom.stream.deleteBatchSize`). This change should reduce the memory required to process the data retention job.

* Issue **#541** : Marked old stream retention job as deprecated in description.

* Issue **#542** : Fix for lazy hibernate object initialisation when stepping cooked data.

* Issue **#524** : Remove dependency on stroom-proxy:stroom-proxy-repo and replaced with duplicated code from stroom-proxy-repo (commit b981e1e)

* Issue **#203** : Initial release of the new data receipt policy functionality.

* Issue **#202** : Initial release of the new data retention policy functionality.

* Issue **#521** : Fix for the job list screen to correct the help URL.

* Issue **#526** : Fix for XSLT functions that should return optional results but were being forced to return a single value.

* Issue **#527** : Fix for XSLT error reporting. All downstream errors were being reported as XSLT module errors and were
 hiding the underlying exception.

* Issue **#501** : Improve the database teardown process in integration tests to speed up builds.

* Issue **#511** : Fix NPE thrown during pipeline stepping by downstream XSLT.

* Issue **#521** : Fix for the job list screen to use the help URL system property for displaying context sensitive help.

* Issue **#511** : Fix for XSLT functions to allow null return values where a value cannot be returned due to an error etc.

* Issue **#515** : Fix handling of errors that occur before search starts sending.

* Issue **#506** : In v5 dashboard table filters were enhanced to allow parameters to be used in include/exclude filters. The implementation included the use of ` \ ` to escape `$` characters that were not to be considered part of a parameter reference. This change resulted in regular expressions requiring ` \ ` being escaped with additional ` \ ` characters. This escaping has now been removed and instead only `$` chars before `{` chars need escaping when necessary with double `$$` chars, e.g. use `$${something` if you actually want `${something` not to be replaced with a parameter.

* Issue **#505** : Fix the property UI so all edited value whitespace is trimmed

* Issue **#513** : Now only actively executing tasks are visible as server tasks

* Issue **#483** : When running stream retention jobs the transactions are now set to REQUIRE_NEW to hopefully ensure that the job is done in small batches rather than a larger transaction spanning multiple changes.

* Issue **#508** : Fix directory creation for index shards.

* Issue **#492** : Task producers were still not being marked as complete on termination which meant that the parent cluster task was not completing. This has now been fixed.

* Issue **#497** : DB connections obtained from the data source are now released back to the pool after use.

* Issue **#492** : Task producers were not being marked as complete on termination which meant that the parent cluster task was not completing. This has now been fixed.

* Issue **#497** : Change stream task creation to use straight JDBC rather than hibernate for inserts and use a configurable batch size (stroom.databaseMultiInsertMaxBatchSize) for the inserts.

* Issue **#502** : The task executor was not responding to shutdown and was therefore preventing the app from stopping gracefully.

* Issue **#476** : Stepping with dynamic XSLT or text converter properties now correctly falls back to the specified entity if a match cannot be found by name.

* Issue **#498** : The UI was adding more than one link between 'Source' and 'Parser' elements, this is now fixed.

* Issue **#492** : Search tasks were waiting for part of the data extraction task to run which was not checking for termination. The code for this has been changed and should now terminate when required.

* Issue **#494** : Fix problem of proxy aggregation never stopping if more files exist

* Issue **#490** : Fix errors in proxy aggregation due to a bounded thread pool size

* Issue **#484** : Remove custom finalize() methods to reduce memory overhead

* Issue **#475** : Fix memory leak of java.io.File references when proxy aggregation runs

* Issue **#470** : You can now correctly add destinations directly to the pipeline 'Source' element to enable raw streaming.

* Issue **#487** : Search result list trimming was throwing an illegal argument exception `Comparison method violates its general contract`, this should now be fixed.

* Issue **#488** : Permissions are now elevated to 'Use' for the purposes of reporting the data source being queried.

* Migrated to ehcache 3.4.0 to add options for off-heap and disk based caching to reduce memory overhead.

* Caches of pooled items no longer use Apache Commons Pool.

* Issue **#401** : Reference data was being cached per user to ensure a user centric view of reference data was being used. This required more memory so now reference data is built in the context of the internal processing user and then filtered during processing by user access to streams.

* The effective stream cache now holds 1000 items.

* Reduced the amount of cached reference data to 100 streams.

* Reduced the number of active queries to 100.

* Removed Ehcache and switched to Guava cache.

* Issue **#477** : Additional changes to ensure search sub tasks use threads fairly between multiple searches.

* Issue **#477** : Search sub tasks are now correctly linked to their parent task and can therefore be terminated by terminating parent tasks.

* Issue **#425** : Changed string replacement in pipeline migration code to use a literal match

* Issue **#469** : Add Heap Histogram internal statistics for memory use monitoring

* Issue **#463** : Made further improvements to the index shard writer cache to improve performance.

* Issue **#448** : Some search related tasks never seem to complete, presumably because an error is thrown at some point and so their callbacks do not get called normally. This fix changes the way task completion is recorded so that it isn't dependant on the callbacks being called correctly.

* Issue **#464** : When a user resets a password, the password now has an expiry date set in the future determined by the password expiry policy. Password that are reset by email still expire immediately as expected.

* Issue **#462** : Permission exceptions now carry details of the user that the exception applies to. This change allows error logging to record the user id in the message where appropriate.

* Issue **#463** : Many index shards are being corrupted which may be caused by insufficient locking of the shard writers and readers. This fix changes the locking mechanism to use the file system.

* Issue **#451** : Data paging was allowing the user to jump beyond the end of a stream whereby just the XML root elements were displayed. This is now fixed by adding a constraint to the page offset so that the user cannot jump beyond the last record. Because data paging assumes that segmented streams have a header and footer, text streams now include segments after a header and before a footer, even if neither are added, so that paging always works correctly regardless of the presence of a header or footer.

* Issue **#461** : The stream attributes on the filter dialog were not sorted alphabetically, they now are.

* Issue **#460** : In some instances error streams did not always have stream attributes added to them for fatal errors. This mainly occurred in instances where processing failed early on during pipeline creation. An error was recorded but stream attributes were not added to the meta data for the error stream. Processing now ensures that stream attributes are recorded for all error cases.

* Issue **#442** : Remove 'Old Internal Statistics' folder, improve import exception handling

* Issue **#457** : Add check to import to prevent duplicate root level entities

* Issue **#444** : Fix for segment markers when writing text to StreamAppender.

* Issue **#447** : Fix for AsyncSearchTask not being displayed as a child of EventSearchTask in the server tasks view.

* Issue **#421** : FileAppender now causes fatal error where no output path set.

* Issue **#427** : Pipelines with no source element will now only treat a single parser element as being a root element for backwards compatibility.

* Issue **#420** : Pipelines were producing errors in the UI when elements were deleted but still had properties set on them. The pipeline validator was attempting to set and validate properties for unknown elements. The validator now ignores properties and links to elements that are undeclared.

* Issue **#420** : The pipeline model now removes all properties and links for deleted elements on save.

* Issue **#458** : Only event searches should populate the `searchId`. Now `searchId` is only populated when a stream processor task is created by an event search as only event searches extract specific records from the source stream.

* Issue **#437** : The event log now includes source in move events.

* Issue **#419** : Fix multiple xml processing instructions appearing in output.

* Issue **#446** : Fix for deadlock on rolling appenders.

* Issue **#444** : Fix segment markers on RollingStreamAppender.

* Issue **#426** : Fix for incorrect processor filters. Old processor filters reference `systemGroupIdSet` rather than `folderIdSet`. The new migration updates them accordingly.

* Issue **#429** : Fix to remove `usePool` parser parameter.

* Issue **#439** : Fix for caches where elements were not eagerly evicted.

* Issue **#424** : Fix for cluster ping error display.

* Issue **#441** : Fix to ensure correct names are shown in pipeline properties.

* Issue **#433** : Fixed slow stream queries caused by feed permission restrictions.

* Issue **#385** : Individual index shards can now be deleted without deleting all shards.

* Issue **#391** : Users needed `Manage Processors` permission to initiate pipeline stepping. This is no longer required as the 'best fit' pipeline is now discovered as the internal processing user.

* Issue **#392** : Inherited pipelines now only require 'Use' permission to be used instead of requiring 'Read' permission.

* Issue **#394** : Pipeline stepping will now show errors with an alert popup.

* Issue **#396** : All queries associated with a dashboard should now be correctly deleted when a dashboard is deleted.

* Issue **#393** : All caches now cache items within the context of the current user so that different users do not have the possibility of having problems caused by others users not having read permissions on items.

* Issue **#358** : Schemas are now selected from a subset matching the criteria set on SchemaFilter by the user.

* Issue **#369** : Translation stepping wasn't showing any errors during stepping if a schema had an error in it.

* Issue **#364** : Switched index writer lock factory to a SingleInstanceLockFactory as index shards are accessed by a single process.

* Issue **#363** : IndexShardWriterCacheImpl now closes and flushes writers using an executor provided by the TaskManager. Writers are now also closed in LRU order when sweeping up writers that exceed TTL and TTI constraints.

* Issue **#361** : Information has been added to threads executing index writer and index searcher maintenance tasks.

* Issue **#356** : Changed the way index shard writers are cached to improve indexing performance and reduce blocking.

* Issue **#353** : Reduced expected error logging to debug.

* Issue **#354** : Changed the way search index shard readers get references to open writers so that any attempt to get an open writer will not cause, or have to wait for, a writer to close.

* Issue **#351** : Fixed ehcache item eviction issue caused by ehcache internally using a deprecated API.

* Issue **#347** : Added a 'Source' node to pipelines to establish a proper root for a pipeline rather than an assumed one based on elements with no parent.

* Issue **#350** : Removed 'Advanced Mode' from pipeline structure editor as it is no longer very useful.

* Issue **#349** : Improved index searcher cache to ensure searchers are not affected by writers closing.

* Issue **#342** : Changed the way indexing is performed to ensure index readers reference open writers correctly.

* Issue **#346** : Improved multi depth config content import.

* Issue **#328** : You can now delete corrupt shards from the UI.

* Issue **#343** : Fixed login expiry issue.

* Issue **#345** : Allowed for multi depth config content import.

* Issue **#341** : Fixed arg in SQL.

* Issue **#340** : Fixed headless and corresponding test.

* Issue **#333** : Fixed event-logging version in build.

* Issue **#334** : Improved entity sorting SQL and separated generation of SQL and HQL to help avoid future issues.

* Issue **#335** : Improved user management

* Issue **#337** : Added certificate auth option to export servlet and disabled the export config feature by default.

* Issue **#337** : Added basic auth option to export servlet to complement cert based auth.

* Issue **#332** : The index shard searcher cache now makes sure to get the current writer needed for the current searcher on open.

* Issue **#322** : The index cache and other caching beans should now throw exceptions on `get` that were generated during the creation of cached items.

* Issue **#325** : Query history is now cleaned with a separate job. Also query history is only recorded for manual querying, i.e. not when query is automated (on open or auto refresh). Queries are now recorded on a dashboard + query component basis and do not apply across multiple query components in a dashboard.

* Issue **#323** : Fixed an issue where parser elements were not being returned as 'processors' correctly when downstream of a reader.

* Issue **#322** : Index should now provide a more helpful message when an attempt is made to index data and no volumes have been assigned to an index.

* Issue **#316** : Search history is now only stored on initial query when using automated queries or when a user runs a query manually. Search history is also automatically purged to keep either a specified number of items defined by `stroom.query.history.itemsRetention` (default 100) or for a number of days specified by `stroom.query.history.daysRetention` (default 365).

* Issue **#317** : Users now need update permission on an index plus 'Manage Index Shards' permission to flush or close index shards. In addition to this a user needs delete permission to delete index shards.

* Issue **#319** : SaveAs now fetches the parent folder correctly so that users can copy items if they have permission to do so.

* Issue **#311** : Fixed request for `Pipeline` in `meta` XSLT function. Errors are now dealt with correctly so that the XSLT will not fail due to missing meta data.

* Issue **#313** : Fixed case of `xmlVersion` property on `InvalidXMLCharFilterReader`.

* Issue **#314** : Improved description of `tags` property in `BadTextXMLFilterReader`.

* Issue **#307** : Made some changes to avoid potential NPE caused by session serialisation.

* Issue **#306** : Added a stroom `meta` XSLT function. The XSLT function now exposes `Feed`, `StreamType`, `CreatedTime`, `EffectiveTime` and `Pipeline` meta attributes from the currently processing stream in addition to any other meta data that might apply. To access these meta data attributes of the current stream use `stroom:meta('StreamType')` etc. The `feed-attribute` function is now an alias for the `meta` function and should be considered to be deprecated.

* Issue **#303** : The stream delete job now uses cron in preference to a frequency.

* Issue **#152** : Changed the way indexing is performed so that a single indexer object is now responsible for indexing documents and adding them to the appropriate shard.

* Issue **#179** : Updated Saxon-HE to version 9.7.0-18 and added XSLTFilter option to `usePool` to see if caching might be responsible for issue.

* Issue **#288** : Made further changes to ensure that the IndexShardWriterCache doesn't try to reuse an index shard that has failed when adding any documents.

* Issue **#295** : Made the help URL absolute and not relative.

* Issue **#293** : Attempt to fix mismatch document count error being reported when index shards are opened.

* Issue **#292** : Fixed locking for rolling stream appender.

* Issue **#292** : Rolling stream output is no longer associated with a task, processor or pipeline to avoid future processing tasks from deleting rolling streams by thinking they are superseded.

* Issue **#292** : Data that we expect to be unavailable, e.g. locked and deleted streams, will no longer log exceptions when a user tries to view it and will instead return an appropriate message to the user in place of the data.

* Issue **#288** : The error condition 'Expected a new writer but got the same one back!!!' should no longer be encountered as the root cause should now be fixed. The original check has been reinstated so that processing will terminate if we do encounter this problem.

* Issue **#295** : Fixed the help property so that it can now be configured.

* Issue **#296** : Removed 'New' and 'Delete' buttons from the global property dialog.

* Issue **#279** : Fixed NPE thrown during proxy aggregation.

* Issue **#294** : Changing stream task status now tries multiple times to attempt to avoid a hibernate LockAcquisitionException.

* Issue **#287** : XSLT not found warnings property description now defaults to false.

* Issue **#261** : The save button is now only enabled when a dashboard or other item is made dirty and it is not read only.

* Issue **#286** : Dashboards now correctly save the selected tab when a tab is selected via the popup tab selector (visible when tabs are collapsed).

* Issue **#289** : Changed Log4J configuration to suppress logging from Hibernate SqlExceptionHandler for expected exceptions like constraint violations.

* Issue **#288** : Changed 'Expected a new writer...' fatal error to warning as the condition in question might be acceptable.

* Issue **#285** : Attempted fix for GWT RPC serialisation issue.

* Issue **#283** : Statistics for the stream task queue are now captured even if the size is zero.

* Issue **#226** : Fixed issue where querying an index failed with "User does not have the required permission (Manage Users)" message.

* Issue **#281** : Made further changes to cope with Files.list() and Files.walk() returning streams that should be closed with 'try with resources' construct.

* Issue **#224** : Removing an element from the pipeline structure now removes all child elements too.

* Issue **#282** : Users can now upload data with just 'Data - View' and 'Data - Import' application permissions, plus read permission on the appropriate feed.

* Issue **#199** : The explorer now scrolls selected items into view.

* Issue **#280** : Fixed 'No user is currently authenticated' issue when viewing jobs and nodes.

* Issue **#278** : The date picker now hides once you select a date.

* Issue **#281** : Directory streams etc are now auto closed to prevent systems running out of file handles.

* Issue **#263** : The explorer tree now allows you to collapse the root 'System' node after it is first displayed.

* Issue **#266** : The explorer tree now resets (clears and collapses all previously open nodes) and shows the currently selected item every time an explorer drop down in opened.

* Issue **#233** : Users now only see streams if they are administrators or have 'Data - View' permission. Non administrators will only see data that they have 'read' permission on for the associated feed and 'use' permission on for the associated pipeline if there is one.

* Issue **#265** : The stream filter now orders stream attributes alphabetically.

* Issue **#270** : Fixed security issue where null users were being treated as INTERNAL users.

* Issue **#270** : Improved security by pushing user tokens rather than just user names so that internal system (processing) users are clearly identifiable by the security system and cannot be spoofed by regular user accounts.

* Issue **#269** : When users are prevented from logging in with 'preventLogin' their failed login count is no longer incremented.

* Issue **#267** : The login page now shows the maintenance message.

* Issue **#276** : Session list now shows session user ids correctly.

* Issue **#201** : The permissions menu item is no longer available on the root 'System' folder.

* Issue **#176** : Improved performance of the explorer tree by increasing the size of the document permissions cache to 1M items and changing the eviction policy from LRU to LFU.

* Issue **#176** : Added an optimisation to the explorer tree that prevents the need for a server call when collapsing tree nodes.

* Issue **#273** : Removed an unnecessary script from the build.

* Issue **#277** : Fixed a layout issue that was causing the feed section of the processor filter popup to take up too much room.

* Issue **#274** : The editor pane was only returning the current user edited text when attached to the DOM which meant changes to text were ignored if an editor pane was not visible when save was pressed. This has now been fixed so that the current content of an editor pane is always returned even when it is in a detached state.

* Issue **#264** : Added created by/on and updated by/on info to pipeline stream processor info tooltips.

* Issue **#222** : Explorer items now auto expand when a quick filter is used.

* Issue **#205** : File permissions in distribution have now been changed to `0750` for directories and shell scripts and `0640` for all other files.

* Issue **#240** : Separate application permissions are now required to manage DB tables and tasks.

* Issue **#210** : The statistics tables are now listed in the database tables monitoring pane.

* Issue **#249** : Removed spaces between values and units.

* Issue **#237** : Users without 'Download Search Results' permission will no longer see the download button on the table component in a dashboard.

* Issue **#232** : Users can now inherit from pipelines that they have 'use' permissions on.

* Issue **#191** : Max stream size was not being treated as IEC value, e.g. Mebibytes etc.

* Issue **#235** : Users can now only view the processor filters that they have created if they have 'Manage Processors' permission unless they are an administrator in which case they will see all filters. Users without the 'Manage Processors' permission who are also not administrators will see no processor filters in the UI. Users with 'Manage Processors' permission who are not administrators will be able to update their own processor filters if they have 'update' permission on the associated pipeline. Administrators are able to update all processor filters.

* Issue **#212** : Changes made to text in any editor including those made with cut and paste are now correctly handled so that altered content is now saved.

* Issue **#247** : The editor pane now attempts to maintain the scroll position when formatting content.

* Issue **#251** : Volume and memory statistics are now recorded in bytes and not MiB.

* Issue **#243** : The error marker pane should now discover and display all error types even if they are preceded by over 1000 warnings.

* Issue **#254** : Fixed search result download.

* Issue **#209** : Statistics are now queryable in a dashboard if a user has 'use' permissions on a statistic.

* Issue **#255** : Fixed issue where error indicators were not being shown in the schema validator pane because the text needed to be formatted so that it spanned multiple lines before attempting to add annotations.

* Issue **#257** : The dashboard text pane now provides padding at the top to allow for tabs and controls.

* Issue **#174** : Index shard checking is now done asynchronously during startup to reduce startup time.

* Issue **#225** : Fixed NPE that was caused by processing instruction SAX events unexpectedly being fired by Xerces before start document events. This looks like it might be a bug in Xerces but the code now copes with the unexpected processing instruction event anyway.

* Issue **#230** : The maintenance message can now be set with the property 'stroom.maintenance.message' and the message now appears as a banner at the top of the screen rather than an annoying popup. Non admin users can also be prevented from logging on to the system by setting the 'stroom.maintenance.preventLogin' property to 'true'.

* Issue **#155** : Changed password values to be obfuscated in the UI as 20 asterisks regardless of length.

* Issue **#188** : All of the writers in a pipeline now display IO in the UI when stepping.

* Issue **#208** : Schema filter validation errors are now shown on the output pane during stepping.

* Issue **#211** : Turned off print margins in all editors.

* Issue **#200** : The stepping presenter now resizes the top pane to fit the tree structure even if it is several elements high.

* Issue **#168** : Code and IO is now loaded lazily into the element presenter panes during stepping which prevents the scrollbar in the editors being in the wrong position.

* Issue **#219** : Changed async dispatch code to work with new lambda classes rather than callbacks.

* Issue **#221** : Fixed issue where `*.zip.bad` files were being picked up for proxy aggregation.

* Issue **#242** : Improved the way properties are injected into some areas of the code to fix an issue where 'stroom.maxStreamSize' and other properties were not being set.

* Issue **#241** : XMLFilter now ignores the XSLT name pattern if an empty string is supplied.

* Issue **#236** : 'Manage Cache Permission' has been changed to 'Manage Cache'.

* Issue **#219** : Made further changes to use lambda expressions where possible to simplify code.

* Issue **#231** : Changed the way internal statistics are created so that multiple facets of a statistic, e.g. Free & Used Memory, are combined into a single statistic to allow combined visualisation.

* Issue **#172** : Further improvement to dashboard L&F.

* Issue **#194** : Fixed missing Roboto fonts.

* Issue **#195** : Improved font weights and removed underlines from link tabs.

* Issue **#196** : Reordered fields on stream, relative stream, volume and server task tables.

* Issue **#182** : Changed the way dates and times are parsed and formatted and improved the datebox control L&F.

* Issue **#198** : Renamed 'INTERNAL_PROCESSING_USER' to 'INTERNAL'.

* Issue **#154** : Active tasks are now sortable by processor filter priority.

* Issue **#204** : Pipeline processor statistics now include 'Node' as a tag.

* Issue **#170** : Changed import/export to delegate import/export responsibility to individual services. Import/export now only works with items that have valid UUIDs specified.

* Issue **#164** : Reduced caching to ensure tree items appear as soon as they are added.

* Issue **#177** : Removed 'Meta Data-Bytes Received' statistic as it was a duplicate.

* Issue **#152** : Changed the way index shard creation is locked so that only a single shard should be fetched from the cache with a given shard key at any one time.

* Issue **#189** : You now have to click within a checkbox to select it within a table rather than just clicking the cell the checkbox is in.

* Issue **#186** : Data is no longer artificially wrapped with the insertion of new lines server side. Instead the client now receives the data and an option to soft wrap lines has been added to the UI.

* Issue **#167** : Fixed formatting of JavaScript and JSON.

* Issue **#175** : Fixed visibility of items by inferred permissions.

* Issue **#178** : Added new properties and corresponding configuration to connect and create a separate SQL statistics DB.

* Issue **#172** : Improved dashboard L&F.

* Issue **#169** : Improved L&F of tables to make better use of screen real estate.

* Issue **#191** : Mebibytes (multiples of 1024) etc are now used as standard throughout the application for both memory and disk sizes and have single letter suffixes (B, K, M, G, T).

* Issue **#173** : Fixed the way XML formatter deals with spaces in attribute values.

* Issue **#151** : Fixed meta data statistics. 'metaDataStatistics' bean was declared as an interface and not a class.

* Issue **#158** : Added a new global property 'stroom.proxy.zipFilenameDelimiter' to enable Stroom proxy repositories to be processed that have a custom file name pattern.

* Issue **#153** : Clicking tick boxes and other cell components in tables no longer requires the row to be selected first.

* Issue **#148** : The stream browsing UI no longer throws an error when attempting to clear markers from the error markers pane.

* Issue **#160** : Stream processing tasks are now created within the security context of the user that created the associated stream processor filter.

* Issue **#157** : Data is now formatted by the editor automatically on display.

* Issue **#144** : Old processing output will now be deleted when content is reprocessed even if the new processing task does not produce output.

* Issue **#159** : Fixed NPE thrown during import.

* Issue **#166** : Fixed NPE thrown when searching statistics.

* Issue **#165** : Dashboards now add a query and result table from a template by default on creation. This was broken when adding permission inheritance to documents.

* Issue **#162** : The editor annotation popup now matches the style of other popups.

* Issue **#163** : Imported the Roboto Mono font to ensure consistency of the editor across platforms.

* Issue **#143** : Stroom now logs progress information about closing index shard writers during shutdown.

* Issue **#140** : Replaced code editor to improve UI performance and add additional code formatting & styling options.

* Issue **#146** : Object pool should no longer throw an error when abandoned objects are returned to the pool.

* Issue **#142** : Changed the way permissions are cached so that changes to permissions provide immediate access to documents.

* Issue **#123** : Changed the way entity service result caching works so that the underlying entity manager is cached instead of individual services. This allows entity result caching to be performed while still applying user permissions to cached results.

* Issue **#156** : Attempts to open items that that user does not have permission to open no longer show an error and spin the progress indicator forever, instead the item will just not open.

* Issue **#141** : Improved log output during entity reference migration and fixed statistic data source reference migration.

* Issue **#127** : Entity reference replacement should now work with references to 'StatisticsDataSource'.

* Issue **#125** : Fixed display of active tasks which was broken by changes to the task summary table selection model.

* Issue **#121** : Fixed cache clearing.

* Issue **#122** : Improved the look of the cache screen.

* Issue **#106** : Disabled users and groups are now displayed with greyed out icon in the UI.

* Issue **#132** : The explorer tree is now cleared on login so that users with different permissions do not see the previous users items.

* Issue **#128** : Improved error handling during login.

* Issue **#130** : Users with no permissions are no longer able to open folders including the root System folder to attempt data browsing.

* Issue **#120** : Entity chooser now treats 'None' as a special root level explorer node so that it can be selected in the same way as other nodes, e.g. visibly selected and responsive to double click.

* Issue **#129** : Fixed NPE.

* Issue **#119** : User permissions dialog now clears permissions when a user or group is deleted.

* Issue **#115** : User permissions on documents can now be inherited from parent folders on create, copy and move.

* Issue **#109** : Added packetSize="65536" property to AJP connector in server.xml template.

* Issue **#100** : Various list of items in stroom now allow multi selection for add/remove purposes.

* Issue **#112** : Removed 'pool' monitoring screen as all pools are now caches of one form or another.

* Issue **#105** : Users were not seeing 'New' menu for folders that they had some create child doc permissions for. This was due to DocumentType not implementing equals() and is now fixed.

* Issue **#111** : Fixed query favourites and history.

* Issue **#91** : Only CombinedParser was allowing code to be injected during stepping. Now DSParser and XMLFragmentParser support code injection during stepping.

* Issue **#107** : The UI now only shows new pipeline element items on the 'Add' menu that are allowed children of the selected element.

* Issue **#113** : User names are now validated against a regex specified by the 'stroom.security.userNamePattern' property.

* Issue **#116** : Rename is now only possible when a single explorer item is selected.

* Issue **#114** : Fixed selection manager so that the explorer tree does not select items when a node expander is clicked.

* Issue **#65** : Selection lists are now limited to 300px tall and show scrollbars if needed.

* Issue **#50** : Defaults table result fields to use local time without outputting the timezone.

* Issue **#15** : You can now express time zones in dashboard query expressions or just omit a time zone to use the locale of the browser.

* Issue **#49** : Dynamic XSLT selection now works with pipeline stepping.

* Issue **#63** : Entity selection control now shows current entity name even if it has changed since referencing entity was last saved.

* Issue **#70** : You can now select multiple explorer rows with ctrl and shift key modifiers and perform bulk actions such as copy, move, rename and delete.

* Issue **#85** : findDelete() no longer tries to add ORDER BY condition on UPDATE SQL when deleting streams.

* Issue **#89** : Warnings should now be present in processing logs for reference data lookups that don't specify feed or stream type. This was previously throwing a NullPointerException.

* Issue **#90** : Fixed entity selection dialog used outside of drop down selection control.

* Issue **#88** : Pipeline reference edit dialog now correctly selects the current stream type.

* Issue **#77** : Default index volume creation now sets stream status to INACTIVE rather than CLOSED and stream volume creation sets index status to INACTIVE rather than CLOSED.

* Issue **#93** : Fixed code so that the 'Item' menu is now visible.

* Issue **#97** : Index shard partition date range creation has been improved.

* Issue **#94** : Statistics searches now ignore expression terms with null or empty values so that the use of substitution parameters can be optional.

* Issue **#87** : Fixed explorer scrolling to the top by disabling keyboard selection.

* Issue **#104** : 'Query' no longer appears as an item that a user can allow 'create' on for permissions within a folder.

* Issue **#103** : Added 10 years as a supported data retention age.

* Issue **#86** : The stream delete button is now re-enabled when new items are selected for deletion.

* Issue **#81** : No exception will now be thrown if a client rejects a response for an EntityEvent.

* Issue **#79** : The client node no longer tries to create directories on the file system for a volume that may be owned by another node.

* Issue **#92** : Error summaries of multiple types no longer overlap each other at the top of the error markers list.

* Issue **#64** : Fixed Hessian serialisation of 'now' which was specified as a ZonedDateTime which cannot be serialised. This field is now a long representing millseconds since epoch.

* Issue **#62** : Task termination button is now enabled.

* Issue **#60** : Fixed validation of stream attributes prior to data upload to prevent null pointer exception.

* Issue **#9** : Created a new implementation of the expression parser that improved expression tokenisation and deals with BODMAS rules properly.

* Issue **#36** : Fixed and vastly improved the configuration of email so that more options can be set allowing for the use of other email services requiring more complex configuration such as gmail.

* Issue **#24** : Header and footer strings are now unescaped so that character sequences such as '\n' are translated into single characters as with standard Java strings, e.g. '\n' will become a new line and '\t' a tab.

* Issue **#40** : Changed Stroom docker container to be based on Alpine linux to save space

* Issue **#40** : Auto import of content packs on Stroom startup and added default content packs into the docker build for Stroom.

* Issue **#30** : Entering stepping mode was prompting for the pipeline to step with but also auto selecting a pipeline at the same time and entering stepping immediately.

* Dashboard auto refresh is now limited to a minimum interval of 10 seconds.

* Issue **#31** : Pipeline stepping was not including user changes immediately as parsers and XSLT filters were using cached content when they should have been ignoring the cache in stepping mode.

* Issue **#27** : Stroom now listens to window closing events and asks the user if they really want to leave the page. This replaces the previous crude attempts to block keys that affected the history or forced a browser refresh.

* Issue **#2** : The order of fields in the query editor is now alphabetical.

* Issue **#3** : When a filter is active on a dashboard table column, a filter icon now appears to indicate this.

* Issue **#5** : Replace() and Decode() dashboard table expression functions no longer ignore cells with null values.

* Issue **#7** : Dashboards are now able to query on open.

* Issue **#8** : Dashboards are now able to re-query automatically at fixed intervals.

* Updated GWT to v2.8.0 and Gin to v2.1.2.

* Issue **#12** : Dashboard queries can now evaluate relative date/time expressions such as now(), hour() etc. In addition to this the expressions also allow the addition or subtraction of durations, e.g. now - 5d.

* Issue **#14** : Dashboard query expressions can now be parameterised with any term able to accept a user defined parameter, e.g. ${user}. Once added parameters can be changed for the entire dashboard via a text box at the top of the dashboard screen which will then execute all queries when enter is pressed or it loses focus.

* Issue **#16** : Dashboard table filters can also accept user defined parameters, e.g. ${user}, to perform filtering when a query is executed.

* Fixed missing text presenter in dashboards.

* Issue **#18** : The data dashboard component will now show data relative to the last selected table row (even if there is more than one table component on the dashboard) if the data component has not been configured to listen to row selections for a specific table component.

* Changed table styling to colour alternate rows, add borders between rows and increase vertical padding

* Issue **#22** : Dashboard table columns can now be configured to wrap text via the format options.

* Issue **#28** : Dashboard component dependencies are now listed with the component name plus the component id in brackets rather than just the component id.

* Issue **#202** : Initial release of the new data retention policy functionality.

[Unreleased]: https://github.com/gchq/stroom/compare/v7.0-beta.46...HEAD
[v7.0-beta.46]: https://github.com/gchq/stroom/compare/v7.0-beta.45...v7.0-beta.46
[v7.0-beta.45]: https://github.com/gchq/stroom/compare/v7.0-beta.44...v7.0-beta.45
[v7.0-beta.44]: https://github.com/gchq/stroom/compare/v7.0-beta.43...v7.0-beta.44
[v7.0-beta.43]: https://github.com/gchq/stroom/compare/v7.0-beta.42...v7.0-beta.43
[v7.0-beta.42]: https://github.com/gchq/stroom/compare/v7.0-beta.41...v7.0-beta.42
[v7.0-beta.41]: https://github.com/gchq/stroom/compare/v7.0-beta.40...v7.0-beta.41
[v7.0-beta.40]: https://github.com/gchq/stroom/compare/v7.0-beta.39...v7.0-beta.40
[v7.0-beta.39]: https://github.com/gchq/stroom/compare/v7.0-beta.38...v7.0-beta.39
[v7.0-beta.38]: https://github.com/gchq/stroom/compare/v7.0-beta.37...v7.0-beta.38
[v7.0-beta.37]: https://github.com/gchq/stroom/compare/v7.0-beta.36...v7.0-beta.37
[v7.0-beta.36]: https://github.com/gchq/stroom/compare/v7.0-beta.35...v7.0-beta.36
[v7.0-beta.35]: https://github.com/gchq/stroom/compare/v7.0-beta.34...v7.0-beta.35
[v7.0-beta.34]: https://github.com/gchq/stroom/compare/v7.0-beta.33...v7.0-beta.34
[v7.0-beta.33]: https://github.com/gchq/stroom/compare/v7.0-beta.32...v7.0-beta.33
[v7.0-beta.32]: https://github.com/gchq/stroom/compare/v7.0-beta.31...v7.0-beta.32
[v7.0-beta.31]: https://github.com/gchq/stroom/compare/v7.0-beta.30...v7.0-beta.31
[v7.0-beta.30]: https://github.com/gchq/stroom/compare/v7.0-beta.29...v7.0-beta.30
[v7.0-beta.29]: https://github.com/gchq/stroom/compare/v7.0-beta.28...v7.0-beta.29
[v7.0-beta.28]: https://github.com/gchq/stroom/compare/v7.0-beta.27...v7.0-beta.28
[v7.0-beta.27]: https://github.com/gchq/stroom/compare/v7.0-beta.26...v7.0-beta.27
[v7.0-beta.26]: https://github.com/gchq/stroom/compare/v7.0-beta.25...v7.0-beta.26
[v7.0-beta.25]: https://github.com/gchq/stroom/compare/v7.0-beta.24...v7.0-beta.25
[v7.0-beta.24]: https://github.com/gchq/stroom/compare/v7.0-beta.23...v7.0-beta.24
[v7.0-beta.23]: https://github.com/gchq/stroom/compare/v7.0-beta.22...v7.0-beta.23
[v7.0-beta.22]: https://github.com/gchq/stroom/compare/v7.0-beta.21...v7.0-beta.22
[v7.0-beta.21]: https://github.com/gchq/stroom/compare/v7.0-beta.20...v7.0-beta.21
[v7.0-beta.20]: https://github.com/gchq/stroom/compare/v7.0-beta.19...v7.0-beta.20
[v7.0-beta.19]: https://github.com/gchq/stroom/compare/v7.0-beta.18...v7.0-beta.19
[v7.0-beta.18]: https://github.com/gchq/stroom/compare/v7.0-beta.17...v7.0-beta.18
[v7.0-beta.17]: https://github.com/gchq/stroom/compare/v7.0-beta.16...v7.0-beta.17
[v7.0-beta.16]: https://github.com/gchq/stroom/compare/v7.0-beta.15...v7.0-beta.16
[v7.0-beta.15]: https://github.com/gchq/stroom/compare/v7.0-beta.14...v7.0-beta.15
[v7.0-beta.14]: https://github.com/gchq/stroom/compare/v7.0-beta.13...v7.0-beta.14
[v7.0-beta.13]: https://github.com/gchq/stroom/compare/v7.0-beta.12...v7.0-beta.13
[v7.0-beta.12]: https://github.com/gchq/stroom/compare/v7.0-beta.11...v7.0-beta.12
[v7.0-beta.11]: https://github.com/gchq/stroom/compare/v7.0-beta.10...v7.0-beta.11
[v7.0-beta.10]: https://github.com/gchq/stroom/compare/v7.0-beta.9...v7.0-beta.10
[v7.0-beta.9]: https://github.com/gchq/stroom/compare/v7.0-beta.8...v7.0-beta.9
[v7.0-beta.8]: https://github.com/gchq/stroom/compare/v7.0-beta.7...v7.0-beta.8
[v7.0-beta.7]: https://github.com/gchq/stroom/compare/v7.0-beta.6...v7.0-beta.7
[v7.0-beta.6]: https://github.com/gchq/stroom/compare/v7.0-beta.5...v7.0-beta.6
[v7.0-beta.5]: https://github.com/gchq/stroom/compare/v7.0-beta.4...v7.0-beta.5
[v7.0-beta.4]: https://github.com/gchq/stroom/compare/v7.0-beta.3...v7.0-beta.4
[v7.0-beta.3]: https://github.com/gchq/stroom/compare/v7.0-beta.2...v7.0-beta.3
[v7.0-beta.2]: https://github.com/gchq/stroom/compare/v7.0-beta.1...v7.0-beta.2
[v7.0-beta.1]: https://github.com/gchq/stroom/compare/v7.0-alpha.5...v7.0-beta.1
[v7.0-alpha.5]: https://github.com/gchq/stroom/compare/v7.0-alpha.4...v7.0-alpha.5
[v7.0-alpha.4]: https://github.com/gchq/stroom/compare/v7.0-alpha.3...v7.0-alpha.4
[v7.0-alpha.3]: https://github.com/gchq/stroom/compare/v7.0-alpha.2...v7.0-alpha.3
[v7.0-alpha.2]: https://github.com/gchq/stroom/compare/v7.0-alpha.1...v7.0-alpha.2
[v7.0-alpha.1]: https://github.com/gchq/stroom/compare/v6.0.0...v7.0-alpha.1
[v6.0.0]: https://github.com/gchq/stroom/compare/v5.4.0...v6.0.0<|MERGE_RESOLUTION|>--- conflicted
+++ resolved
@@ -7,15 +7,11 @@
 
 ## [Unreleased]
 
-<<<<<<< HEAD
 * Made stroom compatible with AWS authentication.
 
-* Issue **#1797** : Altered how search completion is recorded to try and prevent hanging.
-=======
 * Issue **#1707** : Fix reference data lookups picking the wrong effective stream.
 
 * Issue **#1797** : Altered how search completion is recorded to try and prevent hanging. 
->>>>>>> f81fb2fe
 
 * Issue **#1762** : Fix for search jobs that do not terminate correctly.
 
