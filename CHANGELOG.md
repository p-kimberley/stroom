--- conflicted
+++ resolved
@@ -64,11 +64,6 @@
 
 * Issue **#920** : Fix error handling for sql stats queries
 
-<<<<<<< HEAD
-=======
-## [v6.0-beta.13] - 2018-11-19
-
->>>>>>> 5ecbdedc
 * Remove log sending cron process from docker images (now handled by stroom-log-sender).
 
 * Issue **#924** : The `FindReplaceFilter` now records the location of errors.
@@ -87,11 +82,6 @@
 
 * Issue **#903** : Feed names can now contain wildcard characters when filtering in the data browser.
 
-<<<<<<< HEAD
-=======
-## [v6.0-beta.12] - 2018-11-14
-
->>>>>>> 5ecbdedc
 * Add API to allow creation of an internal Stroom user.
 
 * Fix logger configuration for SqlExceptionHelper
@@ -120,26 +110,12 @@
 
 * Fix invalid requestLog logFormat in proxy configuration
 
-<<<<<<< HEAD
 * Stop service discovery health checks being registered if stroom.serviceDiscovery.enabled=false
 
-=======
-## [v6.0-beta.11] - 2018-11-07
-
-* Stop service discovery health checks being registered if stroom.serviceDiscovery.enabled=false
-
-## [v6.0-beta.10] - 2018-11-06
-
->>>>>>> 5ecbdedc
 * Add fixed version of send_to_stroom.sh to release distribution
 
 * Uplift docker base image for stroom & proxy to openjdk:8u181-jdk-alpine3.8
 
-<<<<<<< HEAD
-=======
-## [v6.0-beta.9] - 2018-11-02
-
->>>>>>> 5ecbdedc
 * Add a health check for getting a public key from the authentication service.
 
 * Issue **#897** : Import no longer attempts to rename or move existing items but will still update content.
@@ -190,7 +166,6 @@
 
 * Issue **#884** : Added extra fonts to stroom docker image to fix bug downloading xls search results.
 
-<<<<<<< HEAD
 * Issue **#879** : Fixed bug where reprocess and delete did not work if no stream status was set in the filter.
 
 * Issue **#878** : Changed the appearance of stream filter fields to be more user friendly, e.g. `feedName` is now `Feed` etc.
@@ -252,9 +227,6 @@
 * Add enabled flag to storing, forwarding and synching in stroom-proxy configuration
 
 * Issue **#884** : Added extra fonts to stroom docker image to fix bug downloading xls search results.
-=======
-## [v6.0-beta.8] - 2018-10-17
->>>>>>> 5ecbdedc
 
 * Issue **#879** : Fixed bug where reprocess and delete did not work if no stream status was set in the filter.
 
@@ -284,23 +256,10 @@
 
 * Improved Stroom instance management scripts
 
-<<<<<<< HEAD
 * Add contentPack import
 
 * Fix typo in Dockerfile
 
-=======
-## [v6.0-beta.7] - 2018-10-12
-
-* Add contentPack import
-
-## [v6.0-beta.6] - 2018-10-10
-
-* Fix typo in Dockerfile
-
-## [v6.0-beta.5] - 2018-10-10
-
->>>>>>> 5ecbdedc
 * Issue **#859** : Change application startup to keep retrying when establishing a DB connection except for certain connection errors like access denied.
 
 * Issue **#730** : The `System` folder now displays data and processors. This is a bug fix related to changing the default initial page for some document types.
@@ -311,11 +270,6 @@
 
 * Issue **#855** : Fixed stepping data that contains a BOM.
 
-<<<<<<< HEAD
-=======
-## [v6.0-beta.4] - 2018-10-04
-
->>>>>>> 5ecbdedc
 * Change base docker image to openjdk:8u171-jdk-alpine
 
 * Improved loading of activity list prior to showing the chooser dialog.
@@ -451,17 +405,8 @@
 
 * Issue **#805** : Fix for dashboard date time formatting to use local time zone.
 
-<<<<<<< HEAD
 * Issue **#803** : Fix for group key conversion to an appropriate value for visualisations.
 
-=======
-## [v6.0-beta.2] - 2018-07-09
-
-* Issue **#803** : Fix for group key conversion to an appropriate value for visualisations.
-
-## [v6.0-beta.1] - 2018-07-04
-
->>>>>>> 5ecbdedc
 * Issue **#802** : Restore lucene-backward-codecs to the build
 
 * Issue **#800** : Add DB migration script 33 to replace references to the `Stream Type` type in the STRM_PROC_FILT table with `streamTypeName`.
@@ -1395,47 +1340,5 @@
 
 * Issue **#28** : Dashboard component dependencies are now listed with the component name plus the component id in brackets rather than just the component id.
 
-<<<<<<< HEAD
 [Unreleased]: https://github.com/gchq/stroom/compare/v6.0.0...HEAD
-[v6.0.0]: https://github.com/gchq/stroom/compare/v5.4.0...v6.0.0
-=======
-* Issue **#202** : Initial release of the new data retention policy functionality.
-
-[Unreleased]: https://github.com/gchq/stroom/compare/v6.0-beta.14...6.0
-[v6.0-beta.14]: https://github.com/gchq/stroom/compare/v6.0-beta.13...v6.0-beta.14
-[v6.0-beta.13]: https://github.com/gchq/stroom/compare/v6.0-beta.12...v6.0-beta.13
-[v6.0-beta.12]: https://github.com/gchq/stroom/compare/v6.0-beta.11...v6.0-beta.12
-[v6.0-beta.11]: https://github.com/gchq/stroom/compare/v6.0-beta.10...v6.0-beta.11
-[v6.0-beta.10]: https://github.com/gchq/stroom/compare/v6.0-beta.9...v6.0-beta.10
-[v6.0-beta.9]: https://github.com/gchq/stroom/compare/v6.0-beta.8...v6.0-beta.9
-[v6.0-beta.8]: https://github.com/gchq/stroom/compare/v6.0-beta.7...v6.0-beta.8
-[v6.0-beta.7]: https://github.com/gchq/stroom/compare/v6.0-beta.6...v6.0-beta.7
-[v6.0-beta.6]: https://github.com/gchq/stroom/compare/v6.0-beta.5...v6.0-beta.6
-[v6.0-beta.5]: https://github.com/gchq/stroom/compare/v6.0-beta.4...v6.0-beta.5
-[v6.0-beta.4]: https://github.com/gchq/stroom/compare/v6.0-beta.3...v6.0-beta.4
-[v6.0-beta.3]: https://github.com/gchq/stroom/compare/v6.0-beta.2...v6.0-beta.3
-[v6.0-beta.2]: https://github.com/gchq/stroom/compare/v6.0-beta.1...v6.0-beta.2
-[v6.0-beta.1]: https://github.com/gchq/stroom/compare/v6.0-alpha.27...v6.0-beta.1
-[v6.0-alpha.27]: https://github.com/gchq/stroom/compare/v6.0-alpha.26...v6.0-alpha.27
-[v6.0-alpha.26]: https://github.com/gchq/stroom/compare/v6.0-alpha.24...v6.0-alpha.26
-[v6.0-alpha.25]: https://github.com/gchq/stroom/compare/v6.0-alpha.24...v6.0-alpha.25
-[v6.0-alpha.24]: https://github.com/gchq/stroom/compare/v6.0-alpha.23...v6.0-alpha.24
-[v6.0-alpha.23]: https://github.com/gchq/stroom/compare/v6.0-alpha.22...v6.0-alpha.23
-[v6.0-alpha.22]: https://github.com/gchq/stroom/compare/v6.0-alpha.21...v6.0-alpha.22
-[v6.0-alpha.21]: https://github.com/gchq/stroom/compare/v6.0-alpha.20...v6.0-alpha.21
-[v6.0-alpha.20]: https://github.com/gchq/stroom/compare/v6.0-alpha.19...v6.0-alpha.20
-[v6.0-alpha.19]: https://github.com/gchq/stroom/compare/v6.0-alpha.18...v6.0-alpha.19
-[v6.0-alpha.18]: https://github.com/gchq/stroom/compare/v6.0-alpha.17...v6.0-alpha.18
-[v6.0-alpha.17]: https://github.com/gchq/stroom/compare/v6.0-alpha.16...v6.0-alpha.17
-[v6.0-alpha.16]: https://github.com/gchq/stroom/compare/v6.0-alpha.15...v6.0-alpha.16
-[v6.0-alpha.15]: https://github.com/gchq/stroom/compare/v6.0-alpha.14...v6.0-alpha.15
-[v6.0-alpha.14]: https://github.com/gchq/stroom/compare/v6.0-alpha.13...v6.0-alpha.14
-[v6.0-alpha.13]: https://github.com/gchq/stroom/compare/v6.0-alpha.12...v6.0-alpha.13
-[v6.0-alpha.12]: https://github.com/gchq/stroom/compare/v6.0-alpha.11...v6.0-alpha.12
-[v6.0-alpha.11]: https://github.com/gchq/stroom/compare/v6.0-alpha.10...v6.0-alpha.11
-[v6.0-alpha.10]: https://github.com/gchq/stroom/compare/v6.0-alpha.9...v6.0-alpha.10
-[v6.0-alpha.9]: https://github.com/gchq/stroom/compare/v6.0-alpha.8...v6.0-alpha.9
-[v6.0-alpha.8]: https://github.com/gchq/stroom/compare/v6.0-alpha.7...v6.0-alpha.8
-[v6.0-alpha.7]: https://github.com/gchq/stroom/compare/v6.0-alpha.4...v6.0-alpha.7
-[v6.0-alpha.4]: https://github.com/gchq/stroom/commits/v6.0-alpha.4
->>>>>>> 5ecbdedc
+[v6.0.0]: https://github.com/gchq/stroom/compare/v5.4.0...v6.0.0