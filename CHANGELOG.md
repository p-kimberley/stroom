# Change Log
All notable changes to this project will be documented in this file.

The format is based on [Keep a Changelog](http://keepachangelog.com/) 
and this project adheres to [Semantic Versioning](http://semver.org/).

## [Unreleased]

### Added

### Changed

<<<<<<< HEAD
* Issue **#348** : Fixed new menu icons.

## [v5.1-alpha.2] - 2017-06-22

* Issue **#203** : Initial release of the new data receipt policy functionality.

## [v5.1-alpha.1] - 2017-06-07

* Issue **#202** : Initial release of the new data retention policy functionality.
=======
## [v5.0-beta.64] - 2017-11-27

* Issue **#497** : Change stream task creation to use straight JDBC rather than hibernate for inserts and use a configurable batch size (stroom.databaseMultiInsertMaxBatchSize) for the inserts.

* Issue **#502** : The task executor was not responding to shutdown and was therefore preventing the app from stopping gracefully.

* Issue **#476** : Stepping with dynamic XSLT or text converter properties now correctly falls back to the specified entity if a match cannot be found by name.
>>>>>>> c76c0c3f

## [v5.0-beta.63] - 2017-11-20

* Issue **#498** : The UI was adding more than one link between 'Source' and 'Parser' elements, this is now fixed.

* Issue **#492** : Search tasks were waiting for part of the data extraction task to run which was not checking for termination. The code for this has been changed and should now terminate when required.

## [v5.0-beta.62] - 2017-11-16

* Issue **#494** : Fix problem of proxy aggregation never stopping if more files exist

## [v5.0-beta.61] - 2017-11-15

* Issue **#490** : Fix errors in proxy aggregation due to a bounded thread pool size

## [v5.0-beta.60] - 2017-11-14

* Issue **#484** : Remove custom finalize() methods to reduce memory overhead

* Issue **#475** : Fix memory leak of java.io.File references when proxy aggregation runs

* Issue **#470** : You can now correctly add destinations directly to the pipeline 'Source' element to enable raw streaming.

* Issue **#487** : Search result list trimming was throwing an illegal argument exception `Comparison method violates its general contract`, this should now be fixed.

* Issue **#488** : Permissions are now elevated to 'Use' for the purposes of reporting the data source being queried.

* Migrated to ehcache 3.4.0 to add options for off-heap and disk based caching to reduce memory overhead.

* Caches of pooled items no longer use Apache Commons Pool.

* Issue **#401** : Reference data was being cached per user to ensure a user centric view of reference data was being used. This required more memory so now reference data is built in the context of the internal processing user and then filtered during processing by user access to streams.

* The effective stream cache now holds 1000 items.

* Reduced the amount of cached reference data to 100 streams.

* Reduced the number of active queries to 100.

* Removed Ehcache and switched to Guava cache.

## [v5.0-beta.59] - 2017-11-10

* Issue **#477** : Additional changes to ensure search sub tasks use threads fairly between multiple searches.

## [v5.0-beta.58] - 2017-11-09

* Issue **#477** : Additional changes to ensure search sub tasks use threads fairly between multiple searches.

## [v5.0-beta.57] - 2017-11-08

* Issue **#477** : Search sub tasks are now correctly linked to their parent task and can therefore be terminated by terminating parent tasks.

## [v5.0-beta.56] - 2017-11-06

* Issue **#425** : Changed string replacement in pipeline migration code to use a literal match

* Issue **#469** : Add Heap Histogram internal statistics for memory use monitoring

## [v5.0-beta.55] - 2017-10-26

* Issue **#463** : Made further improvements to the index shard writer cache to improve performance.

## [v5.0-beta.54] - 2017-10-25

* Issue **#448** : Some search related tasks never seem to complete, presumably because an error is thrown at some point and so their callbacks do not get called normally. This fix changes the way task completion is recorded so that it isn't dependant on the callbacks being called correctly.

* Issue **#464** : When a user resets a password, the password now has an expiry date set in the future determined by the password expiry policy. Password that are reset by email still expire immediately as expected.

* Issue **#462** : Permission exceptions now carry details of the user that the exception applies to. This change allows error logging to record the user id in the message where appropriate.

* Issue **#463** : Many index shards are being corrupted which may be caused by insufficient locking of the shard writers and readers. This fix changes the locking mechanism to use the file system.

## [v5.0-beta.53] - 2017-10-18

* Issue **#451** : Data paging was allowing the user to jump beyond the end of a stream whereby just the XML root elements were displayed. This is now fixed by adding a constraint to the page offset so that the user cannot jump beyond the last record. Because data paging assumes that segmented streams have a header and footer, text streams now include segments after a header and before a footer, even if neither are added, so that paging always works correctly regardless of the presence of a header or footer.

* Issue **#461** : The stream attributes on the filter dialog were not sorted alphabetically, they now are.

* Issue **#460** : In some instances error streams did not always have stream attributes added to them for fatal errors. This mainly occurred in instances where processing failed early on during pipeline creation. An error was recorded but stream attributes were not added to the meta data for the error stream. Processing now ensures that stream attributes are recorded for all error cases.

* Issue **#442** : Remove 'Old Internal Statistics' folder, improve import exception handling

* Issue **#457** : Add check to import to prevent duplicate root level entities

## [v5.0-beta.52] - 2017-10-17

* Issue **#444** : Fix for segment markers when writing text to StreamAppender.

* Issue **#447** : Fix for AsyncSearchTask not being displayed as a child of EventSearchTask in the server tasks view.

* Issue **#421** : FileAppender now causes fatal error where no output path set.

* Issue **#427** : Pipelines with no source element will now only treat a single parser element as being a root element for backwards compatibility.

* Issue **#420** : Pipelines were producing errors in the UI when elements were deleted but still had properties set on them. The pipeline validator was attempting to set and validate properties for unknown elements. The validator now ignores properties and links to elements that are undeclared.

* Issue **#420** : The pipeline model now removes all properties and links for deleted elements on save.

* Issue **#458** : Only event searches should populate the `searchId`. Now `searchId` is only populated when a stream processor task is created by an event search as only event searches extract specific records from the source stream.

* Issue **#437** : The event log now includes source in move events.

## [v5.0-beta.51] - 2017-10-13

* Issue **#419** : Fix multiple xml processing instructions appearing in output.

* Issue **#446** : Fix for deadlock on rolling appenders.

## [v5.0-beta.50] - 2017-10-13

* Issue **#444** : Fix segment markers on RollingStreamAppender.

## [v5.0-beta.49] - 2017-10-11

* Issue **#426** : Fix for incorrect processor filters. Old processor filters reference `systemGroupIdSet` rather than `folderIdSet`. The new migration updates them accordingly.

* Issue **#429** : Fix to remove `usePool` parser parameter.

* Issue **#439** : Fix for caches where elements were not eagerly evicted.

* Issue **#424** : Fix for cluster ping error display.

* Issue **#441** : Fix to ensure correct names are shown in pipeline properties.

## [v5.0-beta.48] - 2017-10-05

* Issue **#433** : Fixed slow stream queries caused by feed permission restrictions.

## [v5.0-beta.47] - 2017-09-11

* Issue **#385** : Individual index shards can now be deleted without deleting all shards.

* Issue **#391** : Users needed `Manage Processors` permission to initiate pipeline stepping. This is no longer required as the 'best fit' pipeline is now discovered as the internal processing user.

* Issue **#392** : Inherited pipelines now only require 'Use' permission to be used instead of requiring 'Read' permission.

* Issue **#394** : Pipeline stepping will now show errors with an alert popup.

* Issue **#396** : All queries associated with a dashboard should now be correctly deleted when a dashboard is deleted.

* Issue **#393** : All caches now cache items within the context of the current user so that different users do not have the possibility of having problems caused by others users not having read permissions on items.

* Issue **#358** : Schemas are now selected from a subset matching the criteria set on SchemaFilter by the user.

* Issue **#369** : Translation stepping wasn't showing any errors during stepping if a schema had an error in it.

## [v5.0-beta.46] - 2017-08-15

* Issue **#364** : Switched index writer lock factory to a SingleInstanceLockFactory as index shards are accessed by a single process.

* Issue **#363** : IndexShardWriterCacheImpl now closes and flushes writers using an executor provided by the TaskManager. Writers are now also closed in LRU order when sweeping up writers that exceed TTL and TTI constraints.

* Issue **#361** : Information has been added to threads executing index writer and index searcher maintenance tasks.

## [v5.0-beta.45] - 2017-08-08

* Issue **#356** : Changed the way index shard writers are cached to improve indexing performance and reduce blocking.

## [v5.0-beta.44] - 2017-07-28

* Issue **#353** : Reduced expected error logging to debug.

* Issue **#354** : Changed the way search index shard readers get references to open writers so that any attempt to get an open writer will not cause, or have to wait for, a writer to close.

## [v5.0-beta.43] - 2017-07-25

* Issue **#351** : Fixed ehcache item eviction issue caused by ehcache internally using a deprecated API.

## [v5.0-beta.42] - 2017-07-24

* Issue **#347** : Added a 'Source' node to pipelines to establish a proper root for a pipeline rather than an assumed one based on elements with no parent.

* Issue **#350** : Removed 'Advanced Mode' from pipeline structure editor as it is no longer very useful.

* Issue **#349** : Improved index searcher cache to ensure searchers are not affected by writers closing.

## [v5.0-beta.41] - 2017-07-20

* Issue **#342** : Changed the way indexing is performed to ensure index readers reference open writers correctly.

* Issue **#346** : Improved multi depth config content import.

* Issue **#328** : You can now delete corrupt shards from the UI.

## [v5.0-beta.40] - 2017-07-14

* Issue **#343** : Fixed login expiry issue.

* Issue **#345** : Allowed for multi depth config content import.

## [v5.0-beta.39] - 2017-07-09

* Issue **#341** : Fixed arg in SQL.

## [v5.0-beta.38] - 2017-07-07

* Issue **#340** : Fixed headless and corresponding test.

## [v5.0-beta.37] - 2017-07-07

* Issue **#333** : Fixed event-logging version in build.

## [v5.0-beta.36] - 2017-07-06

* Issue **#334** : Improved entity sorting SQL and separated generation of SQL and HQL to help avoid future issues.

* Issue **#335** : Improved user management

* Issue **#337** : Added certificate auth option to export servlet and disabled the export config feature by default.

* Issue **#337** : Added basic auth option to export servlet to complement cert based auth.

* Issue **#332** : The index shard searcher cache now makes sure to get the current writer needed for the current searcher on open.

## [v5.0-beta.35] - 2017-06-26

* Issue **#322** : The index cache and other caching beans should now throw exceptions on `get` that were generated during the creation of cached items.

## [v5.0-beta.34] - 2017-06-22

* Issue **#325** : Query history is now cleaned with a separate job. Also query history is only recorded for manual querying, i.e. not when query is automated (on open or auto refresh). Queries are now recorded on a dashboard + query component basis and do not apply across multiple query components in a dashboard.

* Issue **#323** : Fixed an issue where parser elements were not being returned as 'processors' correctly when downstream of a reader.

* Issue **#322** : Index should now provide a more helpful message when an attempt is made to index data and no volumes have been assigned to an index.

## [v5.0-beta.33] - 2017-06-19

* Issue **#316** : Search history is now only stored on initial query when using automated queries or when a user runs a query manually. Search history is also automatically purged to keep either a specified number of items defined by `stroom.query.history.itemsRetention` (default 100) or for a number of days specified by `stroom.query.history.daysRetention` (default 365).

* Issue **#317** : Users now need update permission on an index plus 'Manage Index Shards' permission to flush or close index shards. In addition to this a user needs delete permission to delete index shards.

* Issue **#319** : SaveAs now fetches the parent folder correctly so that users can copy items if they have permission to do so.

## [v5.0-beta.32] - 2017-06-13

* Issue **#311** : Fixed request for `Pipeline` in `meta` XSLT function. Errors are now dealt with correctly so that the XSLT will not fail due to missing meta data.

* Issue **#313** : Fixed case of `xmlVersion` property on `InvalidXMLCharFilterReader`.

* Issue **#314** : Improved description of `tags` property in `BadTextXMLFilterReader`.

## [v5.0-beta.31] - 2017-06-07

* Issue **#307** : Made some changes to avoid potential NPE caused by session serialisation.

* Issue **#306** : Added a stroom `meta` XSLT function. The XSLT function now exposes `Feed`, `StreamType`, `CreatedTime`, `EffectiveTime` and `Pipeline` meta attributes from the currently processing stream in addition to any other meta data that might apply. To access these meta data attributes of the current stream use `stroom:meta('StreamType')` etc. The `feed-attribute` function is now an alias for the `meta` function and should be considered to be deprecated.

* Issue **#303** : The stream delete job now uses cron in preference to a frequency.

## [v5.0-beta.30] - 2017-06-06

* Issue **#152** : Changed the way indexing is performed so that a single indexer object is now responsible for indexing documents and adding them to the appropriate shard.

## [v5.0-beta.29] - 2017-05-26

* Issue **#179** : Updated Saxon-HE to version 9.7.0-18 and added XSLTFilter option to `usePool` to see if caching might be responsible for issue.

* Issue **#288** : Made further changes to ensure that the IndexShardWriterCache doesn't try to reuse an index shard that has failed when adding any documents.

## [v5.0-beta.28] - 2017-05-19

* Issue **#295** : Made the help URL absolute and not relative.

* Issue **#293** : Attempt to fix mismatch document count error being reported when index shards are opened.

* Issue **#292** : Fixed locking for rolling stream appender.

* Issue **#292** : Rolling stream output is no longer associated with a task, processor or pipeline to avoid future processing tasks from deleting rolling streams by thinking they are superseded.

* Issue **#292** : Data that we expect to be unavailable, e.g. locked and deleted streams, will no longer log exceptions when a user tries to view it and will instead return an appropriate message to the user in place of the data.

## [v5.0-beta.27] - 2017-05-18

* Issue **#288** : The error condition 'Expected a new writer but got the same one back!!!' should no longer be encountered as the root cause should now be fixed. The original check has been reinstated so that processing will terminate if we do encounter this problem.

* Issue **#295** : Fixed the help property so that it can now be configured.

* Issue **#296** : Removed 'New' and 'Delete' buttons from the global property dialog.

* Issue **#279** : Fixed NPE thrown during proxy aggregation.

* Issue **#294** : Changing stream task status now tries multiple times to attempt to avoid a hibernate LockAcquisitionException.

## [v5.0-beta.26] - 2017-05-12

* Issue **#287** : XSLT not found warnings property description now defaults to false.

* Issue **#261** : The save button is now only enabled when a dashboard or other item is made dirty and it is not read only.

* Issue **#286** : Dashboards now correctly save the selected tab when a tab is selected via the popup tab selector (visible when tabs are collapsed).

* Issue **#289** : Changed Log4J configuration to suppress logging from Hibernate SqlExceptionHandler for expected exceptions like constraint violations.

* Issue **#288** : Changed 'Expected a new writer...' fatal error to warning as the condition in question might be acceptable.

## [v5.0-beta.25] - 2017-05-10

* Issue **#285** : Attempted fix for GWT RPC serialisation issue.

## [v5.0-beta.24] - 2017-05-09

* Issue **#283** : Statistics for the stream task queue are now captured even if the size is zero.

* Issue **#226** : Fixed issue where querying an index failed with "User does not have the required permission (Manage Users)" message.

## [v5.0-beta.23] - 2017-05-06

* Issue **#281** : Made further changes to cope with Files.list() and Files.walk() returning streams that should be closed with 'try with resources' construct.

* Issue **#224** : Removing an element from the pipeline structure now removes all child elements too.

* Issue **#282** : Users can now upload data with just 'Data - View' and 'Data - Import' application permissions, plus read permission on the appropriate feed.

* Issue **#199** : The explorer now scrolls selected items into view.

## [v5.0-beta.22] - 2017-05-04

* Issue **#280** : Fixed 'No user is currently authenticated' issue when viewing jobs and nodes.

* Issue **#278** : The date picker now hides once you select a date.

* Issue **#281** : Directory streams etc are now auto closed to prevent systems running out of file handles.

## [v5.0-beta.21] - 2017-05-03

* Issue **#263** : The explorer tree now allows you to collapse the root 'System' node after it is first displayed.

* Issue **#266** : The explorer tree now resets (clears and collapses all previously open nodes) and shows the currently selected item every time an explorer drop down in opened.

* Issue **#233** : Users now only see streams if they are administrators or have 'Data - View' permission. Non administrators will only see data that they have 'read' permission on for the associated feed and 'use' permission on for the associated pipeline if there is one.

* Issue **#265** : The stream filter now orders stream attributes alphabetically.

* Issue **#270** : Fixed security issue where null users were being treated as INTERNAL users.

* Issue **#270** : Improved security by pushing user tokens rather than just user names so that internal system (processing) users are clearly identifiable by the security system and cannot be spoofed by regular user accounts.

* Issue **#269** : When users are prevented from logging in with 'preventLogin' their failed login count is no longer incremented.

* Issue **#267** : The login page now shows the maintenance message.

* Issue **#276** : Session list now shows session user ids correctly.

* Issue **#201** : The permissions menu item is no longer available on the root 'System' folder.

* Issue **#176** : Improved performance of the explorer tree by increasing the size of the document permissions cache to 1M items and changing the eviction policy from LRU to LFU.

* Issue **#176** : Added an optimisation to the explorer tree that prevents the need for a server call when collapsing tree nodes.

* Issue **#273** : Removed an unnecessary script from the build.

* Issue **#277** : Fixed a layout issue that was causing the feed section of the processor filter popup to take up too much room.

* Issue **#274** : The editor pane was only returning the current user edited text when attached to the DOM which meant changes to text were ignored if an editor pane was not visible when save was pressed. This has now been fixed so that the current content of an editor pane is always returned even when it is in a detached state.

* Issue **#264** : Added created by/on and updated by/on info to pipeline stream processor info tooltips.

* Issue **#222** : Explorer items now auto expand when a quick filter is used.

## [v5.0-beta.20] - 2017-04-26

* Issue **#205** : File permissions in distribution have now been changed to `0750` for directories and shell scripts and `0640` for all other files.

* Issue **#240** : Separate application permissions are now required to manage DB tables and tasks.

* Issue **#210** : The statistics tables are now listed in the database tables monitoring pane.

* Issue **#249** : Removed spaces between values and units.

* Issue **#237** : Users without 'Download Search Results' permission will no longer see the download button on the table component in a dashboard.

* Issue **#232** : Users can now inherit from pipelines that they have 'use' permissions on.

* Issue **#191** : Max stream size was not being treated as IEC value, e.g. Mebibytes etc.

* Issue **#235** : Users can now only view the processor filters that they have created if they have 'Manage Processors' permission unless they are an administrator in which case they will see all filters. Users without the 'Manage Processors' permission who are also not administrators will see no processor filters in the UI. Users with 'Manage Processors' permission who are not administrators will be able to update their own processor filters if they have 'update' permission on the associated pipeline. Administrators are able to update all processor filters.

* Issue **#212** : Changes made to text in any editor including those made with cut and paste are now correctly handled so that altered content is now saved.

* Issue **#247** : The editor pane now attempts to maintain the scroll position when formatting content.

* Issue **#251** : Volume and memory statistics are now recorded in bytes and not MiB.

* Issue **#243** : The error marker pane should now discover and display all error types even if they are preceded by over 1000 warnings.

* Issue **#254** : Fixed search result download.

* Issue **#209** : Statistics are now queryable in a dashboard if a user has 'use' permissions on a statistic.

* Issue **#255** : Fixed issue where error indicators were not being shown in the schema validator pane because the text needed to be formatted so that it spanned multiple lines before attempting to add annotations.

* Issue **#257** : The dashboard text pane now provides padding at the top to allow for tabs and controls.

* Issue **#174** : Index shard checking is now done asynchronously during startup to reduce startup time.

* Issue **#225** : Fixed NPE that was caused by processing instruction SAX events unexpectedly being fired by Xerces before start document events. This looks like it might be a bug in Xerces but the code now copes with the unexpected processing instruction event anyway.

* Issue **#230** : The maintenance message can now be set with the property 'stroom.maintenance.message' and the message now appears as a banner at the top of the screen rather than an annoying popup. Non admin users can also be prevented from logging on to the system by setting the 'stroom.maintenance.preventLogin' property to 'true'.

## [v5.0-beta.19] - 2017-04-21

* Issue **#155** : Changed password values to be obfuscated in the UI as 20 asterisks regardless of length.

* Issue **#188** : All of the writers in a pipeline now display IO in the UI when stepping.

* Issue **#208** : Schema filter validation errors are now shown on the output pane during stepping.

* Issue **#211** : Turned off print margins in all editors.

* Issue **#200** : The stepping presenter now resizes the top pane to fit the tree structure even if it is several elements high.

* Issue **#168** : Code and IO is now loaded lazily into the element presenter panes during stepping which prevents the scrollbar in the editors being in the wrong position.

* Issue **#219** : Changed async dispatch code to work with new lambda classes rather than callbacks.

* Issue **#205** : File permissions in distribution have now been changed to `0750` for directories and shell scripts and `0640` for all other files.

* Issue **#221** : Fixed issue where `*.zip.bad` files were being picked up for proxy aggregation.

* Issue **#242** : Improved the way properties are injected into some areas of the code to fix an issue where 'stroom.maxStreamSize' and other properties were not being set.

* Issue **#241** : XMLFilter now ignores the XSLT name pattern if an empty string is supplied.

* Issue **#236** : 'Manage Cache Permission' has been changed to 'Manage Cache'.

* Issue **#219** : Made further changes to use lambda expressions where possible to simplify code.

* Issue **#231** : Changed the way internal statistics are created so that multiple facets of a statistic, e.g. Free & Used Memory, are combined into a single statistic to allow combined visualisation.

## [v5.0-beta.18] - 2017-04-13

* Issue **#172** : Further improvement to dashboard L&F.

* Issue **#194** : Fixed missing Roboto fonts.

* Issue **#195** : Improved font weights and removed underlines from link tabs.

* Issue **#196** : Reordered fields on stream, relative stream, volume and server task tables.

* Issue **#182** : Changed the way dates and times are parsed and formatted and improved the datebox control L&F.

* Issue **#198** : Renamed 'INTERNAL_PROCESSING_USER' to 'INTERNAL'.

* Issue **#154** : Active tasks are now sortable by processor filter priority.

* Issue **#204** : Pipeline processor statistics now include 'Node' as a tag.

## [v5.0-beta.17] - 2017-04-05

* Issue **#170** : Changed import/export to delegate import/export responsibility to individual services. Import/export now only works with items that have valid UUIDs specified.

* Issue **#164** : Reduced caching to ensure tree items appear as soon as they are added.

* Issue **#177** : Removed 'Meta Data-Bytes Received' statistic as it was a duplicate.

* Issue **#152** : Changed the way index shard creation is locked so that only a single shard should be fetched from the cache with a given shard key at any one time.

* Issue **#189** : You now have to click within a checkbox to select it within a table rather than just clicking the cell the checkbox is in.

* Issue **#186** : Data is no longer artificially wrapped with the insertion of new lines server side. Instead the client now receives the data and an option to soft wrap lines has been added to the UI.

* Issue **#167** : Fixed formatting of JavaScript and JSON.

* Issue **#175** : Fixed visibility of items by inferred permissions.

* Issue **#178** : Added new properties and corresponding configuration to connect and create a separate SQL statistics DB.

* Issue **#172** : Improved dashboard L&F.

* Issue **#169** : Improved L&F of tables to make better use of screen real estate.

* Issue **#191** : Mebibytes (multiples of 1024) etc are now used as standard throughout the application for both memory and disk sizes and have single letter suffixes (B, K, M, G, T).

## [v5.0-beta.16] - 2017-03-31

* Issue **#173** : Fixed the way XML formatter deals with spaces in attribute values.

## [v5.0-beta.15] - 2017-03-27

* Issue **#151** : Fixed meta data statistics. 'metaDataStatistics' bean was declared as an interface and not a class.

* Issue **#158** : Added a new global property 'stroom.proxy.zipFilenameDelimiter' to enable Stroom proxy repositories to be processed that have a custom file name pattern.

## [v5.0-beta.14] - 2017-03-22

* Issue **#153** : Clicking tick boxes and other cell components in tables no longer requires the row to be selected first.

* Issue **#148** : The stream browsing UI no longer throws an error when attempting to clear markers from the error markers pane.

* Issue **#160** : Stream processing tasks are now created within the security context of the user that created the associated stream processor filter.

* Issue **#157** : Data is now formatted by the editor automatically on display.

* Issue **#144** : Old processing output will now be deleted when content is reprocessed even if the new processing task does not produce output.

* Issue **#159** : Fixed NPE thrown during import.

* Issue **#166** : Fixed NPE thrown when searching statistics.

* Issue **#165** : Dashboards now add a query and result table from a template by default on creation. This was broken when adding permission inheritance to documents.

* Issue **#162** : The editor annotation popup now matches the style of other popups.

* Issue **#163** : Imported the Roboto Mono font to ensure consistency of the editor across platforms.

## [v5.0-beta.13] - 2017-03-20

* Issue **#143** : Stroom now logs progress information about closing index shard writers during shutdown.

* Issue **#140** : Replaced code editor to improve UI performance and add additional code formatting & styling options.

* Issue **#146** : Object pool should no longer throw an error when abandoned objects are returned to the pool.

* Issue **#142** : Changed the way permissions are cached so that changes to permissions provide immediate access to documents.

* Issue **#123** : Changed the way entity service result caching works so that the underlying entity manager is cached instead of individual services. This allows entity result caching to be performed while still applying user permissions to cached results.

* Issue **#156** : Attempts to open items that that user does not have permission to open no longer show an error and spin the progress indicator forever, instead the item will just not open.

## [v5.0-beta.12] - 2017-03-13

* Issue **#141** : Improved log output during entity reference migration and fixed statistic data source reference migration.

## [v5.0-beta.11] - 2017-02-23

* Issue **#127** : Entity reference replacement should now work with references to 'StatisticsDataSource'.

* Issue **#125** : Fixed display of active tasks which was broken by changes to the task summary table selection model.

* Issue **#121** : Fixed cache clearing.

* Issue **#122** : Improved the look of the cache screen.

* Issue **#106** : Disabled users and groups are now displayed with greyed out icon in the UI.

* Issue **#132** : The explorer tree is now cleared on login so that users with different permissions do not see the previous users items.

* Issue **#128** : Improved error handling during login.

* Issue **#130** : Users with no permissions are no longer able to open folders including the root System folder to attempt data browsing.

* Issue **#120** : Entity chooser now treats 'None' as a special root level explorer node so that it can be selected in the same way as other nodes, e.g. visibly selected and responsive to double click.

* Issue **#129** : Fixed NPE.

* Issue **#119** : User permissions dialog now clears permissions when a user or group is deleted.

* Issue **#115** : User permissions on documents can now be inherited from parent folders on create, copy and move.

## [v5.0-beta.10] - 2017-02-07

* Issue **#109** : Added packetSize="65536" property to AJP connector in server.xml template.

* Issue **#100** : Various list of items in stroom now allow multi selection for add/remove purposes.

* Issue **#112** : Removed 'pool' monitoring screen as all pools are now caches of one form or another.

* Issue **#105** : Users were not seeing 'New' menu for folders that they had some create child doc permissions for. This was due to DocumentType not implementing equals() and is now fixed.

* Issue **#111** : Fixed query favourites and history.

* Issue **#91** : Only CombinedParser was allowing code to be injected during stepping. Now DSParser and XMLFragmentParser support code injection during stepping.

* Issue **#107** : The UI now only shows new pipeline element items on the 'Add' menu that are allowed children of the selected element.

* Issue **#113** : User names are now validated against a regex specified by the 'stroom.security.userNamePattern' property.

* Issue **#116** : Rename is now only possible when a single explorer item is selected.

* Issue **#114** : Fixed selection manager so that the explorer tree does not select items when a node expander is clicked.

* Issue **#65** : Selection lists are now limited to 300px tall and show scrollbars if needed.

* Issue **#50** : Defaults table result fields to use local time without outputting the timezone.

* Issue **#15** : You can now express time zones in dashboard query expressions or just omit a time zone to use the locale of the browser.

* Issue **#49** : Dynamic XSLT selection now works with pipeline stepping.

## [v5.0-beta.9] - 2017-02-01
* Issue **#63** : Entity selection control now shows current entity name even if it has changed since referencing entity was last saved.

* Issue **#70** : You can now select multiple explorer rows with ctrl and shift key modifiers and perform bulk actions such as copy, move, rename and delete.

* Issue **#85** : findDelete() no longer tries to add ORDER BY condition on UPDATE SQL when deleting streams.

* Issue **#89** : Warnings should now be present in processing logs for reference data lookups that don't specify feed or stream type. This was previously throwing a NullPointerException.

* Issue **#90** : Fixed entity selection dialog used outside of drop down selection control.

* Issue **#88** : Pipeline reference edit dialog now correctly selects the current stream type.

* Issue **#77** : Default index volume creation now sets stream status to INACTIVE rather than CLOSED and stream volume creation sets index status to INACTIVE rather than CLOSED.

* Issue **#93** : Fixed code so that the 'Item' menu is now visible.

* Issue **#97** : Index shard partition date range creation has been improved.

* Issue **#94** : Statistics searches now ignore expression terms with null or empty values so that the use of substitution parameters can be optional.

* Issue **#87** : Fixed explorer scrolling to the top by disabling keyboard selection.

* Issue **#104** : 'Query' no longer appears as an item that a user can allow 'create' on for permissions within a folder.

* Issue **#103** : Added 10 years as a supported data retention age.

* Issue **#86** : The stream delete button is now re-enabled when new items are selected for deletion.

* Issue **#81** : No exception will now be thrown if a client rejects a response for an EntityEvent.

* Issue **#79** : The client node no longer tries to create directories on the file system for a volume that may be owned by another node.

* Issue **#92** : Error summaries of multiple types no longer overlap each other at the top of the error markers list.

## [v5.0-beta.8] - 2016-12-21
* Issue **#64** : Fixed Hessian serialisation of 'now' which was specified as a ZonedDateTime which cannot be serialised. This field is now a long representing millseconds since epoch.

* Issue **#62** : Task termination button is now enabled.

* Issue **#60** : Fixed validation of stream attributes prior to data upload to prevent null pointer exception.

## [v5.0-beta.7] - 2016-12-14
* Issue **#9** : Created a new implementation of the expression parser that improved expression tokenisation and deals with BODMAS rules properly.

* Issue **#36** : Fixed and vastly improved the configuration of email so that more options can be set allowing for the use of other email services requiring more complex configuration such as gmail.

* Issue **#24** : Header and footer strings are now unescaped so that character sequences such as '\n' are translated into single characters as with standard Java strings, e.g. '\n' will become a new line and '\t' a tab.

* Issue **#40** : Changed Stroom docker conatiner to be based on Alpine linux to save space

* Issue **#40** : Auto import of content packs on Stroom startup and added default content packs into the docker build for Stroom.

## [v5.0-beta.6] - 2016-11-22
* Issue **#30** : Entering stepping mode was prompting for the pipeline to step with but also auto selecting a pipeline at the same time and entering stepping immediately.

* Dashboard auto refresh is now limited to a minimum interval of 10 seconds.

* Issue **#31** : Pipeline stepping was not including user changes immediately as parsers and XSLT filters were using cached content when they should have been ignoring the cache in stepping mode.

* Issue **#27** : Stroom now listens to window closing events and asks the user if they really want to leave the page. This replaces the previous crude attempts to block keys that affected the history or forced a browser refresh.

## [v5.0-beta.5] - 2016-11-17
* Issue **#2** : The order of fields in the query editor is now alphabetical.

* Issue **#3** : When a filter is active on a dashboard table column, a filter icon now appears to indicate this.

* Issue **#5** : Replace() and Decode() dashboard table expression functions no longer ignore cells with null values.

* Issue **#7** : Dashboards are now able to query on open.

* Issue **#8** : Dashboards are now able to re-query automatically at fixed intervals.

* Updated GWT to v2.8.0 and Gin to v2.1.2.

* Issue **#12** : Dashboard queries can now evaluate relative date/time expressions such as now(), hour() etc. In addition to this the expressions also allow the addition or subtraction of durations, e.g. now - 5d.

* Issue **#14** : Dashboard query expressions can now be parameterised with any term able to accept a user defined parameter, e.g. ${user}. Once added parameters can be changed for the entire dashboard via a text box at the top of the dashboard screen which will then execute all queries when enter is pressed or it loses focus.

* Issue **#16** : Dashboard table filters can also accept user defined parameters, e.g. ${user}, to perform filtering when a query is executed.

* Fixed missing text presenter in dashboards.

* Issue **#18** : The data dashboard component will now show data relative to the last selected table row (even if there is more than one table component on the dashboard) if the data component has not been configured to listen to row selections for a specific table component.

* Changed table styling to colour alternate rows, add borders between rows and increase vertical padding

* Issue **#22** : Dashboard table columns can now be configured to wrap text via the format options.

* Issue **#28** : Dashboard component dependencies are now listed with the component name plus the component id in brackets rather than just the component id.

## [v5.0-beta.4] - 2016-10-03
* Initial open source release

<<<<<<< HEAD
[Unreleased]: https://github.com/gchq/stroom/compare/v5.1-alpha.2...HEAD
[v5.1-alpha.2]: https://github.com/gchq/stroom/compare/v5.0-alpha.1...v5.1-alpha.2
[v5.1-alpha.1]: https://github.com/gchq/stroom/releases/tag/v5.1-alpha.1

[Unreleased]: https://github.com/gchq/stroom/compare/v5.0-beta.63...HEAD
=======
[Unreleased]: https://github.com/gchq/stroom/compare/v5.0-beta.64...HEAD
[v5.0-beta.64]: https://github.com/gchq/stroom/compare/v5.0-beta.63...v5.0-beta.64
>>>>>>> c76c0c3f
[v5.0-beta.63]: https://github.com/gchq/stroom/compare/v5.0-beta.62...v5.0-beta.63
[v5.0-beta.62]: https://github.com/gchq/stroom/compare/v5.0-beta.61...v5.0-beta.62
[v5.0-beta.61]: https://github.com/gchq/stroom/compare/v5.0-beta.60...v5.0-beta.61
[v5.0-beta.60]: https://github.com/gchq/stroom/compare/v5.0-beta.59...v5.0-beta.60
[v5.0-beta.59]: https://github.com/gchq/stroom/compare/v5.0-beta.58...v5.0-beta.59
[v5.0-beta.58]: https://github.com/gchq/stroom/compare/v5.0-beta.57...v5.0-beta.58
[v5.0-beta.57]: https://github.com/gchq/stroom/compare/v5.0-beta.56...v5.0-beta.57
[v5.0-beta.56]: https://github.com/gchq/stroom/compare/v5.0-beta.55...v5.0-beta.56
[v5.0-beta.55]: https://github.com/gchq/stroom/compare/v5.0-beta.54...v5.0-beta.55
[v5.0-beta.54]: https://github.com/gchq/stroom/compare/v5.0-beta.53...v5.0-beta.54
[v5.0-beta.53]: https://github.com/gchq/stroom/compare/v5.0-beta.52...v5.0-beta.53
[v5.0-beta.52]: https://github.com/gchq/stroom/compare/v5.0-beta.51...v5.0-beta.52
[v5.0-beta.51]: https://github.com/gchq/stroom/compare/v5.0-beta.50...v5.0-beta.51
[v5.0-beta.50]: https://github.com/gchq/stroom/compare/v5.0-beta.49...v5.0-beta.50
[v5.0-beta.49]: https://github.com/gchq/stroom/compare/v5.0-beta.48...v5.0-beta.49
[v5.0-beta.48]: https://github.com/gchq/stroom/compare/v5.0-beta.47...v5.0-beta.48
[v5.0-beta.47]: https://github.com/gchq/stroom/compare/v5.0-beta.46...v5.0-beta.47
[v5.0-beta.46]: https://github.com/gchq/stroom/compare/v5.0-beta.45...v5.0-beta.46
[v5.0-beta.45]: https://github.com/gchq/stroom/compare/v5.0-beta.44...v5.0-beta.45
[v5.0-beta.44]: https://github.com/gchq/stroom/compare/v5.0-beta.43...v5.0-beta.44
[v5.0-beta.43]: https://github.com/gchq/stroom/compare/v5.0-beta.42...v5.0-beta.43
[v5.0-beta.42]: https://github.com/gchq/stroom/compare/v5.0-beta.41...v5.0-beta.42
[v5.0-beta.41]: https://github.com/gchq/stroom/compare/v5.0-beta.40...v5.0-beta.41
[v5.0-beta.40]: https://github.com/gchq/stroom/compare/v5.0-beta.39...v5.0-beta.40
[v5.0-beta.39]: https://github.com/gchq/stroom/compare/v5.0-beta.38...v5.0-beta.39
[v5.0-beta.38]: https://github.com/gchq/stroom/compare/v5.0-beta.37...v5.0-beta.38
[v5.0-beta.37]: https://github.com/gchq/stroom/compare/v5.0-beta.36...v5.0-beta.37
[v5.0-beta.36]: https://github.com/gchq/stroom/compare/v5.0-beta.35...v5.0-beta.36
[v5.0-beta.35]: https://github.com/gchq/stroom/compare/v5.0-beta.34...v5.0-beta.35
[v5.0-beta.34]: https://github.com/gchq/stroom/compare/v5.0-beta.33...v5.0-beta.34
[v5.0-beta.33]: https://github.com/gchq/stroom/compare/v5.0-beta.32...v5.0-beta.33
[v5.0-beta.32]: https://github.com/gchq/stroom/compare/v5.0-beta.31...v5.0-beta.32
[v5.0-beta.31]: https://github.com/gchq/stroom/compare/v5.0-beta.30...v5.0-beta.31
[v5.0-beta.30]: https://github.com/gchq/stroom/compare/v5.0-beta.29...v5.0-beta.30
[v5.0-beta.29]: https://github.com/gchq/stroom/compare/v5.0-beta.28...v5.0-beta.29
[v5.0-beta.28]: https://github.com/gchq/stroom/compare/v5.0-beta.27...v5.0-beta.28
[v5.0-beta.27]: https://github.com/gchq/stroom/compare/v5.0-beta.26...v5.0-beta.27
[v5.0-beta.26]: https://github.com/gchq/stroom/compare/v5.0-beta.25...v5.0-beta.26
[v5.0-beta.25]: https://github.com/gchq/stroom/compare/v5.0-beta.24...v5.0-beta.25
[v5.0-beta.24]: https://github.com/gchq/stroom/compare/v5.0-beta.23...v5.0-beta.24
[v5.0-beta.23]: https://github.com/gchq/stroom/compare/v5.0-beta.22...v5.0-beta.23
[v5.0-beta.22]: https://github.com/gchq/stroom/compare/v5.0-beta.21...v5.0-beta.22
[v5.0-beta.21]: https://github.com/gchq/stroom/compare/v5.0-beta.20...v5.0-beta.21
[v5.0-beta.20]: https://github.com/gchq/stroom/compare/v5.0-beta.19...v5.0-beta.20
[v5.0-beta.19]: https://github.com/gchq/stroom/compare/v5.0-beta.18...v5.0-beta.19
[v5.0-beta.18]: https://github.com/gchq/stroom/compare/v5.0-beta.17...v5.0-beta.18
[v5.0-beta.17]: https://github.com/gchq/stroom/compare/v5.0-beta.16...v5.0-beta.17
[v5.0-beta.16]: https://github.com/gchq/stroom/compare/v5.0-beta.15...v5.0-beta.16
[v5.0-beta.15]: https://github.com/gchq/stroom/compare/v5.0-beta.14...v5.0-beta.15
[v5.0-beta.14]: https://github.com/gchq/stroom/compare/v5.0-beta.13...v5.0-beta.14
[v5.0-beta.13]: https://github.com/gchq/stroom/compare/v5.0-beta.12...v5.0-beta.13
[v5.0-beta.12]: https://github.com/gchq/stroom/compare/v5.0-beta.11...v5.0-beta.12
[v5.0-beta.11]: https://github.com/gchq/stroom/compare/v5.0-beta.10...v5.0-beta.11
[v5.0-beta.10]: https://github.com/gchq/stroom/compare/v5.0-beta.9...v5.0-beta.10
[v5.0-beta.9]: https://github.com/gchq/stroom/compare/v5.0-beta.8...v5.0-beta.9
[v5.0-beta.8]: https://github.com/gchq/stroom/compare/v5.0-beta.7...v5.0-beta.8
[v5.0-beta.7]: https://github.com/gchq/stroom/compare/v5.0-beta.6...v5.0-beta.7
[v5.0-beta.6]: https://github.com/gchq/stroom/compare/v5.0-beta.5...v5.0-beta.6
[v5.0-beta.5]: https://github.com/gchq/stroom/compare/v5.0-beta.4...v5.0-beta.5
[v5.0-beta.4]: https://github.com/gchq/stroom/releases/tag/v5.0-beta.4<|MERGE_RESOLUTION|>--- conflicted
+++ resolved
@@ -10,7 +10,6 @@
 
 ### Changed
 
-<<<<<<< HEAD
 * Issue **#348** : Fixed new menu icons.
 
 ## [v5.1-alpha.2] - 2017-06-22
@@ -20,7 +19,7 @@
 ## [v5.1-alpha.1] - 2017-06-07
 
 * Issue **#202** : Initial release of the new data retention policy functionality.
-=======
+
 ## [v5.0-beta.64] - 2017-11-27
 
 * Issue **#497** : Change stream task creation to use straight JDBC rather than hibernate for inserts and use a configurable batch size (stroom.databaseMultiInsertMaxBatchSize) for the inserts.
@@ -28,7 +27,6 @@
 * Issue **#502** : The task executor was not responding to shutdown and was therefore preventing the app from stopping gracefully.
 
 * Issue **#476** : Stepping with dynamic XSLT or text converter properties now correctly falls back to the specified entity if a match cannot be found by name.
->>>>>>> c76c0c3f
 
 ## [v5.0-beta.63] - 2017-11-20
 
@@ -704,16 +702,11 @@
 ## [v5.0-beta.4] - 2016-10-03
 * Initial open source release
 
-<<<<<<< HEAD
 [Unreleased]: https://github.com/gchq/stroom/compare/v5.1-alpha.2...HEAD
 [v5.1-alpha.2]: https://github.com/gchq/stroom/compare/v5.0-alpha.1...v5.1-alpha.2
 [v5.1-alpha.1]: https://github.com/gchq/stroom/releases/tag/v5.1-alpha.1
 
-[Unreleased]: https://github.com/gchq/stroom/compare/v5.0-beta.63...HEAD
-=======
-[Unreleased]: https://github.com/gchq/stroom/compare/v5.0-beta.64...HEAD
 [v5.0-beta.64]: https://github.com/gchq/stroom/compare/v5.0-beta.63...v5.0-beta.64
->>>>>>> c76c0c3f
 [v5.0-beta.63]: https://github.com/gchq/stroom/compare/v5.0-beta.62...v5.0-beta.63
 [v5.0-beta.62]: https://github.com/gchq/stroom/compare/v5.0-beta.61...v5.0-beta.62
 [v5.0-beta.61]: https://github.com/gchq/stroom/compare/v5.0-beta.60...v5.0-beta.61
