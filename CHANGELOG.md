# Change Log
All notable changes to this project will be documented in this file.

The format is based on [Keep a Changelog](http://keepachangelog.com/) 
and this project adheres to [Semantic Versioning](http://semver.org/).

## [Unreleased]
### Added

### Changed

<<<<<<< HEAD
* Issue **#348** : Fixed new menu icons.

## [v5.1-alpha.2] - 2017-06-22

* Issue **#203** : Initial release of the new data receipt policy functionality.

## [v5.1-alpha.1] - 2017-06-07

* Issue **#202** : Initial release of the new data retention policy functionality.
=======
## [v5.0-beta.54] - 2017-10-25

* Issue **#448** : Some search related tasks never seem to complete, presumably because an error is thrown at some point and so their callbacks do not get called normally. This fix changes the way task completion is recorded so that it isn't dependant on the callbacks being called correctly.

* Issue **#464** : When a user resets a password, the password now has an expiry date set in the future determined by the password expiry policy. Password that are reset by email still expire immediately as expected.

* Issue **#462** : Permission exceptions now carry details of the user that the exception applies to. This change allows error logging to record the user id in the message where appropriate.

* Issue **#463** : Many index shards are being corrupted which may be caused by insufficient locking of the shard writers and readers. This fix changes the locking mechanism to use the file system.
>>>>>>> ceae4116

## [v5.0-beta.53] - 2017-10-18

* Issue **#451** : Data paging was allowing the user to jump beyond the end of a stream whereby just the XML root elements were displayed. This is now fixed by adding a constraint to the page offset so that the user cannot jump beyond the last record. Because data paging assumes that segmented streams have a header and footer, text streams now include segments after a header and before a footer, even if neither are added, so that paging always works correctly regardless of the presence of a header or footer.

* Issue **#461** : The stream attributes on the filter dialog were not sorted alphabetically, they now are.

* Issue **#460** : In some instances error streams did not always have stream attributes added to them for fatal errors. This mainly occurred in instances where processing failed early on during pipeline creation. An error was recorded but stream attributes were not added to the meta data for the error stream. Processing now ensures that stream attributes are recorded for all error cases.

* Issue **#442** : Remove 'Old Internal Statistics' folder, improve import exception handling

* Issue **#457** : Add check to import to prevent duplicate root level entities

## [v5.0-beta.52] - 2017-10-17

* Issue **#444** : Fix for segment markers when writing text to StreamAppender.

* Issue **#447** : Fix for AsyncSearchTask not being displayed as a child of EventSearchTask in the server tasks view.

* Issue **#421** : FileAppender now causes fatal error where no output path set.

* Issue **#427** : Pipelines with no source element will now only treat a single parser element as being a root element for backwards compatibility.

* Issue **#420** : Pipelines were producing errors in the UI when elements were deleted but still had properties set on them. The pipeline validator was attempting to set and validate properties for unknown elements. The validator now ignores properties and links to elements that are undeclared.

* Issue **#420** : The pipeline model now removes all properties and links for deleted elements on save.

* Issue **#458** : Only event searches should populate the `searchId`. Now `searchId` is only populated when a stream processor task is created by an event search as only event searches extract specific records from the source stream.

* Issue **#437** : The event log now includes source in move events.

## [v5.0-beta.51] - 2017-10-13

* Issue **#419** : Fix multiple xml processing instructions appearing in output.

* Issue **#446** : Fix for deadlock on rolling appenders.

## [v5.0-beta.50] - 2017-10-13

* Issue **#444** : Fix segment markers on RollingStreamAppender.

## [v5.0-beta.49] - 2017-10-11

* Issue **#426** : Fix for incorrect processor filters. Old processor filters reference `systemGroupIdSet` rather than `folderIdSet`. The new migration updates them accordingly.

* Issue **#429** : Fix to remove `usePool` parser parameter.

* Issue **#439** : Fix for caches where elements were not eagerly evicted.

* Issue **#424** : Fix for cluster ping error display.

* Issue **#441** : Fix to ensure correct names are shown in pipeline properties.

## [v5.0-beta.48] - 2017-10-05

* Issue **#433** : Fixed slow stream queries caused by feed permission restrictions.

## [v5.0-beta.47] - 2017-09-11

* Issue **#385** : Individual index shards can now be deleted without deleting all shards.

* Issue **#391** : Users needed `Manage Processors` permission to initiate pipeline stepping. This is no longer required as the 'best fit' pipeline is now discovered as the internal processing user.

* Issue **#392** : Inherited pipelines now only require 'Use' permission to be used instead of requiring 'Read' permission.

* Issue **#394** : Pipeline stepping will now show errors with an alert popup.

* Issue **#396** : All queries associated with a dashboard should now be correctly deleted when a dashboard is deleted.

* Issue **#393** : All caches now cache items within the context of the current user so that different users do not have the possibility of having problems caused by others users not having read permissions on items.

* Issue **#358** : Schemas are now selected from a subset matching the criteria set on SchemaFilter by the user.

* Issue **#369** : Translation stepping wasn't showing any errors during stepping if a schema had an error in it.

## [v5.0-beta.46] - 2017-08-15

* Issue **#364** : Switched index writer lock factory to a SingleInstanceLockFactory as index shards are accessed by a single process.

* Issue **#363** : IndexShardWriterCacheImpl now closes and flushes writers using an executor provided by the TaskManager. Writers are now also closed in LRU order when sweeping up writers that exceed TTL and TTI constraints.

* Issue **#361** : Information has been added to threads executing index writer and index searcher maintenance tasks.

## [v5.0-beta.45] - 2017-08-08

* Issue **#356** : Changed the way index shard writers are cached to improve indexing performance and reduce blocking.

## [v5.0-beta.44] - 2017-07-28

* Issue **#353** : Reduced expected error logging to debug.

* Issue **#354** : Changed the way search index shard readers get references to open writers so that any attempt to get an open writer will not cause, or have to wait for, a writer to close.

## [v5.0-beta.43] - 2017-07-25

* Issue **#351** : Fixed ehcache item eviction issue caused by ehcache internally using a deprecated API.

## [v5.0-beta.42] - 2017-07-24

* Issue **#347** : Added a 'Source' node to pipelines to establish a proper root for a pipeline rather than an assumed one based on elements with no parent.

* Issue **#350** : Removed 'Advanced Mode' from pipeline structure editor as it is no longer very useful.

* Issue **#349** : Improved index searcher cache to ensure searchers are not affected by writers closing.

## [v5.0-beta.41] - 2017-07-20

* Issue **#342** : Changed the way indexing is performed to ensure index readers reference open writers correctly.

* Issue **#346** : Improved multi depth config content import.

* Issue **#328** : You can now delete corrupt shards from the UI.

## [v5.0-beta.40] - 2017-07-14

* Issue **#343** : Fixed login expiry issue.

* Issue **#345** : Allowed for multi depth config content import.

## [v5.0-beta.39] - 2017-07-09

* Issue **#341** : Fixed arg in SQL.

## [v5.0-beta.38] - 2017-07-07

* Issue **#340** : Fixed headless and corresponding test.

## [v5.0-beta.37] - 2017-07-07

* Issue **#333** : Fixed event-logging version in build.

## [v5.0-beta.36] - 2017-07-06

* Issue **#334** : Improved entity sorting SQL and separated generation of SQL and HQL to help avoid future issues.

* Issue **#335** : Improved user management

* Issue **#337** : Added certificate auth option to export servlet and disabled the export config feature by default.

* Issue **#337** : Added basic auth option to export servlet to complement cert based auth.

* Issue **#332** : The index shard searcher cache now makes sure to get the current writer needed for the current searcher on open.

## [v5.0-beta.35] - 2017-06-26

* Issue **#322** : The index cache and other caching beans should now throw exceptions on `get` that were generated during the creation of cached items.

## [v5.0-beta.34] - 2017-06-22

* Issue **#325** : Query history is now cleaned with a separate job. Also query history is only recorded for manual querying, i.e. not when query is automated (on open or auto refresh). Queries are now recorded on a dashboard + query component basis and do not apply across multiple query components in a dashboard.

* Issue **#323** : Fixed an issue where parser elements were not being returned as 'processors' correctly when downstream of a reader.

* Issue **#322** : Index should now provide a more helpful message when an attempt is made to index data and no volumes have been assigned to an index.

## [v5.0-beta.33] - 2017-06-19

* Issue **#316** : Search history is now only stored on initial query when using automated queries or when a user runs a query manually. Search history is also automatically purged to keep either a specified number of items defined by `stroom.query.history.itemsRetention` (default 100) or for a number of days specified by `stroom.query.history.daysRetention` (default 365).

* Issue **#317** : Users now need update permission on an index plus 'Manage Index Shards' permission to flush or close index shards. In addition to this a user needs delete permission to delete index shards.

* Issue **#319** : SaveAs now fetches the parent folder correctly so that users can copy items if they have permission to do so.

## [v5.0-beta.32] - 2017-06-13

* Issue **#311** : Fixed request for `Pipeline` in `meta` XSLT function. Errors are now dealt with correctly so that the XSLT will not fail due to missing meta data.

* Issue **#313** : Fixed case of `xmlVersion` property on `InvalidXMLCharFilterReader`.

* Issue **#314** : Improved description of `tags` property in `BadTextXMLFilterReader`.

## [v5.0-beta.31] - 2017-06-07

* Issue **#307** : Made some changes to avoid potential NPE caused by session serialisation.

* Issue **#306** : Added a stroom `meta` XSLT function. The XSLT function now exposes `Feed`, `StreamType`, `CreatedTime`, `EffectiveTime` and `Pipeline` meta attributes from the currently processing stream in addition to any other meta data that might apply. To access these meta data attributes of the current stream use `stroom:meta('StreamType')` etc. The `feed-attribute` function is now an alias for the `meta` function and should be considered to be deprecated.

* Issue **#303** : The stream delete job now uses cron in preference to a frequency.

## [v5.0-beta.30] - 2017-06-06

* Issue **#152** : Changed the way indexing is performed so that a single indexer object is now responsible for indexing documents and adding them to the appropriate shard.

## [v5.0-beta.29] - 2017-05-26

* Issue **#179** : Updated Saxon-HE to version 9.7.0-18 and added XSLTFilter option to `usePool` to see if caching might be responsible for issue.

* Issue **#288** : Made further changes to ensure that the IndexShardWriterCache doesn't try to reuse an index shard that has failed when adding any documents.

## [v5.0-beta.28] - 2017-05-19

* Issue **#295** : Made the help URL absolute and not relative.

* Issue **#293** : Attempt to fix mismatch document count error being reported when index shards are opened.

* Issue **#292** : Fixed locking for rolling stream appender.

* Issue **#292** : Rolling stream output is no longer associated with a task, processor or pipeline to avoid future processing tasks from deleting rolling streams by thinking they are superseded.

* Issue **#292** : Data that we expect to be unavailable, e.g. locked and deleted streams, will no longer log exceptions when a user tries to view it and will instead return an appropriate message to the user in place of the data.

## [v5.0-beta.27] - 2017-05-18

* Issue **#288** : The error condition 'Expected a new writer but got the same one back!!!' should no longer be encountered as the root cause should now be fixed. The original check has been reinstated so that processing will terminate if we do encounter this problem.

* Issue **#295** : Fixed the help property so that it can now be configured.

* Issue **#296** : Removed 'New' and 'Delete' buttons from the global property dialog.

* Issue **#279** : Fixed NPE thrown during proxy aggregation.

* Issue **#294** : Changing stream task status now tries multiple times to attempt to avoid a hibernate LockAcquisitionException.

## [v5.0-beta.26] - 2017-05-12

* Issue **#287** : XSLT not found warnings property description now defaults to false.

* Issue **#261** : The save button is now only enabled when a dashboard or other item is made dirty and it is not read only.

* Issue **#286** : Dashboards now correctly save the selected tab when a tab is selected via the popup tab selector (visible when tabs are collapsed).

* Issue **#289** : Changed Log4J configuration to suppress logging from Hibernate SqlExceptionHandler for expected exceptions like constraint violations.

* Issue **#288** : Changed 'Expected a new writer...' fatal error to warning as the condition in question might be acceptable.

## [v5.0-beta.25] - 2017-05-10

* Issue **#285** : Attempted fix for GWT RPC serialisation issue.

## [v5.0-beta.24] - 2017-05-09

* Issue **#283** : Statistics for the stream task queue are now captured even if the size is zero.

* Issue **#226** : Fixed issue where querying an index failed with "User does not have the required permission (Manage Users)" message.

## [v5.0-beta.23] - 2017-05-06

* Issue **#281** : Made further changes to cope with Files.list() and Files.walk() returning streams that should be closed with 'try with resources' construct.

* Issue **#224** : Removing an element from the pipeline structure now removes all child elements too.

* Issue **#282** : Users can now upload data with just 'Data - View' and 'Data - Import' application permissions, plus read permission on the appropriate feed.

* Issue **#199** : The explorer now scrolls selected items into view.

## [v5.0-beta.22] - 2017-05-04

* Issue **#280** : Fixed 'No user is currently authenticated' issue when viewing jobs and nodes.

* Issue **#278** : The date picker now hides once you select a date.

* Issue **#281** : Directory streams etc are now auto closed to prevent systems running out of file handles.

## [v5.0-beta.21] - 2017-05-03

* Issue **#263** : The explorer tree now allows you to collapse the root 'System' node after it is first displayed.

* Issue **#266** : The explorer tree now resets (clears and collapses all previously open nodes) and shows the currently selected item every time an explorer drop down in opened.

* Issue **#233** : Users now only see streams if they are administrators or have 'Data - View' permission. Non administrators will only see data that they have 'read' permission on for the associated feed and 'use' permission on for the associated pipeline if there is one.

* Issue **#265** : The stream filter now orders stream attributes alphabetically.

* Issue **#270** : Fixed security issue where null users were being treated as INTERNAL users.

* Issue **#270** : Improved security by pushing user tokens rather than just user names so that internal system (processing) users are clearly identifiable by the security system and cannot be spoofed by regular user accounts.

* Issue **#269** : When users are prevented from logging in with 'preventLogin' their failed login count is no longer incremented.

* Issue **#267** : The login page now shows the maintenance message.

* Issue **#276** : Session list now shows session user ids correctly.

* Issue **#201** : The permissions menu item is no longer available on the root 'System' folder.

* Issue **#176** : Improved performance of the explorer tree by increasing the size of the document permissions cache to 1M items and changing the eviction policy from LRU to LFU.

* Issue **#176** : Added an optimisation to the explorer tree that prevents the need for a server call when collapsing tree nodes.

* Issue **#273** : Removed an unnecessary script from the build.

* Issue **#277** : Fixed a layout issue that was causing the feed section of the processor filter popup to take up too much room.

* Issue **#274** : The editor pane was only returning the current user edited text when attached to the DOM which meant changes to text were ignored if an editor pane was not visible when save was pressed. This has now been fixed so that the current content of an editor pane is always returned even when it is in a detached state.

* Issue **#264** : Added created by/on and updated by/on info to pipeline stream processor info tooltips.

* Issue **#222** : Explorer items now auto expand when a quick filter is used.

## [v5.0-beta.20] - 2017-04-26

* Issue **#205** : File permissions in distribution have now been changed to `0750` for directories and shell scripts and `0640` for all other files.

* Issue **#240** : Separate application permissions are now required to manage DB tables and tasks.

* Issue **#210** : The statistics tables are now listed in the database tables monitoring pane.

* Issue **#249** : Removed spaces between values and units.

* Issue **#237** : Users without 'Download Search Results' permission will no longer see the download button on the table component in a dashboard.

* Issue **#232** : Users can now inherit from pipelines that they have 'use' permissions on.

* Issue **#191** : Max stream size was not being treated as IEC value, e.g. Mebibytes etc.

* Issue **#235** : Users can now only view the processor filters that they have created if they have 'Manage Processors' permission unless they are an administrator in which case they will see all filters. Users without the 'Manage Processors' permission who are also not administrators will see no processor filters in the UI. Users with 'Manage Processors' permission who are not administrators will be able to update their own processor filters if they have 'update' permission on the associated pipeline. Administrators are able to update all processor filters.

* Issue **#212** : Changes made to text in any editor including those made with cut and paste are now correctly handled so that altered content is now saved.

* Issue **#247** : The editor pane now attempts to maintain the scroll position when formatting content.

* Issue **#251** : Volume and memory statistics are now recorded in bytes and not MiB.

* Issue **#243** : The error marker pane should now discover and display all error types even if they are preceded by over 1000 warnings.

* Issue **#254** : Fixed search result download.

* Issue **#209** : Statistics are now queryable in a dashboard if a user has 'use' permissions on a statistic.

* Issue **#255** : Fixed issue where error indicators were not being shown in the schema validator pane because the text needed to be formatted so that it spanned multiple lines before attempting to add annotations.

* Issue **#257** : The dashboard text pane now provides padding at the top to allow for tabs and controls.

* Issue **#174** : Index shard checking is now done asynchronously during startup to reduce startup time.

* Issue **#225** : Fixed NPE that was caused by processing instruction SAX events unexpectedly being fired by Xerces before start document events. This looks like it might be a bug in Xerces but the code now copes with the unexpected processing instruction event anyway.

* Issue **#230** : The maintenance message can now be set with the property 'stroom.maintenance.message' and the message now appears as a banner at the top of the screen rather than an annoying popup. Non admin users can also be prevented from logging on to the system by setting the 'stroom.maintenance.preventLogin' property to 'true'.

## [v5.0-beta.19] - 2017-04-21

* Issue **#155** : Changed password values to be obfuscated in the UI as 20 asterisks regardless of length.

* Issue **#188** : All of the writers in a pipeline now display IO in the UI when stepping.

* Issue **#208** : Schema filter validation errors are now shown on the output pane during stepping.

* Issue **#211** : Turned off print margins in all editors.

* Issue **#200** : The stepping presenter now resizes the top pane to fit the tree structure even if it is several elements high.

* Issue **#168** : Code and IO is now loaded lazily into the element presenter panes during stepping which prevents the scrollbar in the editors being in the wrong position.

* Issue **#219** : Changed async dispatch code to work with new lambda classes rather than callbacks.

* Issue **#205** : File permissions in distribution have now been changed to `0750` for directories and shell scripts and `0640` for all other files.

* Issue **#221** : Fixed issue where `*.zip.bad` files were being picked up for proxy aggregation.

* Issue **#242** : Improved the way properties are injected into some areas of the code to fix an issue where 'stroom.maxStreamSize' and other properties were not being set.

* Issue **#241** : XMLFilter now ignores the XSLT name pattern if an empty string is supplied.

* Issue **#236** : 'Manage Cache Permission' has been changed to 'Manage Cache'.

* Issue **#219** : Made further changes to use lambda expressions where possible to simplify code.

* Issue **#231** : Changed the way internal statistics are created so that multiple facets of a statistic, e.g. Free & Used Memory, are combined into a single statistic to allow combined visualisation.

## [v5.0-beta.18] - 2017-04-13

* Issue **#172** : Further improvement to dashboard L&F.

* Issue **#194** : Fixed missing Roboto fonts.

* Issue **#195** : Improved font weights and removed underlines from link tabs.

* Issue **#196** : Reordered fields on stream, relative stream, volume and server task tables.

* Issue **#182** : Changed the way dates and times are parsed and formatted and improved the datebox control L&F.

* Issue **#198** : Renamed 'INTERNAL_PROCESSING_USER' to 'INTERNAL'.

* Issue **#154** : Active tasks are now sortable by processor filter priority.

* Issue **#204** : Pipeline processor statistics now include 'Node' as a tag.

## [v5.0-beta.17] - 2017-04-05

* Issue **#170** : Changed import/export to delegate import/export responsibility to individual services. Import/export now only works with items that have valid UUIDs specified.

* Issue **#164** : Reduced caching to ensure tree items appear as soon as they are added.

* Issue **#177** : Removed 'Meta Data-Bytes Received' statistic as it was a duplicate.

* Issue **#152** : Changed the way index shard creation is locked so that only a single shard should be fetched from the cache with a given shard key at any one time.

* Issue **#189** : You now have to click within a checkbox to select it within a table rather than just clicking the cell the checkbox is in.

* Issue **#186** : Data is no longer artificially wrapped with the insertion of new lines server side. Instead the client now receives the data and an option to soft wrap lines has been added to the UI.

* Issue **#167** : Fixed formatting of JavaScript and JSON.

* Issue **#175** : Fixed visibility of items by inferred permissions.

* Issue **#178** : Added new properties and corresponding configuration to connect and create a separate SQL statistics DB.

* Issue **#172** : Improved dashboard L&F.

* Issue **#169** : Improved L&F of tables to make better use of screen real estate.

* Issue **#191** : Mebibytes (multiples of 1024) etc are now used as standard throughout the application for both memory and disk sizes and have single letter suffixes (B, K, M, G, T).

## [v5.0-beta.16] - 2017-03-31

* Issue **#173** : Fixed the way XML formatter deals with spaces in attribute values.

## [v5.0-beta.15] - 2017-03-27

* Issue **#151** : Fixed meta data statistics. 'metaDataStatistics' bean was declared as an interface and not a class.

* Issue **#158** : Added a new global property 'stroom.proxy.zipFilenameDelimiter' to enable Stroom proxy repositories to be processed that have a custom file name pattern.

## [v5.0-beta.14] - 2017-03-22

* Issue **#153** : Clicking tick boxes and other cell components in tables no longer requires the row to be selected first.

* Issue **#148** : The stream browsing UI no longer throws an error when attempting to clear markers from the error markers pane.

* Issue **#160** : Stream processing tasks are now created within the security context of the user that created the associated stream processor filter.

* Issue **#157** : Data is now formatted by the editor automatically on display.

* Issue **#144** : Old processing output will now be deleted when content is reprocessed even if the new processing task does not produce output.

* Issue **#159** : Fixed NPE thrown during import.

* Issue **#166** : Fixed NPE thrown when searching statistics.

* Issue **#165** : Dashboards now add a query and result table from a template by default on creation. This was broken when adding permission inheritance to documents.

* Issue **#162** : The editor annotation popup now matches the style of other popups.

* Issue **#163** : Imported the Roboto Mono font to ensure consistency of the editor across platforms.

## [v5.0-beta.13] - 2017-03-20

* Issue **#143** : Stroom now logs progress information about closing index shard writers during shutdown.

* Issue **#140** : Replaced code editor to improve UI performance and add additional code formatting & styling options.

* Issue **#146** : Object pool should no longer throw an error when abandoned objects are returned to the pool.

* Issue **#142** : Changed the way permissions are cached so that changes to permissions provide immediate access to documents.

* Issue **#123** : Changed the way entity service result caching works so that the underlying entity manager is cached instead of individual services. This allows entity result caching to be performed while still applying user permissions to cached results.

* Issue **#156** : Attempts to open items that that user does not have permission to open no longer show an error and spin the progress indicator forever, instead the item will just not open.

## [v5.0-beta.12] - 2017-03-13

* Issue **#141** : Improved log output during entity reference migration and fixed statistic data source reference migration.

## [v5.0-beta.11] - 2017-02-23

* Issue **#127** : Entity reference replacement should now work with references to 'StatisticsDataSource'.

* Issue **#125** : Fixed display of active tasks which was broken by changes to the task summary table selection model.

* Issue **#121** : Fixed cache clearing.

* Issue **#122** : Improved the look of the cache screen.

* Issue **#106** : Disabled users and groups are now displayed with greyed out icon in the UI.

* Issue **#132** : The explorer tree is now cleared on login so that users with different permissions do not see the previous users items.

* Issue **#128** : Improved error handling during login.

* Issue **#130** : Users with no permissions are no longer able to open folders including the root System folder to attempt data browsing.

* Issue **#120** : Entity chooser now treats 'None' as a special root level explorer node so that it can be selected in the same way as other nodes, e.g. visibly selected and responsive to double click.

* Issue **#129** : Fixed NPE.

* Issue **#119** : User permissions dialog now clears permissions when a user or group is deleted.

* Issue **#115** : User permissions on documents can now be inherited from parent folders on create, copy and move.

## [v5.0-beta.10] - 2017-02-07

* Issue **#109** : Added packetSize="65536" property to AJP connector in server.xml template.

* Issue **#100** : Various list of items in stroom now allow multi selection for add/remove purposes.

* Issue **#112** : Removed 'pool' monitoring screen as all pools are now caches of one form or another.

* Issue **#105** : Users were not seeing 'New' menu for folders that they had some create child doc permissions for. This was due to DocumentType not implementing equals() and is now fixed.

* Issue **#111** : Fixed query favourites and history.

* Issue **#91** : Only CombinedParser was allowing code to be injected during stepping. Now DSParser and XMLFragmentParser support code injection during stepping.

* Issue **#107** : The UI now only shows new pipeline element items on the 'Add' menu that are allowed children of the selected element.

* Issue **#113** : User names are now validated against a regex specified by the 'stroom.security.userNamePattern' property.

* Issue **#116** : Rename is now only possible when a single explorer item is selected.

* Issue **#114** : Fixed selection manager so that the explorer tree does not select items when a node expander is clicked.

* Issue **#65** : Selection lists are now limited to 300px tall and show scrollbars if needed.

* Issue **#50** : Defaults table result fields to use local time without outputting the timezone.

* Issue **#15** : You can now express time zones in dashboard query expressions or just omit a time zone to use the locale of the browser.

* Issue **#49** : Dynamic XSLT selection now works with pipeline stepping.

## [v5.0-beta.9] - 2017-02-01
* Issue **#63** : Entity selection control now shows current entity name even if it has changed since referencing entity was last saved.

* Issue **#70** : You can now select multiple explorer rows with ctrl and shift key modifiers and perform bulk actions such as copy, move, rename and delete.

* Issue **#85** : findDelete() no longer tries to add ORDER BY condition on UPDATE SQL when deleting streams.

* Issue **#89** : Warnings should now be present in processing logs for reference data lookups that don't specify feed or stream type. This was previously throwing a NullPointerException.

* Issue **#90** : Fixed entity selection dialog used outside of drop down selection control.

* Issue **#88** : Pipeline reference edit dialog now correctly selects the current stream type.

* Issue **#77** : Default index volume creation now sets stream status to INACTIVE rather than CLOSED and stream volume creation sets index status to INACTIVE rather than CLOSED.

* Issue **#93** : Fixed code so that the 'Item' menu is now visible.

* Issue **#97** : Index shard partition date range creation has been improved.

* Issue **#94** : Statistics searches now ignore expression terms with null or empty values so that the use of substitution parameters can be optional.

* Issue **#87** : Fixed explorer scrolling to the top by disabling keyboard selection.

* Issue **#104** : 'Query' no longer appears as an item that a user can allow 'create' on for permissions within a folder.

* Issue **#103** : Added 10 years as a supported data retention age.

* Issue **#86** : The stream delete button is now re-enabled when new items are selected for deletion.

* Issue **#81** : No exception will now be thrown if a client rejects a response for an EntityEvent.

* Issue **#79** : The client node no longer tries to create directories on the file system for a volume that may be owned by another node.

* Issue **#92** : Error summaries of multiple types no longer overlap each other at the top of the error markers list.

## [v5.0-beta.8] - 2016-12-21
* Issue **#64** : Fixed Hessian serialisation of 'now' which was specified as a ZonedDateTime which cannot be serialised. This field is now a long representing millseconds since epoch.

* Issue **#62** : Task termination button is now enabled.

* Issue **#60** : Fixed validation of stream attributes prior to data upload to prevent null pointer exception.

## [v5.0-beta.7] - 2016-12-14
* Issue **#9** : Created a new implementation of the expression parser that improved expression tokenisation and deals with BODMAS rules properly.

* Issue **#36** : Fixed and vastly improved the configuration of email so that more options can be set allowing for the use of other email services requiring more complex configuration such as gmail.

* Issue **#24** : Header and footer strings are now unescaped so that character sequences such as '\n' are translated into single characters as with standard Java strings, e.g. '\n' will become a new line and '\t' a tab.

* Issue **#40** : Changed Stroom docker conatiner to be based on Alpine linux to save space

* Issue **#40** : Auto import of content packs on Stroom startup and added default content packs into the docker build for Stroom.

## [v5.0-beta.6] - 2016-11-22
* Issue **#30** : Entering stepping mode was prompting for the pipeline to step with but also auto selecting a pipeline at the same time and entering stepping immediately.

* Dashboard auto refresh is now limited to a minimum interval of 10 seconds.

* Issue **#31** : Pipeline stepping was not including user changes immediately as parsers and XSLT filters were using cached content when they should have been ignoring the cache in stepping mode.

* Issue **#27** : Stroom now listens to window closing events and asks the user if they really want to leave the page. This replaces the previous crude attempts to block keys that affected the history or forced a browser refresh.

## [v5.0-beta.5] - 2016-11-17
* Issue **#2** : The order of fields in the query editor is now alphabetical.

* Issue **#3** : When a filter is active on a dashboard table column, a filter icon now appears to indicate this.

* Issue **#5** : Replace() and Decode() dashboard table expression functions no longer ignore cells with null values.

* Issue **#7** : Dashboards are now able to query on open.

* Issue **#8** : Dashboards are now able to re-query automatically at fixed intervals.

* Updated GWT to v2.8.0 and Gin to v2.1.2.

* Issue **#12** : Dashboard queries can now evaluate relative date/time expressions such as now(), hour() etc. In addition to this the expressions also allow the addition or subtraction of durations, e.g. now - 5d.

* Issue **#14** : Dashboard query expressions can now be parameterised with any term able to accept a user defined parameter, e.g. ${user}. Once added parameters can be changed for the entire dashboard via a text box at the top of the dashboard screen which will then execute all queries when enter is pressed or it loses focus.

* Issue **#16** : Dashboard table filters can also accept user defined parameters, e.g. ${user}, to perform filtering when a query is executed.

* Fixed missing text presenter in dashboards.

* Issue **#18** : The data dashboard component will now show data relative to the last selected table row (even if there is more than one table component on the dashboard) if the data component has not been configured to listen to row selections for a specific table component.

* Changed table styling to colour alternate rows, add borders between rows and increase vertical padding

* Issue **#22** : Dashboard table columns can now be configured to wrap text via the format options.

* Issue **#28** : Dashboard component dependencies are now listed with the component name plus the component id in brackets rather than just the component id.

## [v5.0-beta.4] - 2016-10-03
* Initial open source release

<<<<<<< HEAD
[Unreleased]: https://github.com/gchq/stroom/compare/v5.1-alpha.2...HEAD
[v5.1-alpha.2]: https://github.com/gchq/stroom/compare/v5.0-alpha.1...v5.1-alpha.2
[v5.1-alpha.1]: https://github.com/gchq/stroom/releases/tag/v5.1-alpha.1

=======
[Unreleased]: https://github.com/gchq/stroom/compare/v5.0-beta.54...HEAD
[v5.0-beta.54]: https://github.com/gchq/stroom/compare/v5.0-beta.53...v5.0-beta.54
>>>>>>> ceae4116
[v5.0-beta.53]: https://github.com/gchq/stroom/compare/v5.0-beta.52...v5.0-beta.53
[v5.0-beta.52]: https://github.com/gchq/stroom/compare/v5.0-beta.51...v5.0-beta.52
[v5.0-beta.51]: https://github.com/gchq/stroom/compare/v5.0-beta.50...v5.0-beta.51
[v5.0-beta.50]: https://github.com/gchq/stroom/compare/v5.0-beta.49...v5.0-beta.50
[v5.0-beta.49]: https://github.com/gchq/stroom/compare/v5.0-beta.48...v5.0-beta.49
[v5.0-beta.48]: https://github.com/gchq/stroom/compare/v5.0-beta.47...v5.0-beta.48
[v5.0-beta.47]: https://github.com/gchq/stroom/compare/v5.0-beta.46...v5.0-beta.47
[v5.0-beta.46]: https://github.com/gchq/stroom/compare/v5.0-beta.45...v5.0-beta.46
[v5.0-beta.45]: https://github.com/gchq/stroom/compare/v5.0-beta.44...v5.0-beta.45
[v5.0-beta.44]: https://github.com/gchq/stroom/compare/v5.0-beta.43...v5.0-beta.44
[v5.0-beta.43]: https://github.com/gchq/stroom/compare/v5.0-beta.42...v5.0-beta.43
[v5.0-beta.42]: https://github.com/gchq/stroom/compare/v5.0-beta.41...v5.0-beta.42
[v5.0-beta.41]: https://github.com/gchq/stroom/compare/v5.0-beta.40...v5.0-beta.41
[v5.0-beta.40]: https://github.com/gchq/stroom/compare/v5.0-beta.39...v5.0-beta.40
[v5.0-beta.39]: https://github.com/gchq/stroom/compare/v5.0-beta.38...v5.0-beta.39
[v5.0-beta.38]: https://github.com/gchq/stroom/compare/v5.0-beta.37...v5.0-beta.38
[v5.0-beta.37]: https://github.com/gchq/stroom/compare/v5.0-beta.36...v5.0-beta.37
[v5.0-beta.36]: https://github.com/gchq/stroom/compare/v5.0-beta.35...v5.0-beta.36
[v5.0-beta.35]: https://github.com/gchq/stroom/compare/v5.0-beta.34...v5.0-beta.35
[v5.0-beta.34]: https://github.com/gchq/stroom/compare/v5.0-beta.33...v5.0-beta.34
[v5.0-beta.33]: https://github.com/gchq/stroom/compare/v5.0-beta.32...v5.0-beta.33
[v5.0-beta.32]: https://github.com/gchq/stroom/compare/v5.0-beta.31...v5.0-beta.32
[v5.0-beta.31]: https://github.com/gchq/stroom/compare/v5.0-beta.30...v5.0-beta.31
[v5.0-beta.30]: https://github.com/gchq/stroom/compare/v5.0-beta.29...v5.0-beta.30
[v5.0-beta.29]: https://github.com/gchq/stroom/compare/v5.0-beta.28...v5.0-beta.29
[v5.0-beta.28]: https://github.com/gchq/stroom/compare/v5.0-beta.27...v5.0-beta.28
[v5.0-beta.27]: https://github.com/gchq/stroom/compare/v5.0-beta.26...v5.0-beta.27
[v5.0-beta.26]: https://github.com/gchq/stroom/compare/v5.0-beta.25...v5.0-beta.26
[v5.0-beta.25]: https://github.com/gchq/stroom/compare/v5.0-beta.24...v5.0-beta.25
[v5.0-beta.24]: https://github.com/gchq/stroom/compare/v5.0-beta.23...v5.0-beta.24
[v5.0-beta.23]: https://github.com/gchq/stroom/compare/v5.0-beta.22...v5.0-beta.23
[v5.0-beta.22]: https://github.com/gchq/stroom/compare/v5.0-beta.21...v5.0-beta.22
[v5.0-beta.21]: https://github.com/gchq/stroom/compare/v5.0-beta.20...v5.0-beta.21
[v5.0-beta.20]: https://github.com/gchq/stroom/compare/v5.0-beta.19...v5.0-beta.20
[v5.0-beta.19]: https://github.com/gchq/stroom/compare/v5.0-beta.18...v5.0-beta.19
[v5.0-beta.18]: https://github.com/gchq/stroom/compare/v5.0-beta.17...v5.0-beta.18
[v5.0-beta.17]: https://github.com/gchq/stroom/compare/v5.0-beta.16...v5.0-beta.17
[v5.0-beta.16]: https://github.com/gchq/stroom/compare/v5.0-beta.15...v5.0-beta.16
[v5.0-beta.15]: https://github.com/gchq/stroom/compare/v5.0-beta.14...v5.0-beta.15
[v5.0-beta.14]: https://github.com/gchq/stroom/compare/v5.0-beta.13...v5.0-beta.14
[v5.0-beta.13]: https://github.com/gchq/stroom/compare/v5.0-beta.12...v5.0-beta.13
[v5.0-beta.12]: https://github.com/gchq/stroom/compare/v5.0-beta.11...v5.0-beta.12
[v5.0-beta.11]: https://github.com/gchq/stroom/compare/v5.0-beta.10...v5.0-beta.11
[v5.0-beta.10]: https://github.com/gchq/stroom/compare/v5.0-beta.9...v5.0-beta.10
[v5.0-beta.9]: https://github.com/gchq/stroom/compare/v5.0-beta.8...v5.0-beta.9
[v5.0-beta.8]: https://github.com/gchq/stroom/compare/v5.0-beta.7...v5.0-beta.8
[v5.0-beta.7]: https://github.com/gchq/stroom/compare/v5.0-beta.6...v5.0-beta.7
[v5.0-beta.6]: https://github.com/gchq/stroom/compare/v5.0-beta.5...v5.0-beta.6
[v5.0-beta.5]: https://github.com/gchq/stroom/compare/v5.0-beta.4...v5.0-beta.5
[v5.0-beta.4]: https://github.com/gchq/stroom/releases/tag/v5.0-beta.4<|MERGE_RESOLUTION|>--- conflicted
+++ resolved
@@ -9,7 +9,6 @@
 
 ### Changed
 
-<<<<<<< HEAD
 * Issue **#348** : Fixed new menu icons.
 
 ## [v5.1-alpha.2] - 2017-06-22
@@ -19,7 +18,7 @@
 ## [v5.1-alpha.1] - 2017-06-07
 
 * Issue **#202** : Initial release of the new data retention policy functionality.
-=======
+
 ## [v5.0-beta.54] - 2017-10-25
 
 * Issue **#448** : Some search related tasks never seem to complete, presumably because an error is thrown at some point and so their callbacks do not get called normally. This fix changes the way task completion is recorded so that it isn't dependant on the callbacks being called correctly.
@@ -29,7 +28,6 @@
 * Issue **#462** : Permission exceptions now carry details of the user that the exception applies to. This change allows error logging to record the user id in the message where appropriate.
 
 * Issue **#463** : Many index shards are being corrupted which may be caused by insufficient locking of the shard writers and readers. This fix changes the locking mechanism to use the file system.
->>>>>>> ceae4116
 
 ## [v5.0-beta.53] - 2017-10-18
 
@@ -633,15 +631,11 @@
 ## [v5.0-beta.4] - 2016-10-03
 * Initial open source release
 
-<<<<<<< HEAD
 [Unreleased]: https://github.com/gchq/stroom/compare/v5.1-alpha.2...HEAD
 [v5.1-alpha.2]: https://github.com/gchq/stroom/compare/v5.0-alpha.1...v5.1-alpha.2
 [v5.1-alpha.1]: https://github.com/gchq/stroom/releases/tag/v5.1-alpha.1
 
-=======
-[Unreleased]: https://github.com/gchq/stroom/compare/v5.0-beta.54...HEAD
 [v5.0-beta.54]: https://github.com/gchq/stroom/compare/v5.0-beta.53...v5.0-beta.54
->>>>>>> ceae4116
 [v5.0-beta.53]: https://github.com/gchq/stroom/compare/v5.0-beta.52...v5.0-beta.53
 [v5.0-beta.52]: https://github.com/gchq/stroom/compare/v5.0-beta.51...v5.0-beta.52
 [v5.0-beta.51]: https://github.com/gchq/stroom/compare/v5.0-beta.50...v5.0-beta.51
