--- conflicted
+++ resolved
@@ -6,19 +6,15 @@
 
 ## [Unreleased]
 
-<<<<<<< HEAD
 * Add `set_log_levels.sh` script to the distribution
 
 * Uplift visualisations content pack to v3.0.6 in the gradle build
-=======
+
 * Issue **#952** : Remote data sources now execute calls within the context of the user for the active query. As a result all running search `destroy()` calls will now be made as the same user that initiated the search.
 
 * Issue **#566** : Info and warning icons are now displayed in stepping screen when needed.
 
 * Issue **#923** : Dashboard queries will now terminate if there are no index shards to search.
-
-* Uplift visualisations to v3.0.5 in the gradle build
->>>>>>> 7d2935d9
 
 * Issue **#959** : Remove Material UI from Login and from password management pages
 
