--- conflicted
+++ resolved
@@ -7,37 +7,25 @@
 
 ## [Unreleased]
 
-<<<<<<< HEAD
+* Issue **#2232** : Fixed issue where search was getting stuck due to LMDB locking transactions.
+
+* Issue **#2238** : Renamed table `docstore_history` to `docstore_schema_history`.
+
+* Issue **#2226** : Ensure that `<Process>` audit events are schema compliant.
+
+* Uplift version of `stroom-logs` content pack selected for download to `3.0-beta.1`
+
+* Issue **#2228** : Stroom Dropwizard and Stroom Proxy Send/Receive log default formats improved.
+
+* Issue **#2235** : Add CHANGELOG to the release artefacts.
+
+* Issue **#2233** : Fix typo in SQL.
+
+* Issue **#2233** : Fix null volume ID in index shard migration.
+
+* Issue **#2229** : Fix migration issue.
+
 * Issue **#2214** Allow file permission override for `FileAppender` and `RollingFileAppender`.
-=======
-* Issue **#2232** : Fixed issue where search was getting stuck due to LMDB locking transactions.
-
-* Issue **#2238** : Renamed table `docstore_history` to `docstore_schema_history`.
-
-* Issue **#2226** : Ensure that `<Process>` audit events are schema compliant.
-
-* Uplift version of `stroom-logs` content pack selected for download to `3.0-beta.1`
-
-* Issue **#2228** : Stroom Dropwizard and Stroom Proxy Send/Receive log default formats improved.
-
-* Issue **#2235** : Add CHANGELOG to the release artefacts.
-
-
-## [v7.0-beta.115] - 2021-05-10
-
-* Issue **#2233** : Fix typo in SQL.
-
-
-## [v7.0-beta.114] - 2021-05-10
-
-* Issue **#2233** : Fix null volume ID in index shard migration.
-
-
-## [v7.0-beta.113] - 2021-05-07
-
-* Issue **#2229** : Fix migration issue.
-
->>>>>>> 2558717c
 
 * Issue **#1820** : Stroom now records `UploadedBy` meta attribute when manually uploading data via the UI.
 
@@ -3411,23 +3399,10 @@
 
 * Issue **#202** : Initial release of the new data retention policy functionality.
 
-<<<<<<< HEAD
 [Unreleased]: https://github.com/gchq/stroom/compare/v7.1-beta.3...HEAD
 [v7.1-beta.3]: https://github.com/gchq/stroom/compare/v7.1-beta.2..v7.1-beta.3
 [v7.1-beta.2]: https://github.com/gchq/stroom/compare/v7.1-beta.1...v7.1-beta.2
 [v7.1-beta.1]: https://github.com/gchq/stroom/compare/v7.0-beta.104...v7.1-beta.1
-=======
-[Unreleased]: https://github.com/gchq/stroom/compare/v7.0-beta.115...HEAD
-[v7.0-beta.115]: https://github.com/gchq/stroom/compare/v7.0-beta.114...v7.0-beta.115
-[v7.0-beta.114]: https://github.com/gchq/stroom/compare/v7.0-beta.113...v7.0-beta.114
-[v7.0-beta.113]: https://github.com/gchq/stroom/compare/v7.0-beta.112...v7.0-beta.113
-[v7.0-beta.112]: https://github.com/gchq/stroom/compare/v7.0-beta.111...v7.0-beta.112
-[v7.0-beta.111]: https://github.com/gchq/stroom/compare/v7.0-beta.110...v7.0-beta.111
-[v7.0-beta.110]: https://github.com/gchq/stroom/compare/v7.0-beta.109...v7.0-beta.110
-[v7.0-beta.109]: https://github.com/gchq/stroom/compare/v7.0-beta.108...v7.0-beta.109
-[v7.0-beta.108]: https://github.com/gchq/stroom/compare/v7.0-beta.107...v7.0-beta.108
-[v7.0-beta.107]: https://github.com/gchq/stroom/compare/v7.0-beta.106...v7.0-beta.107
->>>>>>> 2558717c
 [v7.0-beta.106]: https://github.com/gchq/stroom/compare/v7.0-beta.105...v7.0-beta.106
 [v7.0-beta.105]: https://github.com/gchq/stroom/compare/v7.0-beta.104...v7.0-beta.105
 [v7.0-beta.104]: https://github.com/gchq/stroom/compare/v7.0-beta.103...v7.0-beta.104
