# Change Log
All notable changes to this project will be documented in this file.

The format is based on [Keep a Changelog](http://keepachangelog.com/) 
and this project adheres to [Semantic Versioning](http://semver.org/).


## [Unreleased]

<<<<<<< HEAD
* Issue **#1807** : Remove need for Manage Nodes permission in order to list nodes (needed to manage volumes).

* Issue **#1806** : Remove need for Manage Nodes permission in order to list nodes (needed to manage tasks).
=======
* Issue **#1925** : Fixed logging error that was happening on search.

* Issue **#1921** : Fixed problem with the dashboard text pane not migrating properly to the new special stream id and event id fields. 

* Issue **#1910** : Fixed issue preventing display of table data where a table had duplicate column names.

* Issue **#1919** : Fixed issue that was preventing dashboard tabs from being closed.

* Removed rxjava.

* Issue **#1919** : Dashboards now prevent tabs being closed from the close button if some nested tabs on the same pane are hidden.

* Issue **#1915** : Multiple statistic searches on a dashboard are now executed in parallel.

* Issue **#1915** : Fixed task context user identity for statistics searches.

* Issue **#1915** : Fixed task context for statistics searches.
>>>>>>> 383ab16f

* Issue **#1910** : Duplicate fields in dashboard tables are now avoided by adding a numeric suffix to the field name when adding a duplicate.

* Issue **#1918** : Text presenter was losing track of stream and event id fields when settings were changed.

* Issue **#1906** : Added info about queue sizes to extraction task.

* Issue **#1906** : Made changes to allow early termination of searches if we have enough data.

* Issue **#1906** : Fixed node task nesting.

* Issue **#1906** : The maximum size of the stream event map is now configurable with the `stroom.search.extraction.maxStreamEventMapSize` property.

* Issue **#1906** : Improved the way search extractions events are grouped so we can extract more events per stream and therefore improve performance.

* Issue **#1907** : Fixed NPE.


## [v7.0-beta.68] - 2020-10-22

* Issue **#1733** : Support xsl:output options for XML output from pipeline (XMLWriter)

* Issue **#1893** : Change delimited string volume properties to lists of strings

* Issue **#1848** : Fix NPE when importing certain processor filters.

* Issue **#1894** : Improvements to search performance and fix for hanging searches.


## [v7.0-beta.67] - 2020-10-15

* Issue **#1901** : Create default (index) volume group if it is used prior to UI.

* Issue **#1900** : Fix inter-node task assignment, change how processing user equality is checked.

* Change dashboard field expression editor to be a bit wider and use a monospace font.

* Issue **#1887** : Fix searches hanging generally and specifically when streams have been deleted.

* Issue **#1877** : Change conditional formatting to support decimals.

* Change conditional formatting to set the available rule operators according to the format type of the column.

* Change conditional formatting to support date terms and date comparisons.

* Issue **#1885** : Fix annotations icon not being enabled on dashboard tables.

* Issue **#1883** : Code now deals with missing streams when performing search extraction.

* Issue **#1882** : Added capacity restriction to the stream event map used in search result extraction. The previous version was causing out of memory exceptions.

* Change names of hidden special table columns on dashboards to avoid name clashes.

* Make dashboard table settings popup bigger to accommodate the conditional formatting.

* Added logic to rename conditional formatting term fields on a column rename.

* Added logic to prevent renaming a column to an existing name.

* Issue **#1872** : Partially fixed to show the 1st 1k chars of the single line raw source. Full fix will come in v7.

* Issue **#1874** : Fixed dashboard tables not showing data if the stream id column is present.

* Issue **#1868** : Stop `Stream not found with id=nnn` errors during searching.

* Issue **#1864** : Added `*` wildcard to conditional formatting matches. 

* Issue **#1865** : Fixed NoSuchMethodError.

* Issue **#1854** : Changed search mechanism to poll for remote results to reduce the chances of hung searches.

* Uplift event-logging-schema content pack to v3.4.2.

* Uplift standard-pipelines content pack to v0.2.

* Uplift template-pipelines content pack to v0.3.

* Change the off-heap ref store to use xxHash for hashing its values.

* Change key widths used in ref data store. Existing stores will need to be deleted and re-generated.


## [v7.0-beta.66] - 2020-09-24

* Added code to authenticate against AWS ALB.


## [v7.0-beta.65] - 2020-09-24

* Added code to authenticate against AWS ALB.


## [v7.0-beta.64] - 2020-09-24

* Added code to authenticate against AWS ALB.


## [v7.0-beta.63] - 2020-09-22

* Added code to authenticate against AWS ALB.


## [v7.0-beta.62] - 2020-09-22

* Added code to authenticate against AWS ALB.


## [v7.0-beta.61] - 2020-09-22

* Added code to authenticate against AWS ALB.


## [v7.0-beta.60] - 2020-09-22

* Added code to authenticate against AWS ALB.


## [v7.0-beta.59] - 2020-09-22

* Added code to authenticate against AWS ALB.

* Changed default behaviour of `useDefaultOpenIdCredentials`.


## [v7.0-beta.58] - 2020-09-22

* Added code to authenticate against AWS ALB.


## [v7.0-beta.57] - 2020-09-18

* Failed build.


## [v7.0-beta.56] - 2020-09-18

* Added code to authenticate against AWS ALB.

* Remove requirement for Reference stream type in ref data API lookup requests.


## [v7.0-beta.55] - 2020-09-15

* Fix names in travis release plugin.


## [v7.0-beta.54] - 2020-09-15

* Rename release artefact `stroom-proxy-config.X.yml` to `stroom-proxy-app-config.X.yml`.


## [v7.0-beta.53] - 2020-09-15

* Change `prod.yml` and `proxy-prod.yml` to be templated so as to generate custom config for the zip and docker distributions.

* Add the docker config files to the release artefacts.

* Issue **#580** : Added conditional formatting options to dashboard tables.

* Add comments to `prod.yml`/`config.yml`.

* Change `reset_password` CLI command to also reset various locked/inactive type flags.

* Change stroom admin path from `admin` to `stroomAdmin` in the distribution.

* Fix `command not found` bug in distribution `start.sh`.

* Change `start.sh` to log pre-logback output to start.sh.log.

* Change logFormat to include time in `prod.yml` and `config.yml`.


## [v7.0-beta.52] - 2020-09-10

* Issue **#1850** : Add new command line commands `create_account`, `reset_password` and `manage_users` to enable the creation of accounts to bootstrap the application.

* Change `admin` to `stroomAdmin` in distribution shell scripts.


## [v7.0-beta.51] - 2020-09-09

* Added `formTokenRequest` property to OpenId config for use with AWS authentication. This forces the use of a form request when fetching tokens.

* Issue **#1824** : Fix for search hang when extraction is requested but no search pipeline is provided.

* Issue **#1083** : Added `any()`, `first()`, `last()`, `nth()`, `top()` and `bottom()` selection functions to select child values of grouped items.

* Issue **#1837** : Added `joining()` function to concatenate supplied fields in child rows.

* Issue **#1784** : Several functions were previously prevented from working on results from aggregate functions but are now applied regardless.

* Fix config file validation not working when hot loading config file changes.

* Change config file validation to be the first thing that happens on boot.

* Fix error when empty branches are in the config file.

* Add `pipeline.referenceData.getLmdbSystemLibraryPath` prop to support provided LMDB binary.

* Change extraction location of bundled LMDB binary to be the same as the store files.

* Change default value for `pipeline.referenceData.maxPutsBeforeCommit` to 0 (i.e. don't commit mid-load).


## [v7.0-beta.50] - 2020-09-07

* Add /api/refData/v1/lookup REST endpoint for doing ref data lookups.

* Issue **#1755** : Stepping now runs in a separate thread to prevent interruption of DW threads when trying to terminate stepping early.

* Issue **#1798** : Fixed REST serialisation issue that was preventing stepping XPath filters from being passed to the server.

* Issue **#1666** : Stepping now loads element documents that use name patterns.

* Issue **#1666** : Parsers now support name patterns for loading config documents. 

* Issue **#1835** : Fix error when viewing data as lowly user.

* Issue **#1836** : Fix Forbidden error when importing data.

* Issue **#1809** : Fix handling of import with no permissions except Import Configuration.

* Issue **#1657** : Remove INTERNAL_PROCESSING_USER from Users list in App Permissions screen.

* Issue **#1782** : Fix handling of empty NOT/AND/OR in stats queries and immprove the error handling for the remote data sources.

* Issue **#1781** : Fix SQL stats handling of NOT() with more than one term in the NOT.

* Issue **#1830** : Change quick filters on Annotations screen to use fuzzy filtering consistent with the rest of stroom. Disable the comment quick filter drop down if there are no standard comments configured. Remove the qualified fields from the quick filter tooltips.

* Issue **#1829** : Fix Annotations screen recording change history when clicking an empty title/subject.

* Issue **#1737** : Fix quick filter in users/groups popup.

* Issue **#1832** : Fix inability to add users/groups in the Document Permissions screen.


## [v7.0-beta.49] - 2020-09-02

* Fix accidental commit of broken code.


## [v7.0-beta.48] - 2020-09-02

* Fix duplicate call to bintray upload in travis script.


## [v7.0-beta.47] - 2020-09-02

* Issue **#1821** : Fix SQL Stat queries whose table doesn't use any datasource fields.

* Issue **#1694** : Fix UUID filtering in quick filters, now using `uuid:` field qualifier. Removed support for `#` prefix in Quick Filter and suggesters.

* Issue **#1699** : Add a docker managed volume for the ref data store.

* Add `pooledByteBufferCounts` to ref data config.

* Issue **#1700** : Stopped stepping happening on open.

* Uplift LMDB to v0.8.1.

* Changed implementaion of the byte buffer pool used in the ref data store to improve performance.

* Increase default value for ref data `maxPutsBeforeCommit` to improve load times.

* Fix instances of trace logging that are not using lambdas for complex args. This is particularly a problem in the ref data store code.

* Made stroom compatible with AWS authentication.

* Issue **#1707** : Fix reference data lookups picking the wrong effective stream.

* Issue **#1797** : Altered how search completion is recorded to try and prevent hanging. 

* Issue **#1762** : Fix for search jobs that do not terminate correctly.

* The build should now ensure GWT compilation only occurs after test has completed.

* Issue **#1790** : You can now provide `TYPE` as an optional HTTP header when sending data to Stroom. If provided this attribute is used to determine what data type to assign to the data being received. Data forwarding and aggregation also maintains this attribute and behaviour. 

* Issue **#1665** : Recognised meta types can now be specified in config and drop downs now allow selection in the pipeline editor.


## [v7.0-beta.46] - 2020-08-23

* Issue **#1702** : Fix namespace handling in XML reference data values.

* Issue **#1789** : Prevent dashboards without an extraction pipeline showing as "Missing" on dependency screen.

* Issue **#1803** : Fix `/api/export/v1` failing with NoSuchFileException.

* Issue **#1719** : Create rest endpoint to get rererence data store entries. Experimental feature at the moment.

* Issue **#1649** : Make the local reference data store searchable from the dashboard. Experimental feature at the moment.

* Issue **#1805** : Fix missing alert popup when document is saved but has been updated by another user/tab.

* Fix _No appender for stroom.docref.DocRef_ ERRORs in the log.


## [v7.0-beta.45] - 2020-08-14

* Issue **#1793** : Fixed Solr search query creation.

* Issue **#1791** : Fixed Solr connection test response.

* Update Gradle to v6.6

* Revert back to full build.


## [v7.0-beta.44] - 2020-08-14

* Reverted deploy changes until travis dpl v2 is stable.


## [v7.0-beta.43] - 2020-08-14

* Fixing release artefacts.


## [v7.0-beta.42] - 2020-08-13

* Issue **#1783** : Made change to prevent nodes called by the cluster from using localhost, 127.0.0.1 or the same URL as other nodes.

* Issue **#1706** : Terminating processing jobs early now writes appropriate termination errors to the processing info (error) stream and deletes other outputs.

* Issue **#1749** : Removed old benchmark job.


## [v7.0-beta.41] - 2020-08-12

* Issue **#1785** : Fix proxy not forwarding any data.

* Issue **#1675** : All dashboard table fields are now present in text pane settings even if they are hidden or special, e.g. internally added mandatory fields like StreamId and EventId. This change prevents the field settings from being altered incorrectly when these fields were not found.

* Issue **#1758** : Added file locations to meta details and improved tooltip layout.

* Issue **#1778** : Remove error streams following reprocessing when no new streams are created.

* Added support for time based expressions when searching for streams from UI. 

* Issue **#1760** : Support time based expressions for ProcessorTask data source

* Issue **#1761** : Allow processor id to be displayed when searching processor tasks data source.

* Issue **#1693** : Fix dependencies screen listing links to internal searchables as "missing".

* Issue **#1751** : Display correct UUID for "to" dependency in UI dependency screen.

* Issue **#1664** : Fix crash when all streams for pipeline are deleted.

* Issue **#1701** : Fix crash when alternative pipeline is selected/used for processing.

## [v7.0-beta.40] - 2020-07-27

* Issue **#1756** : Fix for IdEnrichmentFilter where is attempts to change attribute values that already exist.

* Issue **#1741** : Fix for search hanging issue.

* Issue **#1740** : `CombinedParser` now removes invalid XML 1.0 characters when `fixInvalidChars` is set and not XML 1.1.

* Add `readTimeout` property to `HTTPAppender` 

* Issue **#1747** : Nodes are now notified about changes to document permissions so that caches are cleared etc.

* Issue **#1752** : Meta info tooltips now show appropriate units for values.

* The `admin` account is now auto created if it doesn't exist.

* Issue **#1310** : Improved file cleanup between tests.

* Issue **#1533** : Improved meta data attribute value flushing to DB.

* Issue **#1634** : `FileSystemClean` will now only examine active data volumes.

* Issue **#1672** : Index shards are now only updated in the DB on flush when the document count or shard size changes.

* Issue **#1713** : Fixed issue where processor task start times were being displayed incorrectly.

* Issue **#1748** : Removed border from explorer quick filter.

* Issue **#1656** : Only managed jobs will now appear on the jobs page.

* Issue **#1669** : Changed the way next scheduled time is calculated based on current time.

* Issue **#1662** : Processor tasks and meta data sources now correctly show pipeline names in dashboard results.

* Issue **#1677** : Active tasks are now correctly filtered.

* Issue **#1718** : Added server task info for some tasks.

* Issue **#1731** : Fixed calendar date picker style that was broken by tooltip CSS changes.

* Issue **#1657** : `INTERNAL_PROCESSING_USER` is no longer visible in the UI.

* Issue **#1449** : You can now create users to associate permissions by clicking the create button in the `User Permissions` page.

* Issue **#1727** : Typo.

* Issue **#1501** : Multiple fixes for new UI.

* Issue **#1506** : Multiple fixes for new UI.

* Issue **#1561** : Multiple fixes for new UI.

* Issue **#1483** : Multiple fixes for new UI.

* Issue **#1525** : Multiple fixes for new UI.

* Issue **#1587** : Multiple fixes for new UI.

* Issue **#1526** : Multiple fixes for new UI.

* Issue **#1499** : Multiple fixes for new UI.

* Issue **#1481** : Multiple fixes for new UI.

* Issue **#1498** : Multiple fixes for new UI.

* Issue **#1660** : Multiple fixes for new UI.

* Issue **#1659** : Multiple fixes for new UI.

* Issue **#1725** : Fix Data Splitter onlyMatch using zero based instead of one based numbers.


## [v7.0-beta.39] - 2020-07-06

* Issue **#1716** : Prevent export of processor filters that are reprocess or deleted.

* Issue **#1638** : Suppress error when searching deleted streams.

* Issue **#1696** : Fix reprocessing from unfiltered meta data view.

* Issue **#1648** : Fix streams not being deleted following reprocessing.

* Issue **#1695** : Fix `Records` stream types not being identified correctly.

* Issue **#1668** : Fixed incorrect parameter count for XSLT `meta` function.

* Issue **#1619** : Fix delete stream summary.


## [v7.0-beta.38] - 2020-06-25

* Issue **#1670** : Stop _parse-uri_ XSLT function returning -1 for missing port numbers.

* Issue **#1673** : Increase limit for age spinner in retention rules to 9999.

* Issue **#1683** : Add `!` NOT operator to fuzzy match filtering.

* Add field searching to Activity quick filter.

* Add field searching to entity selection popups.

* Change entity selection popups to clear quick filter on show.

* Add column sorting and field searching to Properties screen.

* Add field searching to Explorer Tree quick filter.

* Add field searching to Properties quick filter.

* Add field searching to Server Tasks quick filter.

* Add field searching to dependencies quick filter.

* Improve info tooltip layouts.

* Issue **#1248** : Add quick filter to dependencies screen.

* Issue **#1650** : Use consistent blue colour.

* Issue **#1671** :Fix XSLT function `hex-to-oct`.

* Add `readTimeout` property to `HTTPAppender`.

* Issue **#1632** : SQL stats now compatible with MySQL 8 Group Replication

* Issue **#1650** : Use consistent blue colour.

* Issue **#1627** : Fix Up/Down buttons on Rule Set screen. Now keeps selection after use.

* Issue **#1277** : Fix Enable/Disable toggle button on Rule Set screen.


## [v7.0-beta.37] - 2020-06-15

* Add _Impact Summary_ tab to _Data Retention_ to show breakdown of counts of streams to be deleted.

* Add support for the `.` separator in the word boundary fuzzy matching.

* Change the fuzzy match filter to switch to a case sensitive wild-carded exact match when the input contains a `*`.

* Issue **#1640** : Fix server error when clicking disabled delete/info icon for deleted streams.

* Issue **#1639** : Default index volume group property changes.

* Issue **#1636** : Fix data retention deletion using wrong action for rules.

* Issue **#1280** : Fix creation of default index volumes.


## [v7.0-beta.36] - 2020-06-02

* Issue **#1621** : Fix NPE in proxy content syncing.

* Issue **#1462** : Stroom not working with MySQL 8.0 due to SQLException

* Issue **#1564** : Fix error in data retention section of stream info popup.

* Change data retention delete batching approach to use time ranges.

* Issue **#1611** : Change explorer tree filtering to also filter on an exact match of the entity's UUID.

* Add regex filtering with `/` prefix to fuzzy matching.

* Change word boundary matching to require a `?` prefix.


## [v7.0-beta.35] - 2020-05-28

* Issue **#1608** : Fixed NPE in UI data presenter.

* Issue **#1595** : Fixed names for imported items that already exist but are updated by import.

* Issue **#1603** : XSLT imports now error if more than one matching XSLT is found.

* Issue **#1604** : XSLT import resolution now accepts the use of UUIDs and DocRef strings.

* Issue **#1403** : Dashboard query download now retains expression parameters.

* Issue **#1514** : Fixed properties edit presenter issue.

* Issue **#1569** : Additional changes to improve the new `Data Delete` task that replaces the `File System Clean` task.

* Issue **#1565** : Stop data retention rules deleting all data.

* Add default data retention rule to the UI screen to make it clear what happens by default.

* Add fuzzy match filter to explorer tree.


## [v7.0-beta.34] - 2020-05-26

* Issue **#1569** : Removed recursive multi threading from file system clean as thread limit was being reached. 

* Issue **#1478** : Fixed data volume creation and other resource methods.

* Issue **#1594** : Now auto creates root explorer node on startup if it is missing.

* Issue **#1544** : Fixes for imported dashboards.

* Issue **#1586** : Fixed migration and initial population of standard meta type names.

* Issue **#1592** : Changed DB bit(1) columns to be tinyint(1) so that they show values correctly in the CLI.

* Issue **#1510** : Added logical delete for processor and processor filter to allow a user to force deletion without encountering a DB constraint. 

* Issue **#1557** : Process, reprocess, delete and download data functions now provide an impact summary before a user can proceed with the action.

* Issue **#1557** : The process data function in the data browser now provides the option to process or reprocess data. When selected a user can also choose: the priority of the process filters that will be created; to set the priority automatically based on previous filters; set the enabled state.

* Issue **#1557** : Reprocessing data no longer has a limitation on how many items can be reprocessed as it is now implemented by reprocess specific filters.

* Issue **#1585** : Fixed issue that was preventing viewing folders processors.

* Issue **#1557** : Added an impact summary to meta data actions such as delete, restore, process and download.

* Issue **#1593** : NPE copying empty expressions


## [v7.0-beta.33] - 2020-05-22

* Issue **#1588** : Fix processor filter import.

* Issue **#1566** : Fixed UI data restore behaviour.

* Make public port configurable


## [v7.0-beta.32] - 2020-05-19

* Issue **#1573** : Active tasks tab now only shows tasks related to the open feed.

* Issue **#1584** : Add @ApiParam to POST/PUT/DELETE endpoints so the request type appears in swagger-ui.

* Issue **#1581** : Change streamId to a path param in GET /api/data/v1.

* Issue **#1567** : Added error handling so the confirmation dialog continues to work even when there is a failure in a previous use.

* Issue **#1568** : Pipeline names should now be shown where needed in the UI.

* Issue **#1457** : Change field value suggester to use fuzzy matching.

* Issue **#1574** : Make feed suggestions return all feeds, not just ones with meta.

* Issue **#1544** : Imported dashboards from 6.1 now work.

* Issue **#1577** : Cluster node status is now updated when node settings are changed.

* Issue **#1396** : Completely changed DB migration and import/export compatibility code.

* Fix index creation stored procedure.

* Issue **#1508** : Tidy up property descriptions, change connection pool props to use Stroom Duration type.

* Issue **#473** : Fix value stats being ignored during in memory stat aggregation.

* Issue **#1141** : Make SQL stats aggregation delete unused stat keys at the end.


## [v7.0-beta.31] - 2020-05-12

* Issue **#1546** : Fixed opening and editing of data retention rules.

* Issue **#1494** : Scrollbars now have a white background unless used in a readonly text area.

* Issue **#1547** : Added pipeline names to processor task screens.

* Issue **#1543** : Prevent import/export of processor filters with id fields

* Issue **#1112** : You can now copy feeds along with other items and copies are named appropriately.

* Issue **#1112** : When copying a selection of several items, the dependencies between the items are altered in the resulting copies so that the copied items work together as a new set of content.

* Issue **#1112** : As part of fixing dependencies when copying items, the dependencies screen now works correctly and now also shows processor filters. 

* Issue **#1545** : Add property `enableDistributedJobsOnBootstrap` to enable/disable processing on first boot.


## [v7.0-beta.30] - 2020-05-06

* Issue **#1503** : Further fix for enabled/disabled expression items and dashboard tab visibility.

* Issue **#1511** : Data pages now show pipeline names rather than pipeline UUIDs.

* Issue **#1529** : Fix error when selecting datasource in new dashboard.

* Fix NPE in SystemInfoResource.get().

* Issue **#1527** : Fixed missing aud in API eky tokens.

* Add missing guice binding for SystemInfoResource.

* Make export add new line to the end of all files to adhere to POSIX standard.

* Issue **#1532** : Fixed index shard criteria in UI.

* Change SecurityFilter to return a 401 on authentication exceptions.

* Move some health checks into SystemInfoResource.

* Remove healthchecks from rest resources and servlets that never give an unhealthy result.

* Add error info to AppConfigMonitor health check.


## [v7.0-beta.29] - 2020-05-04

* Issue **#1496** : Fixed paging of processed data.

* Add stroom.statistics.internal.enabledStoreTypes and make internal stat processing respect it.

* Improve SQL stats shutdown processing so all in memory stats are flushed.

* Issue **#1521** : Dashboards with missing datasources break entirely.

* Issue **#1477** : Disable edit button on stream processor.

* Issue **#1497** : Fixed data list result paging.

* Issue **#1492** : Fixed data list result paging.

* Issue **#1513** : You can now view data in folders.

* Issue **#1500** : Fixed data delete/restore behaviour.

* Issue **#1515** : Fix proxyDir default when running in a stack.

* Issue **#1509** : Unable to update processor filter.

* Issue **#1495** : Speculative fix for missing swagger.json file in the fat jar.

* Issue **#1503** : Fixed Dashboard serialisation and JSON template.

* Issue **#1479** : Unable to set index volume limits.


## [v7.0-beta.28] - 2020-04-29

* Issue **#1489** : Reprocess streams feature failing.

* Issue **#1465** : Add default Open ID credentials to allow proxy to be able to authenticate out of the box.

* Issue **#1455** : Fix interactive search.

* Issue **#1471** : Pipeline name not shown on processors/filters in UI.

* Issue **#1491** : Download stream feature failing. 

* Issue **#1433** : StandardKafkaProducer failed when writing XML kafka payloads. 


## [v7.0-beta.27] - 2020-04-27

* Issue **#1417** : Allow processor filters to be exported with Pipelines. 

* Issue **#1480** : Index settings now shows index volume groups and allows selection. 

* Issue **#1450** : Further attempt to improve criteria filtering on data tab.

* Issue **#1467** : The cluster node state node uses NodeResource to determine active nodes.

* Issue **#1448** : The internal processing user now has a JWT and passes it when making calls to other nodes.


## [v7.0-beta.26] - 2020-04-22

* Fix gradle build for versioned builds


## [v7.0-beta.25] - 2020-04-22

* Assorted fixes to the new React UI pages.


## [v7.0-beta.24] - 2020-04-21

* Issue **#1450** : Stop data tabs showing all feeds.

* Issue **#1454** : Fix NPE in feed name suggestion box.

* Remove internal statistics from setup sample data.

* Fix issue of pipeline structure not showing when it contains a StatisticsFilter.

* Update auth flow for auth-into-stroom integration

* Issue **#1426** : Change /logout endpoint to /noauth/logout.

* Fix `Expecting a real user identity` errors on auto import of content packs.

* Increase wait timeout to 240s in `start.sh`.

* Issue **#1404** : Fixed issue with invalid XML character filter.

* Issue **#1413** : Attempt to fix search hanging issue.

* Issue **#1393** : The annotations data popup now formats content on load.

* Issue **#1399** : Removed error logging for expected exceptions in TaskExecutor.

* Issue **#1385** : File output param `streamId` now aliased to `sourceId` and `streamNo` is now aliased to `partNo` for consistency with new source tracking XSLT functions.

* Issue **#1392** : Downloading dashboard queries now provides the current query without the need to save the dashboard.

* Issue **#1427** : Change remote call to auth service to a local call.


## [v7.0-beta.23] - 2020-03-24

* Rename all legacy DB tables to `OLD_`.

* Issue **#1394** : Fix duplicate tables appearing in Monitoring -> Database Tables.

* Add NodeEndpointConfiguration. Change `node` table to hold the base endpoint.


## [v7.0-beta.22] - 2020-03-10

* Brought stroom-auth-service into stroom

* Issue **#563** : Kafka producer improvements - StandardKafkaProducer

* Issue **#1399** : Removed error logging for expected exceptions in TaskExecutor. 

* Fix missing $ in start.sh

* Issue **#1387** : Changed the way tasks are executed to reduce changes of unhandled execution errors.

* Issue **#1378** : Improved logging detail when processor filters fail.

* Issue **#1379** : Fixed issue where you couldn't open a processor filter if parts of the filter referenced deleted items.

* Issue **#1378** : Improved logging detail when processor filters fail.

* Issue **#1382** : Added `decode-url` and `encode-url` XSLT functions.

* Issue **#655** : Fixed SQL Stats queries ignoring the enabled state of the dashboard query terms.

* Issue **#1362** : Fixed issue where hiding dashboard annotation fields removed them.

* Issue **#1357** : Fixed dragging tabs in dashboard with hidden panes to create a new split.

* Issue **#1357** : Fixed dragging tabs in dashboard with hidden panes.

* Issue **#1368** : Fixed FindReplaceFilter as it wasn't working when used in conjunction with Data Splitter.

* Issue **#1361** : Changed the way headers are parsed for the HttpCall XSLT function.


## [v7.0-beta.21] - 2020-02-24

* Add null checks to DB migration.

* Add deletion of constraint `IDX_SHARD_FK_IDX_ID` to migration script.


## [v7.0-beta.20] - 2020-02-13

* Fix bug in `processor_task` migration script.


## [v7.0-beta.19] - 2020-02-10

* Fix bugs in DB migration scripts.


## [v7.0-beta.18] - 2020-02-05

* Re-locate index database migrations.

* Fix issues with migrating null audit columns.

* Improve output of TestYamlUtil.


## [v7.0-beta.17] - 2020-01-29

* Issue **#1355** : Fixed stepping from dashboard text pane.

* Issue **#1354** : Fixed double click to edit list items, e.g. properties.

* Issue **#1340** : Fixed issue with FindReplaceFilter where it failed in some cases when more than one filter was chained together.

* Issue **#1338** : You can now configure the max size of the map store cache.

* Issue **#1350** : Fixed scope of dictionaries when loaded in multiple XSLT pipeline steps.

* Issue **#1347** : Added SSL options to `http-call` XSLT method.

* Issue **#1352** : Fixed Hessian serialisation of user identities on tasks.

* Change docker image to allow us to pass in the dropwizard command to run, e.g. server|migrate.

* Stop MySQL outputing Note level warnings during migration about things that don't exist when we expect them not to.


## [v7.0-beta.13] - 2019-12-24

* Add `migrate` command line argument to run just the DB migrations.

* Updated API key to include audience and added client id and secret.

* Change `stroom.conf.sh` to also look for ip in `/sbin`

* Issue **#260** : You can now hide dashboard tabs.

* Issue **#1332** : The text pane can now be configured to show source data.

* Issue **#1311** : Improved source location tracking.


## [v7.0-beta.12] - 2019-12-04

* Change local.yml.sh to also look for ip in /sbin


## [v7.0-beta.11] - 2019-12-04

* Fix invalid SQL syntax in V07_00_00_012__Dictionary


## [v7.0-beta.10] - 2019-12-04

* Update auth api version

* Add clientId and clientSecret to config

* Update API keys (needed aud)

* Issue **#1338** : Added new config options to control the maximum size of some caches: `stroom.pipeline.parser.maxPoolSize`, `stroom.pipeline.schema.maxPoolSize`, `stroom.pipeline.schema.maxPoolSize`, `stroom.pipeline.xslt.maxPoolSize`, `stroom.entity.maxCacheSize`, `stroom.referenceData.mapStore.maxCacheSize`.

* Issue **#642** : Downloading query details now ignores hidden fields.

* Issue **#1337** : Fixed issue where downloading large numbers of search results in Excel format was exceeding maximum style count of 64000. 

* Issue **#1341** : Added XSRF protection to GWT RPC requests.

* Issue **#1335** : Made session cookie `Secure` and `HttpOnly`.

* Issue **#1334** : Fix 404 when accessing `/stroom/resourcestore/........`, i.e. fix Tools->Export.

* Issue **#1333** : Improved resilience against XSS attacks.

* Issue **#1330** : Allow configuration of `Content-Type` in HTTPAppender.

* Issue **#1327** : Improvements to annotations.

* Issue **#1328** : Increased size of data window and removed max size restrictions.

* Issue **#1324** : Improved logging and added SSL options for HTTPAppender.


## [v7.0-beta.9] - 2019-11-20

* Fix SSL connection failure on remote feed staus check.

* Remove ConfigServlet as the functionality is covered by ProxyConfigHealthCheck.

* Fix password masking in ProxyConfigHealthCheck.

* Change servlet path of ProxyStatusServlet from `/config` to `/status`.


## [v7.0-beta.8] - 2019-11-20

* Change precedence order for config properties. YAML > database > default. Change UI to show effective value. Add hot loading of YAML file changes.

* Issue **#1322** : Stroom now asks if you really want to leave site when stepping items are dirty. Also fixed `Save` and `Save All` menu items and dashboard param changes now correctly make a dashboard dirty.

* Issue **#1320** : Fixed formatting of XML where trailing spaces were being removed from content surrounded by start and end tags (data content) which should not happen. 

* Issue **#1321** : Make path relative in stroom distribution .zip.sha256 hash file.

* The auth service now supports the use of HTTPS without certificate verification and adds additional logging.

* Issue **gchq/stroom-auth#157** : Automatically refresh user's API key when it expires.

* Issue **#1243** : Dashboard visualisations now link with similar functions available to dashboard tables, e.g. `link()`, `dashboard()`, `annotation()`, `stepping()`, `data()`.

* Issue **#1316** : JSONParser now includes various parse options including handling comments.

* Issue **#48** : Added option to hide/show dashboard table columns.

* Issue **#1315** : Improved health check for missing API key.

* Updated stroom expression to v1.5.4 and added new field types.

* Issue **#1315** : Improved health check for missing API key.

* Issue **#1314** : Fixed NPE thrown when logging caused when viewing docs that can't be found.

* Issue **#1313** : Suggestion boxes now make suggestions immediately before the user even starts typing.

* Issue **#1043** : Added feature to allow floating point numbers to be indexed.

* Issue **#1312** : Dictionaries now change the entity name in the DB when renamed.

* Issue **#1312** : Fixed read only behaviour of dictionary settings UI.

* Issue **#1300** : Multiple changes to annotations.

* Issue **#1265** : Added `modulus()` function along with alias `mod()` and modulus operator `%`.

* Issue **#1300** : Added `annotation()` link creation function, `currentUser()` alias for `param('currentUser()')` and additional link creation functions for `data()` and `stepping()`.

* Issue **#67** : Table columns now display menu items on left click.

* Uplift stroom-query to v2.2.4 to add better diagnostic logging.

* Uplift Kafka client to v2.2.1.

* Issue **#1293** : Add more static file types to allow nginx/browser caching on.

* Issue **#1295** : Add authentication bypass for servlets such as /remoting, /status, /echo, etc.

* Issue **#1297** : The UI now supplies API tokens to the backend for resource calls.

* Issue **#1296** : Fixed NPE in StreamMapCreator caused when a stream can not be found.

## [v7.0-beta.7] - 2019-10-23

* Issue **#1288** : Streams now show the name of the pipeline used to create them even if the user doesn't have permission to see the pipeline.

* Issue **#1282** : Fixed issue where items were imported into the explorer even if not selected for import.

* Issue **#1291** : Fixed issue where empty dashboard table cells did not select table rows when clicked. 

* Issue **#1290** : Fixed issue where executor provider was not executing supplied runnable if parent task had terminated.

* Fix problem of missing fallback config in docker image.


## [v7.0-beta.6] - 2019-10-15

* Add default for stroom.security.authentication.durationToWarnBeforeExpiry

* Fix missing icons for Kafka Config and Rule Set.

* Fix Kafka Config entity serialisation.

* Issue **#1264** : Dashboards running in embedded mode will not always ask for the user to choose an activity if the users session has one set already.

* Issue **#1275** : Fixed permission filtering when showing related streams.

* Issue **#1274** : Fixed issue with batch search caused by Hibernate not returning pipeline details in stream processor filters.

* Issue **#1272** : Fixed saving query favourites.

* Issue **#1266** : Stroom will now lock the cluster before releasing owned tasks so it doesn't clash with other task related processes that lock the DB for long periods.

* Issue **#1264** : Added `embedded` mode for dashboards to hide dashboard chrome and save options.

* Issue **#1264** : Stroom no longer asks if you want to leave the web page if no content needs saving.

* Issue **#1263** : Fixed issues related to URL encoding/decoding with the `dashboard()` function.

* Issue **#1263** : Fixed issue where date expressions were being allowed without '+' or '-' signs to add or subtract durations.

* Add fallback config.yml file into the docker images for running outside of a stack.

* Issue **#1263** : Fixed issues related to URL encoding/decoding in dashboard expressions.

* Issue **#1262** : Improved behaviour of `+` when used for concatenation in dashboard expressions.

* Issue **#1259** : Fixed schema compliance when logging failed document update events.

* Issue **#1245** : Fixed various issues with session management and authentication.

* Issue **#1258** : Fixed issue affecting search expressions against keyword fields using dictionaries containing carriage returns.


## [v7.0-beta.5] - 2019-09-23

* Fixes to proxy


## [v7.0-beta.4] - 2019-09-16

* Fix stroom-proxy Dockerfile


## [v7.0-beta.3] - 2019-09-16

* Minor fixes, including an essential fix to config


## [v7.0-beta.2] - 2019-09-13

* Fix docker build


## [v7.0-beta.1] - 2019-09-11

* Issue **#1253** : Data retention policies containing just `AND` will now match everything.

* Issue **#1252** : Stream type suggestions no longer list internal types.

* Issue **#1218** : All stepping panes will now show line numbers automatically if there are indicators (errors, warnings etc) that need to be displayed.  

* Issue **#1254** : Added option to allow non Java escaped find and replacement text to be used in `FindReplaceFilter`. 

* Issue **#1250** : Fixed logging description for reading and writing documents.

* Issue **#1251** : Copy permissions from a parent now shows changes prior to the user clicking ok.

* Issue **#758** : You no longer need the `Manage Processors` privilege to call `stroom:meta('Pipeline')` in XSLT.

* Issue **#1256** : Fix error caused when logging data source name when downloading search results.

* Issue **#399** : Fix for error message when stepping that said user needed `read` permission on parent pipeline and not just `use`.

* Issue **#1242** : Fix for pipeline corruption caused when moving elements back to inherited parents.

* Issue **#1244** : Updated Dropwizard to version 1.3.14 to fix session based memory leak.

* Issue **#1246** : Removed elastic search document type, menu items and filter.

* Issue **#1247** : Added XSLT functions (`source`, `sourceId`, `partNo`, `recordNo`, `lineFrom`, `colFrom`, `lineTo`, `colTo`) to determine the current source location so it can be embedded in a cooked event. Events containing raw source location info can be made into links in dashboard tables or the text pane so that a user can see raw source data or jump directly to stepping that raw record.

* Add data retention feature and index optimisation to Solr indexes.

* Initial support for Solr indexing and search.

* Issue **#1244** : Updated Dropwizard to version 1.3.14 to fix session based memory leak.

* Issue **#1246** : Removed elastic search document type, menu items and filter.

* Issue **#1214** : Fixed issue where the max results setting in dashboard tables was not always being obeyed. Also fixed some dashboard table result page size issues.

* Issue **#1238** : During proxy clean task we no longer show a failed attempt to delete an empty directory as an error as this condition is expected.

* Issue **#1237** : Fixed issue where explorer model requests were failing outside of user sessions, e.g. when we want to find folder descendants for processing.

* Issue **#1230** : Fix test.

* Issue **#1230** : Search expressions no longer have the `contains` condition. 

* Issue **#1220** : Fixed attempt to open newly created index shards as if they were old existing shards.

* Issue **#1232** : Fixed handling of enter key on pipeline element editor dialog.

* Issue **#1229** : Fixed issue where users needed `Read` permission on an index instead of just `Use` permission to search it.

* Issue **#1207** : Removed task id from meta to reduce DB size and complexity especially given the fact tasks are transient. Superseded output is now found by querying the processor task service when new output is written rather than using task ids on meta.

* Uplift HBase to 2.1.5 and refactor code accordingly

* Uplift Kafka to 2.1.1 and refactor code accordingly

* Uplift Curator to 4.2.0

* Issue **#1143** : Added mechanism to inject dashboard parameters into expressions using the `param` and `params` functions so that dashboard parameters can be echoed by expressions to create dashboard links.

* Issue **#1205** : Change proxy repo clean to not delete configured rootRepoDir.

* Issue **#1204** : Fix ProxySecurityFilter to use correct API key on feedStatus requests.

* Issue **#1211** : Added a quick filter to the server tasks page.

* Issue **#1206** : Fixed sorting active tasks when clicking column header.

* Issue **#1201** : Fixed dependencies.

* Issue **#1201** : Fixed tests.

* Issue **#1201** : Document permission changes now mutate the user document permissions cache rather than clearing it.

* Issue **#1153** : Changed security context to be a Spring singleton to improve explorer performance.

* Issue **#1202** : Fixed NumberFormatException in StreamAttributeMapUtil.

* Issue **#1203** : Fixed event logging detail for dictionaries.

* Issue **#1197** : Restored Save As functionality.

* Issue **#1199** : The index fields page now copes with more than 100 index fields.

* Issue **#1200** : Removed blocking queue that was causing search to hang when full.

* Issue **#1198** : Filtering by empty folders now works correctly.

* Comment out rollCron in proxy-prod.yml

* Change swagger UI at gchq.github.io/stroom to work off 6.0 branch

* Issue **#1195** : Fixed issue where combination of quick filter and type filter were not displaying explorer items correctly.

* Issue **#1153** : Changed the way document permissions are retrieved and cached to improve explorer performance.

* Issue **#1196** : Added code to resolve data source names from doc refs if the name is missing when logging.

* Issue **#1165** : Fixed corruption of pipeline structure when adding items to Source.

* Issue **#1193** : Added optional validation to activities.

* Change default config for proxy repositoryFormat to "${executionUuid}/${year}-${month}-${day}/${feed}/${pathId}/${id}"

* Issue **#1194** : Fixed NPE in FindTaskProgressCriteria.

* Issue **#1191** : SQL statistics search tasks now show appropriate information in the server tasks pane.

* Issue **#1192** : Executor provider tasks now run as the current user.

* Issue **#1190** : Copied indexes now retain associated index volumes.

* Issue **#1177** : Data retention now works with is doc refs.

* Issue **#1160** : Proxy repositories now only roll if all output streams for a repository are closed. Proxy repositories also only calculate the current max id if the `executionUuid` repo format param is not used.

* Issue **#1186** : Volume status is now refreshed every 5 minutes.

* Fix incorrect default keystore in proxy config yaml.

* Rename environment variables in proxy config yaml.

* Issue **#1170** : The UI should now treat the `None` tree node as a null selection.

* Issue **#1184** : Remove dropwizard yaml files from docker images.

* Issue **#1181** : Remove dropwizard config yaml from the docker images.

* Issue **#1152** : You can now control the maximum number of files that are fragmented prior to proxy aggregation with `stroom.maxFileScan`.

* Issue **#1182** : Fixed use of `in folder` for data retention and receipt policies.

* Updated to allow stacks to be built at this version.

* Issue **#1154** : Search now terminates during result creation if it is asked to do so.

* Issue **#1167** : Fix for proxy to deal with lack of explorer folder based collections.

* Issue **#1172** : Fixed logging detail for viewing docs.

* Issue **#1166** : Fixed issue where users with only read permission could not copy items.

* Issue **#1174** : Reduced hits on the document permission cache.

* Issue **#1168** : Statistics searches now work when user only has `Use` permission.

* Issue **#1170** : Extra validation to check valid feed provided for stream appender.

* Issue **#1174** : The size of the document permissions cache is now configurable via the `stroom.security.documentPermissions.maxCacheSize` property.

* Issue **#1176** : Created index on document permissions to improve performance.

* Issue **#1175** : Dropping unnecessary index `explorerTreePath_descendant_idx`.

* Issue **#747** : XSLT can now reference dictionaries by UUID.

* Issue **#1167** : Use of folders to include child feeds and pipelines is now supported.

* Issue **#1153** : The explorer tree is now built with fewer DB queries.

* Issue **#1163** : Added indexes to the DB to improve explorer performance.

* Issue **#1153** : The explorer tree now only rebuilds synchronously for users who alter the tree, if has never been built or is very old. All other rebuilds of the explorer tree required to keep it fresh will happen asynchronously.

* Issue **#1162** : Proxy aggregation will no longer recurse parts directories when creating parts.

* Issue **#1157** : Migration now adds dummy feeds etc to processor filters if the original doc can't be found. This will prevent filters from matching more items than they should if migration fails to map feeds etc because they can't be found.

* Issue **#1162** : Remove invalid CopyOption in move() call.

* Issue **#1159** : Fix NPE in rolling appenders with no frequency value.

* Issue **#1160** : Proxy repositories will no longer scan contents on open if they are set to be read only.

* Issue **#1162** : Added buffering etc to improve the performance of proxy aggregation.

* Issue **#1156** : Added code to reduce unlikely chance of NPE or uncontrolled processing in the event of a null or empty processing filter.

* Issue **#1149** : Changed the way EntryIdSet is unmarshalled so jaxb can now use the getter to add items to a collection.

* Ignore broken junit test that cannot work as it stands

* Fix NPE in DictionaryStoreImpl.findByName().

* Issue **#1146** : Added `encodeUrl()`, `decodeUrl()` and `dashboard()` functions to dashboard tables to make dashboard linking easier. The `link()` function now automatically encodes/decodes each param so that parameters do not break the link format, e.g. `[Click Here](http://www.somehost.com/somepath){dialog|Dialog Title}`.

* Issue **#1144** : Changed StreamRange to account for inclusive stream id ranges in v6.0 that was causing an issue with file system maintenance.

* Mask passwords on the proxy admin page.

* Add exception to wrapped exception in the feedStatus service.

* Issue **#1140** : Add health check for proxy feed status url.

* Issue **#1138** : Stroom proxy now deletes empty repository directories based on creation time and depth first so that pruning empty directories is quicker and generally more successful.

* Issue **#1137** : Change proxy remote url health check to accept a 406 code as the feed will not be specified.

* Issue **#1135** : Data retention policies are now migrated to use `Type` and not `Stream Type`.

* Issue **#1136** : Remove recursive chown from stroom and proxy docker entrypoint scripts.


## [v7.0-alpha.5] - 2019-06-12

* Fix YAML substitution.


## [v7.0-alpha.4] - 2019-06-11

* Update API paths


## [v7.0-alpha.3] - 2019-05-10

* Fix config


## [v7.0-alpha.2] - 2019-05-10

* Fix config

* Issue **#1134** : Proxy now requires feed name to always be supplied.

* Expose proxy api key in yaml config via SYNC_API_KEY

* Issue **#1130** : Change `start.sh` so it works when realpath is not installed.

* Issue **#1129** : Fixed stream download from the UI.

* Issue **#1119** : StreamDumpTool will now dump data to zip files containing all data and associated meta and context data. This now behaves the same way as downloading data from the UI and can be used as an input to proxy aggregation or uploaded manually.


## [v7.0-alpha.1] - 2019-04-23

* Fix config issue

* Fixed NPE created when using empty config sections.

* Issue **#1122** : Fixed hessian communication between stroom and stroom proxy used to establish feed receive status. Added restful endpoints for feed status to stroom and stroom proxy. Proxy will now be able to request feed status from upstream stroom or stroom proxy instances.

* Fixed incompatibility issues with MySQL 5.7 and 8.0.

* Added debug to help diagnose search failures

* Issue **#382** : Large zip files are now broken apart prior to proxy aggregation.

* Change start script to use absolute paths for jar, config and logs to distinguish stroom and proxy instances.

* Issue **#1116** : Better implementation of proxy aggregation.

* Issue **#1116** : Changed the way tasks are executed to ensure thread pools expand to the maximum number of threads specified rather than just queueing all tasks and only providing core threads.

* Remove full path from file in sha256 hash file release artifact.

* Issue **#1115** : Add missing super.startProcessing to AbstractKafkaProducerFilter.

* Improve exception handling and logging in RemoteDataSourceProvider. Now the full url is included in dashboard connection errors.

* Change Travis build to generate sha256 hashes for release zip/jars.

* Uplift the visualisations content pack to v3.2.1

* Issue **#1100** : Fix incorrect sort direction being sent to visualisations.

* Add guard against race condition

* Add migration script to remove property `stroom.node.status.heapHistogram.jMapExecutable`.

* Uplift base docker image to openjdk:8u191-jdk-alpine3.9, reverting back to JDK for access to diagnostic tools.

* Issue **#1084** : Change heap histogram statistics to java MBean approach rather than jmap binary. Remove stroom.node.status.heapHistogram.jMapExecutable property.

* Improve resource for setting user's status

* Issue **#1079** : Improved the logging of permission errors encountered during stream processing

* Issue **#1058** : Added property `stroom.pipeline.parser.secureProcessing` to enable/disable the XML secure processing feature.

* Issue **#1062** : Add env var for UI path

* Uplift distribution visualisation content pack to v3.1.0

* Add transform_user_extract.py, for pre-6.0 to 6.0 user migration

* Issue **#1059** : Fix guice errors on stroom-proxy startup.

* Issue **#1010** : Improve distribution start/stop/etc scripts by adding monochrome switch and background log tailing.

* Issue **#1053** : Add API to disabled authorisation users

* Issue **#1042** : Improve error message for an ApiException when requesting a user's token.

* Issue **#1050** : Prevent creation of permission entries if key already exists.

* Issue **#1015** : Add sortDirections[] and keySortDirection to visualisation data object to fix sorting in the visualisations.

* Issue **#1019** : Fix visualisations settings dialog so you can un-set text and list controls.

* Issue **#1041** : Add a healthcheck to Stroom to alert for API key expiry

* Issue **#1040** : Fix for visualisations that do not require nested data.

* Issue **#1036** : Fix for scrollbar position on explorer popup windows.

* Issue **#1037** : Updated `moment.js` for parsing/formatting dates and times.

* Issue **#1021** : Dashboard links now allow `{}` characters to be used without URL encoding.

* Issue **#1018** : Added Health Checks for the external connectors that are registered via plugins

* Issue **#1025** : Fixed ACE editor resize issue where horizontal scroll bar was not always correctly shown.

* Issue **#1025** : Updated ACE editor to v1.4.2.

* Issue **#1022** : Added `Contains` condition to all search expression fields so that regex terms can be used.

* Issue **#1024** : Superseded output helper no longer expects initialisation in all cases.

* Issue **#1021** : Multiple changes to improve vis, dashboard and external linking in Stroom.

* Issue **#1019** : Fix visualisations settings dialog so you can un-set text and list controls.

* Issue **#986** : Fix direct dashboard links.

* Issue **#1006** : Added Exception Mapper for PermissionExceptions to return HTTP FORBIDDEN.

* Issue **#1012** : Fix for NPE caused when checking if an output is superseded.

* Issue **#1011** : Old UI versions running in browsers often cause Stroom to throw an NPE as it can't find the appropriate GWT serialisation policy. Stroom will no longer throw an NPE but will report an `IncompatibleRemoteServiceException` instead. This is the default GWT behaviour.

* Issue **#1007** : Max visualisation results are now limited by default to the maximum number of results defined for the first level of the parent table. This can be further limited by settings in the visualisation.

* Issue **#1004** : Table cells now support multiple links.

* Issue **#1001** : Changed link types to `tab`, `dialog`, `dashboard`, `browser`.

* Issue **#1001** : Added dashboard link option to link to a dashboard from within a vis, e.g. `stroomLink(d.name, 'type=Dashboard&uuid=<TARGET_DASHBOARD_UUID>&params=userId%3D' + d.name, 'DASHBOARD')`.

* Issue **#1001** : Added dashboard link option to link to a dashboard using the `DASHBOARD` target name, e.g. `link(${UserId}, concat('type=Dashboard&uuid=<TARGET_DASHBOARD_UUID>', ${UserId}), '', 'DASHBOARD')`.

* Issue **#1002** : Popup dialogs shown when clicking dashboard hyperlinks are now resizable.

* Issue **#993** : Moving documents in the explorer no longer affects items that are being edited as they are not updated in the process.

* Issue **#996** : Updated functions in dashboard function picker.

* Issue **#981** : Fixed dashboard deletion

* Issue **#989** : Upgraded stroom-expression to v1.4.13 to add new dashboard `link` function.

* Issue **#988** : Changed `generate-url` XSLT function to `link` so it matches the dashboard expression. Changed the parameters to create 4 variants of the function to make creation of simple links easier.

* Issue **#980** : Fix for NPE when fetching dependencies for scripts.

* Issue **#978** : Re-ordering the fields in stream data source

* Issue **gchq/stroom-content#31** : Uplift stroom-logs content pack to v2.0-alpha.5.

* Issue **#982** : Stop proxy trying to health check the content syncing if it isn't enabled.

* Change error logging in ContentSyncService to log stack trace

* Uplift send_to_stroom.sh in the distribution to v2.0

* Issue **#973** : Export servlet changed to a Resource API, added permission check, improved error responses.

* Issue **#969** : The code now suppresses errors for index shards being locked for writing as it is expected. We now lock shards using maps rather than the file system as it is more reliable between restarts.

* Issue **#941** : Internal Meta Stats are now being written

* Issue **#970** : Add stream type of `Records` for translated stroom app events.

* Issue **#966** : Proxy was always reporting zero bytes for the request content in the receive log.

* Issue **#938** : Fixed an NPE in authentication session state.

* Change the proxy yaml configuration for the stack to add `remotedn` and `remotecertexpiry` headers to the receive log

* Change logback archived logs to be gzip compressed for stroom and proxy

* Uplift stroom-logs content pack to v2.0-alpha.3

* Uplift send_to_stroom script to v1.8.1

* Issue **#324** : Changed XML serialisation so that forbidden XML characters U+FFFE and U+FFFF are not written. Note that these characters are not even allowed as character references so they are ignored entirely.

* Issue **#945** : More changes to fix some visualisations only showing 10 data points.

* Issue **#945** : Visualisations now show an unlimited number of data points unless constrained by their parent table or their own maximum value setting.

* Issue **#948** : Catching Spring initialisation runtime errors and ensuring they are logged.

* Add `set_log_levels.sh` script to the distribution

* Uplift visualisations content pack to v3.0.6 in the gradle build

* Issue **#952** : Remote data sources now execute calls within the context of the user for the active query. As a result all running search `destroy()` calls will now be made as the same user that initiated the search.

* Issue **#566** : Info and warning icons are now displayed in stepping screen when needed.

* Issue **#923** : Dashboard queries will now terminate if there are no index shards to search.

* Issue **#959** : Remove Material UI from Login and from password management pages

* Issue **#933** : Add health check for password resets

* Issue **#929** : Add more comprehensive password validation

* Issue **#876** : Fix password reset issues

* Issue **#768** : Preventing deletion of /store in empty volumes

* Issue **#939** : Including Subject DN in receive.log

* Issue **#940** : Capturing User DN and cert expiry on DW terminated SSL

* Issue **#744** : Improved reporting of error when running query with no search extraction pipeline

* Issue **#134** : Copy permissions from parent button

* Issue **#688** : Cascading permissions when moving/copying folder into a destination

* Issue **#788** : Adding DocRef and IsDocRef to stroom query to allow doc ref related filtering. Migration of stream filters uses this.

* Issue **#936** : Add conversion of header `X-SSL-Client-V-End` into `RemoteCertExpiry`, translating date format in the process.

* Issue **#953** : Fixed NPE.

* Issue **#947** : Fixed issue where data retention policy contains incorrect field names.

* Remove Material UI from the Users and API Keys pages

* Add content packs to stroom distribution

* Change distribution to use send_to_stroom.sh v1.7

* Updated stroom expression to v1.4.12 to improve handling or errors values and add new type checking functions `isBoolean()`, `isDouble()`, `isError()`, `isInteger()`, `isLong()`, `isNull()`, `isNumber()`, `isString()`, `isValue()`. Testing equality of null with `x=null()` is no longer valid and must be replaced with `isNull(x)`.

* Issue **#920** : Fix error handling for sql stats queries

* Remove log sending cron process from docker images (now handled by stroom-log-sender).

* Issue **#924** : The `FindReplaceFilter` now records the location of errors.

* Issue **#939** : Added `remotedn` to default list of keys to include in `receive.log`.

* Add git_tag and git_commit labels to docker images

* Uplift stroom-logs content pack in docker image to` v2.0-alpha.2`

* Stop truncation of `logger` in logback console logs

* Issue **#921** : Renaming open documents now correctly changes their tab name. Documents that are being edited now prevent the rename operation until they are saved.

* Issue **#922** : The explorer now changes the selection on a right click if the item clicked is not already selected (could be part of a multi select).

* Issue **#903** : Feed names can now contain wildcard characters when filtering in the data browser.

* Add API to allow creation of an internal Stroom user.

* Fix logger configuration for SqlExceptionHelper

* Add template-pipelines and standard-pipelines content packs to docker image

* Issue **#904** : The UI now shows dictionary names in expressions without the need to enter edit mode.

* Updated ACE editor to v1.4.1.

* Add colours to console logs in docker.

* Issue **#869** : Delete will now properly delete all descendant nodes and documents when deleting folders but will not delete items from the tree if they cannot be deleted, e.g. feeds that have associated data.

* Issue **#916** : You can no longer export empty folders or import nothing.

* Issue **#911** : Changes to feeds and pipelines no longer clear data browsing filters.

* Issue **#907** : Default volumes are now created as soon as they are needed.

* Issue **#910** : Changes to index settings in the UI now register as changes and enable save.

* Issue **#913** : Improve FindReplaceFilter to cope with more complex conditions.

* Change log level for SqlExceptionHelper to OFF, to stop expected exceptions from polluting the logs

* Fix invalid requestLog logFormat in proxy configuration

* Stop service discovery health checks being registered if stroom.serviceDiscovery.enabled=false

* Add fixed version of send_to_stroom.sh to release distribution

* Uplift docker base image for stroom & proxy to openjdk:8u181-jdk-alpine3.8

* Add a health check for getting a public key from the authentication service.

* Issue **#897** : Import no longer attempts to rename or move existing items but will still update content.

* Issue **#902** : Improved the XSLT `format-date` function to better cope with week based dates and to default values to the stream time where year etc are omitted.

* Issue **#905** : Popup resize and move operations are now constrained to ensure that a popup cannot be dragged off screen or resized to be bigger than the current browser window size.

* Issue **#898** : Improved the way many read only aspects of the UI behave.

* Issue **#894** : The system now generates and displays errors to the user when you attempt to copy a feed.

* Issue **#896** : Extended folder `create` permissions are now correctly cached.

* Issue **#893** : You can now manage volumes without the `Manage Nodes` permission.

* Issue **#892** : The volume editor now waits for the node list to be loaded before opening.

* Issue **#889** : Index field editing in the UI now works correctly.

* Issue **#891** : `StreamAppender` now keeps track of it's own record write count and no longer makes use of any other write counting pipeline element.

* Issue **#885** : Improved the way import works to ensure updates to entities are at least attempted when creating an import confirmation.

* Issue **#892** : Changed `Ok` to `OK`.

* Issue **#883** : Output streams are now immediately unlocked as soon as they are closed.

* Removed unnecessary OR operator that was being inserted into expressions where only a single child term was being used. This happened when reprocessing single streams.

* Issue **#882** : Splitting aggregated streams now works when using `FindReplaceFilter`. This functionality was previously broken because various reader elements were not passing the `endStream` event on.

* Issue **#881** : The find and replace strings specified for the `FindReplaceFilter` are now treated as unescaped Java strings and now support new line characters etc.

* Issue **#880** : Increased the maximum value a numeric pipeline property can be set to via the UI to 10000000.

* Issue **#888** : The dependencies listing now copes with external dependencies failing to provide data due to authentication issues.

* Issue **#890** : Dictionaries now show the words tab by default.

* Add admin healthchecks to stroom-proxy

* Add stroom-proxy docker image

* Refactor stroom docker images to reduce image size

* Add enabled flag to storing, forwarding and synching in stroom-proxy configuration

* Issue **#884** : Added extra fonts to stroom docker image to fix bug downloading xls search results.

* Issue **#879** : Fixed bug where reprocess and delete did not work if no stream status was set in the filter.

* Issue **#878** : Changed the appearance of stream filter fields to be more user friendly, e.g. `feedName` is now `Feed` etc.

* Issue **#809** : Changed default job frequency for `Stream Attributes Retention` and `Stream Task Retention` to `1d` (one day).

* Issue **#813** : Turned on secure processing feature for XML parsers and XML transformers so that external entities are not resolved. This prevents DoS attacks and gaining unauthorised access to the local machine.

* Issue **#871** : Fix for OptimisticLockException when processing streams.

* Issue **#872** : The parser cache is now automatically cleared when a schema changes as this can affect the way a data splitter parser is created.

* Add a health check for getting a public key from the authentication service.

* Issue **#897** : Import no longer attempts to rename or move existing items but will still update content.

* Issue **#902** : Improved the XSLT `format-date` function to better cope with week based dates and to default values to the stream time where year etc are omitted.

* Issue **#905** : Popup resize and move operations are now constrained to ensure that a popup cannot be dragged off screen or resized to be bigger than the current browser window size.

* Issue **#898** : Improved the way many read only aspects of the UI behave.

* Issue **#894** : The system now generates and displays errors to the user when you attempt to copy a feed.

* Issue **#896** : Extended folder `create` permissions are now correctly cached.

* Issue **#893** : You can now manage volumes without the `Manage Nodes` permission.

* Issue **#892** : The volume editor now waits for the node list to be loaded before opening.

* Issue **#889** : Index field editing in the UI now works correctly.

* Issue **#891** : `StreamAppender` now keeps track of it's own record write count and no longer makes use of any other write counting pipeline element.

* Issue **#885** : Improved the way import works to ensure updates to entities are at least attempted when creating an import confirmation.

* Issue **#892** : Changed `Ok` to `OK`.

* Issue **#883** : Output streams are now immediately unlocked as soon as they are closed.

* Removed unnecessary OR operator that was being inserted into expressions where only a single child term was being used. This happened when reprocessing single streams.

* Issue **#882** : Splitting aggregated streams now works when using `FindReplaceFilter`. This functionality was previously broken because various reader elements were not passing the `endStream` event on.

* Issue **#881** : The find and replace strings specified for the `FindReplaceFilter` are now treated as unescaped Java strings and now support new line characters etc.

* Issue **#880** : Increased the maximum value a numeric pipeline property can be set to via the UI to 10000000.

* Issue **#888** : The dependencies listing now copes with external dependencies failing to provide data due to authentication issues.

* Issue **#890** : Dictionaries now show the words tab by default.

* Add admin healthchecks to stroom-proxy

* Add stroom-proxy docker image

* Refactor stroom docker images to reduce image size

* Add enabled flag to storing, forwarding and synching in stroom-proxy configuration

* Issue **#884** : Added extra fonts to stroom docker image to fix bug downloading xls search results.

* Issue **#879** : Fixed bug where reprocess and delete did not work if no stream status was set in the filter.

* Issue **#878** : Changed the appearance of stream filter fields to be more user friendly, e.g. `feedName` is now `Feed` etc.

* Issue **#809** : Changed default job frequency for `Stream Attributes Retention` and `Stream Task Retention` to `1d` (one day).

* Issue **#813** : Turned on secure processing feature for XML parsers and XML transformers so that external entities are not resolved. This prevents DoS attacks and gaining unauthorised access to the local machine.

* Issue **#871** : Fix for OptimisticLockException when processing streams.

* Issue **#872** : The parser cache is now automatically cleared when a schema changes as this can affect the way a data splitter parser is created.

* Issue **#865** : Made `stroom.conf` location relative to YAML file when `externalConfig` YAML property is set.

* Issue **#867** : Added an option `showReplacementCount` to the find replace filter to choose whether to report total replacements on process completion.

* Issue **#867** : Find replace filter now creates an error if an invalid regex is used.

* Issue **#855** : Further fixes for stepping data that contains a BOM.

* Changed selected default tab for pipelines to be `Data`.

* Issue **#860** : Fixed issue where stepping failed when using any sort of input filter or reader before the parser.

* Issue **#867** : Added an option `showReplacementCount` to the find replace filter to choose whether to report total replacements on process completion.

* Improved Stroom instance management scripts

* Add contentPack import

* Fix typo in Dockerfile

* Issue **#859** : Change application startup to keep retrying when establishing a DB connection except for certain connection errors like access denied.

* Issue **#730** : The `System` folder now displays data and processors. This is a bug fix related to changing the default initial page for some document types.

* Issue **#854** : The activity screen no longer shows a permission error when shown to non admin users.

* Issue **#853** : The activity chooser will no longer display on startup if activity tracking is not enabled.

* Issue **#855** : Fixed stepping data that contains a BOM.

* Change base docker image to openjdk:8u171-jdk-alpine

* Improved loading of activity list prior to showing the chooser dialog.

* Issue **#852** : Fix for more required permissions when logging other 'find' events.

* Issue **#730** : Changed the default initial page for some document types.

* Issue **#852** : Fix for required permission when logging 'find' events.

* Changed the way the root pane loads so that error popups that appear when the main page is loading are not hidden.

* Issue **#851** : Added additional type info to type id when logging events.

* Issue **#848** : Fixed various issues related to stream processor filter editor.

* Issue **#815** : `stroom.pageTitle` property changed to `stroom.htmlTitle`.

* Issue **#732** : Added `host-address` and `host-name` XSLT functions.

* Issue **#338** : Added `splitAggregatedStreams` property to `StreamAppender`, `FileAppender` and `HDFSFileAppender` so that aggregated streams can be split into separate streams on output.

* Issue **#338** : Added `streamNo` path replacement variable for files to record the stream number within an aggregate.

* Added tests and fixed sorting of server tasks.

* Improved the way text input and output is buffered and recorded when stepping.

* The find and replace filter now resets the match count in between nested streams so that each stream is treated the same way, i.e. it can have the same number of text replacements.

* Added multiple fixes and improvements to the find and replace filter including limited support of input/output recording when stepping.

* Issue **#827** : Added `TextReplacementFilterReader` pipeline element.

* Issue **#736** : Added sorting to server tasks table.

* Inverted the behaviour of `disableQueryInfo` to now be `requireQueryInfo`.

* Issue **#596** : Rolling stream and file appenders can now roll on a cron schedule in addition to a frequency.

* The accept button now enabled on splash screen.

* Added additional event logging to stepping.

* An activity property with an id of `disableQueryInfo` can now be used to disable the query info popup on a per activity basis.

* Activity properties can now include the attributes `id`, `name`, `showInSelection` and `showInList` to determine their appearance and behaviour;

* Nested elements are now usable in the activity editor HTML.

* Record counts are now recorded on a per output stream basis even when splitting output streams.

* Splash presenter buttons are now always enabled.

* Fix background colour to white on activity pane.

* Changed `splitWhenBiggerThan` property to `rollSize` and added the property to the rolling appenders for consistency.

* Issue **#838** : Fix bug where calculation of written and read bytes was being accounted for twice due to the use of Java internal `FilterInputStream` and `FilterOutputStream` behaviour. This was leading to files being split at half od the expected size. Replaced Java internal classes with our own `WrappedInputStream` and `WrappedOutputStream` code.

* Issue **#837** : Fix bug to no longer try and record set activity events for null activities.

* Issue **#595** : Added stream appender and file appender property `splitWhenBiggerThan` to limit the size of output streams.

* Now logs activity change correctly.

* Add support for checkbox and selection control types to activity descriptions.

* Issue **#833** : The global property edit dialog can now be made larger.

* Fixed some issues in the activity manager.

* Issue **#722** : Change pipeline reference data loader to store its reference data in an off-heap disk backed LMDB store to reduce Java heap usage. See the `stroom.refloader.*` properties for configuration of the off-heap store.

* Issue **#794** : Automatically suggest a pipeline element name when creating it

* Issue **#792** : Preferred order of properties for Pipeline Elements

* Issue **824** : Fix for replace method in PathCreator also found in stroom proxy.

* Issue **#828** : Changed statistics store caches to 10 minute time to live so that they will definitely pick up new statistics store definitions after 10 minutes.

* Issue **#774** : Event logging now logs find stream criteria correctly so that feeds ids are included.

* Issue **#829** : Stroom now logs event id when viewing individual events.

* Added functionality to record actions against user defined activities.

* Added functionality to show a splash screen on login.

* Issue **#791** : Fixed broken equals method so query total row count gets updated correctly.

* Issue **#830** : Fix for API queries not returning before timing out.

* Issue **#824** : Fix for replace method in PathCreator also found in stroom proxy.

* Issue **#820** : Fix updating index shards so that they are loaded, updated and saved under lock.

* Issue **#819** : Updated `stroom-expression` to v1.4.3 to fix violation of contract exception when sorting search results.

* Issue **#817** : Increased maximum number of concurrent stream processor tasks to 1000 per node.

* Moved Index entities over to the new multi part document store.

* Moved Pipeline entities over to the new multi part document store.

* Moved both Statistic Store entity types over to the new multi part document store.

* Moved XSLT entities over to the new multi part document store.

* Moved Visualisation entities over to the new multi part document store.

* Moved Script entities over to the new multi part document store.

* Moved Dashboard entities over to the new multi part document store.

* Moved XmlSchema entities over to the new multi part document store.

* Moved TextConverter entities over to the new multi part document store.

* Modified the storage of dictionaries to use the new multi part document store.

* Changed the document store to hold multiple entries for a document so that various parts of a document can be written separately, e.g. the meta data about a dictionary and the dictionary text are now written as separate DB entries. Entries are combined during the serialisation/deserialisation process.

* Changed the import export API to use byte arrays to hold values rather than strings. *POSSIBLE BREAKING CHANGE*
Issue **gchq/stroom-expression#22** : Add `typeOf(...)` function to dashboard.

* Issue **#697** : Fix for reference data sometimes failing to find the appropriate effective stream due to the incorrect use of the effective stream cache. It was incorrectly configured to use a time to idle (TTI) expiry rather than a time to live (TTL) expiry meaning that heavy use of the cache would prevent the cached effective streams being refreshed.

* Issue **#806** : Fix for clearing previous dashboard table results if search results deliver no data.

* Issue **#805** : Fix for dashboard date time formatting to use local time zone.

* Issue **#803** : Fix for group key conversion to an appropriate value for visualisations.

* Issue **#802** : Restore lucene-backward-codecs to the build

* Issue **#800** : Add DB migration script 33 to replace references to the `Stream Type` type in the STRM_PROC_FILT table with `streamTypeName`.

* Issue **#798** : Add DB migration script 32 to replace references to the `NStatFilter` type in the PIPE table with `StatisticsFilter`.

* Fix data receipt policy defect

* Issue **#791** : Search completion signal is now only sent to the UI once all pending search result merges are completed.

* Issue **#795** : Import and export now works with appropriate application permissions. Read permission is required to export items and Create/Update permissions are required to import items depending on whether the update will create a new item or update an existing one.

* Improve configurabilty of stroom-proxy.

* Issue **#783** : Reverted code that ignored duplicate selection to fix double click in tables.

* Issue **#782** : Fix for NPE thrown when using CountGroups when GroupKey string was null due to non grouped child rows.

* Issue **#778** : Fix for text selection on tooltips etc in the latest version of Chrome.

* Uplift stroom-expression to v1.4.1

* Issue **#776** : Removal of index shard searcher caching to hopefully fix Lucene directory closing issue.

* Issue **#779** : Fix permissions defect.

* Issue **gchq/stroom-expression#22** : Add `typeOf(...)` function to dashboard.

* Issue **#766** : Fix NullPointerExceptions when downloading table results to Excel format.

* Issue **#770** : Speculative fix for memory leak in SQL Stats queries.

* Issue **#761** : New fix for premature truncation of SQL stats queries due to thread interruption.

* Issue **#748** : Fix build issue resulting from a change to SafeXMLFilter.

* Issue **#748** : Added a command line interface (CLI) in addition to headless execution so that full pipelines can be run against input files.

* Issue **#748** : Fixes for error output for headless mode.

* Issue **#761** : Fixed statistic searches failing to search more than once.

* Issue **#756** : Fix for state being held by `InheritableThreadLocal` causing objects to be held in memory longer than necessary.

* Issue **#761** : Fixed premature truncation of SQL stats queries due to thread interruption.

* Added `pipeline-name` and `put` XSLT functions back into the code as they were lost in a merge.

* Issue **#749** : Fix inability to query with only `use` privileges on the index.

* Issue **#613** : Fixed visualisation display in latest Firefox and Chrome.

* Added permission caching to reference data lookup.

* Updated to stroom-expression 1.3.1

    Added cast functions `toBoolean`, `toDouble`, `toInteger`, `toLong` and `toString`.
    Added `include` and `exclude` functions.
    Added `if` and `not` functions.
    Added value functions `true()`, `false()`, `null()` and `err()`.
    Added `match` boolean function.
    Added `variance` and `stDev` functions.
    Added `hash` function.
    Added `formatDate` function.
    Added `parseDate` function.
    Made `substring` and `decode` functions capable of accepting functional parameters.
    Added `substringBefore`, `substringAfter`, `indexOf` and `lastIndexOf` functions.
    Added `countUnique` function.

* Issue **#613** : Fixed visualisation display in latest Firefox and Chrome.

* Issue **#753** : Fixed script editing in UI.

* Issue **#751** : Fix inability to query on a dashboard with only use+read rights.

* Issue **#719** : Fix creation of headless Jar to ensure logback is now included.

* Issue **#735** : Change the format-date xslt function to parse dates in a case insensitive way.

* Issue **#719** : Fix creation of headless Jar. Exclude gwt-unitCache folder from build JARs.

* Issue **#720** : Fix for Hessian serialisation of table coprocessor settings.

* Issue **#217** : Add an 'all/none' checkbox to the Explorer Tree's quick filter.

* Issue **#400** : Shows a warning when cascading folder permissions.

* Issue **#405** : Fixed quick filter on permissions dialog, for users and for groups. It will now match anywhere in the user or group name, not just at the start.

* Issue **#708** : Removed parent folder UUID from ExplorerActionHandler.

* Application security code is now implemented using lambda expressions rather than AOP. This simplifies debugging and makes the code easier to understand.

* Changed the task system to allow task threads to be interrupted from the task UI.

* Made changes to improve search performance by making various parts of search wait for interruptible conditions.

* Migrated code from Spring to Guice for managing dependency injection.

* Issue **#229** : When a user 'OKs' a folder permission change it can take a while to return. This disables the ok/cancel buttons while Stroom is processing the permission change.

* Issue **#405** : Fixed quick filter on permissions dialog, for users and for groups. It will now match anywhere in the user or group name, not just at the start.

* Issue **#588** : Fixed display of horizontal scrollbar on explorer tree in export, create, copy and move dialogs.

* Issue **#691** : Volumes now reload on edit so that the entities are no longer stale the second time they are edited.

* Issue **#692** : Properties now reload on edit so that the entities are no longer stale the second time they are edited.

* Issue **#703** : Removed logging of InterruptedException stack trace on SQL stat queries, improved concurrency code.

* Issue **#697** : Improved XSLT `Lookup` trace messages.

* Issue **#697** : Added a feature to trace XSLT `Lookup` attempts so that reference data lookups can be debugged.

* Issue **#702** : Fix for hanging search extraction tasks

* Issue **#701** : The search `maxDocIdQueueSize` is now 1000 by default.

* Issue **#700** : The format-date XSLT function now defaults years, months and days to the stream receipt time regardless of whether the input date pattern specifies them.

* Issue **#657** : Change SQL Stats query code to process/transform the data as it comes back from the database rather than holding the full resultset before processing. This will reduce memory overhead and improve performance.

* Issue **#634** : Remove excessive thread sleeping in index shard searching. Sleeps were causing a significant percentage of inactivity and increasing memory use as data backed up. Add more logging and logging of durations of chunks of code. Add an integration test for testing index searching for large data volumes.

* Issue **#698** : Migration of Processing Filters now protects against folders that have since been deleted

* Issue **#634** : Remove excessive thread sleeping in index shard searching. Sleeps were causing a significant percentage of inactivity and increasing memory use as data backed up. Add more logging and logging of durations of chunks of code. Add an integration test for testing index searching for large data volumes.

* Issue **#659** : Made format-date XSLT function default year if none specified to the year the data was received unless this would make the date later then the received time in which case a year is subtracted.

* Issue **#658** : Added a hashing function for XSLT translations.

* Issue **#680** : Fixed the order of streams in the data viewer to descending by date

* Issue **#679** : Fixed the editing of Stroom properties that are 'persistent'.

* Issue **#681** : Added dry run to check processor filters will convert to find stream criteria. Throws error to UI if fails.

* Issue **#676** : Fixed use of custom stream type values in expression based processing filters.

* Issue **#673** : Fixed issue with Stream processing filters that specify Create Time

* Issue **#675** : Fixed issue with datafeed requests authenticating incorrectly

* Issue **#666** : Fixed the duplicate dictionary issue in processing filter migrations, made querying more efficient too
* Database migration fixes and tools

* Issue **#668** : Fixed the issue that prevented editing of stroom volumes

* Issue **#669** : Elastic Index Filter now uses stroomServiceUser to retrieve the index config from the Query Elastic service.

* Minor fix to migrations

* Add logging to migrations

* Add logging to migrations

* Issue **#651** : Removed the redundant concept of Pipeline Types, it's half implementation prevented certain picker dialogs from working.

* Issue **#481** : Fix handling of non-incremental index queries on the query API. Adds timeout option in request and blocking code to wait for the query to complete. Exit early from wait loops in index/event search.

* Issue **#626** : Fixed issue with document settings not being persisted

* Issue **#621** : Changed the document info to prevent requests for multi selections

* Issue **#620** : Copying a directory now recursively copies it's contents, plus renaming copies is done more intelligently.

* Issue **#546** : Fixed race conditions with the Explorer Tree, it was causing odd delays to population of the explorer in various places.

* Issue **#495** : Fixed the temporary expansion of the Explorer Tree caused by filtering

* Issue **#376** : Welcome tab details fixed since move to gradle

* Issue **#523** : Changed permission behaviours for copy and move to support `None`, `Source`, `Destination` and `Combined` behaviours. Creating new items now allows for `None` and `Destination` permission behaviours. Also imported items now receive permissions from the destination folder. Event logging now indicates the permission behaviour used during copy, move and create operations.

* Issue **#480** : Change the downloaded search request API JSON to have a fetch type of ALL.

* Issue **#623** : Fixed issue where items were being added to sublist causing a stack overflow exception during data retention processing.

* Issue **#617** : Introduced a concept of `system` document types that prevents the root `System` folder type from being created, copied, deleted, moved, renamed etc.

* Issue **#622** : Fix incorrect service discovery based api paths, remove authentication and authorisation from service discovery

* Issue **#568** : Fixed filtering streams by pipeline in the pipeline screen.

* Issue **#565** : Fixed authorisation issue on dashboards.

* Issue **#592** : Mount stroom at /stroom.

* Issue **#608** : Fixed stream grep and stream dump tools and added tests to ensure continued operation.

* Issue **#603** : Changed property description from `tags` to `XML elements` in `BadTextXMLFilterReader`.

* Issue **#600** : Added debug to help diagnose cause of missing index shards in shard list.

* Issue **#611** : Changed properties to be defined in code rather than Spring XML.

* Issue **#605** : Added a cache for retrieving user by name to reduce DB use when pushing users for each task.

* Issue **#610** : Added `USE INDEX (PRIMARY)` hint to data retention select SQL to improve performance.

* Issue **#607** : Multiple improvements to the code to ensure DB connections, prepared statements, result sets etc use try-with-resources constructs wherever possible to ensure no DB resources are leaked. Also all connections obtained from a data source are now returned appropriately so that connections from pools are reused.

* Issue **#602** : Changed the data retention rule table column order.

* Issue **#606** : Added more stroom properties to tune the c3P0 connection pool. The properties are prefixed by `stroom.db.connectionPool` and `stroom.statistics.sql.db.connectionPool`.

* Issue **#601** : Fixed NPE generated during index shard retention process that was caused by a shard being deleted from the DB at the same time as the index shard retention job running.

* Issue **#609** : Add configurable regex to replace IDs in heap histogram class names, e.g. `....$Proxy54` becomes `....$Proxy--ID-REMOVED--`

* Issue **#570** : Refactor the heap histogram internal statistics for the new InternalStatisticsReceiver

* Issue **#599** : DocumentServiceWriteAction was being used in the wrong places where EntityServiceSaveAction should have been used instead to save entities that aren't document entities.

* Issue **#593** : Fixed node save RPC call.

* Issue **#591** : Made the query info popup more configurable with a title, validation regex etc. The popup will now only be displayed when enabled and when a manual user action takes place, e.g. clicking a search button or running a parameterised execution with one or more queries.

* Added 'prompt' option to force the identity provider to ask for a login.

* Issue **#549** : Change to not try to connect to kafka when kafka is not configured and improve failure handling

* Issue **#573** : Fixed viewing folders with no permitted underlying feeds. It now correctly shows blank data screen, rather than System/Data.

* Issue **#150** : Added a feature to optionally require specification of search purpose.

* Issue **#572** : Added a feature to allow easy download of dictionary contents as a text file.

* Generate additional major and minor floating docker tags in travis build, e.g. v6-LATEST and v6.0-LATEST

* Change docker image to be based on openjdk:8u151-jre-alpine

* Added a feature to list dependencies for all document entities and indicate where dependencies are missing.

* Issue **#540** : Improve description text for stroom.statistics.sql.maxProcessingAge property

* Issue **#538** : Lists of items such as users or user groups were sometimes not being converted into result pages correctly, this is now fixed.

* Issue **#537** : Users without `Manage Policies` permission can now view streams.

* Issue **#522** : Selection of data retention rules now remains when moving rules up or down.

* Issue **#411** : When data retention rules are disabled they are now shown greyed out to indicate this.

* Issue **#536** : Fix for missing visualisation icons.

* Issue **#368** : Fixed hidden job type button on job node list screen when a long cron pattern is used.

* Issue **#507** : Added dictionary inheritance via import references.

* Issue **#554** : Added a `parseUri` XSLT function.

* Issue **#557** : Added dashboard functions to parse and output URI parts.

* Issue **#552** : Fix for NPE caused by bad XSLT during search data extraction.

* Issue **#560** : Replaced instances of `Files.walk()` with `Files.walkFileTree()`. `Files.walk()` throws errors if any files are deleted or are not accessible during the walk operation. This is a major issue with the Java design for walking files using Java 8 streams. To avoid this issue `Files.walkFileTree()` has now been used in place of `Files.walk()`.

* Issue **#567** : Changed `parseUri` to be `parse-uri` to keep it consistently named with respect to other XSLT functions. The old name `parseUri` still works but is deprecated and will be removed in a later version.

* Issue **#567** : The XSLT function `parse-uri` now correctly returns a `schemeSpecificPart` element rather than the incorrectly named `schemeSpecificPort`.

* Issue **#567** : The dashboard expression function `extractSchemeSpecificPortFromUri` has now been corrected to be called `extractSchemeSpecificPartFromUri`.

* Issue **#567** : The missing dashboard expression function `extractQueryFromUri` has been added.

* Issue **#571** : Streams are now updated to have a status of deleted in batches using native SQL and prepared statements rather than using the stream store.

* Issue **#559** : Changed CSS to allow table text selection in newer browsers.

* Issue **#574** : Fixed SQL debug trace output.

* Issue **#574** : Fixed SQL UNION code that was resulting in missing streams in the data browser when paging.

* Issue **#590** : Improved data browser performance by using a local cache to remember feeds, stream types, processors, pipelines etc while decorating streams.

* Issue **#150** : Added a property to optionally require specification of search purpose.

* New authentication flow based around OpenId

* New user management screens

* The ability to issue API keys

* Issue **#501** : Improve the database teardown process in integration tests to speed up builds

* Relax regex in build script to allow tags like v6.0-alpha.3 to be published to Bintray

* Add Bintray publish plugin to Gradle build

* Issue **#75** : Upgraded to Lucene 5.

* Issue **#135** : [BREAKING CHANGE] Removed JODA Time library and replaced with Java 7 Time API. This change breaks time zone output previously formatted with `ZZ` or `ZZZ`.

* Added XSLT functions generate-url and fetch-json

* Added ability to put clickable hyperlinks in Dashboard tables

* Added an HTTP appender.

* Added an appender for the proxy store.

* Issue **#412** : Fixed no-column table breakage

* Issue **#380** : Fixed build details on welcome/about

* Issue **#348** : Fixed new menu icons.

* Issue **98** : Fix premature trimming of results in the store

* Issue **360** : Fix inability to sort sql stats results in the dashboard table

* Issue **#550** : Fix for info message output for data retention.

* Issue **#551** : Improved server task detail for data retention job.

* Issue **#541** : Changed stream retention job descriptions.

* Issue **#553** : The data retention job now terminates if requested to do so and also tracks progress in a local temp file so a nodes progress will survive application restarts.

* Change docker image to use openjdk:8u151-jre-alpine as a base

* Issue **#539** : Fix issue of statistic search failing after it is imported

* Issue **#547** : Data retention processing is now performed in batches (size determined by `stroom.stream.deleteBatchSize`). This change should reduce the memory required to process the data retention job.

* Issue **#541** : Marked old stream retention job as deprecated in description.

* Issue **#542** : Fix for lazy hibernate object initialisation when stepping cooked data.

* Issue **#524** : Remove dependency on stroom-proxy:stroom-proxy-repo and replaced with duplicated code from stroom-proxy-repo (commit b981e1e)

* Issue **#203** : Initial release of the new data receipt policy functionality.

* Issue **#202** : Initial release of the new data retention policy functionality.

* Issue **#521** : Fix for the job list screen to correct the help URL.

* Issue **#526** : Fix for XSLT functions that should return optional results but were being forced to return a single value.

* Issue **#527** : Fix for XSLT error reporting. All downstream errors were being reported as XSLT module errors and were
 hiding the underlying exception.

* Issue **#501** : Improve the database teardown process in integration tests to speed up builds.

* Issue **#511** : Fix NPE thrown during pipeline stepping by downstream XSLT.

* Issue **#521** : Fix for the job list screen to use the help URL system property for displaying context sensitive help.

* Issue **#511** : Fix for XSLT functions to allow null return values where a value cannot be returned due to an error etc.

* Issue **#515** : Fix handling of errors that occur before search starts sending.

* Issue **#506** : In v5 dashboard table filters were enhanced to allow parameters to be used in include/exclude filters. The implementation included the use of ` \ ` to escape `$` characters that were not to be considered part of a parameter reference. This change resulted in regular expressions requiring ` \ ` being escaped with additional ` \ ` characters. This escaping has now been removed and instead only `$` chars before `{` chars need escaping when necessary with double `$$` chars, e.g. use `$${something` if you actually want `${something` not to be replaced with a parameter.

* Issue **#505** : Fix the property UI so all edited value whitespace is trimmed

* Issue **#513** : Now only actively executing tasks are visible as server tasks

* Issue **#483** : When running stream retention jobs the transactions are now set to REQUIRE_NEW to hopefully ensure that the job is done in small batches rather than a larger transaction spanning multiple changes.

* Issue **#508** : Fix directory creation for index shards.

* Issue **#492** : Task producers were still not being marked as complete on termination which meant that the parent cluster task was not completing. This has now been fixed.

* Issue **#497** : DB connections obtained from the data source are now released back to the pool after use.

* Issue **#492** : Task producers were not being marked as complete on termination which meant that the parent cluster task was not completing. This has now been fixed.

* Issue **#497** : Change stream task creation to use straight JDBC rather than hibernate for inserts and use a configurable batch size (stroom.databaseMultiInsertMaxBatchSize) for the inserts.

* Issue **#502** : The task executor was not responding to shutdown and was therefore preventing the app from stopping gracefully.

* Issue **#476** : Stepping with dynamic XSLT or text converter properties now correctly falls back to the specified entity if a match cannot be found by name.

* Issue **#498** : The UI was adding more than one link between 'Source' and 'Parser' elements, this is now fixed.

* Issue **#492** : Search tasks were waiting for part of the data extraction task to run which was not checking for termination. The code for this has been changed and should now terminate when required.

* Issue **#494** : Fix problem of proxy aggregation never stopping if more files exist

* Issue **#490** : Fix errors in proxy aggregation due to a bounded thread pool size

* Issue **#484** : Remove custom finalize() methods to reduce memory overhead

* Issue **#475** : Fix memory leak of java.io.File references when proxy aggregation runs

* Issue **#470** : You can now correctly add destinations directly to the pipeline 'Source' element to enable raw streaming.

* Issue **#487** : Search result list trimming was throwing an illegal argument exception `Comparison method violates its general contract`, this should now be fixed.

* Issue **#488** : Permissions are now elevated to 'Use' for the purposes of reporting the data source being queried.

* Migrated to ehcache 3.4.0 to add options for off-heap and disk based caching to reduce memory overhead.

* Caches of pooled items no longer use Apache Commons Pool.

* Issue **#401** : Reference data was being cached per user to ensure a user centric view of reference data was being used. This required more memory so now reference data is built in the context of the internal processing user and then filtered during processing by user access to streams.

* The effective stream cache now holds 1000 items.

* Reduced the amount of cached reference data to 100 streams.

* Reduced the number of active queries to 100.

* Removed Ehcache and switched to Guava cache.

* Issue **#477** : Additional changes to ensure search sub tasks use threads fairly between multiple searches.

* Issue **#477** : Search sub tasks are now correctly linked to their parent task and can therefore be terminated by terminating parent tasks.

* Issue **#425** : Changed string replacement in pipeline migration code to use a literal match

* Issue **#469** : Add Heap Histogram internal statistics for memory use monitoring

* Issue **#463** : Made further improvements to the index shard writer cache to improve performance.

* Issue **#448** : Some search related tasks never seem to complete, presumably because an error is thrown at some point and so their callbacks do not get called normally. This fix changes the way task completion is recorded so that it isn't dependant on the callbacks being called correctly.

* Issue **#464** : When a user resets a password, the password now has an expiry date set in the future determined by the password expiry policy. Password that are reset by email still expire immediately as expected.

* Issue **#462** : Permission exceptions now carry details of the user that the exception applies to. This change allows error logging to record the user id in the message where appropriate.

* Issue **#463** : Many index shards are being corrupted which may be caused by insufficient locking of the shard writers and readers. This fix changes the locking mechanism to use the file system.

* Issue **#451** : Data paging was allowing the user to jump beyond the end of a stream whereby just the XML root elements were displayed. This is now fixed by adding a constraint to the page offset so that the user cannot jump beyond the last record. Because data paging assumes that segmented streams have a header and footer, text streams now include segments after a header and before a footer, even if neither are added, so that paging always works correctly regardless of the presence of a header or footer.

* Issue **#461** : The stream attributes on the filter dialog were not sorted alphabetically, they now are.

* Issue **#460** : In some instances error streams did not always have stream attributes added to them for fatal errors. This mainly occurred in instances where processing failed early on during pipeline creation. An error was recorded but stream attributes were not added to the meta data for the error stream. Processing now ensures that stream attributes are recorded for all error cases.

* Issue **#442** : Remove 'Old Internal Statistics' folder, improve import exception handling

* Issue **#457** : Add check to import to prevent duplicate root level entities

* Issue **#444** : Fix for segment markers when writing text to StreamAppender.

* Issue **#447** : Fix for AsyncSearchTask not being displayed as a child of EventSearchTask in the server tasks view.

* Issue **#421** : FileAppender now causes fatal error where no output path set.

* Issue **#427** : Pipelines with no source element will now only treat a single parser element as being a root element for backwards compatibility.

* Issue **#420** : Pipelines were producing errors in the UI when elements were deleted but still had properties set on them. The pipeline validator was attempting to set and validate properties for unknown elements. The validator now ignores properties and links to elements that are undeclared.

* Issue **#420** : The pipeline model now removes all properties and links for deleted elements on save.

* Issue **#458** : Only event searches should populate the `searchId`. Now `searchId` is only populated when a stream processor task is created by an event search as only event searches extract specific records from the source stream.

* Issue **#437** : The event log now includes source in move events.

* Issue **#419** : Fix multiple xml processing instructions appearing in output.

* Issue **#446** : Fix for deadlock on rolling appenders.

* Issue **#444** : Fix segment markers on RollingStreamAppender.

* Issue **#426** : Fix for incorrect processor filters. Old processor filters reference `systemGroupIdSet` rather than `folderIdSet`. The new migration updates them accordingly.

* Issue **#429** : Fix to remove `usePool` parser parameter.

* Issue **#439** : Fix for caches where elements were not eagerly evicted.

* Issue **#424** : Fix for cluster ping error display.

* Issue **#441** : Fix to ensure correct names are shown in pipeline properties.

* Issue **#433** : Fixed slow stream queries caused by feed permission restrictions.

* Issue **#385** : Individual index shards can now be deleted without deleting all shards.

* Issue **#391** : Users needed `Manage Processors` permission to initiate pipeline stepping. This is no longer required as the 'best fit' pipeline is now discovered as the internal processing user.

* Issue **#392** : Inherited pipelines now only require 'Use' permission to be used instead of requiring 'Read' permission.

* Issue **#394** : Pipeline stepping will now show errors with an alert popup.

* Issue **#396** : All queries associated with a dashboard should now be correctly deleted when a dashboard is deleted.

* Issue **#393** : All caches now cache items within the context of the current user so that different users do not have the possibility of having problems caused by others users not having read permissions on items.

* Issue **#358** : Schemas are now selected from a subset matching the criteria set on SchemaFilter by the user.

* Issue **#369** : Translation stepping wasn't showing any errors during stepping if a schema had an error in it.

* Issue **#364** : Switched index writer lock factory to a SingleInstanceLockFactory as index shards are accessed by a single process.

* Issue **#363** : IndexShardWriterCacheImpl now closes and flushes writers using an executor provided by the TaskManager. Writers are now also closed in LRU order when sweeping up writers that exceed TTL and TTI constraints.

* Issue **#361** : Information has been added to threads executing index writer and index searcher maintenance tasks.

* Issue **#356** : Changed the way index shard writers are cached to improve indexing performance and reduce blocking.

* Issue **#353** : Reduced expected error logging to debug.

* Issue **#354** : Changed the way search index shard readers get references to open writers so that any attempt to get an open writer will not cause, or have to wait for, a writer to close.

* Issue **#351** : Fixed ehcache item eviction issue caused by ehcache internally using a deprecated API.

* Issue **#347** : Added a 'Source' node to pipelines to establish a proper root for a pipeline rather than an assumed one based on elements with no parent.

* Issue **#350** : Removed 'Advanced Mode' from pipeline structure editor as it is no longer very useful.

* Issue **#349** : Improved index searcher cache to ensure searchers are not affected by writers closing.

* Issue **#342** : Changed the way indexing is performed to ensure index readers reference open writers correctly.

* Issue **#346** : Improved multi depth config content import.

* Issue **#328** : You can now delete corrupt shards from the UI.

* Issue **#343** : Fixed login expiry issue.

* Issue **#345** : Allowed for multi depth config content import.

* Issue **#341** : Fixed arg in SQL.

* Issue **#340** : Fixed headless and corresponding test.

* Issue **#333** : Fixed event-logging version in build.

* Issue **#334** : Improved entity sorting SQL and separated generation of SQL and HQL to help avoid future issues.

* Issue **#335** : Improved user management

* Issue **#337** : Added certificate auth option to export servlet and disabled the export config feature by default.

* Issue **#337** : Added basic auth option to export servlet to complement cert based auth.

* Issue **#332** : The index shard searcher cache now makes sure to get the current writer needed for the current searcher on open.

* Issue **#322** : The index cache and other caching beans should now throw exceptions on `get` that were generated during the creation of cached items.

* Issue **#325** : Query history is now cleaned with a separate job. Also query history is only recorded for manual querying, i.e. not when query is automated (on open or auto refresh). Queries are now recorded on a dashboard + query component basis and do not apply across multiple query components in a dashboard.

* Issue **#323** : Fixed an issue where parser elements were not being returned as 'processors' correctly when downstream of a reader.

* Issue **#322** : Index should now provide a more helpful message when an attempt is made to index data and no volumes have been assigned to an index.

* Issue **#316** : Search history is now only stored on initial query when using automated queries or when a user runs a query manually. Search history is also automatically purged to keep either a specified number of items defined by `stroom.query.history.itemsRetention` (default 100) or for a number of days specified by `stroom.query.history.daysRetention` (default 365).

* Issue **#317** : Users now need update permission on an index plus 'Manage Index Shards' permission to flush or close index shards. In addition to this a user needs delete permission to delete index shards.

* Issue **#319** : SaveAs now fetches the parent folder correctly so that users can copy items if they have permission to do so.

* Issue **#311** : Fixed request for `Pipeline` in `meta` XSLT function. Errors are now dealt with correctly so that the XSLT will not fail due to missing meta data.

* Issue **#313** : Fixed case of `xmlVersion` property on `InvalidXMLCharFilterReader`.

* Issue **#314** : Improved description of `tags` property in `BadTextXMLFilterReader`.

* Issue **#307** : Made some changes to avoid potential NPE caused by session serialisation.

* Issue **#306** : Added a stroom `meta` XSLT function. The XSLT function now exposes `Feed`, `StreamType`, `CreatedTime`, `EffectiveTime` and `Pipeline` meta attributes from the currently processing stream in addition to any other meta data that might apply. To access these meta data attributes of the current stream use `stroom:meta('StreamType')` etc. The `feed-attribute` function is now an alias for the `meta` function and should be considered to be deprecated.

* Issue **#303** : The stream delete job now uses cron in preference to a frequency.

* Issue **#152** : Changed the way indexing is performed so that a single indexer object is now responsible for indexing documents and adding them to the appropriate shard.

* Issue **#179** : Updated Saxon-HE to version 9.7.0-18 and added XSLTFilter option to `usePool` to see if caching might be responsible for issue.

* Issue **#288** : Made further changes to ensure that the IndexShardWriterCache doesn't try to reuse an index shard that has failed when adding any documents.

* Issue **#295** : Made the help URL absolute and not relative.

* Issue **#293** : Attempt to fix mismatch document count error being reported when index shards are opened.

* Issue **#292** : Fixed locking for rolling stream appender.

* Issue **#292** : Rolling stream output is no longer associated with a task, processor or pipeline to avoid future processing tasks from deleting rolling streams by thinking they are superseded.

* Issue **#292** : Data that we expect to be unavailable, e.g. locked and deleted streams, will no longer log exceptions when a user tries to view it and will instead return an appropriate message to the user in place of the data.

* Issue **#288** : The error condition 'Expected a new writer but got the same one back!!!' should no longer be encountered as the root cause should now be fixed. The original check has been reinstated so that processing will terminate if we do encounter this problem.

* Issue **#295** : Fixed the help property so that it can now be configured.

* Issue **#296** : Removed 'New' and 'Delete' buttons from the global property dialog.

* Issue **#279** : Fixed NPE thrown during proxy aggregation.

* Issue **#294** : Changing stream task status now tries multiple times to attempt to avoid a hibernate LockAcquisitionException.

* Issue **#287** : XSLT not found warnings property description now defaults to false.

* Issue **#261** : The save button is now only enabled when a dashboard or other item is made dirty and it is not read only.

* Issue **#286** : Dashboards now correctly save the selected tab when a tab is selected via the popup tab selector (visible when tabs are collapsed).

* Issue **#289** : Changed Log4J configuration to suppress logging from Hibernate SqlExceptionHandler for expected exceptions like constraint violations.

* Issue **#288** : Changed 'Expected a new writer...' fatal error to warning as the condition in question might be acceptable.

* Issue **#285** : Attempted fix for GWT RPC serialisation issue.

* Issue **#283** : Statistics for the stream task queue are now captured even if the size is zero.

* Issue **#226** : Fixed issue where querying an index failed with "User does not have the required permission (Manage Users)" message.

* Issue **#281** : Made further changes to cope with Files.list() and Files.walk() returning streams that should be closed with 'try with resources' construct.

* Issue **#224** : Removing an element from the pipeline structure now removes all child elements too.

* Issue **#282** : Users can now upload data with just 'Data - View' and 'Data - Import' application permissions, plus read permission on the appropriate feed.

* Issue **#199** : The explorer now scrolls selected items into view.

* Issue **#280** : Fixed 'No user is currently authenticated' issue when viewing jobs and nodes.

* Issue **#278** : The date picker now hides once you select a date.

* Issue **#281** : Directory streams etc are now auto closed to prevent systems running out of file handles.

* Issue **#263** : The explorer tree now allows you to collapse the root 'System' node after it is first displayed.

* Issue **#266** : The explorer tree now resets (clears and collapses all previously open nodes) and shows the currently selected item every time an explorer drop down in opened.

* Issue **#233** : Users now only see streams if they are administrators or have 'Data - View' permission. Non administrators will only see data that they have 'read' permission on for the associated feed and 'use' permission on for the associated pipeline if there is one.

* Issue **#265** : The stream filter now orders stream attributes alphabetically.

* Issue **#270** : Fixed security issue where null users were being treated as INTERNAL users.

* Issue **#270** : Improved security by pushing user tokens rather than just user names so that internal system (processing) users are clearly identifiable by the security system and cannot be spoofed by regular user accounts.

* Issue **#269** : When users are prevented from logging in with 'preventLogin' their failed login count is no longer incremented.

* Issue **#267** : The login page now shows the maintenance message.

* Issue **#276** : Session list now shows session user ids correctly.

* Issue **#201** : The permissions menu item is no longer available on the root 'System' folder.

* Issue **#176** : Improved performance of the explorer tree by increasing the size of the document permissions cache to 1M items and changing the eviction policy from LRU to LFU.

* Issue **#176** : Added an optimisation to the explorer tree that prevents the need for a server call when collapsing tree nodes.

* Issue **#273** : Removed an unnecessary script from the build.

* Issue **#277** : Fixed a layout issue that was causing the feed section of the processor filter popup to take up too much room.

* Issue **#274** : The editor pane was only returning the current user edited text when attached to the DOM which meant changes to text were ignored if an editor pane was not visible when save was pressed. This has now been fixed so that the current content of an editor pane is always returned even when it is in a detached state.

* Issue **#264** : Added created by/on and updated by/on info to pipeline stream processor info tooltips.

* Issue **#222** : Explorer items now auto expand when a quick filter is used.

* Issue **#205** : File permissions in distribution have now been changed to `0750` for directories and shell scripts and `0640` for all other files.

* Issue **#240** : Separate application permissions are now required to manage DB tables and tasks.

* Issue **#210** : The statistics tables are now listed in the database tables monitoring pane.

* Issue **#249** : Removed spaces between values and units.

* Issue **#237** : Users without 'Download Search Results' permission will no longer see the download button on the table component in a dashboard.

* Issue **#232** : Users can now inherit from pipelines that they have 'use' permissions on.

* Issue **#191** : Max stream size was not being treated as IEC value, e.g. Mebibytes etc.

* Issue **#235** : Users can now only view the processor filters that they have created if they have 'Manage Processors' permission unless they are an administrator in which case they will see all filters. Users without the 'Manage Processors' permission who are also not administrators will see no processor filters in the UI. Users with 'Manage Processors' permission who are not administrators will be able to update their own processor filters if they have 'update' permission on the associated pipeline. Administrators are able to update all processor filters.

* Issue **#212** : Changes made to text in any editor including those made with cut and paste are now correctly handled so that altered content is now saved.

* Issue **#247** : The editor pane now attempts to maintain the scroll position when formatting content.

* Issue **#251** : Volume and memory statistics are now recorded in bytes and not MiB.

* Issue **#243** : The error marker pane should now discover and display all error types even if they are preceded by over 1000 warnings.

* Issue **#254** : Fixed search result download.

* Issue **#209** : Statistics are now queryable in a dashboard if a user has 'use' permissions on a statistic.

* Issue **#255** : Fixed issue where error indicators were not being shown in the schema validator pane because the text needed to be formatted so that it spanned multiple lines before attempting to add annotations.

* Issue **#257** : The dashboard text pane now provides padding at the top to allow for tabs and controls.

* Issue **#174** : Index shard checking is now done asynchronously during startup to reduce startup time.

* Issue **#225** : Fixed NPE that was caused by processing instruction SAX events unexpectedly being fired by Xerces before start document events. This looks like it might be a bug in Xerces but the code now copes with the unexpected processing instruction event anyway.

* Issue **#230** : The maintenance message can now be set with the property 'stroom.maintenance.message' and the message now appears as a banner at the top of the screen rather than an annoying popup. Non admin users can also be prevented from logging on to the system by setting the 'stroom.maintenance.preventLogin' property to 'true'.

* Issue **#155** : Changed password values to be obfuscated in the UI as 20 asterisks regardless of length.

* Issue **#188** : All of the writers in a pipeline now display IO in the UI when stepping.

* Issue **#208** : Schema filter validation errors are now shown on the output pane during stepping.

* Issue **#211** : Turned off print margins in all editors.

* Issue **#200** : The stepping presenter now resizes the top pane to fit the tree structure even if it is several elements high.

* Issue **#168** : Code and IO is now loaded lazily into the element presenter panes during stepping which prevents the scrollbar in the editors being in the wrong position.

* Issue **#219** : Changed async dispatch code to work with new lambda classes rather than callbacks.

* Issue **#221** : Fixed issue where `*.zip.bad` files were being picked up for proxy aggregation.

* Issue **#242** : Improved the way properties are injected into some areas of the code to fix an issue where 'stroom.maxStreamSize' and other properties were not being set.

* Issue **#241** : XMLFilter now ignores the XSLT name pattern if an empty string is supplied.

* Issue **#236** : 'Manage Cache Permission' has been changed to 'Manage Cache'.

* Issue **#219** : Made further changes to use lambda expressions where possible to simplify code.

* Issue **#231** : Changed the way internal statistics are created so that multiple facets of a statistic, e.g. Free & Used Memory, are combined into a single statistic to allow combined visualisation.

* Issue **#172** : Further improvement to dashboard L&F.

* Issue **#194** : Fixed missing Roboto fonts.

* Issue **#195** : Improved font weights and removed underlines from link tabs.

* Issue **#196** : Reordered fields on stream, relative stream, volume and server task tables.

* Issue **#182** : Changed the way dates and times are parsed and formatted and improved the datebox control L&F.

* Issue **#198** : Renamed 'INTERNAL_PROCESSING_USER' to 'INTERNAL'.

* Issue **#154** : Active tasks are now sortable by processor filter priority.

* Issue **#204** : Pipeline processor statistics now include 'Node' as a tag.

* Issue **#170** : Changed import/export to delegate import/export responsibility to individual services. Import/export now only works with items that have valid UUIDs specified.

* Issue **#164** : Reduced caching to ensure tree items appear as soon as they are added.

* Issue **#177** : Removed 'Meta Data-Bytes Received' statistic as it was a duplicate.

* Issue **#152** : Changed the way index shard creation is locked so that only a single shard should be fetched from the cache with a given shard key at any one time.

* Issue **#189** : You now have to click within a checkbox to select it within a table rather than just clicking the cell the checkbox is in.

* Issue **#186** : Data is no longer artificially wrapped with the insertion of new lines server side. Instead the client now receives the data and an option to soft wrap lines has been added to the UI.

* Issue **#167** : Fixed formatting of JavaScript and JSON.

* Issue **#175** : Fixed visibility of items by inferred permissions.

* Issue **#178** : Added new properties and corresponding configuration to connect and create a separate SQL statistics DB.

* Issue **#172** : Improved dashboard L&F.

* Issue **#169** : Improved L&F of tables to make better use of screen real estate.

* Issue **#191** : Mebibytes (multiples of 1024) etc are now used as standard throughout the application for both memory and disk sizes and have single letter suffixes (B, K, M, G, T).

* Issue **#173** : Fixed the way XML formatter deals with spaces in attribute values.

* Issue **#151** : Fixed meta data statistics. 'metaDataStatistics' bean was declared as an interface and not a class.

* Issue **#158** : Added a new global property 'stroom.proxy.zipFilenameDelimiter' to enable Stroom proxy repositories to be processed that have a custom file name pattern.

* Issue **#153** : Clicking tick boxes and other cell components in tables no longer requires the row to be selected first.

* Issue **#148** : The stream browsing UI no longer throws an error when attempting to clear markers from the error markers pane.

* Issue **#160** : Stream processing tasks are now created within the security context of the user that created the associated stream processor filter.

* Issue **#157** : Data is now formatted by the editor automatically on display.

* Issue **#144** : Old processing output will now be deleted when content is reprocessed even if the new processing task does not produce output.

* Issue **#159** : Fixed NPE thrown during import.

* Issue **#166** : Fixed NPE thrown when searching statistics.

* Issue **#165** : Dashboards now add a query and result table from a template by default on creation. This was broken when adding permission inheritance to documents.

* Issue **#162** : The editor annotation popup now matches the style of other popups.

* Issue **#163** : Imported the Roboto Mono font to ensure consistency of the editor across platforms.

* Issue **#143** : Stroom now logs progress information about closing index shard writers during shutdown.

* Issue **#140** : Replaced code editor to improve UI performance and add additional code formatting & styling options.

* Issue **#146** : Object pool should no longer throw an error when abandoned objects are returned to the pool.

* Issue **#142** : Changed the way permissions are cached so that changes to permissions provide immediate access to documents.

* Issue **#123** : Changed the way entity service result caching works so that the underlying entity manager is cached instead of individual services. This allows entity result caching to be performed while still applying user permissions to cached results.

* Issue **#156** : Attempts to open items that that user does not have permission to open no longer show an error and spin the progress indicator forever, instead the item will just not open.

* Issue **#141** : Improved log output during entity reference migration and fixed statistic data source reference migration.

* Issue **#127** : Entity reference replacement should now work with references to 'StatisticsDataSource'.

* Issue **#125** : Fixed display of active tasks which was broken by changes to the task summary table selection model.

* Issue **#121** : Fixed cache clearing.

* Issue **#122** : Improved the look of the cache screen.

* Issue **#106** : Disabled users and groups are now displayed with greyed out icon in the UI.

* Issue **#132** : The explorer tree is now cleared on login so that users with different permissions do not see the previous users items.

* Issue **#128** : Improved error handling during login.

* Issue **#130** : Users with no permissions are no longer able to open folders including the root System folder to attempt data browsing.

* Issue **#120** : Entity chooser now treats 'None' as a special root level explorer node so that it can be selected in the same way as other nodes, e.g. visibly selected and responsive to double click.

* Issue **#129** : Fixed NPE.

* Issue **#119** : User permissions dialog now clears permissions when a user or group is deleted.

* Issue **#115** : User permissions on documents can now be inherited from parent folders on create, copy and move.

* Issue **#109** : Added packetSize="65536" property to AJP connector in server.xml template.

* Issue **#100** : Various list of items in stroom now allow multi selection for add/remove purposes.

* Issue **#112** : Removed 'pool' monitoring screen as all pools are now caches of one form or another.

* Issue **#105** : Users were not seeing 'New' menu for folders that they had some create child doc permissions for. This was due to DocumentType not implementing equals() and is now fixed.

* Issue **#111** : Fixed query favourites and history.

* Issue **#91** : Only CombinedParser was allowing code to be injected during stepping. Now DSParser and XMLFragmentParser support code injection during stepping.

* Issue **#107** : The UI now only shows new pipeline element items on the 'Add' menu that are allowed children of the selected element.

* Issue **#113** : User names are now validated against a regex specified by the 'stroom.security.userNamePattern' property.

* Issue **#116** : Rename is now only possible when a single explorer item is selected.

* Issue **#114** : Fixed selection manager so that the explorer tree does not select items when a node expander is clicked.

* Issue **#65** : Selection lists are now limited to 300px tall and show scrollbars if needed.

* Issue **#50** : Defaults table result fields to use local time without outputting the timezone.

* Issue **#15** : You can now express time zones in dashboard query expressions or just omit a time zone to use the locale of the browser.

* Issue **#49** : Dynamic XSLT selection now works with pipeline stepping.

* Issue **#63** : Entity selection control now shows current entity name even if it has changed since referencing entity was last saved.

* Issue **#70** : You can now select multiple explorer rows with ctrl and shift key modifiers and perform bulk actions such as copy, move, rename and delete.

* Issue **#85** : findDelete() no longer tries to add ORDER BY condition on UPDATE SQL when deleting streams.

* Issue **#89** : Warnings should now be present in processing logs for reference data lookups that don't specify feed or stream type. This was previously throwing a NullPointerException.

* Issue **#90** : Fixed entity selection dialog used outside of drop down selection control.

* Issue **#88** : Pipeline reference edit dialog now correctly selects the current stream type.

* Issue **#77** : Default index volume creation now sets stream status to INACTIVE rather than CLOSED and stream volume creation sets index status to INACTIVE rather than CLOSED.

* Issue **#93** : Fixed code so that the 'Item' menu is now visible.

* Issue **#97** : Index shard partition date range creation has been improved.

* Issue **#94** : Statistics searches now ignore expression terms with null or empty values so that the use of substitution parameters can be optional.

* Issue **#87** : Fixed explorer scrolling to the top by disabling keyboard selection.

* Issue **#104** : 'Query' no longer appears as an item that a user can allow 'create' on for permissions within a folder.

* Issue **#103** : Added 10 years as a supported data retention age.

* Issue **#86** : The stream delete button is now re-enabled when new items are selected for deletion.

* Issue **#81** : No exception will now be thrown if a client rejects a response for an EntityEvent.

* Issue **#79** : The client node no longer tries to create directories on the file system for a volume that may be owned by another node.

* Issue **#92** : Error summaries of multiple types no longer overlap each other at the top of the error markers list.

* Issue **#64** : Fixed Hessian serialisation of 'now' which was specified as a ZonedDateTime which cannot be serialised. This field is now a long representing millseconds since epoch.

* Issue **#62** : Task termination button is now enabled.

* Issue **#60** : Fixed validation of stream attributes prior to data upload to prevent null pointer exception.

* Issue **#9** : Created a new implementation of the expression parser that improved expression tokenisation and deals with BODMAS rules properly.

* Issue **#36** : Fixed and vastly improved the configuration of email so that more options can be set allowing for the use of other email services requiring more complex configuration such as gmail.

* Issue **#24** : Header and footer strings are now unescaped so that character sequences such as '\n' are translated into single characters as with standard Java strings, e.g. '\n' will become a new line and '\t' a tab.

* Issue **#40** : Changed Stroom docker container to be based on Alpine linux to save space

* Issue **#40** : Auto import of content packs on Stroom startup and added default content packs into the docker build for Stroom.

* Issue **#30** : Entering stepping mode was prompting for the pipeline to step with but also auto selecting a pipeline at the same time and entering stepping immediately.

* Dashboard auto refresh is now limited to a minimum interval of 10 seconds.

* Issue **#31** : Pipeline stepping was not including user changes immediately as parsers and XSLT filters were using cached content when they should have been ignoring the cache in stepping mode.

* Issue **#27** : Stroom now listens to window closing events and asks the user if they really want to leave the page. This replaces the previous crude attempts to block keys that affected the history or forced a browser refresh.

* Issue **#2** : The order of fields in the query editor is now alphabetical.

* Issue **#3** : When a filter is active on a dashboard table column, a filter icon now appears to indicate this.

* Issue **#5** : Replace() and Decode() dashboard table expression functions no longer ignore cells with null values.

* Issue **#7** : Dashboards are now able to query on open.

* Issue **#8** : Dashboards are now able to re-query automatically at fixed intervals.

* Updated GWT to v2.8.0 and Gin to v2.1.2.

* Issue **#12** : Dashboard queries can now evaluate relative date/time expressions such as now(), hour() etc. In addition to this the expressions also allow the addition or subtraction of durations, e.g. now - 5d.

* Issue **#14** : Dashboard query expressions can now be parameterised with any term able to accept a user defined parameter, e.g. ${user}. Once added parameters can be changed for the entire dashboard via a text box at the top of the dashboard screen which will then execute all queries when enter is pressed or it loses focus.

* Issue **#16** : Dashboard table filters can also accept user defined parameters, e.g. ${user}, to perform filtering when a query is executed.

* Fixed missing text presenter in dashboards.

* Issue **#18** : The data dashboard component will now show data relative to the last selected table row (even if there is more than one table component on the dashboard) if the data component has not been configured to listen to row selections for a specific table component.

* Changed table styling to colour alternate rows, add borders between rows and increase vertical padding

* Issue **#22** : Dashboard table columns can now be configured to wrap text via the format options.

* Issue **#28** : Dashboard component dependencies are now listed with the component name plus the component id in brackets rather than just the component id.

* Issue **#202** : Initial release of the new data retention policy functionality.

[Unreleased]: https://github.com/gchq/stroom/compare/v7.0-beta.68...HEAD
[v7.0-beta.68]: https://github.com/gchq/stroom/compare/v7.0-beta.66...v7.0-beta.68
[v7.0-beta.67]: https://github.com/gchq/stroom/compare/v7.0-beta.65...v7.0-beta.67
[v7.0-beta.66]: https://github.com/gchq/stroom/compare/v7.0-beta.65...v7.0-beta.66
[v7.0-beta.65]: https://github.com/gchq/stroom/compare/v7.0-beta.64...v7.0-beta.65
[v7.0-beta.64]: https://github.com/gchq/stroom/compare/v7.0-beta.63...v7.0-beta.64
[v7.0-beta.63]: https://github.com/gchq/stroom/compare/v7.0-beta.62...v7.0-beta.63
[v7.0-beta.62]: https://github.com/gchq/stroom/compare/v7.0-beta.61...v7.0-beta.62
[v7.0-beta.61]: https://github.com/gchq/stroom/compare/v7.0-beta.60...v7.0-beta.61
[v7.0-beta.60]: https://github.com/gchq/stroom/compare/v7.0-beta.59...v7.0-beta.60
[v7.0-beta.59]: https://github.com/gchq/stroom/compare/v7.0-beta.58...v7.0-beta.59
[v7.0-beta.58]: https://github.com/gchq/stroom/compare/v7.0-beta.57...v7.0-beta.58
[v7.0-beta.57]: https://github.com/gchq/stroom/compare/v7.0-beta.56...v7.0-beta.57
[v7.0-beta.56]: https://github.com/gchq/stroom/compare/v7.0-beta.55...v7.0-beta.56
[v7.0-beta.55]: https://github.com/gchq/stroom/compare/v7.0-beta.54...v7.0-beta.55
[v7.0-beta.54]: https://github.com/gchq/stroom/compare/v7.0-beta.53...v7.0-beta.54
[v7.0-beta.53]: https://github.com/gchq/stroom/compare/v7.0-beta.52...v7.0-beta.53
[v7.0-beta.52]: https://github.com/gchq/stroom/compare/v7.0-beta.51...v7.0-beta.52
[v7.0-beta.51]: https://github.com/gchq/stroom/compare/v7.0-beta.50...v7.0-beta.51
[v7.0-beta.50]: https://github.com/gchq/stroom/compare/v7.0-beta.49...v7.0-beta.50
[v7.0-beta.49]: https://github.com/gchq/stroom/compare/v7.0-beta.48...v7.0-beta.49
[v7.0-beta.48]: https://github.com/gchq/stroom/compare/v7.0-beta.47...v7.0-beta.48
[v7.0-beta.47]: https://github.com/gchq/stroom/compare/v7.0-beta.46...v7.0-beta.47
[v7.0-beta.46]: https://github.com/gchq/stroom/compare/v7.0-beta.45...v7.0-beta.46
[v7.0-beta.45]: https://github.com/gchq/stroom/compare/v7.0-beta.44...v7.0-beta.45
[v7.0-beta.44]: https://github.com/gchq/stroom/compare/v7.0-beta.43...v7.0-beta.44
[v7.0-beta.43]: https://github.com/gchq/stroom/compare/v7.0-beta.42...v7.0-beta.43
[v7.0-beta.42]: https://github.com/gchq/stroom/compare/v7.0-beta.41...v7.0-beta.42
[v7.0-beta.41]: https://github.com/gchq/stroom/compare/v7.0-beta.40...v7.0-beta.41
[v7.0-beta.40]: https://github.com/gchq/stroom/compare/v7.0-beta.39...v7.0-beta.40
[v7.0-beta.39]: https://github.com/gchq/stroom/compare/v7.0-beta.38...v7.0-beta.39
[v7.0-beta.38]: https://github.com/gchq/stroom/compare/v7.0-beta.37...v7.0-beta.38
[v7.0-beta.37]: https://github.com/gchq/stroom/compare/v7.0-beta.36...v7.0-beta.37
[v7.0-beta.36]: https://github.com/gchq/stroom/compare/v7.0-beta.35...v7.0-beta.36
[v7.0-beta.35]: https://github.com/gchq/stroom/compare/v7.0-beta.34...v7.0-beta.35
[v7.0-beta.34]: https://github.com/gchq/stroom/compare/v7.0-beta.33...v7.0-beta.34
[v7.0-beta.33]: https://github.com/gchq/stroom/compare/v7.0-beta.32...v7.0-beta.33
[v7.0-beta.32]: https://github.com/gchq/stroom/compare/v7.0-beta.31...v7.0-beta.32
[v7.0-beta.31]: https://github.com/gchq/stroom/compare/v7.0-beta.30...v7.0-beta.31
[v7.0-beta.30]: https://github.com/gchq/stroom/compare/v7.0-beta.29...v7.0-beta.30
[v7.0-beta.29]: https://github.com/gchq/stroom/compare/v7.0-beta.28...v7.0-beta.29
[v7.0-beta.28]: https://github.com/gchq/stroom/compare/v7.0-beta.27...v7.0-beta.28
[v7.0-beta.27]: https://github.com/gchq/stroom/compare/v7.0-beta.26...v7.0-beta.27
[v7.0-beta.26]: https://github.com/gchq/stroom/compare/v7.0-beta.25...v7.0-beta.26
[v7.0-beta.25]: https://github.com/gchq/stroom/compare/v7.0-beta.24...v7.0-beta.25
[v7.0-beta.24]: https://github.com/gchq/stroom/compare/v7.0-beta.23...v7.0-beta.24
[v7.0-beta.23]: https://github.com/gchq/stroom/compare/v7.0-beta.22...v7.0-beta.23
[v7.0-beta.22]: https://github.com/gchq/stroom/compare/v7.0-beta.21...v7.0-beta.22
[v7.0-beta.21]: https://github.com/gchq/stroom/compare/v7.0-beta.20...v7.0-beta.21
[v7.0-beta.20]: https://github.com/gchq/stroom/compare/v7.0-beta.19...v7.0-beta.20
[v7.0-beta.19]: https://github.com/gchq/stroom/compare/v7.0-beta.18...v7.0-beta.19
[v7.0-beta.18]: https://github.com/gchq/stroom/compare/v7.0-beta.17...v7.0-beta.18
[v7.0-beta.17]: https://github.com/gchq/stroom/compare/v7.0-beta.16...v7.0-beta.17
[v7.0-beta.16]: https://github.com/gchq/stroom/compare/v7.0-beta.15...v7.0-beta.16
[v7.0-beta.15]: https://github.com/gchq/stroom/compare/v7.0-beta.14...v7.0-beta.15
[v7.0-beta.14]: https://github.com/gchq/stroom/compare/v7.0-beta.13...v7.0-beta.14
[v7.0-beta.13]: https://github.com/gchq/stroom/compare/v7.0-beta.12...v7.0-beta.13
[v7.0-beta.12]: https://github.com/gchq/stroom/compare/v7.0-beta.11...v7.0-beta.12
[v7.0-beta.11]: https://github.com/gchq/stroom/compare/v7.0-beta.10...v7.0-beta.11
[v7.0-beta.10]: https://github.com/gchq/stroom/compare/v7.0-beta.9...v7.0-beta.10
[v7.0-beta.9]: https://github.com/gchq/stroom/compare/v7.0-beta.8...v7.0-beta.9
[v7.0-beta.8]: https://github.com/gchq/stroom/compare/v7.0-beta.7...v7.0-beta.8
[v7.0-beta.7]: https://github.com/gchq/stroom/compare/v7.0-beta.6...v7.0-beta.7
[v7.0-beta.6]: https://github.com/gchq/stroom/compare/v7.0-beta.5...v7.0-beta.6
[v7.0-beta.5]: https://github.com/gchq/stroom/compare/v7.0-beta.4...v7.0-beta.5
[v7.0-beta.4]: https://github.com/gchq/stroom/compare/v7.0-beta.3...v7.0-beta.4
[v7.0-beta.3]: https://github.com/gchq/stroom/compare/v7.0-beta.2...v7.0-beta.3
[v7.0-beta.2]: https://github.com/gchq/stroom/compare/v7.0-beta.1...v7.0-beta.2
[v7.0-beta.1]: https://github.com/gchq/stroom/compare/v7.0-alpha.5...v7.0-beta.1
[v7.0-alpha.5]: https://github.com/gchq/stroom/compare/v7.0-alpha.4...v7.0-alpha.5
[v7.0-alpha.4]: https://github.com/gchq/stroom/compare/v7.0-alpha.3...v7.0-alpha.4
[v7.0-alpha.3]: https://github.com/gchq/stroom/compare/v7.0-alpha.2...v7.0-alpha.3
[v7.0-alpha.2]: https://github.com/gchq/stroom/compare/v7.0-alpha.1...v7.0-alpha.2
[v7.0-alpha.1]: https://github.com/gchq/stroom/compare/v6.0.0...v7.0-alpha.1
[v6.0.0]: https://github.com/gchq/stroom/compare/v5.4.0...v6.0.0<|MERGE_RESOLUTION|>--- conflicted
+++ resolved
@@ -7,11 +7,10 @@
 
 ## [Unreleased]
 
-<<<<<<< HEAD
 * Issue **#1807** : Remove need for Manage Nodes permission in order to list nodes (needed to manage volumes).
 
 * Issue **#1806** : Remove need for Manage Nodes permission in order to list nodes (needed to manage tasks).
-=======
+
 * Issue **#1925** : Fixed logging error that was happening on search.
 
 * Issue **#1921** : Fixed problem with the dashboard text pane not migrating properly to the new special stream id and event id fields. 
@@ -29,7 +28,6 @@
 * Issue **#1915** : Fixed task context user identity for statistics searches.
 
 * Issue **#1915** : Fixed task context for statistics searches.
->>>>>>> 383ab16f
 
 * Issue **#1910** : Duplicate fields in dashboard tables are now avoided by adding a numeric suffix to the field name when adding a duplicate.
 
