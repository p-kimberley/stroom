--- conflicted
+++ resolved
@@ -5,33 +5,6 @@
 and this project adheres to [Semantic Versioning](http://semver.org/).
 
 ## [Unreleased]
-
-<<<<<<< HEAD
-* Simplify the /status servlet and make it return json.
-
-* Add validation of config property values when edited in the UI.
-
-* Add validation of the config file on boot.
-=======
-
-## [v7.0-beta.16] - 2020-01-20
-
-* Fix broken DB migration.
-
-
-## [v7.0-beta.15] - 2020-01-20
-
-* Fix broken DB migration.
-
-
-## [v7.0-beta.14] - 2020-01-17
-
-* Issue **#1353** : Removed session identities from tasks.
-
-* Issue **#1352** : Removed internal API token.
-
-* Issue **#1347** : Added `http-call` method to XSLT.
->>>>>>> b3283973
 
 * Change docker image to allow us to pass in the dropwizard command to run, e.g. server|migrate.
 
