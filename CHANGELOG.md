--- conflicted
+++ resolved
@@ -7,9 +7,8 @@
 
 ## [Unreleased]
 
-<<<<<<< HEAD
 * Issue **#2113** : Added user preferences including theme support.
-=======
+
 * Issue **#2241** : Change add icon on data retention screen to add above selected. Add action icon and menu to retention rule table. Restyle rule edit screen.
 
 * Issue **#2254** : Change `data` expression function to accept a first param for what to text to show.
@@ -31,7 +30,6 @@
 * Update banner to advertise `noauth/datafeed` URL instead of older version.
 
 * Issue **#2243** : Remove unwanted charset commands from migration script.
->>>>>>> c27cea1c
 
 * Issue **#2231** : Added visualisation selection behaviour to dashboards.
 
