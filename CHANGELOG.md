# Change Log
All notable changes to this project will be documented in this file.

The format is based on [Keep a Changelog](http://keepachangelog.com/) 
and this project adheres to [Semantic Versioning](http://semver.org/).

## [Unreleased]

<<<<<<< HEAD
* Issue **#1568** : Pipeline names should now be shown where needed in the UI.
=======
* Issue **#1457** : Change field value suggester to use fuzzy matching.

* Issue **#1574** : Make feed suggestions return all feeds, not just ones with meta.
>>>>>>> 9371530b

* Issue **#1544** : Imported dashboard from 6.1 now work.

* Issue **#1577** : Cluster node status is now updated when node settings are changed.

* Issue **#1396** : Completely changed DB migration and import/export compatibility code.

* Fix index creation stored procedure.

* Issue **#1508** : Tidy up property descriptions, change connection pool props to use Stroom Duration type.

* Issue **#473** : Fix value stats being ignored during in memroy stat aggregation.

* Issue **#1141** : Make SQL stats aggregation delete unused stat keys at the end.


## [v7.0-beta.31] - 2020-05-12

* Issue **#1546** : Fixed opening and editing of data retention rules.

* Issue **#1494** : Scrollbars now have a white background unless used in a readonly text area.

* Issue **#1547** : Added pipeline names to processor task screens.

* Issue **#1543** : Prevent import/export of processor filters with id fields

* Issue **#1112** : You can now copy feeds along with other items and copies are named appropriately.

* Issue **#1112** : When copying a selection of several items, the dependencies between the items are altered in the resulting copies so that the copied items work together as a new set of content.

* Issue **#1112** : As part of fixing dependencies when copying items, the dependencies screen now works correctly and now also shows processor filters. 

* Issue **#1545** : Add property `enableDistributedJobsOnBootstrap` to enable/disable processing on first boot.


## [v7.0-beta.30] - 2020-05-06

* Issue **#1503** : Further fix for enabled/disabled expression items and dashboard tab visibility.

* Issue **#1511** : Data pages now show pipeline names rather than pipeline UUIDs.

* Issue **#1529** : Fix error when selecting datasource in new dashboard.

* Fix NPE in SystemInfoResource.get().

* Issue **#1527** : Fixed missing aud in API eky tokens.

* Add missing guice binding for SystemInfoResource.

* Make export add new line to the end of all files to adhere to POSIX standard.

* Issue **#1532** : Fixed index shard criteria in UI.

* Change SecurityFilter to return a 401 on authentication exceptions.

* Move some health checks into SystemInfoResource.

* Remove healthchecks from rest resources and servlets that never give an unhealthy result.

* Add error info to AppConfigMonitor health check.


## [v7.0-beta.29] - 2020-05-04

* Issue **#1496** : Fixed paging of processed data.

* Add stroom.statistics.internal.enabledStoreTypes and make internal stat processing respect it.

* Improve SQL stats shutdown processing so all in memory stats are flushed.

* Issue **#1521** : Dashboards with missing datasources break entirely.

* Issue **#1477** : Disable edit button on stream processor.

* Issue **#1497** : Fixed data list result paging.

* Issue **#1492** : Fixed data list result paging.

* Issue **#1513** : You can now view data in folders.

* Issue **#1500** : Fixed data delete/restore behaviour.

* Issue **#1515** : Fix proxyDir default when running in a stack.

* Issue **#1509** : Unable to update processor filter.

* Issue **#1495** : Speculative fix for missing swagger.json file in the fat jar.

* Issue **#1503** : Fixed Dashboard serialisation and JSON template.

* Issue **#1479** : Unable to set index volume limits.


## [v7.0-beta.28] - 2020-04-29

* Issue **#1489** : Reprocess streams feature failing.

* Issue **#1465** : Add default Open ID credentials to allow proxy to be able to authenticate out of the box.

* Issue **#1455** : Fix interactive search.

* Issue **#1471** : Pipeline name not shown on processors/filters in UI.

* Issue **#1491** : Download stream feature failing. 

* Issue **#1433** : StandardKafkaProducer failed when writing XML kafka payloads. 


## [v7.0-beta.27] - 2020-04-27

* Issue **#1417** : Allow processor filters to be exported with Pipelines. 

* Issue **#1480** : Index settings now shows index volume groups and allows selection. 

* Issue **#1450** : Further attempt to improve criteria filtering on data tab.

* Issue **#1467** : The cluster node state node uses NodeResource to determine active nodes.

* Issue **#1448** : The internal processing user now has a JWT and passes it when making calls to other nodes.


## [v7.0-beta.26] - 2020-04-22

* Fix gradle build for versioned builds


## [v7.0-beta.25] - 2020-04-22

* Assorted fixes to the new React UI pages.


## [v7.0-beta.24] - 2020-04-21

* Issue **#1450** : Stop data tabs showing all feeds.

* Issue **#1454** : Fix NPE in feed name suggestion box.

* Remove internal statistics from setup sample data.

* Fix issue of pipeling structure not showing when it contains a StatisticsFilter.

* Update auth flow for auth-into-stroom integration

* Issue **#1426** : Change /logout endpoint to /noauth/logout.

* Fix `Expecting a real user identity` errors on auto import of content packs.

* Increase wait timeout to 240s in `start.sh`.

* Issue **#1404** : Fixed issue with invalid XML character filter.

* Issue **#1413** : Attempt to fix search hanging issue.

* Issue **#1393** : The annotations data popup now formats content on load.

* Issue **#1399** : Removed error logging for expected exceptions in TaskExecutor.

* Issue **#1385** : File output param `streamId` now aliased to `sourceId` and `streamNo` is now aliased to `partNo` for consistency with new source tracking XSLT functions.

* Issue **#1392** : Downloading dashboard queries now provides the current query without the need to save the dashboard.

* Issue **#1427** : Change remote call to auth service to a local call.


## [v7.0-beta.23] - 2020-03-24

* Rename all legacy DB tables to `OLD_`.

* Issue **#1394** : Fix duplicate tables appearing in Monitoring -> Database Tables.

* Add NodeEndpointConfiguration. Change `node` table to hold the base endpoint.


## [v7.0-beta.22] - 2020-03-10

* Brought stroom-auth-service into stroom

* Issue **#563** : Kafka producer improvements - StandardKafkaProducer

* Issue **#1399** : Removed error logging for expected exceptions in TaskExecutor. 

* Fix missing $ in start.sh

* Issue **#1387** : Changed the way tasks are executed to reduce changes of unhandled execution errors.

* Issue **#1378** : Improved logging detail when processor filters fail.

* Issue **#1379** : Fixed issue where you couldn't open a processor filter if parts of the filter referenced deleted items.

* Issue **#1378** : Improved logging detail when processor filters fail.

* Issue **#1382** : Added `decode-url` and `encode-url` XSLT functions.

* Issue **#655** : Fixed SQL Stats queries ignoring the enabled state of the dashboard query terms.

* Issue **#1362** : Fixed issue where hiding dashboard annotation fields removed them.

* Issue **#1357** : Fixed dragging tabs in dashboard with hidden panes to create a new split.

* Issue **#1357** : Fixed dragging tabs in dashboard with hidden panes.

* Issue **#1368** : Fixed FindReplaceFilter as it wasn't working when used in conjunction with Data Splitter.

* Issue **#1361** : Changed the way headers are parsed for the HttpCall XSLT function.


## [v7.0-beta.21] - 2020-02-24

* Add null checks to DB migration.

* Add deletion of constraint `IDX_SHARD_FK_IDX_ID` to migration script.


## [v7.0-beta.20] - 2020-02-13

* Fix bug in `processor_task` migration script.


## [v7.0-beta.19] - 2020-02-10

* Fix bugs in DB migration scripts.


## [v7.0-beta.18] - 2020-02-05

* Re-locate index database migrations.

* Fix issues with migrating null audit columns.

* Improve output of TestYamlUtil.


## [v7.0-beta.17] - 2020-01-29

* Issue **#1355** : Fixed stepping from dashboard text pane.

* Issue **#1354** : Fixed double click to edit list items, e.g. properties.

* Issue **#1340** : Fixed issue with FindReplaceFilter where it failed in some cases when more than one filter was chained together.

* Issue **#1338** : You can now configure the max size of the map store cache.

* Issue **#1350** : Fixed scope of dictionaries when loaded in multiple XSLT pipeline steps.

* Issue **#1347** : Added SSL options to `http-call` XSLT method.

* Issue **#1352** : Fixed Hessian serialisation of user identities on tasks.

* Change docker image to allow us to pass in the dropwizard command to run, e.g. server|migrate.

* Stop MySQL outputing Note level warnings during migration about things that don't exist when we expect them not to.


## [v7.0-beta.13] - 2019-12-24

* Add `migrate` command line argument to run just the DB migrations.

* Updated API key to include audience and added client id and secret.

* Change `stroom.conf.sh` to also look for ip in `/sbin`

* Issue **#260** : You can now hide dashboard tabs.

* Issue **#1332** : The text pane can now be configured to show source data.

* Issue **#1311** : Improved source location tracking.


## [v7.0-beta.12] - 2019-12-04

* Change local.yml.sh to also look for ip in /sbin


## [v7.0-beta.11] - 2019-12-04

* Fix invalid SQL syntax in V07_00_00_012__Dictionary


## [v7.0-beta.10] - 2019-12-04

* Update auth api version

* Add clientId and clientSecret to config

* Update API keys (needed aud)

* Issue **#1338** : Added new config options to control the maximum size of some caches: `stroom.pipeline.parser.maxPoolSize`, `stroom.pipeline.schema.maxPoolSize`, `stroom.pipeline.schema.maxPoolSize`, `stroom.pipeline.xslt.maxPoolSize`, `stroom.entity.maxCacheSize`, `stroom.referenceData.mapStore.maxCacheSize`.

* Issue **#642** : Downloading query details now ignores hidden fields.

* Issue **#1337** : Fixed issue where downloading large numbers of search results in Excel format was exceeding maximum style count of 64000. 

* Issue **#1341** : Added XSRF protection to GWT RPC requests.

* Issue **#1335** : Made session cookie `Secure` and `HttpOnly`.

* Issue **#1334** : Fix 404 when accessing `/stroom/resourcestore/........`, i.e. fix Tools->Export.

* Issue **#1333** : Improved resilience against XSS attacks.

* Issue **#1330** : Allow configuration of `Content-Type` in HTTPAppender.

* Issue **#1327** : Improvements to annotations.

* Issue **#1328** : Increased size of data window and removed max size restrictions.

* Issue **#1324** : Improved logging and added SSL options for HTTPAppender.


## [v7.0-beta.9] - 2019-11-20

* Fix SSL connection failure on remote feed staus check.

* Remove ConfigServlet as the functionality is covered by ProxyConfigHealthCheck.

* Fix password masking in ProxyConfigHealthCheck.

* Change servlet path of ProxyStatusServlet from `/config` to `/status`.


## [v7.0-beta.8] - 2019-11-20

* Change precedence order for config properties. YAML > database > default. Change UI to show effective value. Add hot loading of YAML file changes.

* Issue **#1322** : Stroom now asks if you really want to leave site when stepping items are dirty. Also fixed `Save` and `Save All` menu items and dashboard param changes now correctly make a dashboard dirty.

* Issue **#1320** : Fixed formatting of XML where trailing spaces were being removed from content surrounded by start and end tags (data content) which should not happen. 

* Issue **#1321** : Make path relative in stroom distribution .zip.sha256 hash file.

* The auth service now supports the use of HTTPS without certificate verification and adds additional logging.

* Issue **gchq/stroom-auth#157** : Automatically refresh user's API key when it expires.

* Issue **#1243** : Dashboard visualisations now link with similar functions available to dashboard tables, e.g. `link()`, `dashboard()`, `annotation()`, `stepping()`, `data()`.

* Issue **#1316** : JSONParser now includes various parse options including handling comments.

* Issue **#48** : Added option to hide/show dashboard table columns.

* Issue **#1315** : Improved health check for missing API key.

* Updated stroom expression to v1.5.4 and added new field types.

* Issue **#1315** : Improved health check for missing API key.

* Issue **#1314** : Fixed NPE thrown when logging caused when viewing docs that can't be found.

* Issue **#1313** : Suggestion boxes now make suggestions immediately before the user even starts typing.

* Issue **#1043** : Added feature to allow floating point numbers to be indexed.

* Issue **#1312** : Dictionaries now change the entity name in the DB when renamed.

* Issue **#1312** : Fixed read only behaviour of dictionary settings UI.

* Issue **#1300** : Multiple changes to annotations.

* Issue **#1265** : Added `modulus()` function along with alias `mod()` and modulus operator `%`.

* Issue **#1300** : Added `annotation()` link creation function, `currentUser()` alias for `param('currentUser()')` and additional link creation functions for `data()` and `stepping()`.

* Issue **#67** : Table columns now display menu items on left click.

* Uplift stroom-query to v2.2.4 to add better diagnostic logging.

* Uplift Kafka client to v2.2.1.

* Issue **#1293** : Add more static file types to allow nginx/browser caching on.

* Issue **#1295** : Add authentication bypass for servlets such as /remoting, /status, /echo, etc.

* Issue **#1297** : The UI now supplies API tokens to the backend for resource calls.

* Issue **#1296** : Fixed NPE in StreamMapCreator caused when a stream can not be found.

## [v7.0-beta.7] - 2019-10-23

* Issue **#1288** : Streams now show the name of the pipeline used to create them even if the user doesn't have permission to see the pipeline.

* Issue **#1282** : Fixed issue where items were imported into the explorer even if not selected for import.

* Issue **#1291** : Fixed issue where empty dashboard table cells did not select table rows when clicked. 

* Issue **#1290** : Fixed issue where executor provider was not executing supplied runnable if parent task had terminated.

* Fix problem of missing fallback config in docker image.


## [v7.0-beta.6] - 2019-10-15

* Add default for stroom.security.authentication.durationToWarnBeforeExpiry

* Fix missing icons for Kafka Config and Rule Set.

* Fix Kafka Config entity serialisation.

* Issue **#1264** : Dashboards running in embedded mode will not always ask for the user to choose an activity if the users session has one set already.

* Issue **#1275** : Fixed permission filtering when showing related streams.

* Issue **#1274** : Fixed issue with batch search caused by Hibernate not returning pipeline details in stream processor filters.

* Issue **#1272** : Fixed saving query favourites.

* Issue **#1266** : Stroom will now lock the cluster before releasing owned tasks so it doesn't clash with other task related processes that lock the DB for long periods.

* Issue **#1264** : Added `embedded` mode for dashboards to hide dashboard chrome and save options.

* Issue **#1264** : Stroom no longer asks if you want to leave the web page if no content needs saving.

* Issue **#1263** : Fixed issues related to URL encoding/decoding with the `dashboard()` function.

* Issue **#1263** : Fixed issue where date expressions were being allowed without '+' or '-' signs to add or subtract durations.

* Add fallback config.yml file into the docker images for running outside of a stack.

* Issue **#1263** : Fixed issues related to URL encoding/decoding in dashboard expressions.

* Issue **#1262** : Improved behaviour of `+` when used for concatenation in dashboard expressions.

* Issue **#1259** : Fixed schema compliance when logging failed document update events.

* Issue **#1245** : Fixed various issues with session management and authentication.

* Issue **#1258** : Fixed issue affecting search expressions against keyword fields using dictionaries containing carriage returns.


## [v7.0-beta.5] - 2019-09-23

* Fixes to proxy


## [v7.0-beta.4] - 2019-09-16

* Fix stroom-proxy Dockerfile


## [v7.0-beta.3] - 2019-09-16

* Minor fixes, including an essential fix to config


## [v7.0-beta.2] - 2019-09-13

* Fix docker build


## [v7.0-beta.1] - 2019-09-11

* Issue **#1253** : Data retention policies containing just `AND` will now match everything.

* Issue **#1252** : Stream type suggestions no longer list internal types.

* Issue **#1218** : All stepping panes will now show line numbers automatically if there are indicators (errors, warnings etc) that need to be displayed.  

* Issue **#1254** : Added option to allow non Java escaped find and replacement text to be used in `FindReplaceFilter`. 

* Issue **#1250** : Fixed logging description for reading and writing documents.

* Issue **#1251** : Copy permissions from a parent now shows changes prior to the user clicking ok.

* Issue **#758** : You no longer need the `Manage Processors` privilege to call `stroom:meta('Pipeline')` in XSLT.

* Issue **#1256** : Fix error caused when logging data source name when downloading search results.

* Issue **#399** : Fix for error message when stepping that said user needed `read` permission on parent pipeline and not just `use`.

* Issue **#1242** : Fix for pipeline corruption caused when moving elements back to inherited parents.

* Issue **#1244** : Updated Dropwizard to version 1.3.14 to fix session based memory leak.

* Issue **#1246** : Removed elastic search document type, menu items and filter.

* Issue **#1247** : Added XSLT functions (`source`, `sourceId`, `partNo`, `recordNo`, `lineFrom`, `colFrom`, `lineTo`, `colTo`) to determine the current source location so it can be embedded in a cooked event. Events containing raw source location info can be made into links in dashboard tables or the text pane so that a user can see raw source data or jump directly to stepping that raw record.

* Add data retention feature and index optimisation to Solr indexes.

* Initial support for Solr indexing and search.

* Issue **#1244** : Updated Dropwizard to version 1.3.14 to fix session based memory leak.

* Issue **#1246** : Removed elastic search document type, menu items and filter.

* Issue **#1214** : Fixed issue where the max results setting in dashboard tables was not always being obeyed. Also fixed some dashboard table result page size issues.

* Issue **#1238** : During proxy clean task we no longer show a failed attempt to delete an empty directory as an error as this condition is expected.

* Issue **#1237** : Fixed issue where explorer model requests were failing outside of user sessions, e.g. when we want to find folder descendants for processing.

* Issue **#1230** : Fix test.

* Issue **#1230** : Search expressions no longer have the `contains` condition. 

* Issue **#1220** : Fixed attempt to open newly created index shards as if they were old existing shards.

* Issue **#1232** : Fixed handling of enter key on pipeline element editor dialog.

* Issue **#1229** : Fixed issue where users needed `Read` permission on an index instead of just `Use` permission to search it.

* Issue **#1207** : Removed task id from meta to reduce DB size and complexity especially given the fact tasks are transient. Superseded output is now found by querying the processor task service when new output is written rather than using task ids on meta.

* Uplift HBase to 2.1.5 and refactor code accordingly

* Uplift Kafka to 2.1.1 and refactor code accordingly

* Uplift Curator to 4.2.0

* Issue **#1143** : Added mechanism to inject dashboard parameters into expressions using the `param` and `params` functions so that dashboard parameters can be echoed by expressions to create dashboard links.

* Issue **#1205** : Change proxy repo clean to not delete configured rootRepoDir.

* Issue **#1204** : Fix ProxySecurityFilter to use correct API key on feedStatus requests.

* Issue **#1211** : Added a quick filter to the server tasks page.

* Issue **#1206** : Fixed sorting active tasks when clicking column header.

* Issue **#1201** : Fixed dependencies.

* Issue **#1201** : Fixed tests.

* Issue **#1201** : Document permission changes now mutate the user document permissions cache rather than clearing it.

* Issue **#1153** : Changed security context to be a Spring singleton to improve explorer performance.

* Issue **#1202** : Fixed NumberFormatException in StreamAttributeMapUtil.

* Issue **#1203** : Fixed event logging detail for dictionaries.

* Issue **#1197** : Restored Save As functionality.

* Issue **#1199** : The index fields page now copes with more than 100 index fields.

* Issue **#1200** : Removed blocking queue that was causing search to hang when full.

* Issue **#1198** : Filtering by empty folders now works correctly.

* Comment out rollCron in proxy-prod.yml

* Change swagger UI at gchq.github.io/stroom to work off 6.0 branch

* Issue **#1195** : Fixed issue where combination of quick filter and type filter were not displaying explorer items correctly.

* Issue **#1153** : Changed the way document permissions are retrieved and cached to improve explorer performance.

* Issue **#1196** : Added code to resolve data source names from doc refs if the name is missing when logging.

* Issue **#1165** : Fixed corruption of pipeline structure when adding items to Source.

* Issue **#1193** : Added optional validation to activities.

* Change default config for proxy repositoryFormat to "${executionUuid}/${year}-${month}-${day}/${feed}/${pathId}/${id}"

* Issue **#1194** : Fixed NPE in FindTaskProgressCriteria.

* Issue **#1191** : SQL statistics search tasks now show appropriate information in the server tasks pane.

* Issue **#1192** : Executor provider tasks now run as the current user.

* Issue **#1190** : Copied indexes now retain associated index volumes.

* Issue **#1177** : Data retention now works with is doc refs.

* Issue **#1160** : Proxy repositories now only roll if all output streams for a repository are closed. Proxy repositories also only calculate the current max id if the `executionUuid` repo format param is not used.

* Issue **#1186** : Volume status is now refreshed every 5 minutes.

* Fix incorrect default keystore in proxy config yaml.

* Rename environment variables in proxy config yaml.

* Issue **#1170** : The UI should now treat the `None` tree node as a null selection.

* Issue **#1184** : Remove dropwizard yaml files from docker images.

* Issue **#1181** : Remove dropwizard config yaml from the docker images.

* Issue **#1152** : You can now control the maximum number of files that are fragmented prior to proxy aggregation with `stroom.maxFileScan`.

* Issue **#1182** : Fixed use of `in folder` for data retention and receipt policies.

* Updated to allow stacks to be built at this version.

* Issue **#1154** : Search now terminates during result creation if it is asked to do so.

* Issue **#1167** : Fix for proxy to deal with lack of explorer folder based collections.

* Issue **#1172** : Fixed logging detail for viewing docs.

* Issue **#1166** : Fixed issue where users with only read permission could not copy items.

* Issue **#1174** : Reduced hits on the document permission cache.

* Issue **#1168** : Statistics searches now work when user only has `Use` permission.

* Issue **#1170** : Extra validation to check valid feed provided for stream appender.

* Issue **#1174** : The size of the document permissions cache is now configurable via the `stroom.security.documentPermissions.maxCacheSize` property.

* Issue **#1176** : Created index on document permissions to improve performance.

* Issue **#1175** : Dropping unnecessary index `explorerTreePath_descendant_idx`.

* Issue **#747** : XSLT can now reference dictionaries by UUID.

* Issue **#1167** : Use of folders to include child feeds and pipelines is now supported.

* Issue **#1153** : The explorer tree is now built with fewer DB queries.

* Issue **#1163** : Added indexes to the DB to improve explorer performance.

* Issue **#1153** : The explorer tree now only rebuilds synchronously for users who alter the tree, if has never been built or is very old. All other rebuilds of the explorer tree required to keep it fresh will happen asynchronously.

* Issue **#1162** : Proxy aggregation will no longer recurse parts directories when creating parts.

* Issue **#1157** : Migration now adds dummy feeds etc to processor filters if the original doc can't be found. This will prevent filters from matching more items than they should if migration fails to map feeds etc because they can't be found.

* Issue **#1162** : Remove invalid CopyOption in move() call.

* Issue **#1159** : Fix NPE in rolling appenders with no frequency value.

* Issue **#1160** : Proxy repositories will no longer scan contents on open if they are set to be read only.

* Issue **#1162** : Added buffering etc to improve the performance of proxy aggregation.

* Issue **#1156** : Added code to reduce unlikely chance of NPE or uncontrolled processing in the event of a null or empty processing filter.

* Issue **#1149** : Changed the way EntryIdSet is unmarshalled so jaxb can now use the getter to add items to a collection.

* Ignore broken junit test that cannot work as it stands

* Fix NPE in DictionaryStoreImpl.findByName().

* Issue **#1146** : Added `encodeUrl()`, `decodeUrl()` and `dashboard()` functions to dashboard tables to make dashboard linking easier. The `link()` function now automatically encodes/decodes each param so that parameters do not break the link format, e.g. `[Click Here](http://www.somehost.com/somepath){dialog|Dialog Title}`.

* Issue **#1144** : Changed StreamRange to account for inclusive stream id ranges in v6.0 that was causing an issue with file system maintenance.

* Mask passwords on the proxy admin page.

* Add exception to wrapped exception in the feedStatus service.

* Issue **#1140** : Add health check for proxy feed status url.

* Issue **#1138** : Stroom proxy now deletes empty repository directories based on creation time and depth first so that pruning empty directories is quicker and generally more successful.

* Issue **#1137** : Change proxy remote url health check to accept a 406 code as the feed will not be specified.

* Issue **#1135** : Data retention policies are now migrated to use `Type` and not `Stream Type`.

* Issue **#1136** : Remove recursive chown from stroom and proxy docker entrypoint scripts.


## [v7.0-alpha.5] - 2019-06-12

* Fix YAML substitution.


## [v7.0-alpha.4] - 2019-06-11

* Update API paths


## [v7.0-alpha.3] - 2019-05-10

* Fix config


## [v7.0-alpha.2] - 2019-05-10

* Fix config

* Issue **#1134** : Proxy now requires feed name to always be supplied.

* Expose proxy api key in yaml config via SYNC_API_KEY

* Issue **#1130** : Change `start.sh` so it works when realpath is not installed.

* Issue **#1129** : Fixed stream download from the UI.

* Issue **#1119** : StreamDumpTool will now dump data to zip files containing all data and associated meta and context data. This now behaves the same way as downloading data from the UI and can be used as an input to proxy aggregation or uploaded manually.


## [v7.0-alpha.1] - 2019-04-23

* Fix config issue

* Fixed NPE created when using empty config sections.

* Issue **#1122** : Fixed hessian communication between stroom and stroom proxy used to establish feed receive status. Added restful endpoints for feed status to stroom and stroom proxy. Proxy will now be able to request feed status from upstream stroom or stroom proxy instances.

* Fixed incompatibility issues with MySQL 5.7 and 8.0.

* Added debug to help diagnose search failures

* Issue **#382** : Large zip files are now broken apart prior to proxy aggregation.

* Change start script to use absolute paths for jar, config and logs to distinguish stroom and proxy instances.

* Issue **#1116** : Better implementation of proxy aggregation.

* Issue **#1116** : Changed the way tasks are executed to ensure thread pools expand to the maximum number of threads specified rather than just queueing all tasks and only providing core threads.

* Remove full path from file in sha256 hash file release artifact.

* Issue **#1115** : Add missing super.startProcessing to AbstractKafkaProducerFilter.

* Improve exception handling and logging in RemoteDataSourceProvider. Now the full url is included in dashboard connection errors.

* Change Travis build to generate sha256 hashes for release zip/jars.

* Uplift the visualisations content pack to v3.2.1

* Issue **#1100** : Fix incorrect sort direction being sent to visualisations.

* Add guard against race condition

* Add migration script to remove property `stroom.node.status.heapHistogram.jMapExecutable`.

* Uplift base docker image to openjdk:8u191-jdk-alpine3.9, reverting back to JDK for access to diagnostic tools.

* Issue **#1084** : Change heap histogram statistics to java MBean approach rather than jmap binary. Remove stroom.node.status.heapHistogram.jMapExecutable property.

* Improve resource for setting user's status

* Issue **#1079** : Improved the logging of permission errors encountered during stream processing

* Issue **#1058** : Added property `stroom.pipeline.parser.secureProcessing` to enable/disable the XML secure processing feature.

* Issue **#1062** : Add env var for UI path

* Uplift distribution visualisation content pack to v3.1.0

* Add transform_user_extract.py, for pre-6.0 to 6.0 user migration

* Issue **#1059** : Fix guice errors on stroom-proxy startup.

* Issue **#1010** : Improve distribution start/stop/etc scripts by adding monochrome switch and background log tailing.

* Issue **#1053** : Add API to disabled authorisation users

* Issue **#1042** : Improve error message for an ApiException when requesting a user's token.

* Issue **#1050** : Prevent creation of permission entries if key already exists.

* Issue **#1015** : Add sortDirections[] and keySortDirection to visualisation data object to fix sorting in the visualisations.

* Issue **#1019** : Fix visualisations settings dialog so you can un-set text and list controls.

* Issue **#1041** : Add a healthcheck to Stroom to alert for API key expiry

* Issue **#1040** : Fix for visualisations that do not require nested data.

* Issue **#1036** : Fix for scrollbar position on explorer popup windows.

* Issue **#1037** : Updated `moment.js` for parsing/formatting dates and times.

* Issue **#1021** : Dashboard links now allow `{}` characters to be used without URL encoding.

* Issue **#1018** : Added Health Checks for the external connectors that are registered via plugins

* Issue **#1025** : Fixed ACE editor resize issue where horizontal scroll bar was not always correctly shown.

* Issue **#1025** : Updated ACE editor to v1.4.2.

* Issue **#1022** : Added `Contains` condition to all search expression fields so that regex terms can be used.

* Issue **#1024** : Superseded output helper no longer expects initialisation in all cases.

* Issue **#1021** : Multiple changes to improve vis, dashboard and external linking in Stroom.

* Issue **#1019** : Fix visualisations settings dialog so you can un-set text and list controls.

* Issue **#986** : Fix direct dashboard links.

* Issue **#1006** : Added Exception Mapper for PermissionExceptions to return HTTP FORBIDDEN.

* Issue **#1012** : Fix for NPE caused when checking if an output is superseded.

* Issue **#1011** : Old UI versions running in browsers often cause Stroom to throw an NPE as it can't find the appropriate GWT serialisation policy. Stroom will no longer throw an NPE but will report an `IncompatibleRemoteServiceException` instead. This is the default GWT behaviour.

* Issue **#1007** : Max visualisation results are now limited by default to the maximum number of results defined for the first level of the parent table. This can be further limited by settings in the visualisation.

* Issue **#1004** : Table cells now support multiple links.

* Issue **#1001** : Changed link types to `tab`, `dialog`, `dashboard`, `browser`.

* Issue **#1001** : Added dashboard link option to link to a dashboard from within a vis, e.g. `stroomLink(d.name, 'type=Dashboard&uuid=<TARGET_DASHBOARD_UUID>&params=userId%3D' + d.name, 'DASHBOARD')`.

* Issue **#1001** : Added dashboard link option to link to a dashboard using the `DASHBOARD` target name, e.g. `link(${UserId}, concat('type=Dashboard&uuid=<TARGET_DASHBOARD_UUID>', ${UserId}), '', 'DASHBOARD')`.

* Issue **#1002** : Popup dialogs shown when clicking dashboard hyperlinks are now resizable.

* Issue **#993** : Moving documents in the explorer no longer affects items that are being edited as they are not updated in the process.

* Issue **#996** : Updated functions in dashboard function picker.

* Issue **#981** : Fixed dashboard deletion

* Issue **#989** : Upgraded stroom-expression to v1.4.13 to add new dashboard `link` function.

* Issue **#988** : Changed `generate-url` XSLT function to `link` so it matches the dashboard expression. Changed the parameters to create 4 variants of the function to make creation of simple links easier.

* Issue **#980** : Fix for NPE when fetching dependencies for scripts.

* Issue **#978** : Re-ordering the fields in stream data source

* Issue **gchq/stroom-content#31** : Uplift stroom-logs content pack to v2.0-alpha.5.

* Issue **#982** : Stop proxy trying to health check the content syncing if it isn't enabled.

* Change error logging in ContentSyncService to log stack trace

* Uplift send_to_stroom.sh in the distribution to v2.0

* Issue **#973** : Export servlet changed to a Resource API, added permission check, improved error responses.

* Issue **#969** : The code now suppresses errors for index shards being locked for writing as it is expected. We now lock shards using maps rather than the file system as it is more reliable between restarts.

* Issue **#941** : Internal Meta Stats are now being written

* Issue **#970** : Add stream type of `Records` for translated stroom app events.

* Issue **#966** : Proxy was always reporting zero bytes for the request content in the receive log.

* Issue **#938** : Fixed an NPE in authentication session state.

* Change the proxy yaml configuration for the stack to add `remotedn` and `remotecertexpiry` headers to the receive log

* Change logback archived logs to be gzip compressed for stroom and proxy

* Uplift stroom-logs content pack to v2.0-alpha.3

* Uplift send_to_stroom script to v1.8.1

* Issue **#324** : Changed XML serialisation so that forbidden XML characters U+FFFE and U+FFFF are not written. Note that these characters are not even allowed as character references so they are ignored entirely.

* Issue **#945** : More changes to fix some visualisations only showing 10 data points.

* Issue **#945** : Visualisations now show an unlimited number of data points unless constrained by their parent table or their own maximum value setting.

* Issue **#948** : Catching Spring initialisation runtime errors and ensuring they are logged.

* Add `set_log_levels.sh` script to the distribution

* Uplift visualisations content pack to v3.0.6 in the gradle build

* Issue **#952** : Remote data sources now execute calls within the context of the user for the active query. As a result all running search `destroy()` calls will now be made as the same user that initiated the search.

* Issue **#566** : Info and warning icons are now displayed in stepping screen when needed.

* Issue **#923** : Dashboard queries will now terminate if there are no index shards to search.

* Issue **#959** : Remove Material UI from Login and from password management pages

* Issue **#933** : Add health check for password resets

* Issue **#929** : Add more comprehensive password validation

* Issue **#876** : Fix password reset issues

* Issue **#768** : Preventing deletion of /store in empty volumes

* Issue **#939** : Including Subject DN in receive.log

* Issue **#940** : Capturing User DN and cert expiry on DW terminated SSL

* Issue **#744** : Improved reporting of error when running query with no search extraction pipeline

* Issue **#134** : Copy permissions from parent button

* Issue **#688** : Cascading permissions when moving/copying folder into a destination

* Issue **#788** : Adding DocRef and IsDocRef to stroom query to allow doc ref related filtering. Migration of stream filters uses this.

* Issue **#936** : Add conversion of header `X-SSL-Client-V-End` into `RemoteCertExpiry`, translating date format in the process.

* Issue **#953** : Fixed NPE.

* Issue **#947** : Fixed issue where data retention policy contains incorrect field names.

* Remove Material UI from the Users and API Keys pages

* Add content packs to stroom distribution

* Change distribution to use send_to_stroom.sh v1.7

* Updated stroom expression to v1.4.12 to improve handling or errors values and add new type checking functions `isBoolean()`, `isDouble()`, `isError()`, `isInteger()`, `isLong()`, `isNull()`, `isNumber()`, `isString()`, `isValue()`. Testing equality of null with `x=null()` is no longer valid and must be replaced with `isNull(x)`.

* Issue **#920** : Fix error handling for sql stats queries

* Remove log sending cron process from docker images (now handled by stroom-log-sender).

* Issue **#924** : The `FindReplaceFilter` now records the location of errors.

* Issue **#939** : Added `remotedn` to default list of keys to include in `receive.log`.

* Add git_tag and git_commit labels to docker images

* Uplift stroom-logs content pack in docker image to` v2.0-alpha.2`

* Stop truncation of `logger` in logback console logs

* Issue **#921** : Renaming open documents now correctly changes their tab name. Documents that are being edited now prevent the rename operation until they are saved.

* Issue **#922** : The explorer now changes the selection on a right click if the item clicked is not already selected (could be part of a multi select).

* Issue **#903** : Feed names can now contain wildcard characters when filtering in the data browser.

* Add API to allow creation of an internal Stroom user.

* Fix logger configuration for SqlExceptionHelper

* Add template-pipelines and standard-pipelines content packs to docker image

* Issue **#904** : The UI now shows dictionary names in expressions without the need to enter edit mode.

* Updated ACE editor to v1.4.1.

* Add colours to console logs in docker.

* Issue **#869** : Delete will now properly delete all descendant nodes and documents when deleting folders but will not delete items from the tree if they cannot be deleted, e.g. feeds that have associated data.

* Issue **#916** : You can no longer export empty folders or import nothing.

* Issue **#911** : Changes to feeds and pipelines no longer clear data browsing filters.

* Issue **#907** : Default volumes are now created as soon as they are needed.

* Issue **#910** : Changes to index settings in the UI now register as changes and enable save.

* Issue **#913** : Improve FindReplaceFilter to cope with more complex conditions.

* Change log level for SqlExceptionHelper to OFF, to stop expected exceptions from polluting the logs

* Fix invalid requestLog logFormat in proxy configuration

* Stop service discovery health checks being registered if stroom.serviceDiscovery.enabled=false

* Add fixed version of send_to_stroom.sh to release distribution

* Uplift docker base image for stroom & proxy to openjdk:8u181-jdk-alpine3.8

* Add a health check for getting a public key from the authentication service.

* Issue **#897** : Import no longer attempts to rename or move existing items but will still update content.

* Issue **#902** : Improved the XSLT `format-date` function to better cope with week based dates and to default values to the stream time where year etc are omitted.

* Issue **#905** : Popup resize and move operations are now constrained to ensure that a popup cannot be dragged off screen or resized to be bigger than the current browser window size.

* Issue **#898** : Improved the way many read only aspects of the UI behave.

* Issue **#894** : The system now generates and displays errors to the user when you attempt to copy a feed.

* Issue **#896** : Extended folder `create` permissions are now correctly cached.

* Issue **#893** : You can now manage volumes without the `Manage Nodes` permission.

* Issue **#892** : The volume editor now waits for the node list to be loaded before opening.

* Issue **#889** : Index field editing in the UI now works correctly.

* Issue **#891** : `StreamAppender` now keeps track of it's own record write count and no longer makes use of any other write counting pipeline element.

* Issue **#885** : Improved the way import works to ensure updates to entities are at least attempted when creating an import confirmation.

* Issue **#892** : Changed `Ok` to `OK`.

* Issue **#883** : Output streams are now immediately unlocked as soon as they are closed.

* Removed unnecessary OR operator that was being inserted into expressions where only a single child term was being used. This happened when reprocessing single streams.

* Issue **#882** : Splitting aggregated streams now works when using `FindReplaceFilter`. This functionality was previously broken because various reader elements were not passing the `endStream` event on.

* Issue **#881** : The find and replace strings specified for the `FindReplaceFilter` are now treated as unescaped Java strings and now support new line characters etc.

* Issue **#880** : Increased the maximum value a numeric pipeline property can be set to via the UI to 10000000.

* Issue **#888** : The dependencies listing now copes with external dependencies failing to provide data due to authentication issues.

* Issue **#890** : Dictionaries now show the words tab by default.

* Add admin healthchecks to stroom-proxy

* Add stroom-proxy docker image

* Refactor stroom docker images to reduce image size

* Add enabled flag to storing, forwarding and synching in stroom-proxy configuration

* Issue **#884** : Added extra fonts to stroom docker image to fix bug downloading xls search results.

* Issue **#879** : Fixed bug where reprocess and delete did not work if no stream status was set in the filter.

* Issue **#878** : Changed the appearance of stream filter fields to be more user friendly, e.g. `feedName` is now `Feed` etc.

* Issue **#809** : Changed default job frequency for `Stream Attributes Retention` and `Stream Task Retention` to `1d` (one day).

* Issue **#813** : Turned on secure processing feature for XML parsers and XML transformers so that external entities are not resolved. This prevents DoS attacks and gaining unauthorised access to the local machine.

* Issue **#871** : Fix for OptimisticLockException when processing streams.

* Issue **#872** : The parser cache is now automatically cleared when a schema changes as this can affect the way a data splitter parser is created.

* Add a health check for getting a public key from the authentication service.

* Issue **#897** : Import no longer attempts to rename or move existing items but will still update content.

* Issue **#902** : Improved the XSLT `format-date` function to better cope with week based dates and to default values to the stream time where year etc are omitted.

* Issue **#905** : Popup resize and move operations are now constrained to ensure that a popup cannot be dragged off screen or resized to be bigger than the current browser window size.

* Issue **#898** : Improved the way many read only aspects of the UI behave.

* Issue **#894** : The system now generates and displays errors to the user when you attempt to copy a feed.

* Issue **#896** : Extended folder `create` permissions are now correctly cached.

* Issue **#893** : You can now manage volumes without the `Manage Nodes` permission.

* Issue **#892** : The volume editor now waits for the node list to be loaded before opening.

* Issue **#889** : Index field editing in the UI now works correctly.

* Issue **#891** : `StreamAppender` now keeps track of it's own record write count and no longer makes use of any other write counting pipeline element.

* Issue **#885** : Improved the way import works to ensure updates to entities are at least attempted when creating an import confirmation.

* Issue **#892** : Changed `Ok` to `OK`.

* Issue **#883** : Output streams are now immediately unlocked as soon as they are closed.

* Removed unnecessary OR operator that was being inserted into expressions where only a single child term was being used. This happened when reprocessing single streams.

* Issue **#882** : Splitting aggregated streams now works when using `FindReplaceFilter`. This functionality was previously broken because various reader elements were not passing the `endStream` event on.

* Issue **#881** : The find and replace strings specified for the `FindReplaceFilter` are now treated as unescaped Java strings and now support new line characters etc.

* Issue **#880** : Increased the maximum value a numeric pipeline property can be set to via the UI to 10000000.

* Issue **#888** : The dependencies listing now copes with external dependencies failing to provide data due to authentication issues.

* Issue **#890** : Dictionaries now show the words tab by default.

* Add admin healthchecks to stroom-proxy

* Add stroom-proxy docker image

* Refactor stroom docker images to reduce image size

* Add enabled flag to storing, forwarding and synching in stroom-proxy configuration

* Issue **#884** : Added extra fonts to stroom docker image to fix bug downloading xls search results.

* Issue **#879** : Fixed bug where reprocess and delete did not work if no stream status was set in the filter.

* Issue **#878** : Changed the appearance of stream filter fields to be more user friendly, e.g. `feedName` is now `Feed` etc.

* Issue **#809** : Changed default job frequency for `Stream Attributes Retention` and `Stream Task Retention` to `1d` (one day).

* Issue **#813** : Turned on secure processing feature for XML parsers and XML transformers so that external entities are not resolved. This prevents DoS attacks and gaining unauthorised access to the local machine.

* Issue **#871** : Fix for OptimisticLockException when processing streams.

* Issue **#872** : The parser cache is now automatically cleared when a schema changes as this can affect the way a data splitter parser is created.

* Issue **#865** : Made `stroom.conf` location relative to YAML file when `externalConfig` YAML property is set.

* Issue **#867** : Added an option `showReplacementCount` to the find replace filter to choose whether to report total replacements on process completion.

* Issue **#867** : Find replace filter now creates an error if an invalid regex is used.

* Issue **#855** : Further fixes for stepping data that contains a BOM.

* Changed selected default tab for pipelines to be `Data`.

* Issue **#860** : Fixed issue where stepping failed when using any sort of input filter or reader before the parser.

* Issue **#867** : Added an option `showReplacementCount` to the find replace filter to choose whether to report total replacements on process completion.

* Improved Stroom instance management scripts

* Add contentPack import

* Fix typo in Dockerfile

* Issue **#859** : Change application startup to keep retrying when establishing a DB connection except for certain connection errors like access denied.

* Issue **#730** : The `System` folder now displays data and processors. This is a bug fix related to changing the default initial page for some document types.

* Issue **#854** : The activity screen no longer shows a permission error when shown to non admin users.

* Issue **#853** : The activity chooser will no longer display on startup if activity tracking is not enabled.

* Issue **#855** : Fixed stepping data that contains a BOM.

* Change base docker image to openjdk:8u171-jdk-alpine

* Improved loading of activity list prior to showing the chooser dialog.

* Issue **#852** : Fix for more required permissions when logging other 'find' events.

* Issue **#730** : Changed the default initial page for some document types.

* Issue **#852** : Fix for required permission when logging 'find' events.

* Changed the way the root pane loads so that error popups that appear when the main page is loading are not hidden.

* Issue **#851** : Added additional type info to type id when logging events.

* Issue **#848** : Fixed various issues related to stream processor filter editor.

* Issue **#815** : `stroom.pageTitle` property changed to `stroom.htmlTitle`.

* Issue **#732** : Added `host-address` and `host-name` XSLT functions.

* Issue **#338** : Added `splitAggregatedStreams` property to `StreamAppender`, `FileAppender` and `HDFSFileAppender` so that aggregated streams can be split into separate streams on output.

* Issue **#338** : Added `streamNo` path replacement variable for files to record the stream number within an aggregate.

* Added tests and fixed sorting of server tasks.

* Improved the way text input and output is buffered and recorded when stepping.

* The find and replace filter now resets the match count in between nested streams so that each stream is treated the same way, i.e. it can have the same number of text replacements.

* Added multiple fixes and improvements to the find and replace filter including limited support of input/output recording when stepping.

* Issue **#827** : Added `TextReplacementFilterReader` pipeline element.

* Issue **#736** : Added sorting to server tasks table.

* Inverted the behaviour of `disableQueryInfo` to now be `requireQueryInfo`.

* Issue **#596** : Rolling stream and file appenders can now roll on a cron schedule in addition to a frequency.

* The accept button now enabled on splash screen.

* Added additional event logging to stepping.

* An activity property with an id of `disableQueryInfo` can now be used to disable the query info popup on a per activity basis.

* Activity properties can now include the attributes `id`, `name`, `showInSelection` and `showInList` to determine their appearance and behaviour;

* Nested elements are now usable in the activity editor HTML.

* Record counts are now recorded on a per output stream basis even when splitting output streams.

* Splash presenter buttons are now always enabled.

* Fix background colour to white on activity pane.

* Changed `splitWhenBiggerThan` property to `rollSize` and added the property to the rolling appenders for consistency.

* Issue **#838** : Fix bug where calculation of written and read bytes was being accounted for twice due to the use of Java internal `FilterInputStream` and `FilterOutputStream` behaviour. This was leading to files being split at half od the expected size. Replaced Java internal classes with our own `WrappedInputStream` and `WrappedOutputStream` code.

* Issue **#837** : Fix bug to no longer try and record set activity events for null activities.

* Issue **#595** : Added stream appender and file appender property `splitWhenBiggerThan` to limit the size of output streams.

* Now logs activity change correctly.

* Add support for checkbox and selection control types to activity descriptions.

* Issue **#833** : The global property edit dialog can now be made larger.

* Fixed some issues in the activity manager.

* Issue **#722** : Change pipeline reference data loader to store its reference data in an off-heap disk backed LMDB store to reduce Java heap usage. See the `stroom.refloader.*` properties for configuration of the off-heap store.

* Issue **#794** : Automatically suggest a pipeline element name when creating it

* Issue **#792** : Preferred order of properties for Pipeline Elements

* Issue **824** : Fix for replace method in PathCreator also found in stroom proxy.

* Issue **#828** : Changed statistics store caches to 10 minute time to live so that they will definitely pick up new statistics store definitions after 10 minutes.

* Issue **#774** : Event logging now logs find stream criteria correctly so that feeds ids are included.

* Issue **#829** : Stroom now logs event id when viewing individual events.

* Added functionality to record actions against user defined activities.

* Added functionality to show a splash screen on login.

* Issue **#791** : Fixed broken equals method so query total row count gets updated correctly.

* Issue **#830** : Fix for API queries not returning before timing out.

* Issue **#824** : Fix for replace method in PathCreator also found in stroom proxy.

* Issue **#820** : Fix updating index shards so that they are loaded, updated and saved under lock.

* Issue **#819** : Updated `stroom-expression` to v1.4.3 to fix violation of contract exception when sorting search results.

* Issue **#817** : Increased maximum number of concurrent stream processor tasks to 1000 per node.

* Moved Index entities over to the new multi part document store.

* Moved Pipeline entities over to the new multi part document store.

* Moved both Statistic Store entity types over to the new multi part document store.

* Moved XSLT entities over to the new multi part document store.

* Moved Visualisation entities over to the new multi part document store.

* Moved Script entities over to the new multi part document store.

* Moved Dashboard entities over to the new multi part document store.

* Moved XmlSchema entities over to the new multi part document store.

* Moved TextConverter entities over to the new multi part document store.

* Modified the storage of dictionaries to use the new multi part document store.

* Changed the document store to hold multiple entries for a document so that various parts of a document can be written separately, e.g. the meta data about a dictionary and the dictionary text are now written as separate DB entries. Entries are combined during the serialisation/deserialisation process.

* Changed the import export API to use byte arrays to hold values rather than strings. *POSSIBLE BREAKING CHANGE*
Issue **gchq/stroom-expression#22** : Add `typeOf(...)` function to dashboard.

* Issue **#697** : Fix for reference data sometimes failing to find the appropriate effective stream due to the incorrect use of the effective stream cache. It was incorrectly configured to use a time to idle (TTI) expiry rather than a time to live (TTL) expiry meaning that heavy use of the cache would prevent the cached effective streams being refreshed.

* Issue **#806** : Fix for clearing previous dashboard table results if search results deliver no data.

* Issue **#805** : Fix for dashboard date time formatting to use local time zone.

* Issue **#803** : Fix for group key conversion to an appropriate value for visualisations.

* Issue **#802** : Restore lucene-backward-codecs to the build

* Issue **#800** : Add DB migration script 33 to replace references to the `Stream Type` type in the STRM_PROC_FILT table with `streamTypeName`.

* Issue **#798** : Add DB migration script 32 to replace references to the `NStatFilter` type in the PIPE table with `StatisticsFilter`.

* Fix data receipt policy defect

* Issue **#791** : Search completion signal is now only sent to the UI once all pending search result merges are completed.

* Issue **#795** : Import and export now works with appropriate application permissions. Read permission is required to export items and Create/Update permissions are required to import items depending on whether the update will create a new item or update an existing one.

* Improve configurabilty of stroom-proxy.

* Issue **#783** : Reverted code that ignored duplicate selection to fix double click in tables.

* Issue **#782** : Fix for NPE thrown when using CountGroups when GroupKey string was null due to non grouped child rows.

* Issue **#778** : Fix for text selection on tooltips etc in the latest version of Chrome.

* Uplift stroom-expression to v1.4.1

* Issue **#776** : Removal of index shard searcher caching to hopefully fix Lucene directory closing issue.

* Issue **#779** : Fix permissions defect.

* Issue **gchq/stroom-expression#22** : Add `typeOf(...)` function to dashboard.

* Issue **#766** : Fix NullPointerExceptions when downloading table results to Excel format.

* Issue **#770** : Speculative fix for memory leak in SQL Stats queries.

* Issue **#761** : New fix for premature truncation of SQL stats queries due to thread interruption.

* Issue **#748** : Fix build issue resulting from a change to SafeXMLFilter.

* Issue **#748** : Added a command line interface (CLI) in addition to headless execution so that full pipelines can be run against input files.

* Issue **#748** : Fixes for error output for headless mode.

* Issue **#761** : Fixed statistic searches failing to search more than once.

* Issue **#756** : Fix for state being held by `InheritableThreadLocal` causing objects to be held in memory longer than necessary.

* Issue **#761** : Fixed premature truncation of SQL stats queries due to thread interruption.

* Added `pipeline-name` and `put` XSLT functions back into the code as they were lost in a merge.

* Issue **#749** : Fix inability to query with only `use` privileges on the index.

* Issue **#613** : Fixed visualisation display in latest Firefox and Chrome.

* Added permission caching to reference data lookup.

* Updated to stroom-expression 1.3.1

    Added cast functions `toBoolean`, `toDouble`, `toInteger`, `toLong` and `toString`.
    Added `include` and `exclude` functions.
    Added `if` and `not` functions.
    Added value functions `true()`, `false()`, `null()` and `err()`.
    Added `match` boolean function.
    Added `variance` and `stDev` functions.
    Added `hash` function.
    Added `formatDate` function.
    Added `parseDate` function.
    Made `substring` and `decode` functions capable of accepting functional parameters.
    Added `substringBefore`, `substringAfter`, `indexOf` and `lastIndexOf` functions.
    Added `countUnique` function.

* Issue **#613** : Fixed visualisation display in latest Firefox and Chrome.

* Issue **#753** : Fixed script editing in UI.

* Issue **#751** : Fix inability to query on a dashboard with only use+read rights.


## [v6.0-alpha.22]

* Issue **#719** : Fix creation of headless Jar to ensure logback is now included.

* Issue **#735** : Change the format-date xslt function to parse dates in a case insensitive way.

* Issue **#719** : Fix creation of headless Jar. Exclude gwt-unitCache folder from build JARs.

* Issue **#720** : Fix for Hessian serialisation of table coprocessor settings.

* Issue **#217** : Add an 'all/none' checkbox to the Explorer Tree's quick filter.

* Issue **#400** : Shows a warning when cascading folder permissions.

* Issue **#405** : Fixed quick filter on permissions dialog, for users and for groups. It will now match anywhere in the user or group name, not just at the start.

* Issue **#708** : Removed parent folder UUID from ExplorerActionHandler.

* Application security code is now implemented using lambda expressions rather than AOP. This simplifies debugging and makes the code easier to understand.

* Changed the task system to allow task threads to be interrupted from the task UI.

* Made changes to improve search performance by making various parts of search wait for interruptible conditions.

* Migrated code from Spring to Guice for managing dependency injection.

* Issue **#229** : When a user 'OKs' a folder permission change it can take a while to return. This disables the ok/cancel buttons while Stroom is processing the permission change.

* Issue **#405** : Fixed quick filter on permissions dialog, for users and for groups. It will now match anywhere in the user or group name, not just at the start.

* Issue **#588** : Fixed display of horizontal scrollbar on explorer tree in export, create, copy and move dialogs.

* Issue **#691** : Volumes now reload on edit so that the entities are no longer stale the second time they are edited.

* Issue **#692** : Properties now reload on edit so that the entities are no longer stale the second time they are edited.

* Issue **#703** : Removed logging of InterruptedException stack trace on SQL stat queries, improved concurrency code.

* Issue **#697** : Improved XSLT `Lookup` trace messages.

* Issue **#697** : Added a feature to trace XSLT `Lookup` attempts so that reference data lookups can be debugged.

* Issue **#702** : Fix for hanging search extraction tasks

* Issue **#701** : The search `maxDocIdQueueSize` is now 1000 by default.

* Issue **#700** : The format-date XSLT function now defaults years, months and days to the stream receipt time regardless of whether the input date pattern specifies them.

* Issue **#657** : Change SQL Stats query code to process/transform the data as it comes back from the database rather than holding the full resultset before processing. This will reduce memory overhead and improve performance.

* Issue **#634** : Remove excessive thread sleeping in index shard searching. Sleeps were causing a significant percentage of inactivity and increasing memory use as data backed up. Add more logging and logging of durations of chunks of code. Add an integration test for testing index searching for large data volumes.

* Issue **#698** : Migration of Processing Filters now protects against folders that have since been deleted

* Issue **#634** : Remove excessive thread sleeping in index shard searching. Sleeps were causing a significant percentage of inactivity and increasing memory use as data backed up. Add more logging and logging of durations of chunks of code. Add an integration test for testing index searching for large data volumes.

* Issue **#659** : Made format-date XSLT function default year if none specified to the year the data was received unless this would make the date later then the received time in which case a year is subtracted.

* Issue **#658** : Added a hashing function for XSLT translations.

* Issue **#680** : Fixed the order of streams in the data viewer to descending by date

* Issue **#679** : Fixed the editing of Stroom properties that are 'persistent'.

* Issue **#681** : Added dry run to check processor filters will convert to find stream criteria. Throws error to UI if fails.

* Issue **#676** : Fixed use of custom stream type values in expression based processing filters.

* Issue **#673** : Fixed issue with Stream processing filters that specify Create Time

* Issue **#675** : Fixed issue with datafeed requests authenticating incorrectly

* Issue **#666** : Fixed the duplicate dictionary issue in processing filter migrations, made querying more efficient too
* Database migration fixes and tools

* Issue **#668** : Fixed the issue that prevented editing of stroom volumes

* Issue **#669** : Elastic Index Filter now uses stroomServiceUser to retrieve the index config from the Query Elastic service.

* Minor fix to migrations

* Add logging to migrations

* Add logging to migrations

* Issue **#651** : Removed the redundant concept of Pipeline Types, it's half implementation prevented certain picker dialogs from working.

* Issue **#481** : Fix handling of non-incremental index queries on the query API. Adds timeout option in request and blocking code to wait for the query to complete. Exit early from wait loops in index/event search.

* Issue **#626** : Fixed issue with document settings not being persisted

* Issue **#621** : Changed the document info to prevent requests for multi selections

* Issue **#620** : Copying a directory now recursively copies it's contents, plus renaming copies is done more intelligently.

* Issue **#546** : Fixed race conditions with the Explorer Tree, it was causing odd delays to population of the explorer in various places.

* Issue **#495** : Fixed the temporary expansion of the Explorer Tree caused by filtering

* Issue **#376** : Welcome tab details fixed since move to gradle

* Issue **#523** : Changed permission behaviours for copy and move to support `None`, `Source`, `Destination` and `Combined` behaviours. Creating new items now allows for `None` and `Destination` permission behaviours. Also imported items now receive permissions from the destination folder. Event logging now indicates the permission behaviour used during copy, move and create operations.

* Issue **#480** : Change the downloaded search request API JSON to have a fetch type of ALL.

* Issue **#623** : Fixed issue where items were being added to sublist causing a stack overflow exception during data retention processing.

* Issue **#617** : Introduced a concept of `system` document types that prevents the root `System` folder type from being created, copied, deleted, moved, renamed etc.

* Issue **#622** : Fix incorrect service discovery based api paths, remove authentication and authorisation from service discovery

* Issue **#568** : Fixed filtering streams by pipeline in the pipeline screen.

* Issue **#565** : Fixed authorisation issue on dashboards.

* Issue **#592** : Mount stroom at /stroom.

* Issue **#608** : Fixed stream grep and stream dump tools and added tests to ensure continued operation.

* Issue **#603** : Changed property description from `tags` to `XML elements` in `BadTextXMLFilterReader`.

* Issue **#600** : Added debug to help diagnose cause of missing index shards in shard list.

* Issue **#611** : Changed properties to be defined in code rather than Spring XML.

* Issue **#605** : Added a cache for retrieving user by name to reduce DB use when pushing users for each task.

* Issue **#610** : Added `USE INDEX (PRIMARY)` hint to data retention select SQL to improve performance.

* Issue **#607** : Multiple improvements to the code to ensure DB connections, prepared statements, result sets etc use try-with-resources constructs wherever possible to ensure no DB resources are leaked. Also all connections obtained from a data source are now returned appropriately so that connections from pools are reused.

* Issue **#602** : Changed the data retention rule table column order.

* Issue **#606** : Added more stroom properties to tune the c3P0 connection pool. The properties are prefixed by `stroom.db.connectionPool` and `stroom.statistics.sql.db.connectionPool`.

* Issue **#601** : Fixed NPE generated during index shard retention process that was caused by a shard being deleted from the DB at the same time as the index shard retention job running.

* Issue **#609** : Add configurable regex to replace IDs in heap histogram class names, e.g. `....$Proxy54` becomes `....$Proxy--ID-REMOVED--`

* Issue **#570** : Refactor the heap histogram internal statistics for the new InternalStatisticsReceiver

* Issue **#599** : DocumentServiceWriteAction was being used in the wrong places where EntityServiceSaveAction should have been used instead to save entities that aren't document entities.

* Issue **#593** : Fixed node save RPC call.

* Issue **#591** : Made the query info popup more configurable with a title, validation regex etc. The popup will now only be displayed when enabled and when a manual user action takes place, e.g. clicking a search button or running a parameterised execution with one or more queries.

* Added 'prompt' option to force the identity provider to ask for a login.

* Issue **#549** : Change to not try to connect to kafka when kafka is not configured and improve failure handling

* Issue **#573** : Fixed viewing folders with no permitted underlying feeds. It now correctly shows blank data screen, rather than System/Data.

* Issue **#150** : Added a feature to optionally require specification of search purpose.

* Issue **#572** : Added a feature to allow easy download of dictionary contents as a text file.

* Generate additional major and minor floating docker tags in travis build, e.g. v6-LATEST and v6.0-LATEST

* Change docker image to be based on openjdk:8u151-jre-alpine

* Added a feature to list dependencies for all document entities and indicate where dependencies are missing.

* Issue **#540** : Improve description text for stroom.statistics.sql.maxProcessingAge property

* Issue **#538** : Lists of items such as users or user groups were sometimes not being converted into result pages correctly, this is now fixed.

* Issue **#537** : Users without `Manage Policies` permission can now view streams.

* Issue **#522** : Selection of data retention rules now remains when moving rules up or down.

* Issue **#411** : When data retention rules are disabled they are now shown greyed out to indicate this.

* Issue **#536** : Fix for missing visualisation icons.

* Issue **#368** : Fixed hidden job type button on job node list screen when a long cron pattern is used.

* Issue **#507** : Added dictionary inheritance via import references.

* Issue **#554** : Added a `parseUri` XSLT function.

* Issue **#557** : Added dashboard functions to parse and output URI parts.

* Issue **#552** : Fix for NPE caused by bad XSLT during search data extraction.

* Issue **#560** : Replaced instances of `Files.walk()` with `Files.walkFileTree()`. `Files.walk()` throws errors if any files are deleted or are not accessible during the walk operation. This is a major issue with the Java design for walking files using Java 8 streams. To avoid this issue `Files.walkFileTree()` has now been used in place of `Files.walk()`.

* Issue **#567** : Changed `parseUri` to be `parse-uri` to keep it consistently named with respect to other XSLT functions. The old name `parseUri` still works but is deprecated and will be removed in a later version.

* Issue **#567** : The XSLT function `parse-uri` now correctly returns a `schemeSpecificPart` element rather than the incorrectly named `schemeSpecificPort`.

* Issue **#567** : The dashboard expression function `extractSchemeSpecificPortFromUri` has now been corrected to be called `extractSchemeSpecificPartFromUri`.

* Issue **#567** : The missing dashboard expression function `extractQueryFromUri` has been added.

* Issue **#571** : Streams are now updated to have a status of deleted in batches using native SQL and prepared statements rather than using the stream store.

* Issue **#559** : Changed CSS to allow table text selection in newer browsers.

* Issue **#574** : Fixed SQL debug trace output.

* Issue **#574** : Fixed SQL UNION code that was resulting in missing streams in the data browser when paging.

* Issue **#590** : Improved data browser performance by using a local cache to remember feeds, stream types, processors, pipelines etc while decorating streams.

* Issue **#150** : Added a property to optionally require specification of search purpose.

* New authentication flow based around OpenId

* New user management screens

* The ability to issue API keys

* Issue **#501** : Improve the database teardown process in integration tests to speed up builds

* Relax regex in build script to allow tags like v6.0-alpha.3 to be published to Bintray

* Add Bintray publish plugin to Gradle build

* Issue **#75** : Upgraded to Lucene 5.

* Issue **#135** : [BREAKING CHANGE] Removed JODA Time library and replaced with Java 7 Time API. This change breaks time zone output previously formatted with `ZZ` or `ZZZ`.

* Added XSLT functions generate-url and fetch-json

* Added ability to put clickable hyperlinks in Dashboard tables

* Added an HTTP appender.

* Added an appender for the proxy store.

* Issue **#412** : Fixed no-column table breakage

* Issue **#380** : Fixed build details on welcome/about

* Issue **#348** : Fixed new menu icons.

* Issue **98** : Fix premature trimming of results in the store

* Issue **360** : Fix inability to sort sql stats results in the dashboard table

* Issue **#550** : Fix for info message output for data retention.

* Issue **#551** : Improved server task detail for data retention job.

* Issue **#541** : Changed stream retention job descriptions.

* Issue **#553** : The data retention job now terminates if requested to do so and also tracks progress in a local temp file so a nodes progress will survive application restarts.

* Change docker image to use openjdk:8u151-jre-alpine as a base

* Issue **#539** : Fix issue of statistic search failing after it is imported

* Issue **#547** : Data retention processing is now performed in batches (size determined by `stroom.stream.deleteBatchSize`). This change should reduce the memory required to process the data retention job.

* Issue **#541** : Marked old stream retention job as deprecated in description.

* Issue **#542** : Fix for lazy hibernate object initialisation when stepping cooked data.

* Issue **#524** : Remove dependency on stroom-proxy:stroom-proxy-repo and replaced with duplicated code from stroom-proxy-repo (commit b981e1e)

* Issue **#203** : Initial release of the new data receipt policy functionality.

* Issue **#202** : Initial release of the new data retention policy functionality.

* Issue **#521** : Fix for the job list screen to correct the help URL.

* Issue **#526** : Fix for XSLT functions that should return optional results but were being forced to return a single value.

* Issue **#527** : Fix for XSLT error reporting. All downstream errors were being reported as XSLT module errors and were
 hiding the underlying exception.

* Issue **#501** : Improve the database teardown process in integration tests to speed up builds.

* Issue **#511** : Fix NPE thrown during pipeline stepping by downstream XSLT.

* Issue **#521** : Fix for the job list screen to use the help URL system property for displaying context sensitive help.

* Issue **#511** : Fix for XSLT functions to allow null return values where a value cannot be returned due to an error etc.

* Issue **#515** : Fix handling of errors that occur before search starts sending.

* Issue **#506** : In v5 dashboard table filters were enhanced to allow parameters to be used in include/exclude filters. The implementation included the use of ` \ ` to escape `$` characters that were not to be considered part of a parameter reference. This change resulted in regular expressions requiring ` \ ` being escaped with additional ` \ ` characters. This escaping has now been removed and instead only `$` chars before `{` chars need escaping when necessary with double `$$` chars, e.g. use `$${something` if you actually want `${something` not to be replaced with a parameter.

* Issue **#505** : Fix the property UI so all edited value whitespace is trimmed

* Issue **#513** : Now only actively executing tasks are visible as server tasks

* Issue **#483** : When running stream retention jobs the transactions are now set to REQUIRE_NEW to hopefully ensure that the job is done in small batches rather than a larger transaction spanning multiple changes.

* Issue **#508** : Fix directory creation for index shards.

* Issue **#492** : Task producers were still not being marked as complete on termination which meant that the parent cluster task was not completing. This has now been fixed.

* Issue **#497** : DB connections obtained from the data source are now released back to the pool after use.

* Issue **#492** : Task producers were not being marked as complete on termination which meant that the parent cluster task was not completing. This has now been fixed.

* Issue **#497** : Change stream task creation to use straight JDBC rather than hibernate for inserts and use a configurable batch size (stroom.databaseMultiInsertMaxBatchSize) for the inserts.

* Issue **#502** : The task executor was not responding to shutdown and was therefore preventing the app from stopping gracefully.

* Issue **#476** : Stepping with dynamic XSLT or text converter properties now correctly falls back to the specified entity if a match cannot be found by name.

* Issue **#498** : The UI was adding more than one link between 'Source' and 'Parser' elements, this is now fixed.

* Issue **#492** : Search tasks were waiting for part of the data extraction task to run which was not checking for termination. The code for this has been changed and should now terminate when required.

* Issue **#494** : Fix problem of proxy aggregation never stopping if more files exist

* Issue **#490** : Fix errors in proxy aggregation due to a bounded thread pool size

* Issue **#484** : Remove custom finalize() methods to reduce memory overhead

* Issue **#475** : Fix memory leak of java.io.File references when proxy aggregation runs

* Issue **#470** : You can now correctly add destinations directly to the pipeline 'Source' element to enable raw streaming.

* Issue **#487** : Search result list trimming was throwing an illegal argument exception `Comparison method violates its general contract`, this should now be fixed.

* Issue **#488** : Permissions are now elevated to 'Use' for the purposes of reporting the data source being queried.

* Migrated to ehcache 3.4.0 to add options for off-heap and disk based caching to reduce memory overhead.

* Caches of pooled items no longer use Apache Commons Pool.

* Issue **#401** : Reference data was being cached per user to ensure a user centric view of reference data was being used. This required more memory so now reference data is built in the context of the internal processing user and then filtered during processing by user access to streams.

* The effective stream cache now holds 1000 items.

* Reduced the amount of cached reference data to 100 streams.

* Reduced the number of active queries to 100.

* Removed Ehcache and switched to Guava cache.

* Issue **#477** : Additional changes to ensure search sub tasks use threads fairly between multiple searches.

* Issue **#477** : Search sub tasks are now correctly linked to their parent task and can therefore be terminated by terminating parent tasks.

* Issue **#425** : Changed string replacement in pipeline migration code to use a literal match

* Issue **#469** : Add Heap Histogram internal statistics for memory use monitoring

* Issue **#463** : Made further improvements to the index shard writer cache to improve performance.

* Issue **#448** : Some search related tasks never seem to complete, presumably because an error is thrown at some point and so their callbacks do not get called normally. This fix changes the way task completion is recorded so that it isn't dependant on the callbacks being called correctly.

* Issue **#464** : When a user resets a password, the password now has an expiry date set in the future determined by the password expiry policy. Password that are reset by email still expire immediately as expected.

* Issue **#462** : Permission exceptions now carry details of the user that the exception applies to. This change allows error logging to record the user id in the message where appropriate.

* Issue **#463** : Many index shards are being corrupted which may be caused by insufficient locking of the shard writers and readers. This fix changes the locking mechanism to use the file system.

* Issue **#451** : Data paging was allowing the user to jump beyond the end of a stream whereby just the XML root elements were displayed. This is now fixed by adding a constraint to the page offset so that the user cannot jump beyond the last record. Because data paging assumes that segmented streams have a header and footer, text streams now include segments after a header and before a footer, even if neither are added, so that paging always works correctly regardless of the presence of a header or footer.

* Issue **#461** : The stream attributes on the filter dialog were not sorted alphabetically, they now are.

* Issue **#460** : In some instances error streams did not always have stream attributes added to them for fatal errors. This mainly occurred in instances where processing failed early on during pipeline creation. An error was recorded but stream attributes were not added to the meta data for the error stream. Processing now ensures that stream attributes are recorded for all error cases.

* Issue **#442** : Remove 'Old Internal Statistics' folder, improve import exception handling

* Issue **#457** : Add check to import to prevent duplicate root level entities

* Issue **#444** : Fix for segment markers when writing text to StreamAppender.

* Issue **#447** : Fix for AsyncSearchTask not being displayed as a child of EventSearchTask in the server tasks view.

* Issue **#421** : FileAppender now causes fatal error where no output path set.

* Issue **#427** : Pipelines with no source element will now only treat a single parser element as being a root element for backwards compatibility.

* Issue **#420** : Pipelines were producing errors in the UI when elements were deleted but still had properties set on them. The pipeline validator was attempting to set and validate properties for unknown elements. The validator now ignores properties and links to elements that are undeclared.

* Issue **#420** : The pipeline model now removes all properties and links for deleted elements on save.

* Issue **#458** : Only event searches should populate the `searchId`. Now `searchId` is only populated when a stream processor task is created by an event search as only event searches extract specific records from the source stream.

* Issue **#437** : The event log now includes source in move events.

* Issue **#419** : Fix multiple xml processing instructions appearing in output.

* Issue **#446** : Fix for deadlock on rolling appenders.

* Issue **#444** : Fix segment markers on RollingStreamAppender.

* Issue **#426** : Fix for incorrect processor filters. Old processor filters reference `systemGroupIdSet` rather than `folderIdSet`. The new migration updates them accordingly.

* Issue **#429** : Fix to remove `usePool` parser parameter.

* Issue **#439** : Fix for caches where elements were not eagerly evicted.

* Issue **#424** : Fix for cluster ping error display.

* Issue **#441** : Fix to ensure correct names are shown in pipeline properties.

* Issue **#433** : Fixed slow stream queries caused by feed permission restrictions.

* Issue **#385** : Individual index shards can now be deleted without deleting all shards.

* Issue **#391** : Users needed `Manage Processors` permission to initiate pipeline stepping. This is no longer required as the 'best fit' pipeline is now discovered as the internal processing user.

* Issue **#392** : Inherited pipelines now only require 'Use' permission to be used instead of requiring 'Read' permission.

* Issue **#394** : Pipeline stepping will now show errors with an alert popup.

* Issue **#396** : All queries associated with a dashboard should now be correctly deleted when a dashboard is deleted.

* Issue **#393** : All caches now cache items within the context of the current user so that different users do not have the possibility of having problems caused by others users not having read permissions on items.

* Issue **#358** : Schemas are now selected from a subset matching the criteria set on SchemaFilter by the user.

* Issue **#369** : Translation stepping wasn't showing any errors during stepping if a schema had an error in it.

* Issue **#364** : Switched index writer lock factory to a SingleInstanceLockFactory as index shards are accessed by a single process.

* Issue **#363** : IndexShardWriterCacheImpl now closes and flushes writers using an executor provided by the TaskManager. Writers are now also closed in LRU order when sweeping up writers that exceed TTL and TTI constraints.

* Issue **#361** : Information has been added to threads executing index writer and index searcher maintenance tasks.

* Issue **#356** : Changed the way index shard writers are cached to improve indexing performance and reduce blocking.

* Issue **#353** : Reduced expected error logging to debug.

* Issue **#354** : Changed the way search index shard readers get references to open writers so that any attempt to get an open writer will not cause, or have to wait for, a writer to close.

* Issue **#351** : Fixed ehcache item eviction issue caused by ehcache internally using a deprecated API.

* Issue **#347** : Added a 'Source' node to pipelines to establish a proper root for a pipeline rather than an assumed one based on elements with no parent.

* Issue **#350** : Removed 'Advanced Mode' from pipeline structure editor as it is no longer very useful.

* Issue **#349** : Improved index searcher cache to ensure searchers are not affected by writers closing.

* Issue **#342** : Changed the way indexing is performed to ensure index readers reference open writers correctly.

* Issue **#346** : Improved multi depth config content import.

* Issue **#328** : You can now delete corrupt shards from the UI.

* Issue **#343** : Fixed login expiry issue.

* Issue **#345** : Allowed for multi depth config content import.

* Issue **#341** : Fixed arg in SQL.

* Issue **#340** : Fixed headless and corresponding test.

* Issue **#333** : Fixed event-logging version in build.

* Issue **#334** : Improved entity sorting SQL and separated generation of SQL and HQL to help avoid future issues.

* Issue **#335** : Improved user management

* Issue **#337** : Added certificate auth option to export servlet and disabled the export config feature by default.

* Issue **#337** : Added basic auth option to export servlet to complement cert based auth.

* Issue **#332** : The index shard searcher cache now makes sure to get the current writer needed for the current searcher on open.

* Issue **#322** : The index cache and other caching beans should now throw exceptions on `get` that were generated during the creation of cached items.

* Issue **#325** : Query history is now cleaned with a separate job. Also query history is only recorded for manual querying, i.e. not when query is automated (on open or auto refresh). Queries are now recorded on a dashboard + query component basis and do not apply across multiple query components in a dashboard.

* Issue **#323** : Fixed an issue where parser elements were not being returned as 'processors' correctly when downstream of a reader.

* Issue **#322** : Index should now provide a more helpful message when an attempt is made to index data and no volumes have been assigned to an index.

* Issue **#316** : Search history is now only stored on initial query when using automated queries or when a user runs a query manually. Search history is also automatically purged to keep either a specified number of items defined by `stroom.query.history.itemsRetention` (default 100) or for a number of days specified by `stroom.query.history.daysRetention` (default 365).

* Issue **#317** : Users now need update permission on an index plus 'Manage Index Shards' permission to flush or close index shards. In addition to this a user needs delete permission to delete index shards.

* Issue **#319** : SaveAs now fetches the parent folder correctly so that users can copy items if they have permission to do so.

* Issue **#311** : Fixed request for `Pipeline` in `meta` XSLT function. Errors are now dealt with correctly so that the XSLT will not fail due to missing meta data.

* Issue **#313** : Fixed case of `xmlVersion` property on `InvalidXMLCharFilterReader`.

* Issue **#314** : Improved description of `tags` property in `BadTextXMLFilterReader`.

* Issue **#307** : Made some changes to avoid potential NPE caused by session serialisation.

* Issue **#306** : Added a stroom `meta` XSLT function. The XSLT function now exposes `Feed`, `StreamType`, `CreatedTime`, `EffectiveTime` and `Pipeline` meta attributes from the currently processing stream in addition to any other meta data that might apply. To access these meta data attributes of the current stream use `stroom:meta('StreamType')` etc. The `feed-attribute` function is now an alias for the `meta` function and should be considered to be deprecated.

* Issue **#303** : The stream delete job now uses cron in preference to a frequency.

* Issue **#152** : Changed the way indexing is performed so that a single indexer object is now responsible for indexing documents and adding them to the appropriate shard.

* Issue **#179** : Updated Saxon-HE to version 9.7.0-18 and added XSLTFilter option to `usePool` to see if caching might be responsible for issue.

* Issue **#288** : Made further changes to ensure that the IndexShardWriterCache doesn't try to reuse an index shard that has failed when adding any documents.

* Issue **#295** : Made the help URL absolute and not relative.

* Issue **#293** : Attempt to fix mismatch document count error being reported when index shards are opened.

* Issue **#292** : Fixed locking for rolling stream appender.

* Issue **#292** : Rolling stream output is no longer associated with a task, processor or pipeline to avoid future processing tasks from deleting rolling streams by thinking they are superseded.

* Issue **#292** : Data that we expect to be unavailable, e.g. locked and deleted streams, will no longer log exceptions when a user tries to view it and will instead return an appropriate message to the user in place of the data.

* Issue **#288** : The error condition 'Expected a new writer but got the same one back!!!' should no longer be encountered as the root cause should now be fixed. The original check has been reinstated so that processing will terminate if we do encounter this problem.

* Issue **#295** : Fixed the help property so that it can now be configured.

* Issue **#296** : Removed 'New' and 'Delete' buttons from the global property dialog.

* Issue **#279** : Fixed NPE thrown during proxy aggregation.

* Issue **#294** : Changing stream task status now tries multiple times to attempt to avoid a hibernate LockAcquisitionException.

* Issue **#287** : XSLT not found warnings property description now defaults to false.

* Issue **#261** : The save button is now only enabled when a dashboard or other item is made dirty and it is not read only.

* Issue **#286** : Dashboards now correctly save the selected tab when a tab is selected via the popup tab selector (visible when tabs are collapsed).

* Issue **#289** : Changed Log4J configuration to suppress logging from Hibernate SqlExceptionHandler for expected exceptions like constraint violations.

* Issue **#288** : Changed 'Expected a new writer...' fatal error to warning as the condition in question might be acceptable.

* Issue **#285** : Attempted fix for GWT RPC serialisation issue.

* Issue **#283** : Statistics for the stream task queue are now captured even if the size is zero.

* Issue **#226** : Fixed issue where querying an index failed with "User does not have the required permission (Manage Users)" message.

* Issue **#281** : Made further changes to cope with Files.list() and Files.walk() returning streams that should be closed with 'try with resources' construct.

* Issue **#224** : Removing an element from the pipeline structure now removes all child elements too.

* Issue **#282** : Users can now upload data with just 'Data - View' and 'Data - Import' application permissions, plus read permission on the appropriate feed.

* Issue **#199** : The explorer now scrolls selected items into view.

* Issue **#280** : Fixed 'No user is currently authenticated' issue when viewing jobs and nodes.

* Issue **#278** : The date picker now hides once you select a date.

* Issue **#281** : Directory streams etc are now auto closed to prevent systems running out of file handles.

* Issue **#263** : The explorer tree now allows you to collapse the root 'System' node after it is first displayed.

* Issue **#266** : The explorer tree now resets (clears and collapses all previously open nodes) and shows the currently selected item every time an explorer drop down in opened.

* Issue **#233** : Users now only see streams if they are administrators or have 'Data - View' permission. Non administrators will only see data that they have 'read' permission on for the associated feed and 'use' permission on for the associated pipeline if there is one.

* Issue **#265** : The stream filter now orders stream attributes alphabetically.

* Issue **#270** : Fixed security issue where null users were being treated as INTERNAL users.

* Issue **#270** : Improved security by pushing user tokens rather than just user names so that internal system (processing) users are clearly identifiable by the security system and cannot be spoofed by regular user accounts.

* Issue **#269** : When users are prevented from logging in with 'preventLogin' their failed login count is no longer incremented.

* Issue **#267** : The login page now shows the maintenance message.

* Issue **#276** : Session list now shows session user ids correctly.

* Issue **#201** : The permissions menu item is no longer available on the root 'System' folder.

* Issue **#176** : Improved performance of the explorer tree by increasing the size of the document permissions cache to 1M items and changing the eviction policy from LRU to LFU.

* Issue **#176** : Added an optimisation to the explorer tree that prevents the need for a server call when collapsing tree nodes.

* Issue **#273** : Removed an unnecessary script from the build.

* Issue **#277** : Fixed a layout issue that was causing the feed section of the processor filter popup to take up too much room.

* Issue **#274** : The editor pane was only returning the current user edited text when attached to the DOM which meant changes to text were ignored if an editor pane was not visible when save was pressed. This has now been fixed so that the current content of an editor pane is always returned even when it is in a detached state.

* Issue **#264** : Added created by/on and updated by/on info to pipeline stream processor info tooltips.

* Issue **#222** : Explorer items now auto expand when a quick filter is used.

* Issue **#205** : File permissions in distribution have now been changed to `0750` for directories and shell scripts and `0640` for all other files.

* Issue **#240** : Separate application permissions are now required to manage DB tables and tasks.

* Issue **#210** : The statistics tables are now listed in the database tables monitoring pane.

* Issue **#249** : Removed spaces between values and units.

* Issue **#237** : Users without 'Download Search Results' permission will no longer see the download button on the table component in a dashboard.

* Issue **#232** : Users can now inherit from pipelines that they have 'use' permissions on.

* Issue **#191** : Max stream size was not being treated as IEC value, e.g. Mebibytes etc.

* Issue **#235** : Users can now only view the processor filters that they have created if they have 'Manage Processors' permission unless they are an administrator in which case they will see all filters. Users without the 'Manage Processors' permission who are also not administrators will see no processor filters in the UI. Users with 'Manage Processors' permission who are not administrators will be able to update their own processor filters if they have 'update' permission on the associated pipeline. Administrators are able to update all processor filters.

* Issue **#212** : Changes made to text in any editor including those made with cut and paste are now correctly handled so that altered content is now saved.

* Issue **#247** : The editor pane now attempts to maintain the scroll position when formatting content.

* Issue **#251** : Volume and memory statistics are now recorded in bytes and not MiB.

* Issue **#243** : The error marker pane should now discover and display all error types even if they are preceded by over 1000 warnings.

* Issue **#254** : Fixed search result download.

* Issue **#209** : Statistics are now queryable in a dashboard if a user has 'use' permissions on a statistic.

* Issue **#255** : Fixed issue where error indicators were not being shown in the schema validator pane because the text needed to be formatted so that it spanned multiple lines before attempting to add annotations.

* Issue **#257** : The dashboard text pane now provides padding at the top to allow for tabs and controls.

* Issue **#174** : Index shard checking is now done asynchronously during startup to reduce startup time.

* Issue **#225** : Fixed NPE that was caused by processing instruction SAX events unexpectedly being fired by Xerces before start document events. This looks like it might be a bug in Xerces but the code now copes with the unexpected processing instruction event anyway.

* Issue **#230** : The maintenance message can now be set with the property 'stroom.maintenance.message' and the message now appears as a banner at the top of the screen rather than an annoying popup. Non admin users can also be prevented from logging on to the system by setting the 'stroom.maintenance.preventLogin' property to 'true'.

* Issue **#155** : Changed password values to be obfuscated in the UI as 20 asterisks regardless of length.

* Issue **#188** : All of the writers in a pipeline now display IO in the UI when stepping.

* Issue **#208** : Schema filter validation errors are now shown on the output pane during stepping.

* Issue **#211** : Turned off print margins in all editors.

* Issue **#200** : The stepping presenter now resizes the top pane to fit the tree structure even if it is several elements high.

* Issue **#168** : Code and IO is now loaded lazily into the element presenter panes during stepping which prevents the scrollbar in the editors being in the wrong position.

* Issue **#219** : Changed async dispatch code to work with new lambda classes rather than callbacks.

* Issue **#221** : Fixed issue where `*.zip.bad` files were being picked up for proxy aggregation.

* Issue **#242** : Improved the way properties are injected into some areas of the code to fix an issue where 'stroom.maxStreamSize' and other properties were not being set.

* Issue **#241** : XMLFilter now ignores the XSLT name pattern if an empty string is supplied.

* Issue **#236** : 'Manage Cache Permission' has been changed to 'Manage Cache'.

* Issue **#219** : Made further changes to use lambda expressions where possible to simplify code.

* Issue **#231** : Changed the way internal statistics are created so that multiple facets of a statistic, e.g. Free & Used Memory, are combined into a single statistic to allow combined visualisation.

* Issue **#172** : Further improvement to dashboard L&F.

* Issue **#194** : Fixed missing Roboto fonts.

* Issue **#195** : Improved font weights and removed underlines from link tabs.

* Issue **#196** : Reordered fields on stream, relative stream, volume and server task tables.

* Issue **#182** : Changed the way dates and times are parsed and formatted and improved the datebox control L&F.

* Issue **#198** : Renamed 'INTERNAL_PROCESSING_USER' to 'INTERNAL'.

* Issue **#154** : Active tasks are now sortable by processor filter priority.

* Issue **#204** : Pipeline processor statistics now include 'Node' as a tag.

* Issue **#170** : Changed import/export to delegate import/export responsibility to individual services. Import/export now only works with items that have valid UUIDs specified.

* Issue **#164** : Reduced caching to ensure tree items appear as soon as they are added.

* Issue **#177** : Removed 'Meta Data-Bytes Received' statistic as it was a duplicate.

* Issue **#152** : Changed the way index shard creation is locked so that only a single shard should be fetched from the cache with a given shard key at any one time.

* Issue **#189** : You now have to click within a checkbox to select it within a table rather than just clicking the cell the checkbox is in.

* Issue **#186** : Data is no longer artificially wrapped with the insertion of new lines server side. Instead the client now receives the data and an option to soft wrap lines has been added to the UI.

* Issue **#167** : Fixed formatting of JavaScript and JSON.

* Issue **#175** : Fixed visibility of items by inferred permissions.

* Issue **#178** : Added new properties and corresponding configuration to connect and create a separate SQL statistics DB.

* Issue **#172** : Improved dashboard L&F.

* Issue **#169** : Improved L&F of tables to make better use of screen real estate.

* Issue **#191** : Mebibytes (multiples of 1024) etc are now used as standard throughout the application for both memory and disk sizes and have single letter suffixes (B, K, M, G, T).

* Issue **#173** : Fixed the way XML formatter deals with spaces in attribute values.

* Issue **#151** : Fixed meta data statistics. 'metaDataStatistics' bean was declared as an interface and not a class.

* Issue **#158** : Added a new global property 'stroom.proxy.zipFilenameDelimiter' to enable Stroom proxy repositories to be processed that have a custom file name pattern.

* Issue **#153** : Clicking tick boxes and other cell components in tables no longer requires the row to be selected first.

* Issue **#148** : The stream browsing UI no longer throws an error when attempting to clear markers from the error markers pane.

* Issue **#160** : Stream processing tasks are now created within the security context of the user that created the associated stream processor filter.

* Issue **#157** : Data is now formatted by the editor automatically on display.

* Issue **#144** : Old processing output will now be deleted when content is reprocessed even if the new processing task does not produce output.

* Issue **#159** : Fixed NPE thrown during import.

* Issue **#166** : Fixed NPE thrown when searching statistics.

* Issue **#165** : Dashboards now add a query and result table from a template by default on creation. This was broken when adding permission inheritance to documents.

* Issue **#162** : The editor annotation popup now matches the style of other popups.

* Issue **#163** : Imported the Roboto Mono font to ensure consistency of the editor across platforms.

* Issue **#143** : Stroom now logs progress information about closing index shard writers during shutdown.

* Issue **#140** : Replaced code editor to improve UI performance and add additional code formatting & styling options.

* Issue **#146** : Object pool should no longer throw an error when abandoned objects are returned to the pool.

* Issue **#142** : Changed the way permissions are cached so that changes to permissions provide immediate access to documents.

* Issue **#123** : Changed the way entity service result caching works so that the underlying entity manager is cached instead of individual services. This allows entity result caching to be performed while still applying user permissions to cached results.

* Issue **#156** : Attempts to open items that that user does not have permission to open no longer show an error and spin the progress indicator forever, instead the item will just not open.

* Issue **#141** : Improved log output during entity reference migration and fixed statistic data source reference migration.

* Issue **#127** : Entity reference replacement should now work with references to 'StatisticsDataSource'.

* Issue **#125** : Fixed display of active tasks which was broken by changes to the task summary table selection model.

* Issue **#121** : Fixed cache clearing.

* Issue **#122** : Improved the look of the cache screen.

* Issue **#106** : Disabled users and groups are now displayed with greyed out icon in the UI.

* Issue **#132** : The explorer tree is now cleared on login so that users with different permissions do not see the previous users items.

* Issue **#128** : Improved error handling during login.

* Issue **#130** : Users with no permissions are no longer able to open folders including the root System folder to attempt data browsing.

* Issue **#120** : Entity chooser now treats 'None' as a special root level explorer node so that it can be selected in the same way as other nodes, e.g. visibly selected and responsive to double click.

* Issue **#129** : Fixed NPE.

* Issue **#119** : User permissions dialog now clears permissions when a user or group is deleted.

* Issue **#115** : User permissions on documents can now be inherited from parent folders on create, copy and move.

* Issue **#109** : Added packetSize="65536" property to AJP connector in server.xml template.

* Issue **#100** : Various list of items in stroom now allow multi selection for add/remove purposes.

* Issue **#112** : Removed 'pool' monitoring screen as all pools are now caches of one form or another.

* Issue **#105** : Users were not seeing 'New' menu for folders that they had some create child doc permissions for. This was due to DocumentType not implementing equals() and is now fixed.

* Issue **#111** : Fixed query favourites and history.

* Issue **#91** : Only CombinedParser was allowing code to be injected during stepping. Now DSParser and XMLFragmentParser support code injection during stepping.

* Issue **#107** : The UI now only shows new pipeline element items on the 'Add' menu that are allowed children of the selected element.

* Issue **#113** : User names are now validated against a regex specified by the 'stroom.security.userNamePattern' property.

* Issue **#116** : Rename is now only possible when a single explorer item is selected.

* Issue **#114** : Fixed selection manager so that the explorer tree does not select items when a node expander is clicked.

* Issue **#65** : Selection lists are now limited to 300px tall and show scrollbars if needed.

* Issue **#50** : Defaults table result fields to use local time without outputting the timezone.

* Issue **#15** : You can now express time zones in dashboard query expressions or just omit a time zone to use the locale of the browser.

* Issue **#49** : Dynamic XSLT selection now works with pipeline stepping.

* Issue **#63** : Entity selection control now shows current entity name even if it has changed since referencing entity was last saved.

* Issue **#70** : You can now select multiple explorer rows with ctrl and shift key modifiers and perform bulk actions such as copy, move, rename and delete.

* Issue **#85** : findDelete() no longer tries to add ORDER BY condition on UPDATE SQL when deleting streams.

* Issue **#89** : Warnings should now be present in processing logs for reference data lookups that don't specify feed or stream type. This was previously throwing a NullPointerException.

* Issue **#90** : Fixed entity selection dialog used outside of drop down selection control.

* Issue **#88** : Pipeline reference edit dialog now correctly selects the current stream type.

* Issue **#77** : Default index volume creation now sets stream status to INACTIVE rather than CLOSED and stream volume creation sets index status to INACTIVE rather than CLOSED.

* Issue **#93** : Fixed code so that the 'Item' menu is now visible.

* Issue **#97** : Index shard partition date range creation has been improved.

* Issue **#94** : Statistics searches now ignore expression terms with null or empty values so that the use of substitution parameters can be optional.

* Issue **#87** : Fixed explorer scrolling to the top by disabling keyboard selection.

* Issue **#104** : 'Query' no longer appears as an item that a user can allow 'create' on for permissions within a folder.

* Issue **#103** : Added 10 years as a supported data retention age.

* Issue **#86** : The stream delete button is now re-enabled when new items are selected for deletion.

* Issue **#81** : No exception will now be thrown if a client rejects a response for an EntityEvent.

* Issue **#79** : The client node no longer tries to create directories on the file system for a volume that may be owned by another node.

* Issue **#92** : Error summaries of multiple types no longer overlap each other at the top of the error markers list.

* Issue **#64** : Fixed Hessian serialisation of 'now' which was specified as a ZonedDateTime which cannot be serialised. This field is now a long representing millseconds since epoch.

* Issue **#62** : Task termination button is now enabled.

* Issue **#60** : Fixed validation of stream attributes prior to data upload to prevent null pointer exception.

* Issue **#9** : Created a new implementation of the expression parser that improved expression tokenisation and deals with BODMAS rules properly.

* Issue **#36** : Fixed and vastly improved the configuration of email so that more options can be set allowing for the use of other email services requiring more complex configuration such as gmail.

* Issue **#24** : Header and footer strings are now unescaped so that character sequences such as '\n' are translated into single characters as with standard Java strings, e.g. '\n' will become a new line and '\t' a tab.

* Issue **#40** : Changed Stroom docker container to be based on Alpine linux to save space

* Issue **#40** : Auto import of content packs on Stroom startup and added default content packs into the docker build for Stroom.

* Issue **#30** : Entering stepping mode was prompting for the pipeline to step with but also auto selecting a pipeline at the same time and entering stepping immediately.

* Dashboard auto refresh is now limited to a minimum interval of 10 seconds.

* Issue **#31** : Pipeline stepping was not including user changes immediately as parsers and XSLT filters were using cached content when they should have been ignoring the cache in stepping mode.

* Issue **#27** : Stroom now listens to window closing events and asks the user if they really want to leave the page. This replaces the previous crude attempts to block keys that affected the history or forced a browser refresh.

* Issue **#2** : The order of fields in the query editor is now alphabetical.

* Issue **#3** : When a filter is active on a dashboard table column, a filter icon now appears to indicate this.

* Issue **#5** : Replace() and Decode() dashboard table expression functions no longer ignore cells with null values.

* Issue **#7** : Dashboards are now able to query on open.

* Issue **#8** : Dashboards are now able to re-query automatically at fixed intervals.

* Updated GWT to v2.8.0 and Gin to v2.1.2.

* Issue **#12** : Dashboard queries can now evaluate relative date/time expressions such as now(), hour() etc. In addition to this the expressions also allow the addition or subtraction of durations, e.g. now - 5d.

* Issue **#14** : Dashboard query expressions can now be parameterised with any term able to accept a user defined parameter, e.g. ${user}. Once added parameters can be changed for the entire dashboard via a text box at the top of the dashboard screen which will then execute all queries when enter is pressed or it loses focus.

* Issue **#16** : Dashboard table filters can also accept user defined parameters, e.g. ${user}, to perform filtering when a query is executed.

* Fixed missing text presenter in dashboards.

* Issue **#18** : The data dashboard component will now show data relative to the last selected table row (even if there is more than one table component on the dashboard) if the data component has not been configured to listen to row selections for a specific table component.

* Changed table styling to colour alternate rows, add borders between rows and increase vertical padding

* Issue **#22** : Dashboard table columns can now be configured to wrap text via the format options.

* Issue **#28** : Dashboard component dependencies are now listed with the component name plus the component id in brackets rather than just the component id.

* Issue **#202** : Initial release of the new data retention policy functionality.

[Unreleased]: https://github.com/gchq/stroom/compare/v7.0-beta.31...HEAD
[v7.0-beta.31]: https://github.com/gchq/stroom/compare/v7.0-beta.30...v7.0-beta.31
[v7.0-beta.30]: https://github.com/gchq/stroom/compare/v7.0-beta.29...v7.0-beta.30
[v7.0-beta.29]: https://github.com/gchq/stroom/compare/v7.0-beta.28...v7.0-beta.29
[v7.0-beta.28]: https://github.com/gchq/stroom/compare/v7.0-beta.27...v7.0-beta.28
[v7.0-beta.27]: https://github.com/gchq/stroom/compare/v7.0-beta.26...v7.0-beta.27
[v7.0-beta.26]: https://github.com/gchq/stroom/compare/v7.0-beta.25...v7.0-beta.26
[v7.0-beta.25]: https://github.com/gchq/stroom/compare/v7.0-beta.24...v7.0-beta.25
[v7.0-beta.24]: https://github.com/gchq/stroom/compare/v7.0-beta.23...v7.0-beta.24
[v7.0-beta.23]: https://github.com/gchq/stroom/compare/v7.0-beta.22...v7.0-beta.23
[v7.0-beta.22]: https://github.com/gchq/stroom/compare/v7.0-beta.21...v7.0-beta.22
[v7.0-beta.21]: https://github.com/gchq/stroom/compare/v7.0-beta.20...v7.0-beta.21
[v7.0-beta.20]: https://github.com/gchq/stroom/compare/v7.0-beta.19...v7.0-beta.20
[v7.0-beta.19]: https://github.com/gchq/stroom/compare/v7.0-beta.18...v7.0-beta.19
[v7.0-beta.18]: https://github.com/gchq/stroom/compare/v7.0-beta.17...v7.0-beta.18
[v7.0-beta.17]: https://github.com/gchq/stroom/compare/v7.0-beta.16...v7.0-beta.17
[v7.0-beta.16]: https://github.com/gchq/stroom/compare/v7.0-beta.15...v7.0-beta.16
[v7.0-beta.15]: https://github.com/gchq/stroom/compare/v7.0-beta.14...v7.0-beta.15
[v7.0-beta.14]: https://github.com/gchq/stroom/compare/v7.0-beta.13...v7.0-beta.14
[v7.0-beta.13]: https://github.com/gchq/stroom/compare/v7.0-beta.12...v7.0-beta.13
[v7.0-beta.12]: https://github.com/gchq/stroom/compare/v7.0-beta.11...v7.0-beta.12
[v7.0-beta.11]: https://github.com/gchq/stroom/compare/v7.0-beta.10...v7.0-beta.11
[v7.0-beta.10]: https://github.com/gchq/stroom/compare/v7.0-beta.9...v7.0-beta.10
[v7.0-beta.9]: https://github.com/gchq/stroom/compare/v7.0-beta.8...v7.0-beta.9
[v7.0-beta.8]: https://github.com/gchq/stroom/compare/v7.0-beta.7...v7.0-beta.8
[v7.0-beta.7]: https://github.com/gchq/stroom/compare/v7.0-beta.6...v7.0-beta.7
[v7.0-beta.6]: https://github.com/gchq/stroom/compare/v7.0-beta.5...v7.0-beta.6
[v7.0-beta.5]: https://github.com/gchq/stroom/compare/v7.0-beta.4...v7.0-beta.5
[v7.0-beta.4]: https://github.com/gchq/stroom/compare/v7.0-beta.3...v7.0-beta.4
[v7.0-beta.3]: https://github.com/gchq/stroom/compare/v7.0-beta.2...v7.0-beta.3
[v7.0-beta.2]: https://github.com/gchq/stroom/compare/v7.0-beta.1...v7.0-beta.2
[v7.0-beta.1]: https://github.com/gchq/stroom/compare/v7.0-alpha.5...v7.0-beta.1
[v7.0-alpha.5]: https://github.com/gchq/stroom/compare/v7.0-alpha.4...v7.0-alpha.5
[v7.0-alpha.4]: https://github.com/gchq/stroom/compare/v7.0-alpha.3...v7.0-alpha.4
[v7.0-alpha.3]: https://github.com/gchq/stroom/compare/v7.0-alpha.2...v7.0-alpha.3
[v7.0-alpha.2]: https://github.com/gchq/stroom/compare/v7.0-alpha.1...v7.0-alpha.2
[v7.0-alpha.1]: https://github.com/gchq/stroom/compare/v6.0.0...v7.0-alpha.1
[v6.0.0]: https://github.com/gchq/stroom/compare/v5.4.0...v6.0.0<|MERGE_RESOLUTION|>--- conflicted
+++ resolved
@@ -6,13 +6,11 @@
 
 ## [Unreleased]
 
-<<<<<<< HEAD
 * Issue **#1568** : Pipeline names should now be shown where needed in the UI.
-=======
+
 * Issue **#1457** : Change field value suggester to use fuzzy matching.
 
 * Issue **#1574** : Make feed suggestions return all feeds, not just ones with meta.
->>>>>>> 9371530b
 
 * Issue **#1544** : Imported dashboard from 6.1 now work.
 
