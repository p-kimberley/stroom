--- conflicted
+++ resolved
@@ -6,7 +6,8 @@
 
 ## [Unreleased]
 
-<<<<<<< HEAD
+* EXPERIMENTAL REFERENCE DATA LOOKUP WITHOUT PERMISSION CHECKING.
+
 ## [v5.3.0-beta.2] - 2018-04-30
 
 * Move to stroom-expression v1.2.0-beta.3
@@ -60,11 +61,6 @@
 * Issue **#659** : Made format-date XSLT function default year if none specified to the year the data was received unless this would make the date later then the received time in which case a year is subtracted.
 
 * Issue **#658** : Added a hashing function for XSLT translations.
-=======
-## [v5.1-no-permission-check-alpha.1] - 2018-04-27
-
-* EXPERIMENTAL REFERENCE DATA LOOKUP WITHOUT PERMISSION CHECKING.
->>>>>>> 0466d2d4
 
 ## [v5.1.0] - 2018-02-07
 
