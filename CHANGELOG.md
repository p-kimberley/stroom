# Change Log
All notable changes to this project will be documented in this file.

The format is based on [Keep a Changelog](http://keepachangelog.com/) 
and this project adheres to [Semantic Versioning](http://semver.org/).

## [Unreleased]

<<<<<<< HEAD
* Issue **#749** : Fix inability to query with only `use` privileges on the index.
=======
* Issue **#613** : Fixed visualisation display in latest Firefox and Chrome.

* Added permission caching to reference data lookup.

* Updated to stroom-expression 1.3.1

    Added cast functions `toBoolean`, `toDouble`, `toInteger`, `toLong` and `toString`.
    Added `include` and `exclude` functions.
    Added `if` and `not` functions.
    Added value functions `true()`, `false()`, `null()` and `err()`.
    Added `match` boolean function.
    Added `variance` and `stDev` functions.
    Added `hash` function.
    Added `formatDate` function.
    Added `parseDate` function.
    Made `substring` and `decode` functions capable of accepting functional parameters.
    Added `substringBefore`, `substringAfter`, `indexOf` and `lastIndexOf` functions.
    Added `countUnique` function.

* Issue **#613** : Fixed visualisation display in latest Firefox and Chrome.

* Issue **#753** : Fixed script editing in UI.
>>>>>>> 9928440d

* Issue **#751** : Fix inability to query on a dashboard with only use+read rights.

## [v6.0-alpha.22]

* Issue **#719** : Fix creation of headless Jar to ensure logback is now included.

* Issue **#735** : Change the format-date xslt function to parse dates in a case insensitive way.

## [v6.0-alpha.21]

* Issue **#719** : Fix creation of headless Jar. Exclude gwt-unitCache folder from build JARs.

## [v6.0-alpha.20]

* Issue **#720** : Fix for Hessian serialisation of table coprocessor settings.

* Issue **#405** : Fixed quick filter on permissions dialog, for users and for groups. It will now match anywhere in the user or group name, not just at the start.

## [v6.0-alpha.19]

* Issue **#588** : Fixed display of horizontal scrollbar on explorer tree in export, create, copy and move dialogs.

* Issue **#691** : Volumes now reload on edit so that the entities are no longer stale the second time they are edited.

* Issue **#692** : Properties now reload on edit so that the entities are no longer stale the second time they are edited.

* Issue **#703** : Removed logging of InterruptedException stack trace on SQL stat queries, improved concurrency code.

* Issue **#697** : Improved XSLT `Lookup` trace messages.

* Issue **#697** : Added a feature to trace XSLT `Lookup` attempts so that reference data lookups can be debugged.

* Issue **#702** : Fix for hanging search extraction tasks

* Issue **#701** : The search `maxDocIdQueueSize` is now 1000 by default.

* Issue **#700** : The format-date XSLT function now defaults years, months and days to the stream receipt time regardless of whether the input date pattern specifies them.

* Issue **#657** : Change SQL Stats query code to process/transform the data as it comes back from the database rather than holding the full resultset before processing. This will reduce memory overhead and improve performance.

* Issue **#634** : Remove excessive thread sleeping in index shard searching. Sleeps were causing a significant percentage of inactivity and increasing memory use as data backed up. Add more logging and logging of durations of chunks of code. Add an integration test for testing index searching for large data volumes.

## [v6.0-alpha.18]

* Issue **#698** : Migration of Processing Filters now protects against folders that have since been deleted

* Issue **#634** : Remove excessive thread sleeping in index shard searching. Sleeps were causing a significant percentage of inactivity and increasing memory use as data backed up. Add more logging and logging of durations of chunks of code. Add an integration test for testing index searching for large data volumes.

* Issue **#659** : Made format-date XSLT function default year if none specified to the year the data was received unless this would make the date later then the received time in which case a year is subtracted.

* Issue **#658** : Added a hashing function for XSLT translations.

* Issue **#680** : Fixed the order of streams in the data viewer to descending by date

* Issue **#679** : Fixed the editing of Stroom properties that are 'persistent'.

* Issue **#681** : Added dry run to check processor filters will convert to find stream criteria. Throws error to UI if fails.

## [v6.0-alpha.17]

* Issue **#676** : Fixed use of custom stream type values in expression based processing filters.

## [v6.0-alpha.16]

* Issue **#673** : Fixed issue with Stream processing filters that specify Create Time

* Issue **#675** : Fixed issue with datafeed requests authenticating incorrectly

## [v6.0-alpha.15]

* Issue **#666** : Fixed the duplicate dictionary issue in processing filter migrations, made querying more efficient too
* Database migration fixes and tools

* Issue **#668** : Fixed the issue that prevented editing of stroom volumes

* Issue **#669** : Elastic Index Filter now uses stroomServiceUser to retrieve the index config from the Query Elastic service.

## [v6.0-alpha.14]

* Minor fix to migrations

## [v6.0-alpha.13]

* Add logging to migrations

## [v6.0-alpha.12]

* Add logging to migrations

## [v6.0-alpha.11]

* Issue **#651** : Removed the redundant concept of Pipeline Types, it's half implementation prevented certain picker dialogs from working.

* Issue **#481** : Fix handling of non-incremental index queries on the query API. Adds timeout option in request and blocking code to wait for the query to complete. Exit early from wait loops in index/event search.

* Issue **#626** : Fixed issue with document settings not being persisted

* Issue **#621** : Changed the document info to prevent requests for multi selections

* Issue **#620** : Copying a directory now recursively copies it's contents, plus renaming copies is done more intelligently.

* Issue **#546** : Fixed race conditions with the Explorer Tree, it was causing odd delays to population of the explorer in various places.

* Issue **#495** : Fixed the temporary expansion of the Explorer Tree caused by filtering

* Issue **#376** : Welcome tab details fixed since move to gradle

## [v6.0-alpha.10]

* Issue **#523** : Changed permission behaviours for copy and move to support `None`, `Source`, `Destination` and `Combined` behaviours. Creating new items now allows for `None` and `Destination` permission behaviours. Also imported items now receive permissions from the destination folder. Event logging now indicates the permission behaviour used during copy, move and create operations.

* Issue **#480** : Change the downloaded search request API JSON to have a fetch type of ALL.

* Issue **#623** : Fixed issue where items were being added to sublist causing a stack overflow exception during data retention processing.

* Issue **#617** : Introduced a concept of `system` document types that prevents the root `System` folder type from being created, copied, deleted, moved, renamed etc.

* Issue **#622** : Fix incorrect service discovery based api paths, remove authentication and authorisation from service discovery

* Issue **#568** : Fixed filtering streams by pipeline in the pipeline screen.

* Issue **#565** : Fixed authorisation issue on dashboards.

## [v6.0-alpha.9]

* Issue **#592** : Mount stroom at /stroom.

* Issue **#608** : Fixed stream grep and stream dump tools and added tests to ensure continued operation.

* Issue **#603** : Changed property description from `tags` to `XML elements` in `BadTextXMLFilterReader`.

* Issue **#600** : Added debug to help diagnose cause of missing index shards in shard list.

* Issue **#611** : Changed properties to be defined in code rather than Spring XML.

* Issue **#605** : Added a cache for retrieving user by name to reduce DB use when pushing users for each task.

* Issue **#610** : Added `USE INDEX (PRIMARY)` hint to data retention select SQL to improve performance.

* Issue **#607** : Multiple improvements to the code to ensure DB connections, prepared statements, result sets etc use try-with-resources constructs wherever possible to ensure no DB resources are leaked. Also all connections obtained from a data source are now returned appropriately so that connections from pools are reused.

* Issue **#602** : Changed the data retention rule table column order.

* Issue **#606** : Added more stroom properties to tune the c3P0 connection pool. The properties are prefixed by `stroom.db.connectionPool` and `stroom.statistics.sql.db.connectionPool`.

* Issue **#601** : Fixed NPE generated during index shard retention process that was caused by a shard being deleted from the DB at the same time as the index shard retention job running.

* Issue **#609** : Add configurable regex to replace IDs in heap histogram class names, e.g. `....$Proxy54` becomes `....$Proxy--ID-REMOVED--`

* Issue **#570** : Refactor the heap histogram internal statistics for the new InternalStatisticsReceiver

* Issue **#599** : DocumentServiceWriteAction was being used in the wrong places where EntityServiceSaveAction should have been used instead to save entities that aren't document entities.

## [v6.0-alpha.8]

* Issue **#593** : Fixed node save RPC call.

* Issue **#591** : Made the query info popup more configurable with a title, validation regex etc. The popup will now only be displayed when enabled and when a manual user action takes place, e.g. clicking a search button or running a parameterised execution with one or more queries.

* Added 'prompt' option to force the identity provider to ask for a login.

## [v6.0-alpha.7]

* Issue **#549** : Change to not try to connect to kafka when kafka is not configured and improve failure handling

* Issue **#573** : Fixed viewing folders with no permitted underlying feeds. It now correctly shows blank data screen, rather than System/Data.

* Issue **#150** : Added a feature to optionally require specification of search purpose.

* Issue **#572** : Added a feature to allow easy download of dictionary contents as a text file.

* Generate additional major and minor floating docker tags in travis build, e.g. v6-LATEST and v6.0-LATEST

* Change docker image to be based on openjdk:8u151-jre-alpine

* Added a feature to list dependencies for all document entities and indicate where dependencies are missing.

* Issue **#540** : Improve description text for stroom.statistics.sql.maxProcessingAge property

* Issue **#538** : Lists of items such as users or user groups were sometimes not being converted into result pages correctly, this is now fixed.

* Issue **#537** : Users without `Manage Policies` permission can now view streams.

* Issue **#522** : Selection of data retention rules now remains when moving rules up or down.

* Issue **#411** : When data retention rules are disabled they are now shown greyed out to indicate this.

* Issue **#536** : Fix for missing visualisation icons.

* Issue **#368** : Fixed hidden job type button on job node list screen when a long cron pattern is used.

* Issue **#507** : Added dictionary inheritance via import references.

* Issue **#554** : Added a `parseUri` XSLT function.

* Issue **#557** : Added dashboard functions to parse and output URI parts.

* Issue **#552** : Fix for NPE caused by bad XSLT during search data extraction.

* Issue **#560** : Replaced instances of `Files.walk()` with `Files.walkFileTree()`. `Files.walk()` throws errors if any files are deleted or are not accessible during the walk operation. This is a major issue with the Java design for walking files using Java 8 streams. To avoid this issue `Files.walkFileTree()` has now been used in place of `Files.walk()`.

* Issue **#567** : Changed `parseUri` to be `parse-uri` to keep it consistently named with respect to other XSLT functions. The old name `parseUri` still works but is deprecated and will be removed in a later version.

* Issue **#567** : The XSLT function `parse-uri` now correctly returns a `schemeSpecificPart` element rather than the incorrectly named `schemeSpecificPort`.

* Issue **#567** : The dashboard expression function `extractSchemeSpecificPortFromUri` has now been corrected to be called `extractSchemeSpecificPartFromUri`.

* Issue **#567** : The missing dashboard expression function `extractQueryFromUri` has been added.

* Issue **#571** : Streams are now updated to have a status of deleted in batches using native SQL and prepared statements rather than using the stream store.

* Issue **#559** : Changed CSS to allow table text selection in newer browsers.

* Issue **#574** : Fixed SQL debug trace output.

* Issue **#574** : Fixed SQL UNION code that was resulting in missing streams in the data browser when paging.

* Issue **#590** : Improved data browser performance by using a local cache to remember feeds, stream types, processors, pipelines etc while decorating streams.

* Issue **#150** : Added a property to optionally require specification of search purpose.

## [v6.0-alpha.4]

* New authentication flow based around OpenId

* New user management screens

* The ability to issue API keys

* Issue **#501** : Improve the database teardown process in integration tests to speed up builds

* Relax regex in build script to allow tags like v6.0-alpha.3 to be published to Bintray

* Add Bintray publish plugin to Gradle build

* Issue **#75** : Upgraded to Lucene 5.

* Issue **#135** : [BREAKING CHANGE] Removed JODA Time library and replaced with Java 7 Time API. This change breaks time zone output previously formatted with `ZZ` or `ZZZ`.

* Added XSLT functions generate-url and fetch-json

* Added ability to put clickable hyperlinks in Dashboard tables

* Added an HTTP appender.

* Added an appender for the proxy store.

* Issue **#412** : Fixed no-column table breakage

* Issue **#380** : Fixed build details on welcome/about

* Issue **#348** : Fixed new menu icons.

* Issue **98** : Fix premature trimming of results in the store

* Issue **360** : Fix inability to sort sql stats results in the dashboard table

* Issue **#550** : Fix for info message output for data retention.

* Issue **#551** : Improved server task detail for data retention job.

* Issue **#541** : Changed stream retention job descriptions.

* Issue **#553** : The data retention job now terminates if requested to do so and also tracks progress in a local temp file so a nodes progress will survive application restarts.

* Change docker image to use openjdk:8u151-jre-alpine as a base

* Issue **#539** : Fix issue of statistic search failing after it is imported

* Issue **#547** : Data retention processing is now performed in batches (size determined by `stroom.stream.deleteBatchSize`). This change should reduce the memory required to process the data retention job.

* Issue **#541** : Marked old stream retention job as deprecated in description.

* Issue **#542** : Fix for lazy hibernate object initialisation when stepping cooked data.

* Issue **#524** : Remove dependency on stroom-proxy:stroom-proxy-repo and replaced with duplicated code from stroom-proxy-repo (commit b981e1e)

* Issue **#203** : Initial release of the new data receipt policy functionality.

* Issue **#202** : Initial release of the new data retention policy functionality.

* Issue **#521** : Fix for the job list screen to correct the help URL.

* Issue **#526** : Fix for XSLT functions that should return optional results but were being forced to return a single value.

* Issue **#527** : Fix for XSLT error reporting. All downstream errors were being reported as XSLT module errors and were
 hiding the underlying exception.

* Issue **#501** : Improve the database teardown process in integration tests to speed up builds.

* Issue **#511** : Fix NPE thrown during pipeline stepping by downstream XSLT.

* Issue **#521** : Fix for the job list screen to use the help URL system property for displaying context sensitive help.

* Issue **#511** : Fix for XSLT functions to allow null return values where a value cannot be returned due to an error etc.

* Issue **#515** : Fix handling of errors that occur before search starts sending.

* Issue **#506** : In v5 dashboard table filters were enhanced to allow parameters to be used in include/exclude filters. The implementation included the use of ` \ ` to escape `$` characters that were not to be considered part of a parameter reference. This change resulted in regular expressions requiring ` \ ` being escaped with additional ` \ ` characters. This escaping has now been removed and instead only `$` chars before `{` chars need escaping when necessary with double `$$` chars, e.g. use `$${something` if you actually want `${something` not to be replaced with a parameter.

* Issue **#505** : Fix the property UI so all edited value whitespace is trimmed

* Issue **#513** : Now only actively executing tasks are visible as server tasks

* Issue **#483** : When running stream retention jobs the transactions are now set to REQUIRE_NEW to hopefully ensure that the job is done in small batches rather than a larger transaction spanning multiple changes.

* Issue **#508** : Fix directory creation for index shards.

* Issue **#492** : Task producers were still not being marked as complete on termination which meant that the parent cluster task was not completing. This has now been fixed.

* Issue **#497** : DB connections obtained from the data source are now released back to the pool after use.

* Issue **#492** : Task producers were not being marked as complete on termination which meant that the parent cluster task was not completing. This has now been fixed.

* Issue **#497** : Change stream task creation to use straight JDBC rather than hibernate for inserts and use a configurable batch size (stroom.databaseMultiInsertMaxBatchSize) for the inserts.

* Issue **#502** : The task executor was not responding to shutdown and was therefore preventing the app from stopping gracefully.

* Issue **#476** : Stepping with dynamic XSLT or text converter properties now correctly falls back to the specified entity if a match cannot be found by name.

* Issue **#498** : The UI was adding more than one link between 'Source' and 'Parser' elements, this is now fixed.

* Issue **#492** : Search tasks were waiting for part of the data extraction task to run which was not checking for termination. The code for this has been changed and should now terminate when required.

* Issue **#494** : Fix problem of proxy aggregation never stopping if more files exist

* Issue **#490** : Fix errors in proxy aggregation due to a bounded thread pool size

* Issue **#484** : Remove custom finalize() methods to reduce memory overhead

* Issue **#475** : Fix memory leak of java.io.File references when proxy aggregation runs

* Issue **#470** : You can now correctly add destinations directly to the pipeline 'Source' element to enable raw streaming.

* Issue **#487** : Search result list trimming was throwing an illegal argument exception `Comparison method violates its general contract`, this should now be fixed.

* Issue **#488** : Permissions are now elevated to 'Use' for the purposes of reporting the data source being queried.

* Migrated to ehcache 3.4.0 to add options for off-heap and disk based caching to reduce memory overhead.

* Caches of pooled items no longer use Apache Commons Pool.

* Issue **#401** : Reference data was being cached per user to ensure a user centric view of reference data was being used. This required more memory so now reference data is built in the context of the internal processing user and then filtered during processing by user access to streams.

* The effective stream cache now holds 1000 items.

* Reduced the amount of cached reference data to 100 streams.

* Reduced the number of active queries to 100.

* Removed Ehcache and switched to Guava cache.

* Issue **#477** : Additional changes to ensure search sub tasks use threads fairly between multiple searches.

* Issue **#477** : Search sub tasks are now correctly linked to their parent task and can therefore be terminated by terminating parent tasks.

* Issue **#425** : Changed string replacement in pipeline migration code to use a literal match

* Issue **#469** : Add Heap Histogram internal statistics for memory use monitoring

* Issue **#463** : Made further improvements to the index shard writer cache to improve performance.

* Issue **#448** : Some search related tasks never seem to complete, presumably because an error is thrown at some point and so their callbacks do not get called normally. This fix changes the way task completion is recorded so that it isn't dependant on the callbacks being called correctly.

* Issue **#464** : When a user resets a password, the password now has an expiry date set in the future determined by the password expiry policy. Password that are reset by email still expire immediately as expected.

* Issue **#462** : Permission exceptions now carry details of the user that the exception applies to. This change allows error logging to record the user id in the message where appropriate.

* Issue **#463** : Many index shards are being corrupted which may be caused by insufficient locking of the shard writers and readers. This fix changes the locking mechanism to use the file system.

* Issue **#451** : Data paging was allowing the user to jump beyond the end of a stream whereby just the XML root elements were displayed. This is now fixed by adding a constraint to the page offset so that the user cannot jump beyond the last record. Because data paging assumes that segmented streams have a header and footer, text streams now include segments after a header and before a footer, even if neither are added, so that paging always works correctly regardless of the presence of a header or footer.

* Issue **#461** : The stream attributes on the filter dialog were not sorted alphabetically, they now are.

* Issue **#460** : In some instances error streams did not always have stream attributes added to them for fatal errors. This mainly occurred in instances where processing failed early on during pipeline creation. An error was recorded but stream attributes were not added to the meta data for the error stream. Processing now ensures that stream attributes are recorded for all error cases.

* Issue **#442** : Remove 'Old Internal Statistics' folder, improve import exception handling

* Issue **#457** : Add check to import to prevent duplicate root level entities

* Issue **#444** : Fix for segment markers when writing text to StreamAppender.

* Issue **#447** : Fix for AsyncSearchTask not being displayed as a child of EventSearchTask in the server tasks view.

* Issue **#421** : FileAppender now causes fatal error where no output path set.

* Issue **#427** : Pipelines with no source element will now only treat a single parser element as being a root element for backwards compatibility.

* Issue **#420** : Pipelines were producing errors in the UI when elements were deleted but still had properties set on them. The pipeline validator was attempting to set and validate properties for unknown elements. The validator now ignores properties and links to elements that are undeclared.

* Issue **#420** : The pipeline model now removes all properties and links for deleted elements on save.

* Issue **#458** : Only event searches should populate the `searchId`. Now `searchId` is only populated when a stream processor task is created by an event search as only event searches extract specific records from the source stream.

* Issue **#437** : The event log now includes source in move events.

* Issue **#419** : Fix multiple xml processing instructions appearing in output.

* Issue **#446** : Fix for deadlock on rolling appenders.

* Issue **#444** : Fix segment markers on RollingStreamAppender.

* Issue **#426** : Fix for incorrect processor filters. Old processor filters reference `systemGroupIdSet` rather than `folderIdSet`. The new migration updates them accordingly.

* Issue **#429** : Fix to remove `usePool` parser parameter.

* Issue **#439** : Fix for caches where elements were not eagerly evicted.

* Issue **#424** : Fix for cluster ping error display.

* Issue **#441** : Fix to ensure correct names are shown in pipeline properties.

* Issue **#433** : Fixed slow stream queries caused by feed permission restrictions.

* Issue **#385** : Individual index shards can now be deleted without deleting all shards.

* Issue **#391** : Users needed `Manage Processors` permission to initiate pipeline stepping. This is no longer required as the 'best fit' pipeline is now discovered as the internal processing user.

* Issue **#392** : Inherited pipelines now only require 'Use' permission to be used instead of requiring 'Read' permission.

* Issue **#394** : Pipeline stepping will now show errors with an alert popup.

* Issue **#396** : All queries associated with a dashboard should now be correctly deleted when a dashboard is deleted.

* Issue **#393** : All caches now cache items within the context of the current user so that different users do not have the possibility of having problems caused by others users not having read permissions on items.

* Issue **#358** : Schemas are now selected from a subset matching the criteria set on SchemaFilter by the user.

* Issue **#369** : Translation stepping wasn't showing any errors during stepping if a schema had an error in it.

* Issue **#364** : Switched index writer lock factory to a SingleInstanceLockFactory as index shards are accessed by a single process.

* Issue **#363** : IndexShardWriterCacheImpl now closes and flushes writers using an executor provided by the TaskManager. Writers are now also closed in LRU order when sweeping up writers that exceed TTL and TTI constraints.

* Issue **#361** : Information has been added to threads executing index writer and index searcher maintenance tasks.

* Issue **#356** : Changed the way index shard writers are cached to improve indexing performance and reduce blocking.

* Issue **#353** : Reduced expected error logging to debug.

* Issue **#354** : Changed the way search index shard readers get references to open writers so that any attempt to get an open writer will not cause, or have to wait for, a writer to close.

* Issue **#351** : Fixed ehcache item eviction issue caused by ehcache internally using a deprecated API.

* Issue **#347** : Added a 'Source' node to pipelines to establish a proper root for a pipeline rather than an assumed one based on elements with no parent.

* Issue **#350** : Removed 'Advanced Mode' from pipeline structure editor as it is no longer very useful.

* Issue **#349** : Improved index searcher cache to ensure searchers are not affected by writers closing.

* Issue **#342** : Changed the way indexing is performed to ensure index readers reference open writers correctly.

* Issue **#346** : Improved multi depth config content import.

* Issue **#328** : You can now delete corrupt shards from the UI.

* Issue **#343** : Fixed login expiry issue.

* Issue **#345** : Allowed for multi depth config content import.

* Issue **#341** : Fixed arg in SQL.

* Issue **#340** : Fixed headless and corresponding test.

* Issue **#333** : Fixed event-logging version in build.

* Issue **#334** : Improved entity sorting SQL and separated generation of SQL and HQL to help avoid future issues.

* Issue **#335** : Improved user management

* Issue **#337** : Added certificate auth option to export servlet and disabled the export config feature by default.

* Issue **#337** : Added basic auth option to export servlet to complement cert based auth.

* Issue **#332** : The index shard searcher cache now makes sure to get the current writer needed for the current searcher on open.

* Issue **#322** : The index cache and other caching beans should now throw exceptions on `get` that were generated during the creation of cached items.

* Issue **#325** : Query history is now cleaned with a separate job. Also query history is only recorded for manual querying, i.e. not when query is automated (on open or auto refresh). Queries are now recorded on a dashboard + query component basis and do not apply across multiple query components in a dashboard.

* Issue **#323** : Fixed an issue where parser elements were not being returned as 'processors' correctly when downstream of a reader.

* Issue **#322** : Index should now provide a more helpful message when an attempt is made to index data and no volumes have been assigned to an index.

* Issue **#316** : Search history is now only stored on initial query when using automated queries or when a user runs a query manually. Search history is also automatically purged to keep either a specified number of items defined by `stroom.query.history.itemsRetention` (default 100) or for a number of days specified by `stroom.query.history.daysRetention` (default 365).

* Issue **#317** : Users now need update permission on an index plus 'Manage Index Shards' permission to flush or close index shards. In addition to this a user needs delete permission to delete index shards.

* Issue **#319** : SaveAs now fetches the parent folder correctly so that users can copy items if they have permission to do so.

* Issue **#311** : Fixed request for `Pipeline` in `meta` XSLT function. Errors are now dealt with correctly so that the XSLT will not fail due to missing meta data.

* Issue **#313** : Fixed case of `xmlVersion` property on `InvalidXMLCharFilterReader`.

* Issue **#314** : Improved description of `tags` property in `BadTextXMLFilterReader`.

* Issue **#307** : Made some changes to avoid potential NPE caused by session serialisation.

* Issue **#306** : Added a stroom `meta` XSLT function. The XSLT function now exposes `Feed`, `StreamType`, `CreatedTime`, `EffectiveTime` and `Pipeline` meta attributes from the currently processing stream in addition to any other meta data that might apply. To access these meta data attributes of the current stream use `stroom:meta('StreamType')` etc. The `feed-attribute` function is now an alias for the `meta` function and should be considered to be deprecated.

* Issue **#303** : The stream delete job now uses cron in preference to a frequency.

* Issue **#152** : Changed the way indexing is performed so that a single indexer object is now responsible for indexing documents and adding them to the appropriate shard.

* Issue **#179** : Updated Saxon-HE to version 9.7.0-18 and added XSLTFilter option to `usePool` to see if caching might be responsible for issue.

* Issue **#288** : Made further changes to ensure that the IndexShardWriterCache doesn't try to reuse an index shard that has failed when adding any documents.

* Issue **#295** : Made the help URL absolute and not relative.

* Issue **#293** : Attempt to fix mismatch document count error being reported when index shards are opened.

* Issue **#292** : Fixed locking for rolling stream appender.

* Issue **#292** : Rolling stream output is no longer associated with a task, processor or pipeline to avoid future processing tasks from deleting rolling streams by thinking they are superseded.

* Issue **#292** : Data that we expect to be unavailable, e.g. locked and deleted streams, will no longer log exceptions when a user tries to view it and will instead return an appropriate message to the user in place of the data.

* Issue **#288** : The error condition 'Expected a new writer but got the same one back!!!' should no longer be encountered as the root cause should now be fixed. The original check has been reinstated so that processing will terminate if we do encounter this problem.

* Issue **#295** : Fixed the help property so that it can now be configured.

* Issue **#296** : Removed 'New' and 'Delete' buttons from the global property dialog.

* Issue **#279** : Fixed NPE thrown during proxy aggregation.

* Issue **#294** : Changing stream task status now tries multiple times to attempt to avoid a hibernate LockAcquisitionException.

* Issue **#287** : XSLT not found warnings property description now defaults to false.

* Issue **#261** : The save button is now only enabled when a dashboard or other item is made dirty and it is not read only.

* Issue **#286** : Dashboards now correctly save the selected tab when a tab is selected via the popup tab selector (visible when tabs are collapsed).

* Issue **#289** : Changed Log4J configuration to suppress logging from Hibernate SqlExceptionHandler for expected exceptions like constraint violations.

* Issue **#288** : Changed 'Expected a new writer...' fatal error to warning as the condition in question might be acceptable.

* Issue **#285** : Attempted fix for GWT RPC serialisation issue.

* Issue **#283** : Statistics for the stream task queue are now captured even if the size is zero.

* Issue **#226** : Fixed issue where querying an index failed with "User does not have the required permission (Manage Users)" message.

* Issue **#281** : Made further changes to cope with Files.list() and Files.walk() returning streams that should be closed with 'try with resources' construct.

* Issue **#224** : Removing an element from the pipeline structure now removes all child elements too.

* Issue **#282** : Users can now upload data with just 'Data - View' and 'Data - Import' application permissions, plus read permission on the appropriate feed.

* Issue **#199** : The explorer now scrolls selected items into view.

* Issue **#280** : Fixed 'No user is currently authenticated' issue when viewing jobs and nodes.

* Issue **#278** : The date picker now hides once you select a date.

* Issue **#281** : Directory streams etc are now auto closed to prevent systems running out of file handles.

* Issue **#263** : The explorer tree now allows you to collapse the root 'System' node after it is first displayed.

* Issue **#266** : The explorer tree now resets (clears and collapses all previously open nodes) and shows the currently selected item every time an explorer drop down in opened.

* Issue **#233** : Users now only see streams if they are administrators or have 'Data - View' permission. Non administrators will only see data that they have 'read' permission on for the associated feed and 'use' permission on for the associated pipeline if there is one.

* Issue **#265** : The stream filter now orders stream attributes alphabetically.

* Issue **#270** : Fixed security issue where null users were being treated as INTERNAL users.

* Issue **#270** : Improved security by pushing user tokens rather than just user names so that internal system (processing) users are clearly identifiable by the security system and cannot be spoofed by regular user accounts.

* Issue **#269** : When users are prevented from logging in with 'preventLogin' their failed login count is no longer incremented.

* Issue **#267** : The login page now shows the maintenance message.

* Issue **#276** : Session list now shows session user ids correctly.

* Issue **#201** : The permissions menu item is no longer available on the root 'System' folder.

* Issue **#176** : Improved performance of the explorer tree by increasing the size of the document permissions cache to 1M items and changing the eviction policy from LRU to LFU.

* Issue **#176** : Added an optimisation to the explorer tree that prevents the need for a server call when collapsing tree nodes.

* Issue **#273** : Removed an unnecessary script from the build.

* Issue **#277** : Fixed a layout issue that was causing the feed section of the processor filter popup to take up too much room.

* Issue **#274** : The editor pane was only returning the current user edited text when attached to the DOM which meant changes to text were ignored if an editor pane was not visible when save was pressed. This has now been fixed so that the current content of an editor pane is always returned even when it is in a detached state.

* Issue **#264** : Added created by/on and updated by/on info to pipeline stream processor info tooltips.

* Issue **#222** : Explorer items now auto expand when a quick filter is used.

* Issue **#205** : File permissions in distribution have now been changed to `0750` for directories and shell scripts and `0640` for all other files.

* Issue **#240** : Separate application permissions are now required to manage DB tables and tasks.

* Issue **#210** : The statistics tables are now listed in the database tables monitoring pane.

* Issue **#249** : Removed spaces between values and units.

* Issue **#237** : Users without 'Download Search Results' permission will no longer see the download button on the table component in a dashboard.

* Issue **#232** : Users can now inherit from pipelines that they have 'use' permissions on.

* Issue **#191** : Max stream size was not being treated as IEC value, e.g. Mebibytes etc.

* Issue **#235** : Users can now only view the processor filters that they have created if they have 'Manage Processors' permission unless they are an administrator in which case they will see all filters. Users without the 'Manage Processors' permission who are also not administrators will see no processor filters in the UI. Users with 'Manage Processors' permission who are not administrators will be able to update their own processor filters if they have 'update' permission on the associated pipeline. Administrators are able to update all processor filters.

* Issue **#212** : Changes made to text in any editor including those made with cut and paste are now correctly handled so that altered content is now saved.

* Issue **#247** : The editor pane now attempts to maintain the scroll position when formatting content.

* Issue **#251** : Volume and memory statistics are now recorded in bytes and not MiB.

* Issue **#243** : The error marker pane should now discover and display all error types even if they are preceded by over 1000 warnings.

* Issue **#254** : Fixed search result download.

* Issue **#209** : Statistics are now queryable in a dashboard if a user has 'use' permissions on a statistic.

* Issue **#255** : Fixed issue where error indicators were not being shown in the schema validator pane because the text needed to be formatted so that it spanned multiple lines before attempting to add annotations.

* Issue **#257** : The dashboard text pane now provides padding at the top to allow for tabs and controls.

* Issue **#174** : Index shard checking is now done asynchronously during startup to reduce startup time.

* Issue **#225** : Fixed NPE that was caused by processing instruction SAX events unexpectedly being fired by Xerces before start document events. This looks like it might be a bug in Xerces but the code now copes with the unexpected processing instruction event anyway.

* Issue **#230** : The maintenance message can now be set with the property 'stroom.maintenance.message' and the message now appears as a banner at the top of the screen rather than an annoying popup. Non admin users can also be prevented from logging on to the system by setting the 'stroom.maintenance.preventLogin' property to 'true'.

* Issue **#155** : Changed password values to be obfuscated in the UI as 20 asterisks regardless of length.

* Issue **#188** : All of the writers in a pipeline now display IO in the UI when stepping.

* Issue **#208** : Schema filter validation errors are now shown on the output pane during stepping.

* Issue **#211** : Turned off print margins in all editors.

* Issue **#200** : The stepping presenter now resizes the top pane to fit the tree structure even if it is several elements high.

* Issue **#168** : Code and IO is now loaded lazily into the element presenter panes during stepping which prevents the scrollbar in the editors being in the wrong position.

* Issue **#219** : Changed async dispatch code to work with new lambda classes rather than callbacks.

* Issue **#221** : Fixed issue where `*.zip.bad` files were being picked up for proxy aggregation.

* Issue **#242** : Improved the way properties are injected into some areas of the code to fix an issue where 'stroom.maxStreamSize' and other properties were not being set.

* Issue **#241** : XMLFilter now ignores the XSLT name pattern if an empty string is supplied.

* Issue **#236** : 'Manage Cache Permission' has been changed to 'Manage Cache'.

* Issue **#219** : Made further changes to use lambda expressions where possible to simplify code.

* Issue **#231** : Changed the way internal statistics are created so that multiple facets of a statistic, e.g. Free & Used Memory, are combined into a single statistic to allow combined visualisation.

* Issue **#172** : Further improvement to dashboard L&F.

* Issue **#194** : Fixed missing Roboto fonts.

* Issue **#195** : Improved font weights and removed underlines from link tabs.

* Issue **#196** : Reordered fields on stream, relative stream, volume and server task tables.

* Issue **#182** : Changed the way dates and times are parsed and formatted and improved the datebox control L&F.

* Issue **#198** : Renamed 'INTERNAL_PROCESSING_USER' to 'INTERNAL'.

* Issue **#154** : Active tasks are now sortable by processor filter priority.

* Issue **#204** : Pipeline processor statistics now include 'Node' as a tag.

* Issue **#170** : Changed import/export to delegate import/export responsibility to individual services. Import/export now only works with items that have valid UUIDs specified.

* Issue **#164** : Reduced caching to ensure tree items appear as soon as they are added.

* Issue **#177** : Removed 'Meta Data-Bytes Received' statistic as it was a duplicate.

* Issue **#152** : Changed the way index shard creation is locked so that only a single shard should be fetched from the cache with a given shard key at any one time.

* Issue **#189** : You now have to click within a checkbox to select it within a table rather than just clicking the cell the checkbox is in.

* Issue **#186** : Data is no longer artificially wrapped with the insertion of new lines server side. Instead the client now receives the data and an option to soft wrap lines has been added to the UI.

* Issue **#167** : Fixed formatting of JavaScript and JSON.

* Issue **#175** : Fixed visibility of items by inferred permissions.

* Issue **#178** : Added new properties and corresponding configuration to connect and create a separate SQL statistics DB.

* Issue **#172** : Improved dashboard L&F.

* Issue **#169** : Improved L&F of tables to make better use of screen real estate.

* Issue **#191** : Mebibytes (multiples of 1024) etc are now used as standard throughout the application for both memory and disk sizes and have single letter suffixes (B, K, M, G, T).

* Issue **#173** : Fixed the way XML formatter deals with spaces in attribute values.

* Issue **#151** : Fixed meta data statistics. 'metaDataStatistics' bean was declared as an interface and not a class.

* Issue **#158** : Added a new global property 'stroom.proxy.zipFilenameDelimiter' to enable Stroom proxy repositories to be processed that have a custom file name pattern.

* Issue **#153** : Clicking tick boxes and other cell components in tables no longer requires the row to be selected first.

* Issue **#148** : The stream browsing UI no longer throws an error when attempting to clear markers from the error markers pane.

* Issue **#160** : Stream processing tasks are now created within the security context of the user that created the associated stream processor filter.

* Issue **#157** : Data is now formatted by the editor automatically on display.

* Issue **#144** : Old processing output will now be deleted when content is reprocessed even if the new processing task does not produce output.

* Issue **#159** : Fixed NPE thrown during import.

* Issue **#166** : Fixed NPE thrown when searching statistics.

* Issue **#165** : Dashboards now add a query and result table from a template by default on creation. This was broken when adding permission inheritance to documents.

* Issue **#162** : The editor annotation popup now matches the style of other popups.

* Issue **#163** : Imported the Roboto Mono font to ensure consistency of the editor across platforms.

* Issue **#143** : Stroom now logs progress information about closing index shard writers during shutdown.

* Issue **#140** : Replaced code editor to improve UI performance and add additional code formatting & styling options.

* Issue **#146** : Object pool should no longer throw an error when abandoned objects are returned to the pool.

* Issue **#142** : Changed the way permissions are cached so that changes to permissions provide immediate access to documents.

* Issue **#123** : Changed the way entity service result caching works so that the underlying entity manager is cached instead of individual services. This allows entity result caching to be performed while still applying user permissions to cached results.

* Issue **#156** : Attempts to open items that that user does not have permission to open no longer show an error and spin the progress indicator forever, instead the item will just not open.

* Issue **#141** : Improved log output during entity reference migration and fixed statistic data source reference migration.

* Issue **#127** : Entity reference replacement should now work with references to 'StatisticsDataSource'.

* Issue **#125** : Fixed display of active tasks which was broken by changes to the task summary table selection model.

* Issue **#121** : Fixed cache clearing.

* Issue **#122** : Improved the look of the cache screen.

* Issue **#106** : Disabled users and groups are now displayed with greyed out icon in the UI.

* Issue **#132** : The explorer tree is now cleared on login so that users with different permissions do not see the previous users items.

* Issue **#128** : Improved error handling during login.

* Issue **#130** : Users with no permissions are no longer able to open folders including the root System folder to attempt data browsing.

* Issue **#120** : Entity chooser now treats 'None' as a special root level explorer node so that it can be selected in the same way as other nodes, e.g. visibly selected and responsive to double click.

* Issue **#129** : Fixed NPE.

* Issue **#119** : User permissions dialog now clears permissions when a user or group is deleted.

* Issue **#115** : User permissions on documents can now be inherited from parent folders on create, copy and move.

* Issue **#109** : Added packetSize="65536" property to AJP connector in server.xml template.

* Issue **#100** : Various list of items in stroom now allow multi selection for add/remove purposes.

* Issue **#112** : Removed 'pool' monitoring screen as all pools are now caches of one form or another.

* Issue **#105** : Users were not seeing 'New' menu for folders that they had some create child doc permissions for. This was due to DocumentType not implementing equals() and is now fixed.

* Issue **#111** : Fixed query favourites and history.

* Issue **#91** : Only CombinedParser was allowing code to be injected during stepping. Now DSParser and XMLFragmentParser support code injection during stepping.

* Issue **#107** : The UI now only shows new pipeline element items on the 'Add' menu that are allowed children of the selected element.

* Issue **#113** : User names are now validated against a regex specified by the 'stroom.security.userNamePattern' property.

* Issue **#116** : Rename is now only possible when a single explorer item is selected.

* Issue **#114** : Fixed selection manager so that the explorer tree does not select items when a node expander is clicked.

* Issue **#65** : Selection lists are now limited to 300px tall and show scrollbars if needed.

* Issue **#50** : Defaults table result fields to use local time without outputting the timezone.

* Issue **#15** : You can now express time zones in dashboard query expressions or just omit a time zone to use the locale of the browser.

* Issue **#49** : Dynamic XSLT selection now works with pipeline stepping.

* Issue **#63** : Entity selection control now shows current entity name even if it has changed since referencing entity was last saved.

* Issue **#70** : You can now select multiple explorer rows with ctrl and shift key modifiers and perform bulk actions such as copy, move, rename and delete.

* Issue **#85** : findDelete() no longer tries to add ORDER BY condition on UPDATE SQL when deleting streams.

* Issue **#89** : Warnings should now be present in processing logs for reference data lookups that don't specify feed or stream type. This was previously throwing a NullPointerException.

* Issue **#90** : Fixed entity selection dialog used outside of drop down selection control.

* Issue **#88** : Pipeline reference edit dialog now correctly selects the current stream type.

* Issue **#77** : Default index volume creation now sets stream status to INACTIVE rather than CLOSED and stream volume creation sets index status to INACTIVE rather than CLOSED.

* Issue **#93** : Fixed code so that the 'Item' menu is now visible.

* Issue **#97** : Index shard partition date range creation has been improved.

* Issue **#94** : Statistics searches now ignore expression terms with null or empty values so that the use of substitution parameters can be optional.

* Issue **#87** : Fixed explorer scrolling to the top by disabling keyboard selection.

* Issue **#104** : 'Query' no longer appears as an item that a user can allow 'create' on for permissions within a folder.

* Issue **#103** : Added 10 years as a supported data retention age.

* Issue **#86** : The stream delete button is now re-enabled when new items are selected for deletion.

* Issue **#81** : No exception will now be thrown if a client rejects a response for an EntityEvent.

* Issue **#79** : The client node no longer tries to create directories on the file system for a volume that may be owned by another node.

* Issue **#92** : Error summaries of multiple types no longer overlap each other at the top of the error markers list.

* Issue **#64** : Fixed Hessian serialisation of 'now' which was specified as a ZonedDateTime which cannot be serialised. This field is now a long representing millseconds since epoch.

* Issue **#62** : Task termination button is now enabled.

* Issue **#60** : Fixed validation of stream attributes prior to data upload to prevent null pointer exception.

* Issue **#9** : Created a new implementation of the expression parser that improved expression tokenisation and deals with BODMAS rules properly.

* Issue **#36** : Fixed and vastly improved the configuration of email so that more options can be set allowing for the use of other email services requiring more complex configuration such as gmail.

* Issue **#24** : Header and footer strings are now unescaped so that character sequences such as '\n' are translated into single characters as with standard Java strings, e.g. '\n' will become a new line and '\t' a tab.

* Issue **#40** : Changed Stroom docker conatiner to be based on Alpine linux to save space

* Issue **#40** : Auto import of content packs on Stroom startup and added default content packs into the docker build for Stroom.

* Issue **#30** : Entering stepping mode was prompting for the pipeline to step with but also auto selecting a pipeline at the same time and entering stepping immediately.

* Dashboard auto refresh is now limited to a minimum interval of 10 seconds.

* Issue **#31** : Pipeline stepping was not including user changes immediately as parsers and XSLT filters were using cached content when they should have been ignoring the cache in stepping mode.

* Issue **#27** : Stroom now listens to window closing events and asks the user if they really want to leave the page. This replaces the previous crude attempts to block keys that affected the history or forced a browser refresh.

* Issue **#2** : The order of fields in the query editor is now alphabetical.

* Issue **#3** : When a filter is active on a dashboard table column, a filter icon now appears to indicate this.

* Issue **#5** : Replace() and Decode() dashboard table expression functions no longer ignore cells with null values.

* Issue **#7** : Dashboards are now able to query on open.

* Issue **#8** : Dashboards are now able to re-query automatically at fixed intervals.

* Updated GWT to v2.8.0 and Gin to v2.1.2.

* Issue **#12** : Dashboard queries can now evaluate relative date/time expressions such as now(), hour() etc. In addition to this the expressions also allow the addition or subtraction of durations, e.g. now - 5d.

* Issue **#14** : Dashboard query expressions can now be parameterised with any term able to accept a user defined parameter, e.g. ${user}. Once added parameters can be changed for the entire dashboard via a text box at the top of the dashboard screen which will then execute all queries when enter is pressed or it loses focus.

* Issue **#16** : Dashboard table filters can also accept user defined parameters, e.g. ${user}, to perform filtering when a query is executed.

* Fixed missing text presenter in dashboards.

* Issue **#18** : The data dashboard component will now show data relative to the last selected table row (even if there is more than one table component on the dashboard) if the data component has not been configured to listen to row selections for a specific table component.

* Changed table styling to colour alternate rows, add borders between rows and increase vertical padding

* Issue **#22** : Dashboard table columns can now be configured to wrap text via the format options.

* Issue **#28** : Dashboard component dependencies are now listed with the component name plus the component id in brackets rather than just the component id.

[Unreleased]: https://github.com/gchq/stroom/compare/v6.0-alpha.22...6.0
[v6.0-alpha.22]: https://github.com/gchq/stroom/compare/v6.0-alpha.21...v6.0-alpha.22
[v6.0-alpha.21]: https://github.com/gchq/stroom/compare/v6.0-alpha.20...v6.0-alpha.21
[v6.0-alpha.20]: https://github.com/gchq/stroom/compare/v6.0-alpha.19...v6.0-alpha.20
[v6.0-alpha.19]: https://github.com/gchq/stroom/compare/v6.0-alpha.18...v6.0-alpha.19
[v6.0-alpha.18]: https://github.com/gchq/stroom/compare/v6.0-alpha.17...v6.0-alpha.18
[v6.0-alpha.17]: https://github.com/gchq/stroom/compare/v6.0-alpha.16...v6.0-alpha.17
[v6.0-alpha.16]: https://github.com/gchq/stroom/compare/v6.0-alpha.15...v6.0-alpha.16
[v6.0-alpha.15]: https://github.com/gchq/stroom/compare/v6.0-alpha.14...v6.0-alpha.15
[v6.0-alpha.14]: https://github.com/gchq/stroom/compare/v6.0-alpha.13...v6.0-alpha.14
[v6.0-alpha.13]: https://github.com/gchq/stroom/compare/v6.0-alpha.12...v6.0-alpha.13
[v6.0-alpha.12]: https://github.com/gchq/stroom/compare/v6.0-alpha.11...v6.0-alpha.12
[v6.0-alpha.11]: https://github.com/gchq/stroom/compare/v6.0-alpha.10...v6.0-alpha.11
[v6.0-alpha.10]: https://github.com/gchq/stroom/compare/v6.0-alpha.9...v6.0-alpha.10
[v6.0-alpha.9]: https://github.com/gchq/stroom/compare/v6.0-alpha.8...v6.0-alpha.9
[v6.0-alpha.8]: https://github.com/gchq/stroom/compare/v6.0-alpha.7...v6.0-alpha.8
[v6.0-alpha.7]: https://github.com/gchq/stroom/compare/v6.0-alpha.4...v6.0-alpha.7
[v6.0-alpha.4]: https://github.com/gchq/stroom/commits/v6.0-alpha.4<|MERGE_RESOLUTION|>--- conflicted
+++ resolved
@@ -6,9 +6,8 @@
 
 ## [Unreleased]
 
-<<<<<<< HEAD
 * Issue **#749** : Fix inability to query with only `use` privileges on the index.
-=======
+
 * Issue **#613** : Fixed visualisation display in latest Firefox and Chrome.
 
 * Added permission caching to reference data lookup.
@@ -31,7 +30,6 @@
 * Issue **#613** : Fixed visualisation display in latest Firefox and Chrome.
 
 * Issue **#753** : Fixed script editing in UI.
->>>>>>> 9928440d
 
 * Issue **#751** : Fix inability to query on a dashboard with only use+read rights.
 
