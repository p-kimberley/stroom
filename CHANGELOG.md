# Change Log
All notable changes to this project will be documented in this file.

The format is based on [Keep a Changelog](http://keepachangelog.com/) 
and this project adheres to [Semantic Versioning](http://semver.org/).

## [Unreleased]


## [v6.0.8] - 2019-09-03

* Issue **#1253** : Data retention policies containing just `AND` will now match everything.

* Issue **#1252** : Stream type suggestions no longer list internal types.

* Issue **#1218** : All stepping panes will now show line numbers automatically if there are indicators (errors, warnings etc) that need to be displayed.  

* Issue **#1254** : Added option to allow non Java escaped find and replacement text to be used in `FindReplaceFilter`. 

* Issue **#1250** : Fixed logging description for reading and writing documents.

* Issue **#1251** : Copy permissions from a parent now shows changes prior to the user clicking ok.

* Issue **#758** : You no longer need the `Manage Processors` privilege to call `stroom:meta('Pipeline')` in XSLT.

* Issue **#1256** : Fix error caused when logging data source name when downloading search results.

* Issue **#399** : Fix for error message when stepping that said user needed `read` permission on parent pipeline and not just `use`.

* Issue **#1242** : Fix for pipeline corruption caused when moving elements back to inherited parents.

* Issue **#1244** : Updated Dropwizard to version 1.3.14 to fix session based memory leak.

* Issue **#1246** : Removed elastic search document type, menu items and filter.

* Issue **#1247** : Added XSLT functions (`location`, `streamId`, `streamNo`, `recordNo`, `lineFrom`, `colFrom`, `lineTo`, `colTo`) to determine the current source location so it can be embedded in a cooked event. Events containing raw source location info can be made into links in dashboard tables or the text pane so that a user can see raw source data or jump directly to stepping that raw record. 

## [v6.1-beta.3] - 2019-08-21

* Fix build.


## [v6.1-beta.2] - 2019-08-21

* Add data retention feature and index optimisation to Solr indexes.


## [v6.1-beta.1] - 2019-08-19

* Initial support for Solr indexing and search.


## [v6.0.7] - 2019-08-08

* Issue **#1214** : Fixed issue where the max results setting in dashboard tables was not always being obeyed. Also fixed some dashboard table result page size issues.


## [v6.0.6] - 2019-08-08

* Issue **#1238** : During proxy clean task we no longer show a failed attempt to delete an empty directory as an error as this condition is expected.


## [v6.0.5] - 2019-08-07

* Issue **#1237** : Fixed issue where explorer model requests were failing outside of user sessions, e.g. when we want to find folder descendants for processing.


## [v6.0.4] - 2019-08-05

* Fixed build.


## [v6.0.3] - 2019-08-02

* Fixed test.


## [v6.0.2] - 2019-08-02

* Issue **#1230** : Fix test.
 

## [v6.0.1] - 2019-08-02

* Issue **#1230** : Search expressions no longer have the `contains` condition. 

* Issue **#1220** : Fixed attempt to open newly created index shards as if they were old existing shards.

* Issue **#1232** : Fixed handling of enter key on pipeline element editor dialog.

* Issue **#1229** : Fixed issue where users needed `Read` permission on an index instead of just `Use` permission to search it.


## [v6.0-beta.66] - 2019-07-24

* Uplift HBase to 2.1.5 and refactor code accordingly

* Uplift Kafka to 2.1.1 and refactor code accordingly

* Uplift Curator to 4.2.0


## [v6.0-beta.65] - 2019-07-19

* Issue **#1143** : Added mechanism to inject dashboard parameters into expressions using the `param` and `params` functions so that dashboard parameters can be echoed by expressions to create dashboard links.


## [v6.0-beta.64] - 2019-07-19

* Issue **#1205** : Change proxy repo clean to not delete configured rootRepoDir.

* Issue **#1204** : Fix ProxySecurityFilter to use correct API key on feedStatus requests.

* Issue **#1211** : Added a quick filter to the server tasks page.

* Issue **#1206** : Fixed sorting active tasks when clicking column header.


## [v6.0-beta.63] - 2019-07-17

* Issue **#1201** : Fixed dependencies.


## [v6.0-beta.62] - 2019-07-17

* Issue **#1201** : Fixed tests.


## [v6.0-beta.61] - 2019-07-17

* Issue **#1201** : Document permission changes now mutate the user document permissions cache rather than clearing it.

* Issue **#1153** : Changed security context to be a Spring singleton to improve explorer performance.

* Issue **#1202** : Fixed NumberFormatException in StreamAttributeMapUtil.

* Issue **#1203** : Fixed event logging detail for dictionaries.


## [v6.0-beta.60] - 2019-07-16

* Issue **#1197** : Restored Save As functionality.


## [v6.0-beta.59] - 2019-07-16

* Issue **#1199** : The index fields page now copes with more than 100 index fields.


## [v6.0-beta.58] - 2019-07-16

* Issue **#1200** : Removed blocking queue that was causing search to hang when full.


## [v6.0-beta.57] - 2019-07-15

* Issue **#1198** : Filtering by empty folders now works correctly.


## [v6.0-beta.56] - 2019-07-15

* Comment out rollCron in proxy-prod.yml

* Change swagger UI at gchq.github.io/stroom to work off 6.0 branch

* Issue **#1195** : Fixed issue where combination of quick filter and type filter were not displaying explorer items correctly.

* Issue **#1153** : Changed the way document permissions are retrieved and cached to improve explorer performance.

* Issue **#1196** : Added code to resolve data source names from doc refs if the name is missing when logging.

* Issue **#1165** : Fixed corruption of pipeline structure when adding items to Source.


## [v6.0-beta.55] - 2019-07-11

* Issue **#1193** : Added optional validation to activities.


## [v6.0-beta.54] - 2019-07-11

* Change default config for proxy repositoryFormat to "${executionUuid}/${year}-${month}-${day}/${feed}/${pathId}/${id}"

* Issue **#1194** : Fixed NPE in FindTaskProgressCriteria.

* Issue **#1191** : SQL statistics search tasks now show appropriate information in the server tasks pane.

* Issue **#1192** : Executor provider tasks now run as the current user.


## [v6.0-beta.53] - 2019-07-11

* Issue **#1190** : Copied indexes now retain associated index volumes.


## [v6.0-beta.52] - 2019-07-10

* Issue **#1177** : Data retention now works with is doc refs.

* Issue **#1160** : Proxy repositories now only roll if all output streams for a repository are closed. Proxy repositories also only calculate the current max id if the `executionUuid` repo format param is not used.

* Issue **#1186** : Volume status is now refreshed every 5 minutes.


## [v6.0-beta.51] - 2019-06-28

* Fix incorrect default keystore in proxy config yaml.

* Rename environment variables in proxy config yaml.

* Issue **#1170** : The UI should now treat the `None` tree node as a null selection.


## [v6.0-beta.50] - 2019-06-28

* Issue **#1184** : Remove dropwizard yaml files from docker images.

* Issue **#1181** : Remove dropwizard config yaml from the docker images.

* Issue **#1152** : You can now control the maximum number of files that are fragmented prior to proxy aggregation with `stroom.maxFileScan`.

* Issue **#1182** : Fixed use of `in folder` for data retention and receipt policies.


## [v6.0-beta.49] - 2019-06-24

* Updated to allow stacks to be built at this version.


## [v6.0-beta.48] - 2019-06-24

* Issue **#1154** : Search now terminates during result creation if it is asked to do so.

* Issue **#1167** : Fix for proxy to deal with lack of explorer folder based collections.


## [v6.0-beta.47] - 2019-06-21

* Issue **#1172** : Fixed logging detail for viewing docs.

* Issue **#1166** : Fixed issue where users with only read permission could not copy items.

* Issue **#1174** : Reduced hits on the document permission cache.

* Issue **#1168** : Statistics searches now work when user only has `Use` permission.

* Issue **#1170** : Extra validation to check valid feed provided for stream appender.

* Issue **#1174** : The size of the document permissions cache is now configurable via the `stroom.security.documentPermissions.maxCacheSize` property.

* Issue **#1176** : Created index on document permissions to improve performance.

* Issue **#1175** : Dropping unnecessary index `explorerTreePath_descendant_idx`.

* Issue **#747** : XSLT can now reference dictionaries by UUID.

* Issue **#1167** : Use of folders to include child feeds and pipelines is now supported.


## [v6.0-beta.46] - 2019-06-11

* Issue **#1153** : The explorer tree is now built with fewer DB queries.

* Issue **#1163** : Added indexes to the DB to improve explorer performance.

* Issue **#1153** : The explorer tree now only rebuilds synchronously for users who alter the tree, if has never been built or is very old. All other rebuilds of the explorer tree required to keep it fresh will happen asynchronously.


## [v6.0-beta.45] - 2019-06-06

* Issue **#1162** : Proxy aggregation will no longer recurse parts directories when creating parts.

* Issue **#1157** : Migration now adds dummy feeds etc to processor filters if the original doc can't be found. This will prevent filters from matching more items than they should if migration fails to map feeds etc because they can't be found.


## [v6.0-beta.44] - 2019-06-06

* Issue **#1162** : Remove invalid CopyOption in move() call.


## [v6.0-beta.43] - 2019-06-06

* Issue **#1159** : Fix NPE in rolling appenders with no frequency value.

* Issue **#1160** : Proxy repositories will no longer scan contents on open if they are set to be read only.

* Issue **#1162** : Added buffering etc to improve the performance of proxy aggregation.

* Issue **#1156** : Added code to reduce unlikely chance of NPE or uncontrolled processing in the event of a null or empty processing filter.


## [v6.0-beta.42] - 2019-06-05

* Issue **#1149** : Changed the way EntryIdSet is unmarshalled so jaxb can now use the getter to add items to a collection.

* Ignore broken junit test that cannot work as it stands

* Fix NPE in DictionaryStoreImpl.findByName().

* Issue **#1146** : Added `encodeUrl()`, `decodeUrl()` and `dashboard()` functions to dashboard tables to make dashboard linking easier. The `link()` function now automatically encodes/decodes each param so that parameters do not break the link format, e.g. `[Click Here](http://www.somehost.com/somepath){dialog|Dialog Title}`.


## [v6.0-beta.41] - 2019-05-24

* Issue **#1144** : Changed StreamRange to account for inclusive stream id ranges in v6.0 that was causing an issue with file system maintenance.


## [v6.0-beta.40] - 2019-05-21

* Mask passwords on the proxy admin page.

* Add exception to wrapped exception in the feedStatus service.


## [v6.0-beta.39] - 2019-05-17

* Issue **#1140** : Add health check for proxy feed status url.

* Issue **#1138** : Stroom proxy now deletes empty repository directories based on creation time and depth first so that pruning empty directories is quicker and generally more successful.

* Issue **#1137** : Change proxy remote url health check to accept a 406 code as the feed will not be specified.

* Issue **#1135** : Data retention policies are now migrated to use `Type` and not `Stream Type`.


## [v6.0-beta.38] - 2019-05-13

* Issue **#1136** : Remove recursive chown from stroom and proxy docker entrypoint scripts.


## [v6.0-beta.37] - 2019-05-10

* Issue **#1134** : Proxy now requires feed name to always be supplied.


## [v6.0-beta.36] - 2019-05-08

* Expose proxy api key in yaml config via SYNC_API_KEY


## [v6.0-beta.35] - 2019-05-07

* Test release, no changes


## [v6.0-beta.34] - 2019-04-29

* Issue **#1130** : Change `start.sh` so it works when realpath is not installed.

* Issue **#1129** : Fixed stream download from the UI.

* Issue **#1119** : StreamDumpTool will now dump data to zip files containing all data and associated meta and context data. This now behaves the same way as downloading data from the UI and can be used as an input to proxy aggregation or uploaded manually.


## [v6.0-beta.33] - 2019-04-17

* Fixed NPE created when using empty config sections.


## [v6.0-beta.32] - 2019-04-17

* Issue **#1122** : Fixed hessian communication between stroom and stroom proxy used to establish feed receive status. Added restful endpoints for feed status to stroom and stroom proxy. Proxy will now be able to request feed status from upstream stroom or stroom proxy instances.

* Fixed incompatibility issues with MySQL 5.7 and 8.0.


## [v6.0-beta.31] - 2019-03-25

* Added debug to help diagnose search failures

* Issue **#382** : Large zip files are now broken apart prior to proxy aggregation.

* Change start script to use absolute paths for jar, config and logs to distinguish stroom and proxy instances.


## [v6.0-beta.30] - 2019-03-17

* Issue **#1116** : Better implementation of proxy aggregation.

* Issue **#1116** : Changed the way tasks are executed to ensure thread pools expand to the maximum number of threads specified rather than just queueing all tasks and only providing core threads.

* Remove full path from file in sha256 hash file release artifact.


## [v6.0-beta.29] - 2019-03-13

* Issue **#1115** : Add missing super.startProcessing to AbstractKafkaProducerFilter.

* Improve exception handling and logging in RemoteDataSourceProvider. Now the full url is included in dashboard connection errors.

* Change Travis build to generate sha256 hashes for release zip/jars.

* Uplift the visualisations content pack to v3.2.1

* Issue **#1100** : Fix incorrect sort direction being sent to visualisations.


## [v6.0-beta.28] - 2019-02-20

* Add guard against race condition

* Add migration script to remove property `stroom.node.status.heapHistogram.jMapExecutable`.


## [v6.0-beta.27] - 2019-02-07

* Uplift base docker image to openjdk:8u191-jdk-alpine3.9, reverting back to JDK for access to diagnostic tools.


## [v6.0-beta.26] - 2019-02-05

* Issue **#1084** : Change heap histogram statistics to java MBean approach rather than jmap binary. Remove stroom.node.status.heapHistogram.jMapExecutable property.

* Improve resource for setting user's status


## [v6.0-beta.25] - 2019-01-30

* Issue **#1079** : Improved the logging of permission errors encountered during stream processing

* Issue **#1058** : Added property `stroom.pipeline.parser.secureProcessing` to enable/disable the XML secure processing feature.

* Issue **#1062** : Add env var for UI path

* Uplift distribution visualisation content pack to v3.1.0

* Add transform_user_extract.py, for pre-6.0 to 6.0 user migration


## [v6.0-beta.24] - 2019-01-03

* Issue **#1059** : Fix guice errors on stroom-proxy startup.


## [v6.0-beta.23] - 2019-01-03

* Issue **#1010** : Improve distribution start/stop/etc scripts by adding monochrome switch and background log tailing.


## [v6.0-beta.22] - 2019-01-02

* Issue **#1053** : Add API to disabled authorisation users

* Issue **#1042** : Improve error message for an ApiException when requesting a user's token.

* Issue **#1050** : Prevent creation of permission entries if key already exists.

* Issue **#1015** : Add sortDirections[] and keySortDirection to visualisation data object to fix sorting in the visualisations.

* Issue **#1019** : Fix visualisations settings dialog so you can un-set text and list controls.

* Issue **#1041** : Add a healthcheck to Stroom to alert for API key expiry

* Issue **#1040** : Fix for visualisations that do not require nested data.

* Issue **#1036** : Fix for scrollbar position on explorer popup windows.

* Issue **#1037** : Updated `moment.js` for parsing/formatting dates and times.

* Issue **#1021** : Dashboard links now allow `{}` characters to be used without URL encoding.

* Issue **#1018** : Added Health Checks for the external connectors that are registered via plugins

* Issue **#1025** : Fixed ACE editor resize issue where horizontal scroll bar was not always correctly shown.

* Issue **#1025** : Updated ACE editor to v1.4.2.


## [v6.0-beta.21] - 2018-12-13

* Issue **#1022** : Added `Contains` condition to all search expression fields so that regex terms can be used.

* Issue **#1024** : Superseded output helper no longer expects initialisation in all cases.


## [v6.0-beta.20] - 2018-12-13

* Issue **#1021** : Multiple changes to improve vis, dashboard and external linking in Stroom.

* Issue **#1019** : Fix visualisations settings dialog so you can un-set text and list controls.

* Issue **#986** : Fix direct dashboard links.

* Issue **#1006** : Added Exception Mapper for PermissionExceptions to return HTTP FORBIDDEN.


## [v6.0-beta.19] - 2018-12-11

* Issue **#1012** : Fix for NPE caused when checking if an output is superseded.

* Issue **#1011** : Old UI versions running in browsers often cause Stroom to throw an NPE as it can't find the appropriate GWT serialisation policy. Stroom will no longer throw an NPE but will report an `IncompatibleRemoteServiceException` instead. This is the default GWT behaviour.

* Issue **#1007** : Max visualisation results are now limited by default to the maximum number of results defined for the first level of the parent table. This can be further limited by settings in the visualisation.

* Issue **#1004** : Table cells now support multiple links.

* Issue **#1001** : Changed link types to `tab`, `dialog`, `dashboard`, `browser`.

* Issue **#1001** : Added dashboard link option to link to a dashboard from within a vis, e.g. `stroomLink(d.name, 'type=Dashboard&uuid=<TARGET_DASHBOARD_UUID>&params=userId%3D' + d.name, 'DASHBOARD')`.

* Issue **#1001** : Added dashboard link option to link to a dashboard using the `DASHBOARD` target name, e.g. `link(${UserId}, concat('type=Dashboard&uuid=<TARGET_DASHBOARD_UUID>', ${UserId}), '', 'DASHBOARD')`.

* Issue **#1002** : Popup dialogs shown when clicking dashboard hyperlinks are now resizable.

* Issue **#993** : Moving documents in the explorer no longer affects items that are being edited as they are not updated in the process.

* Issue **#996** : Updated functions in dashboard function picker.


## [v6.0-beta.18] - 2018-12-07

* Issue **#981** : Fixed dashboard deletion

* Issue **#989** : Upgraded stroom-expression to v1.4.13 to add new dashboard `link` function.

* Issue **#988** : Changed `generate-url` XSLT function to `link` so it matches the dashboard expression. Changed the parameters to create 4 variants of the function to make creation of simple links easier.

* Issue **#980** : Fix for NPE when fetching dependencies for scripts.

* Issue **#978** : Re-ordering the fields in stream data source

* Issue **gchq/stroom-content#31** : Uplift stroom-logs content pack to v2.0-alpha.5.

* Issue **#982** : Stop proxy trying to health check the content syncing if it isn't enabled.

* Change error logging in ContentSyncService to log stack trace

* Uplift send_to_stroom.sh in the distribution to v2.0

* Issue **#973** : Export servlet changed to a Resource API, added permission check, improved error responses.


## [v6.0-beta.17] - 2018-12-04

* Issue **#969** : The code now suppresses errors for index shards being locked for writing as it is expected. We now lock shards using maps rather than the file system as it is more reliable between restarts.

* Issue **#941** : Internal Meta Stats are now being written


## [v6.0-beta.16] - 2018-12-04

* Issue **#970** : Add stream type of `Records` for translated stroom app events.


## [v6.0-beta.15] - 2018-12-03

* Issue **#966** : Proxy was always reporting zero bytes for the request content in the receive log.

* Issue **#938** : Fixed an NPE in authentication session state.

* Change the proxy yaml configuration for the stack to add `remotedn` and `remotecertexpiry` headers to the receive log

* Change logback archived logs to be gzip compressed for stroom and proxy

* Uplift stroom-logs content pack to v2.0-alpha.3

* Uplift send_to_stroom script to v1.8.1

* Issue **#324** : Changed XML serialisation so that forbidden XML characters U+FFFE and U+FFFF are not written. Note that these characters are not even allowed as character references so they are ignored entirely.

* Issue **#945** : More changes to fix some visualisations only showing 10 data points.


## [v6.0-beta.14] - 2018-11-28

* Issue **#945** : Visualisations now show an unlimited number of data points unless constrained by their parent table or their own maximum value setting.

* Issue **#948** : Catching Spring initialisation runtime errors and ensuring they are logged.

* Add `set_log_levels.sh` script to the distribution

* Uplift visualisations content pack to v3.0.6 in the gradle build

* Issue **#952** : Remote data sources now execute calls within the context of the user for the active query. As a result all running search `destroy()` calls will now be made as the same user that initiated the search.

* Issue **#566** : Info and warning icons are now displayed in stepping screen when needed.

* Issue **#923** : Dashboard queries will now terminate if there are no index shards to search.

* Issue **#959** : Remove Material UI from Login and from password management pages

* Issue **#933** : Add health check for password resets

* Issue **#929** : Add more comprehensive password validation

* Issue **#876** : Fix password reset issues

* Issue **#768** : Preventing deletion of /store in empty volumes

* Issue **#939** : Including Subject DN in receive.log

* Issue **#940** : Capturing User DN and cert expiry on DW terminated SSL

* Issue **#744** : Improved reporting of error when running query with no search extraction pipeline

* Issue **#134** : Copy permissions from parent button

* Issue **#688** : Cascading permissions when moving/copying folder into a destination

* Issue **#788** : Adding DocRef and IsDocRef to stroom query to allow doc ref related filtering. Migration of stream filters uses this.

* Issue **#936** : Add conversion of header `X-SSL-Client-V-End` into `RemoteCertExpiry`, translating date format in the process.

* Issue **#953** : Fixed NPE.

* Issue **#947** : Fixed issue where data retention policy contains incorrect field names.

* Remove Material UI from the Users and API Keys pages

* Add content packs to stroom distribution

* Change distribution to use send_to_stroom.sh v1.7

* Updated stroom expression to v1.4.12 to improve handling or errors values and add new type checking functions `isBoolean()`, `isDouble()`, `isError()`, `isInteger()`, `isLong()`, `isNull()`, `isNumber()`, `isString()`, `isValue()`. Testing equality of null with `x=null()` is no longer valid and must be replaced with `isNull(x)`.

* Issue **#920** : Fix error handling for sql stats queries


## [v6.0-beta.13] - 2018-11-19

* Remove log sending cron process from docker images (now handled by stroom-log-sender).

* Issue **#924** : The `FindReplaceFilter` now records the location of errors.

* Issue **#939** : Added `remotedn` to default list of keys to include in `receive.log`.

* Add git_tag and git_commit labels to docker images

* Uplift stroom-logs content pack in docker image to` v2.0-alpha.2`

* Stop truncation of `logger` in logback console logs

* Issue **#921** : Renaming open documents now correctly changes their tab name. Documents that are being edited now prevent the rename operation until they are saved.

* Issue **#922** : The explorer now changes the selection on a right click if the item clicked is not already selected (could be part of a multi select).

* Issue **#903** : Feed names can now contain wildcard characters when filtering in the data browser.


## [v6.0-beta.12] - 2018-11-14

* Add API to allow creation of an internal Stroom user.

* Fix logger configuration for SqlExceptionHelper

* Add template-pipelines and standard-pipelines content packs to docker image

* Issue **#904** : The UI now shows dictionary names in expressions without the need to enter edit mode.

* Updated ACE editor to v1.4.1.

* Add colours to console logs in docker.

* Issue **#869** : Delete will now properly delete all descendant nodes and documents when deleting folders but will not delete items from the tree if they cannot be deleted, e.g. feeds that have associated data.

* Issue **#916** : You can no longer export empty folders or import nothing.

* Issue **#911** : Changes to feeds and pipelines no longer clear data browsing filters.

* Issue **#907** : Default volumes are now created as soon as they are needed.

* Issue **#910** : Changes to index settings in the UI now register as changes and enable save.

* Issue **#913** : Improve FindReplaceFilter to cope with more complex conditions.

* Change log level for SqlExceptionHelper to OFF, to stop expected exceptions from polluting the logs

* Fix invalid requestLog logFormat in proxy configuration


## [v6.0-beta.11] - 2018-11-07

* Stop service discovery health checks being registered if stroom.serviceDiscovery.enabled=false


## [v6.0-beta.10] - 2018-11-06

* Add fixed version of send_to_stroom.sh to release distribution

* Uplift docker base image for stroom & proxy to openjdk:8u181-jdk-alpine3.8


## [v6.0-beta.9] - 2018-11-02

* Add a health check for getting a public key from the authentication service.

* Issue **#897** : Import no longer attempts to rename or move existing items but will still update content.

* Issue **#902** : Improved the XSLT `format-date` function to better cope with week based dates and to default values to the stream time where year etc are omitted.

* Issue **#905** : Popup resize and move operations are now constrained to ensure that a popup cannot be dragged off screen or resized to be bigger than the current browser window size.

* Issue **#898** : Improved the way many read only aspects of the UI behave.

* Issue **#894** : The system now generates and displays errors to the user when you attempt to copy a feed.

* Issue **#896** : Extended folder `create` permissions are now correctly cached.

* Issue **#893** : You can now manage volumes without the `Manage Nodes` permission.

* Issue **#892** : The volume editor now waits for the node list to be loaded before opening.

* Issue **#889** : Index field editing in the UI now works correctly.

* Issue **#891** : `StreamAppender` now keeps track of it's own record write count and no longer makes use of any other write counting pipeline element.

* Issue **#885** : Improved the way import works to ensure updates to entities are at least attempted when creating an import confirmation.

* Issue **#892** : Changed `Ok` to `OK`.

* Issue **#883** : Output streams are now immediately unlocked as soon as they are closed.

* Removed unnecessary OR operator that was being inserted into expressions where only a single child term was being used. This happened when reprocessing single streams.

* Issue **#882** : Splitting aggregated streams now works when using `FindReplaceFilter`. This functionality was previously broken because various reader elements were not passing the `endStream` event on.

* Issue **#881** : The find and replace strings specified for the `FindReplaceFilter` are now treated as unescaped Java strings and now support new line characters etc.

* Issue **#880** : Increased the maximum value a numeric pipeline property can be set to via the UI to 10000000.

* Issue **#888** : The dependencies listing now copes with external dependencies failing to provide data due to authentication issues.

* Issue **#890** : Dictionaries now show the words tab by default.

* Add admin healthchecks to stroom-proxy

* Add stroom-proxy docker image

* Refactor stroom docker images to reduce image size

* Add enabled flag to storing, forwarding and synching in stroom-proxy configuration

* Issue **#884** : Added extra fonts to stroom docker image to fix bug downloading xls search results.


## [v6.0-beta.8] - 2018-10-17

* Issue **#879** : Fixed bug where reprocess and delete did not work if no stream status was set in the filter.

* Issue **#878** : Changed the appearance of stream filter fields to be more user friendly, e.g. `feedName` is now `Feed` etc.

* Issue **#809** : Changed default job frequency for `Stream Attributes Retention` and `Stream Task Retention` to `1d` (one day).

* Issue **#813** : Turned on secure processing feature for XML parsers and XML transformers so that external entities are not resolved. This prevents DoS attacks and gaining unauthorised access to the local machine.

* Issue **#871** : Fix for OptimisticLockException when processing streams.

* Issue **#872** : The parser cache is now automatically cleared when a schema changes as this can affect the way a data splitter parser is created.

* Issue **#865** : Made `stroom.conf` location relative to YAML file when `externalConfig` YAML property is set.

* Issue **#867** : Added an option `showReplacementCount` to the find replace filter to choose whether to report total replacements on process completion.

* Issue **#867** : Find replace filter now creates an error if an invalid regex is used.

* Issue **#855** : Further fixes for stepping data that contains a BOM.

* Changed selected default tab for pipelines to be `Data`.

* Issue **#860** : Fixed issue where stepping failed when using any sort of input filter or reader before the parser.

* Issue **#867** : Added an option `showReplacementCount` to the find replace filter to choose whether to report total replacements on process completion.

* Improved Stroom instance management scripts


## [v6.0-beta.7] - 2018-10-12

* Add contentPack import


## [v6.0-beta.6] - 2018-10-10

* Fix typo in Dockerfile


## [v6.0-beta.5] - 2018-10-10

* Issue **#859** : Change application startup to keep retrying when establishing a DB connection except for certain connection errors like access denied.

* Issue **#730** : The `System` folder now displays data and processors. This is a bug fix related to changing the default initial page for some document types.

* Issue **#854** : The activity screen no longer shows a permission error when shown to non admin users.

* Issue **#853** : The activity chooser will no longer display on startup if activity tracking is not enabled.

* Issue **#855** : Fixed stepping data that contains a BOM.


## [v6.0-beta.4] - 2018-10-04

* Change base docker image to openjdk:8u171-jdk-alpine

* Improved loading of activity list prior to showing the chooser dialog.

* Issue **#852** : Fix for more required permissions when logging other 'find' events.

* Issue **#730** : Changed the default initial page for some document types.

* Issue **#852** : Fix for required permission when logging 'find' events.

* Changed the way the root pane loads so that error popups that appear when the main page is loading are not hidden.

* Issue **#851** : Added additional type info to type id when logging events.

* Issue **#848** : Fixed various issues related to stream processor filter editor.

* Issue **#815** : `stroom.pageTitle` property changed to `stroom.htmlTitle`.

* Issue **#732** : Added `host-address` and `host-name` XSLT functions.

* Issue **#338** : Added `splitAggregatedStreams` property to `StreamAppender`, `FileAppender` and `HDFSFileAppender` so that aggregated streams can be split into separate streams on output.

* Issue **#338** : Added `streamNo` path replacement variable for files to record the stream number within an aggregate.

* Added tests and fixed sorting of server tasks.

* Improved the way text input and output is buffered and recorded when stepping.

* The find and replace filter now resets the match count in between nested streams so that each stream is treated the same way, i.e. it can have the same number of text replacements.

* Added multiple fixes and improvements to the find and replace filter including limited support of input/output recording when stepping.

* Issue **#827** : Added `TextReplacementFilterReader` pipeline element.

* Issue **#736** : Added sorting to server tasks table.

* Inverted the behaviour of `disableQueryInfo` to now be `requireQueryInfo`.

* Issue **#596** : Rolling stream and file appenders can now roll on a cron schedule in addition to a frequency.

* The accept button now enabled on splash screen.

* Added additional event logging to stepping.

* An activity property with an id of `disableQueryInfo` can now be used to disable the query info popup on a per activity basis.

* Activity properties can now include the attributes `id`, `name`, `showInSelection` and `showInList` to determine their appearance and behaviour;

* Nested elements are now usable in the activity editor HTML.

* Record counts are now recorded on a per output stream basis even when splitting output streams.

* Splash presenter buttons are now always enabled.

* Fix background colour to white on activity pane.


## [v6.0-beta.3] - 2018-09-18

* Changed `splitWhenBiggerThan` property to `rollSize` and added the property to the rolling appenders for consistency.

* Issue **#838** : Fix bug where calculation of written and read bytes was being accounted for twice due to the use of Java internal `FilterInputStream` and `FilterOutputStream` behaviour. This was leading to files being split at half od the expected size. Replaced Java internal classes with our own `WrappedInputStream` and `WrappedOutputStream` code.

* Issue **#837** : Fix bug to no longer try and record set activity events for null activities.

* Issue **#595** : Added stream appender and file appender property `splitWhenBiggerThan` to limit the size of output streams.

* Now logs activity change correctly.

* Add support for checkbox and selection control types to activity descriptions.

* Issue **#833** : The global property edit dialog can now be made larger.

* Fixed some issues in the activity manager.

* Issue **#828** : Changed statistics store caches to 10 minute time to live so that they will definitely pick up new statistics store definitions after 10 minutes.

* Issue **#774** : Event logging now logs find stream criteria correctly so that feeds ids are included.

* Issue **#829** : Stroom now logs event id when viewing individual events.

* Added functionality to record actions against user defined activities.

* Added functionality to show a splash screen on login.

* Issue **#791** : Fixed broken equals method so query total row count gets updated correctly.

* Issue **#830** : Fix for API queries not returning before timing out.

* Issue **#824** : Fix for replace method in PathCreator also found in stroom proxy.

* Issue **#820** : Fix updating index shards so that they are loaded, updated and saved under lock.

* Issue **#819** : Updated `stroom-expression` to v1.4.3 to fix violation of contract exception when sorting search results.

* Issue **#817** : Increased maximum number of concurrent stream processor tasks to 1000 per node.

* Issue **#697** : Fix for reference data sometimes failing to find the appropriate effective stream due to the incorrect use of the effective stream cache. It was incorrectly configured to use a time to idle (TTI) expiry rather than a time to live (TTL) expiry meaning that heavy use of the cache would prevent the cached effective streams being refreshed.

* Issue **#806** : Fix for clearing previous dashboard table results if search results deliver no data.

* Issue **#805** : Fix for dashboard date time formatting to use local time zone.


## [v6.0-beta.2] - 2018-07-09

* Issue **#803** : Fix for group key conversion to an appropriate value for visualisations.


## [v6.0-beta.1] - 2018-07-04

* Issue **#802** : Restore lucene-backward-codecs to the build

* Issue **#800** : Add DB migration script 33 to replace references to the `Stream Type` type in the STRM_PROC_FILT table with `streamTypeName`.

* Issue **#798** : Add DB migration script 32 to replace references to the `NStatFilter` type in the PIPE table with `StatisticsFilter`.


## [v6.0-alpha.27]

* Fix data receipt policy defect

* Issue **#791** : Search completion signal is now only sent to the UI once all pending search result merges are completed.

* Issue **#795** : Import and export now works with appropriate application permissions. Read permission is required to export items and Create/Update permissions are required to import items depending on whether the update will create a new item or update an existing one.


## [v6.0-alpha.26]

* Improve configurabilty of stroom-proxy.

* Issue **#783** : Reverted code that ignored duplicate selection to fix double click in tables.

* Issue **#782** : Fix for NPE thrown when using CountGroups when GroupKey string was null due to non grouped child rows.

* Issue **#778** : Fix for text selection on tooltips etc in the latest version of Chrome.

* Issue **#776** : Removal of index shard searcher caching to hopefully fix Lucene directory closing issue.


## [v6.0-alpha.25]

* Issue **#779** : Fix permissions defect.

* Issue **gchq/stroom-expression#22** : Add `typeOf(...)` function to dashboard.

* Uplift stroom-expression to v1.4.1

* Issue **#766** : Fix NullPointerExceptions when downloading table results to Excel format.

* Issue **#770** : Speculative fix for memory leak in SQL Stats queries.

* Issue **#761** : New fix for premature truncation of SQL stats queries due to thread interruption.


## [v6.0-alpha.24]

* Issue **#748** : Fix build issue resulting from a change to SafeXMLFilter.


## [v6.0-alpha.23]

* Issue **#748** : Added a command line interface (CLI) in addition to headless execution so that full pipelines can be run against input files.

* Issue **#748** : Fixes for error output for headless mode.

* Issue **#761** : Fixed statistic searches failing to search more than once.

* Issue **#756** : Fix for state being held by `InheritableThreadLocal` causing objects to be held in memory longer than necessary.

* Issue **#761** : Fixed premature truncation of SQL stats queries due to thread interruption.

* Added `pipeline-name` and `put` XSLT functions back into the code as they were lost in a merge.

* Issue **#749** : Fix inability to query with only `use` privileges on the index.

* Issue **#613** : Fixed visualisation display in latest Firefox and Chrome.

* Added permission caching to reference data lookup.

* Updated to stroom-expression 1.3.1

    Added cast functions `toBoolean`, `toDouble`, `toInteger`, `toLong` and `toString`.
    Added `include` and `exclude` functions.
    Added `if` and `not` functions.
    Added value functions `true()`, `false()`, `null()` and `err()`.
    Added `match` boolean function.
    Added `variance` and `stDev` functions.
    Added `hash` function.
    Added `formatDate` function.
    Added `parseDate` function.
    Made `substring` and `decode` functions capable of accepting functional parameters.
    Added `substringBefore`, `substringAfter`, `indexOf` and `lastIndexOf` functions.
    Added `countUnique` function.

* Issue **#613** : Fixed visualisation display in latest Firefox and Chrome.

* Issue **#753** : Fixed script editing in UI.

* Issue **#751** : Fix inability to query on a dashboard with only use+read rights.


## [v6.0-alpha.22]

* Issue **#719** : Fix creation of headless Jar to ensure logback is now included.

* Issue **#735** : Change the format-date xslt function to parse dates in a case insensitive way.


## [v6.0-alpha.21]

* Issue **#719** : Fix creation of headless Jar. Exclude gwt-unitCache folder from build JARs.


## [v6.0-alpha.20]

* Issue **#720** : Fix for Hessian serialisation of table coprocessor settings.

* Issue **#405** : Fixed quick filter on permissions dialog, for users and for groups. It will now match anywhere in the user or group name, not just at the start.


## [v6.0-alpha.19]

* Issue **#588** : Fixed display of horizontal scrollbar on explorer tree in export, create, copy and move dialogs.

* Issue **#691** : Volumes now reload on edit so that the entities are no longer stale the second time they are edited.

* Issue **#692** : Properties now reload on edit so that the entities are no longer stale the second time they are edited.

* Issue **#703** : Removed logging of InterruptedException stack trace on SQL stat queries, improved concurrency code.

* Issue **#697** : Improved XSLT `Lookup` trace messages.

* Issue **#697** : Added a feature to trace XSLT `Lookup` attempts so that reference data lookups can be debugged.

* Issue **#702** : Fix for hanging search extraction tasks

* Issue **#701** : The search `maxDocIdQueueSize` is now 1000 by default.

* Issue **#700** : The format-date XSLT function now defaults years, months and days to the stream receipt time regardless of whether the input date pattern specifies them.

* Issue **#657** : Change SQL Stats query code to process/transform the data as it comes back from the database rather than holding the full resultset before processing. This will reduce memory overhead and improve performance.

* Issue **#634** : Remove excessive thread sleeping in index shard searching. Sleeps were causing a significant percentage of inactivity and increasing memory use as data backed up. Add more logging and logging of durations of chunks of code. Add an integration test for testing index searching for large data volumes.


## [v6.0-alpha.18]

* Issue **#698** : Migration of Processing Filters now protects against folders that have since been deleted

* Issue **#634** : Remove excessive thread sleeping in index shard searching. Sleeps were causing a significant percentage of inactivity and increasing memory use as data backed up. Add more logging and logging of durations of chunks of code. Add an integration test for testing index searching for large data volumes.

* Issue **#659** : Made format-date XSLT function default year if none specified to the year the data was received unless this would make the date later then the received time in which case a year is subtracted.

* Issue **#658** : Added a hashing function for XSLT translations.

* Issue **#680** : Fixed the order of streams in the data viewer to descending by date

* Issue **#679** : Fixed the editing of Stroom properties that are 'persistent'.

* Issue **#681** : Added dry run to check processor filters will convert to find stream criteria. Throws error to UI if fails.


## [v6.0-alpha.17]

* Issue **#676** : Fixed use of custom stream type values in expression based processing filters.


## [v6.0-alpha.16]

* Issue **#673** : Fixed issue with Stream processing filters that specify Create Time

* Issue **#675** : Fixed issue with datafeed requests authenticating incorrectly


## [v6.0-alpha.15]

* Issue **#666** : Fixed the duplicate dictionary issue in processing filter migrations, made querying more efficient too
* Database migration fixes and tools

* Issue **#668** : Fixed the issue that prevented editing of stroom volumes

* Issue **#669** : Elastic Index Filter now uses stroomServiceUser to retrieve the index config from the Query Elastic service.


## [v6.0-alpha.14]

* Minor fix to migrations


## [v6.0-alpha.13]

* Add logging to migrations


## [v6.0-alpha.12]

* Add logging to migrations


## [v6.0-alpha.11]

* Issue **#651** : Removed the redundant concept of Pipeline Types, it's half implementation prevented certain picker dialogs from working.

* Issue **#481** : Fix handling of non-incremental index queries on the query API. Adds timeout option in request and blocking code to wait for the query to complete. Exit early from wait loops in index/event search.

* Issue **#626** : Fixed issue with document settings not being persisted

* Issue **#621** : Changed the document info to prevent requests for multi selections

* Issue **#620** : Copying a directory now recursively copies it's contents, plus renaming copies is done more intelligently.

* Issue **#546** : Fixed race conditions with the Explorer Tree, it was causing odd delays to population of the explorer in various places.

* Issue **#495** : Fixed the temporary expansion of the Explorer Tree caused by filtering

* Issue **#376** : Welcome tab details fixed since move to gradle


## [v6.0-alpha.10]

* Issue **#523** : Changed permission behaviours for copy and move to support `None`, `Source`, `Destination` and `Combined` behaviours. Creating new items now allows for `None` and `Destination` permission behaviours. Also imported items now receive permissions from the destination folder. Event logging now indicates the permission behaviour used during copy, move and create operations.

* Issue **#480** : Change the downloaded search request API JSON to have a fetch type of ALL.

* Issue **#623** : Fixed issue where items were being added to sublist causing a stack overflow exception during data retention processing.

* Issue **#617** : Introduced a concept of `system` document types that prevents the root `System` folder type from being created, copied, deleted, moved, renamed etc.

* Issue **#622** : Fix incorrect service discovery based api paths, remove authentication and authorisation from service discovery

* Issue **#568** : Fixed filtering streams by pipeline in the pipeline screen.

* Issue **#565** : Fixed authorisation issue on dashboards.


## [v6.0-alpha.9]

* Issue **#592** : Mount stroom at /stroom.

* Issue **#608** : Fixed stream grep and stream dump tools and added tests to ensure continued operation.

* Issue **#603** : Changed property description from `tags` to `XML elements` in `BadTextXMLFilterReader`.

* Issue **#600** : Added debug to help diagnose cause of missing index shards in shard list.

* Issue **#611** : Changed properties to be defined in code rather than Spring XML.

* Issue **#605** : Added a cache for retrieving user by name to reduce DB use when pushing users for each task.

* Issue **#610** : Added `USE INDEX (PRIMARY)` hint to data retention select SQL to improve performance.

* Issue **#607** : Multiple improvements to the code to ensure DB connections, prepared statements, result sets etc use try-with-resources constructs wherever possible to ensure no DB resources are leaked. Also all connections obtained from a data source are now returned appropriately so that connections from pools are reused.

* Issue **#602** : Changed the data retention rule table column order.

* Issue **#606** : Added more stroom properties to tune the c3P0 connection pool. The properties are prefixed by `stroom.db.connectionPool` and `stroom.statistics.sql.db.connectionPool`.

* Issue **#601** : Fixed NPE generated during index shard retention process that was caused by a shard being deleted from the DB at the same time as the index shard retention job running.

* Issue **#609** : Add configurable regex to replace IDs in heap histogram class names, e.g. `....$Proxy54` becomes `....$Proxy--ID-REMOVED--`

* Issue **#570** : Refactor the heap histogram internal statistics for the new InternalStatisticsReceiver

* Issue **#599** : DocumentServiceWriteAction was being used in the wrong places where EntityServiceSaveAction should have been used instead to save entities that aren't document entities.


## [v6.0-alpha.8]

* Issue **#593** : Fixed node save RPC call.

* Issue **#591** : Made the query info popup more configurable with a title, validation regex etc. The popup will now only be displayed when enabled and when a manual user action takes place, e.g. clicking a search button or running a parameterised execution with one or more queries.

* Added 'prompt' option to force the identity provider to ask for a login.


## [v6.0-alpha.7]

* Issue **#549** : Change to not try to connect to kafka when kafka is not configured and improve failure handling

* Issue **#573** : Fixed viewing folders with no permitted underlying feeds. It now correctly shows blank data screen, rather than System/Data.

* Issue **#150** : Added a feature to optionally require specification of search purpose.

* Issue **#572** : Added a feature to allow easy download of dictionary contents as a text file.

* Generate additional major and minor floating docker tags in travis build, e.g. v6-LATEST and v6.0-LATEST

* Change docker image to be based on openjdk:8u151-jre-alpine

* Added a feature to list dependencies for all document entities and indicate where dependencies are missing.

* Issue **#540** : Improve description text for stroom.statistics.sql.maxProcessingAge property

* Issue **#538** : Lists of items such as users or user groups were sometimes not being converted into result pages correctly, this is now fixed.

* Issue **#537** : Users without `Manage Policies` permission can now view streams.

* Issue **#522** : Selection of data retention rules now remains when moving rules up or down.

* Issue **#411** : When data retention rules are disabled they are now shown greyed out to indicate this.

* Issue **#536** : Fix for missing visualisation icons.

* Issue **#368** : Fixed hidden job type button on job node list screen when a long cron pattern is used.

* Issue **#507** : Added dictionary inheritance via import references.

* Issue **#554** : Added a `parseUri` XSLT function.

* Issue **#557** : Added dashboard functions to parse and output URI parts.

* Issue **#552** : Fix for NPE caused by bad XSLT during search data extraction.

* Issue **#560** : Replaced instances of `Files.walk()` with `Files.walkFileTree()`. `Files.walk()` throws errors if any files are deleted or are not accessible during the walk operation. This is a major issue with the Java design for walking files using Java 8 streams. To avoid this issue `Files.walkFileTree()` has now been used in place of `Files.walk()`.

* Issue **#567** : Changed `parseUri` to be `parse-uri` to keep it consistently named with respect to other XSLT functions. The old name `parseUri` still works but is deprecated and will be removed in a later version.

* Issue **#567** : The XSLT function `parse-uri` now correctly returns a `schemeSpecificPart` element rather than the incorrectly named `schemeSpecificPort`.

* Issue **#567** : The dashboard expression function `extractSchemeSpecificPortFromUri` has now been corrected to be called `extractSchemeSpecificPartFromUri`.

* Issue **#567** : The missing dashboard expression function `extractQueryFromUri` has been added.

* Issue **#571** : Streams are now updated to have a status of deleted in batches using native SQL and prepared statements rather than using the stream store.

* Issue **#559** : Changed CSS to allow table text selection in newer browsers.

* Issue **#574** : Fixed SQL debug trace output.

* Issue **#574** : Fixed SQL UNION code that was resulting in missing streams in the data browser when paging.

* Issue **#590** : Improved data browser performance by using a local cache to remember feeds, stream types, processors, pipelines etc while decorating streams.

* Issue **#150** : Added a property to optionally require specification of search purpose.


## [v6.0-alpha.4]

* New authentication flow based around OpenId

* New user management screens

* The ability to issue API keys

* Issue **#501** : Improve the database teardown process in integration tests to speed up builds

* Relax regex in build script to allow tags like v6.0-alpha.3 to be published to Bintray

* Add Bintray publish plugin to Gradle build

* Issue **#75** : Upgraded to Lucene 5.

* Issue **#135** : [BREAKING CHANGE] Removed JODA Time library and replaced with Java 7 Time API. This change breaks time zone output previously formatted with `ZZ` or `ZZZ`.

* Added XSLT functions generate-url and fetch-json

* Added ability to put clickable hyperlinks in Dashboard tables

* Added an HTTP appender.

* Added an appender for the proxy store.

* Issue **#412** : Fixed no-column table breakage

* Issue **#380** : Fixed build details on welcome/about

* Issue **#348** : Fixed new menu icons.

* Issue **98** : Fix premature trimming of results in the store

* Issue **360** : Fix inability to sort sql stats results in the dashboard table

* Issue **#550** : Fix for info message output for data retention.

* Issue **#551** : Improved server task detail for data retention job.

* Issue **#541** : Changed stream retention job descriptions.

* Issue **#553** : The data retention job now terminates if requested to do so and also tracks progress in a local temp file so a nodes progress will survive application restarts.

* Change docker image to use openjdk:8u151-jre-alpine as a base

* Issue **#539** : Fix issue of statistic search failing after it is imported

* Issue **#547** : Data retention processing is now performed in batches (size determined by `stroom.stream.deleteBatchSize`). This change should reduce the memory required to process the data retention job.

* Issue **#541** : Marked old stream retention job as deprecated in description.

* Issue **#542** : Fix for lazy hibernate object initialisation when stepping cooked data.

* Issue **#524** : Remove dependency on stroom-proxy:stroom-proxy-repo and replaced with duplicated code from stroom-proxy-repo (commit b981e1e)

* Issue **#203** : Initial release of the new data receipt policy functionality.

* Issue **#202** : Initial release of the new data retention policy functionality.

* Issue **#521** : Fix for the job list screen to correct the help URL.

* Issue **#526** : Fix for XSLT functions that should return optional results but were being forced to return a single value.

* Issue **#527** : Fix for XSLT error reporting. All downstream errors were being reported as XSLT module errors and were
 hiding the underlying exception.

* Issue **#501** : Improve the database teardown process in integration tests to speed up builds.

* Issue **#511** : Fix NPE thrown during pipeline stepping by downstream XSLT.

* Issue **#521** : Fix for the job list screen to use the help URL system property for displaying context sensitive help.

* Issue **#511** : Fix for XSLT functions to allow null return values where a value cannot be returned due to an error etc.

* Issue **#515** : Fix handling of errors that occur before search starts sending.

* Issue **#506** : In v5 dashboard table filters were enhanced to allow parameters to be used in include/exclude filters. The implementation included the use of ` \ ` to escape `$` characters that were not to be considered part of a parameter reference. This change resulted in regular expressions requiring ` \ ` being escaped with additional ` \ ` characters. This escaping has now been removed and instead only `$` chars before `{` chars need escaping when necessary with double `$$` chars, e.g. use `$${something` if you actually want `${something` not to be replaced with a parameter.

* Issue **#505** : Fix the property UI so all edited value whitespace is trimmed

* Issue **#513** : Now only actively executing tasks are visible as server tasks

* Issue **#483** : When running stream retention jobs the transactions are now set to REQUIRE_NEW to hopefully ensure that the job is done in small batches rather than a larger transaction spanning multiple changes.

* Issue **#508** : Fix directory creation for index shards.

* Issue **#492** : Task producers were still not being marked as complete on termination which meant that the parent cluster task was not completing. This has now been fixed.

* Issue **#497** : DB connections obtained from the data source are now released back to the pool after use.

* Issue **#492** : Task producers were not being marked as complete on termination which meant that the parent cluster task was not completing. This has now been fixed.

* Issue **#497** : Change stream task creation to use straight JDBC rather than hibernate for inserts and use a configurable batch size (stroom.databaseMultiInsertMaxBatchSize) for the inserts.

* Issue **#502** : The task executor was not responding to shutdown and was therefore preventing the app from stopping gracefully.

* Issue **#476** : Stepping with dynamic XSLT or text converter properties now correctly falls back to the specified entity if a match cannot be found by name.

* Issue **#498** : The UI was adding more than one link between 'Source' and 'Parser' elements, this is now fixed.

* Issue **#492** : Search tasks were waiting for part of the data extraction task to run which was not checking for termination. The code for this has been changed and should now terminate when required.

* Issue **#494** : Fix problem of proxy aggregation never stopping if more files exist

* Issue **#490** : Fix errors in proxy aggregation due to a bounded thread pool size

* Issue **#484** : Remove custom finalize() methods to reduce memory overhead

* Issue **#475** : Fix memory leak of java.io.File references when proxy aggregation runs

* Issue **#470** : You can now correctly add destinations directly to the pipeline 'Source' element to enable raw streaming.

* Issue **#487** : Search result list trimming was throwing an illegal argument exception `Comparison method violates its general contract`, this should now be fixed.

* Issue **#488** : Permissions are now elevated to 'Use' for the purposes of reporting the data source being queried.

* Migrated to ehcache 3.4.0 to add options for off-heap and disk based caching to reduce memory overhead.

* Caches of pooled items no longer use Apache Commons Pool.

* Issue **#401** : Reference data was being cached per user to ensure a user centric view of reference data was being used. This required more memory so now reference data is built in the context of the internal processing user and then filtered during processing by user access to streams.

* The effective stream cache now holds 1000 items.

* Reduced the amount of cached reference data to 100 streams.

* Reduced the number of active queries to 100.

* Removed Ehcache and switched to Guava cache.

* Issue **#477** : Additional changes to ensure search sub tasks use threads fairly between multiple searches.

* Issue **#477** : Search sub tasks are now correctly linked to their parent task and can therefore be terminated by terminating parent tasks.

* Issue **#425** : Changed string replacement in pipeline migration code to use a literal match

* Issue **#469** : Add Heap Histogram internal statistics for memory use monitoring

* Issue **#463** : Made further improvements to the index shard writer cache to improve performance.

* Issue **#448** : Some search related tasks never seem to complete, presumably because an error is thrown at some point and so their callbacks do not get called normally. This fix changes the way task completion is recorded so that it isn't dependant on the callbacks being called correctly.

* Issue **#464** : When a user resets a password, the password now has an expiry date set in the future determined by the password expiry policy. Password that are reset by email still expire immediately as expected.

* Issue **#462** : Permission exceptions now carry details of the user that the exception applies to. This change allows error logging to record the user id in the message where appropriate.

* Issue **#463** : Many index shards are being corrupted which may be caused by insufficient locking of the shard writers and readers. This fix changes the locking mechanism to use the file system.

* Issue **#451** : Data paging was allowing the user to jump beyond the end of a stream whereby just the XML root elements were displayed. This is now fixed by adding a constraint to the page offset so that the user cannot jump beyond the last record. Because data paging assumes that segmented streams have a header and footer, text streams now include segments after a header and before a footer, even if neither are added, so that paging always works correctly regardless of the presence of a header or footer.

* Issue **#461** : The stream attributes on the filter dialog were not sorted alphabetically, they now are.

* Issue **#460** : In some instances error streams did not always have stream attributes added to them for fatal errors. This mainly occurred in instances where processing failed early on during pipeline creation. An error was recorded but stream attributes were not added to the meta data for the error stream. Processing now ensures that stream attributes are recorded for all error cases.

* Issue **#442** : Remove 'Old Internal Statistics' folder, improve import exception handling

* Issue **#457** : Add check to import to prevent duplicate root level entities

* Issue **#444** : Fix for segment markers when writing text to StreamAppender.

* Issue **#447** : Fix for AsyncSearchTask not being displayed as a child of EventSearchTask in the server tasks view.

* Issue **#421** : FileAppender now causes fatal error where no output path set.

* Issue **#427** : Pipelines with no source element will now only treat a single parser element as being a root element for backwards compatibility.

* Issue **#420** : Pipelines were producing errors in the UI when elements were deleted but still had properties set on them. The pipeline validator was attempting to set and validate properties for unknown elements. The validator now ignores properties and links to elements that are undeclared.

* Issue **#420** : The pipeline model now removes all properties and links for deleted elements on save.

* Issue **#458** : Only event searches should populate the `searchId`. Now `searchId` is only populated when a stream processor task is created by an event search as only event searches extract specific records from the source stream.

* Issue **#437** : The event log now includes source in move events.

* Issue **#419** : Fix multiple xml processing instructions appearing in output.

* Issue **#446** : Fix for deadlock on rolling appenders.

* Issue **#444** : Fix segment markers on RollingStreamAppender.

* Issue **#426** : Fix for incorrect processor filters. Old processor filters reference `systemGroupIdSet` rather than `folderIdSet`. The new migration updates them accordingly.

* Issue **#429** : Fix to remove `usePool` parser parameter.

* Issue **#439** : Fix for caches where elements were not eagerly evicted.

* Issue **#424** : Fix for cluster ping error display.

* Issue **#441** : Fix to ensure correct names are shown in pipeline properties.

* Issue **#433** : Fixed slow stream queries caused by feed permission restrictions.

* Issue **#385** : Individual index shards can now be deleted without deleting all shards.

* Issue **#391** : Users needed `Manage Processors` permission to initiate pipeline stepping. This is no longer required as the 'best fit' pipeline is now discovered as the internal processing user.

* Issue **#392** : Inherited pipelines now only require 'Use' permission to be used instead of requiring 'Read' permission.

* Issue **#394** : Pipeline stepping will now show errors with an alert popup.

* Issue **#396** : All queries associated with a dashboard should now be correctly deleted when a dashboard is deleted.

* Issue **#393** : All caches now cache items within the context of the current user so that different users do not have the possibility of having problems caused by others users not having read permissions on items.

* Issue **#358** : Schemas are now selected from a subset matching the criteria set on SchemaFilter by the user.

* Issue **#369** : Translation stepping wasn't showing any errors during stepping if a schema had an error in it.

* Issue **#364** : Switched index writer lock factory to a SingleInstanceLockFactory as index shards are accessed by a single process.

* Issue **#363** : IndexShardWriterCacheImpl now closes and flushes writers using an executor provided by the TaskManager. Writers are now also closed in LRU order when sweeping up writers that exceed TTL and TTI constraints.

* Issue **#361** : Information has been added to threads executing index writer and index searcher maintenance tasks.

* Issue **#356** : Changed the way index shard writers are cached to improve indexing performance and reduce blocking.

* Issue **#353** : Reduced expected error logging to debug.

* Issue **#354** : Changed the way search index shard readers get references to open writers so that any attempt to get an open writer will not cause, or have to wait for, a writer to close.

* Issue **#351** : Fixed ehcache item eviction issue caused by ehcache internally using a deprecated API.

* Issue **#347** : Added a 'Source' node to pipelines to establish a proper root for a pipeline rather than an assumed one based on elements with no parent.

* Issue **#350** : Removed 'Advanced Mode' from pipeline structure editor as it is no longer very useful.

* Issue **#349** : Improved index searcher cache to ensure searchers are not affected by writers closing.

* Issue **#342** : Changed the way indexing is performed to ensure index readers reference open writers correctly.

* Issue **#346** : Improved multi depth config content import.

* Issue **#328** : You can now delete corrupt shards from the UI.

* Issue **#343** : Fixed login expiry issue.

* Issue **#345** : Allowed for multi depth config content import.

* Issue **#341** : Fixed arg in SQL.

* Issue **#340** : Fixed headless and corresponding test.

* Issue **#333** : Fixed event-logging version in build.

* Issue **#334** : Improved entity sorting SQL and separated generation of SQL and HQL to help avoid future issues.

* Issue **#335** : Improved user management

* Issue **#337** : Added certificate auth option to export servlet and disabled the export config feature by default.

* Issue **#337** : Added basic auth option to export servlet to complement cert based auth.

* Issue **#332** : The index shard searcher cache now makes sure to get the current writer needed for the current searcher on open.

* Issue **#322** : The index cache and other caching beans should now throw exceptions on `get` that were generated during the creation of cached items.

* Issue **#325** : Query history is now cleaned with a separate job. Also query history is only recorded for manual querying, i.e. not when query is automated (on open or auto refresh). Queries are now recorded on a dashboard + query component basis and do not apply across multiple query components in a dashboard.

* Issue **#323** : Fixed an issue where parser elements were not being returned as 'processors' correctly when downstream of a reader.

* Issue **#322** : Index should now provide a more helpful message when an attempt is made to index data and no volumes have been assigned to an index.

* Issue **#316** : Search history is now only stored on initial query when using automated queries or when a user runs a query manually. Search history is also automatically purged to keep either a specified number of items defined by `stroom.query.history.itemsRetention` (default 100) or for a number of days specified by `stroom.query.history.daysRetention` (default 365).

* Issue **#317** : Users now need update permission on an index plus 'Manage Index Shards' permission to flush or close index shards. In addition to this a user needs delete permission to delete index shards.

* Issue **#319** : SaveAs now fetches the parent folder correctly so that users can copy items if they have permission to do so.

* Issue **#311** : Fixed request for `Pipeline` in `meta` XSLT function. Errors are now dealt with correctly so that the XSLT will not fail due to missing meta data.

* Issue **#313** : Fixed case of `xmlVersion` property on `InvalidXMLCharFilterReader`.

* Issue **#314** : Improved description of `tags` property in `BadTextXMLFilterReader`.

* Issue **#307** : Made some changes to avoid potential NPE caused by session serialisation.

* Issue **#306** : Added a stroom `meta` XSLT function. The XSLT function now exposes `Feed`, `StreamType`, `CreatedTime`, `EffectiveTime` and `Pipeline` meta attributes from the currently processing stream in addition to any other meta data that might apply. To access these meta data attributes of the current stream use `stroom:meta('StreamType')` etc. The `feed-attribute` function is now an alias for the `meta` function and should be considered to be deprecated.

* Issue **#303** : The stream delete job now uses cron in preference to a frequency.

* Issue **#152** : Changed the way indexing is performed so that a single indexer object is now responsible for indexing documents and adding them to the appropriate shard.

* Issue **#179** : Updated Saxon-HE to version 9.7.0-18 and added XSLTFilter option to `usePool` to see if caching might be responsible for issue.

* Issue **#288** : Made further changes to ensure that the IndexShardWriterCache doesn't try to reuse an index shard that has failed when adding any documents.

* Issue **#295** : Made the help URL absolute and not relative.

* Issue **#293** : Attempt to fix mismatch document count error being reported when index shards are opened.

* Issue **#292** : Fixed locking for rolling stream appender.

* Issue **#292** : Rolling stream output is no longer associated with a task, processor or pipeline to avoid future processing tasks from deleting rolling streams by thinking they are superseded.

* Issue **#292** : Data that we expect to be unavailable, e.g. locked and deleted streams, will no longer log exceptions when a user tries to view it and will instead return an appropriate message to the user in place of the data.

* Issue **#288** : The error condition 'Expected a new writer but got the same one back!!!' should no longer be encountered as the root cause should now be fixed. The original check has been reinstated so that processing will terminate if we do encounter this problem.

* Issue **#295** : Fixed the help property so that it can now be configured.

* Issue **#296** : Removed 'New' and 'Delete' buttons from the global property dialog.

* Issue **#279** : Fixed NPE thrown during proxy aggregation.

* Issue **#294** : Changing stream task status now tries multiple times to attempt to avoid a hibernate LockAcquisitionException.

* Issue **#287** : XSLT not found warnings property description now defaults to false.

* Issue **#261** : The save button is now only enabled when a dashboard or other item is made dirty and it is not read only.

* Issue **#286** : Dashboards now correctly save the selected tab when a tab is selected via the popup tab selector (visible when tabs are collapsed).

* Issue **#289** : Changed Log4J configuration to suppress logging from Hibernate SqlExceptionHandler for expected exceptions like constraint violations.

* Issue **#288** : Changed 'Expected a new writer...' fatal error to warning as the condition in question might be acceptable.

* Issue **#285** : Attempted fix for GWT RPC serialisation issue.

* Issue **#283** : Statistics for the stream task queue are now captured even if the size is zero.

* Issue **#226** : Fixed issue where querying an index failed with "User does not have the required permission (Manage Users)" message.

* Issue **#281** : Made further changes to cope with Files.list() and Files.walk() returning streams that should be closed with 'try with resources' construct.

* Issue **#224** : Removing an element from the pipeline structure now removes all child elements too.

* Issue **#282** : Users can now upload data with just 'Data - View' and 'Data - Import' application permissions, plus read permission on the appropriate feed.

* Issue **#199** : The explorer now scrolls selected items into view.

* Issue **#280** : Fixed 'No user is currently authenticated' issue when viewing jobs and nodes.

* Issue **#278** : The date picker now hides once you select a date.

* Issue **#281** : Directory streams etc are now auto closed to prevent systems running out of file handles.

* Issue **#263** : The explorer tree now allows you to collapse the root 'System' node after it is first displayed.

* Issue **#266** : The explorer tree now resets (clears and collapses all previously open nodes) and shows the currently selected item every time an explorer drop down in opened.

* Issue **#233** : Users now only see streams if they are administrators or have 'Data - View' permission. Non administrators will only see data that they have 'read' permission on for the associated feed and 'use' permission on for the associated pipeline if there is one.

* Issue **#265** : The stream filter now orders stream attributes alphabetically.

* Issue **#270** : Fixed security issue where null users were being treated as INTERNAL users.

* Issue **#270** : Improved security by pushing user tokens rather than just user names so that internal system (processing) users are clearly identifiable by the security system and cannot be spoofed by regular user accounts.

* Issue **#269** : When users are prevented from logging in with 'preventLogin' their failed login count is no longer incremented.

* Issue **#267** : The login page now shows the maintenance message.

* Issue **#276** : Session list now shows session user ids correctly.

* Issue **#201** : The permissions menu item is no longer available on the root 'System' folder.

* Issue **#176** : Improved performance of the explorer tree by increasing the size of the document permissions cache to 1M items and changing the eviction policy from LRU to LFU.

* Issue **#176** : Added an optimisation to the explorer tree that prevents the need for a server call when collapsing tree nodes.

* Issue **#273** : Removed an unnecessary script from the build.

* Issue **#277** : Fixed a layout issue that was causing the feed section of the processor filter popup to take up too much room.

* Issue **#274** : The editor pane was only returning the current user edited text when attached to the DOM which meant changes to text were ignored if an editor pane was not visible when save was pressed. This has now been fixed so that the current content of an editor pane is always returned even when it is in a detached state.

* Issue **#264** : Added created by/on and updated by/on info to pipeline stream processor info tooltips.

* Issue **#222** : Explorer items now auto expand when a quick filter is used.

* Issue **#205** : File permissions in distribution have now been changed to `0750` for directories and shell scripts and `0640` for all other files.

* Issue **#240** : Separate application permissions are now required to manage DB tables and tasks.

* Issue **#210** : The statistics tables are now listed in the database tables monitoring pane.

* Issue **#249** : Removed spaces between values and units.

* Issue **#237** : Users without 'Download Search Results' permission will no longer see the download button on the table component in a dashboard.

* Issue **#232** : Users can now inherit from pipelines that they have 'use' permissions on.

* Issue **#191** : Max stream size was not being treated as IEC value, e.g. Mebibytes etc.

* Issue **#235** : Users can now only view the processor filters that they have created if they have 'Manage Processors' permission unless they are an administrator in which case they will see all filters. Users without the 'Manage Processors' permission who are also not administrators will see no processor filters in the UI. Users with 'Manage Processors' permission who are not administrators will be able to update their own processor filters if they have 'update' permission on the associated pipeline. Administrators are able to update all processor filters.

* Issue **#212** : Changes made to text in any editor including those made with cut and paste are now correctly handled so that altered content is now saved.

* Issue **#247** : The editor pane now attempts to maintain the scroll position when formatting content.

* Issue **#251** : Volume and memory statistics are now recorded in bytes and not MiB.

* Issue **#243** : The error marker pane should now discover and display all error types even if they are preceded by over 1000 warnings.

* Issue **#254** : Fixed search result download.

* Issue **#209** : Statistics are now queryable in a dashboard if a user has 'use' permissions on a statistic.

* Issue **#255** : Fixed issue where error indicators were not being shown in the schema validator pane because the text needed to be formatted so that it spanned multiple lines before attempting to add annotations.

* Issue **#257** : The dashboard text pane now provides padding at the top to allow for tabs and controls.

* Issue **#174** : Index shard checking is now done asynchronously during startup to reduce startup time.

* Issue **#225** : Fixed NPE that was caused by processing instruction SAX events unexpectedly being fired by Xerces before start document events. This looks like it might be a bug in Xerces but the code now copes with the unexpected processing instruction event anyway.

* Issue **#230** : The maintenance message can now be set with the property 'stroom.maintenance.message' and the message now appears as a banner at the top of the screen rather than an annoying popup. Non admin users can also be prevented from logging on to the system by setting the 'stroom.maintenance.preventLogin' property to 'true'.

* Issue **#155** : Changed password values to be obfuscated in the UI as 20 asterisks regardless of length.

* Issue **#188** : All of the writers in a pipeline now display IO in the UI when stepping.

* Issue **#208** : Schema filter validation errors are now shown on the output pane during stepping.

* Issue **#211** : Turned off print margins in all editors.

* Issue **#200** : The stepping presenter now resizes the top pane to fit the tree structure even if it is several elements high.

* Issue **#168** : Code and IO is now loaded lazily into the element presenter panes during stepping which prevents the scrollbar in the editors being in the wrong position.

* Issue **#219** : Changed async dispatch code to work with new lambda classes rather than callbacks.

* Issue **#221** : Fixed issue where `*.zip.bad` files were being picked up for proxy aggregation.

* Issue **#242** : Improved the way properties are injected into some areas of the code to fix an issue where 'stroom.maxStreamSize' and other properties were not being set.

* Issue **#241** : XMLFilter now ignores the XSLT name pattern if an empty string is supplied.

* Issue **#236** : 'Manage Cache Permission' has been changed to 'Manage Cache'.

* Issue **#219** : Made further changes to use lambda expressions where possible to simplify code.

* Issue **#231** : Changed the way internal statistics are created so that multiple facets of a statistic, e.g. Free & Used Memory, are combined into a single statistic to allow combined visualisation.

* Issue **#172** : Further improvement to dashboard L&F.

* Issue **#194** : Fixed missing Roboto fonts.

* Issue **#195** : Improved font weights and removed underlines from link tabs.

* Issue **#196** : Reordered fields on stream, relative stream, volume and server task tables.

* Issue **#182** : Changed the way dates and times are parsed and formatted and improved the datebox control L&F.

* Issue **#198** : Renamed 'INTERNAL_PROCESSING_USER' to 'INTERNAL'.

* Issue **#154** : Active tasks are now sortable by processor filter priority.

* Issue **#204** : Pipeline processor statistics now include 'Node' as a tag.

* Issue **#170** : Changed import/export to delegate import/export responsibility to individual services. Import/export now only works with items that have valid UUIDs specified.

* Issue **#164** : Reduced caching to ensure tree items appear as soon as they are added.

* Issue **#177** : Removed 'Meta Data-Bytes Received' statistic as it was a duplicate.

* Issue **#152** : Changed the way index shard creation is locked so that only a single shard should be fetched from the cache with a given shard key at any one time.

* Issue **#189** : You now have to click within a checkbox to select it within a table rather than just clicking the cell the checkbox is in.

* Issue **#186** : Data is no longer artificially wrapped with the insertion of new lines server side. Instead the client now receives the data and an option to soft wrap lines has been added to the UI.

* Issue **#167** : Fixed formatting of JavaScript and JSON.

* Issue **#175** : Fixed visibility of items by inferred permissions.

* Issue **#178** : Added new properties and corresponding configuration to connect and create a separate SQL statistics DB.

* Issue **#172** : Improved dashboard L&F.

* Issue **#169** : Improved L&F of tables to make better use of screen real estate.

* Issue **#191** : Mebibytes (multiples of 1024) etc are now used as standard throughout the application for both memory and disk sizes and have single letter suffixes (B, K, M, G, T).

* Issue **#173** : Fixed the way XML formatter deals with spaces in attribute values.

* Issue **#151** : Fixed meta data statistics. 'metaDataStatistics' bean was declared as an interface and not a class.

* Issue **#158** : Added a new global property 'stroom.proxy.zipFilenameDelimiter' to enable Stroom proxy repositories to be processed that have a custom file name pattern.

* Issue **#153** : Clicking tick boxes and other cell components in tables no longer requires the row to be selected first.

* Issue **#148** : The stream browsing UI no longer throws an error when attempting to clear markers from the error markers pane.

* Issue **#160** : Stream processing tasks are now created within the security context of the user that created the associated stream processor filter.

* Issue **#157** : Data is now formatted by the editor automatically on display.

* Issue **#144** : Old processing output will now be deleted when content is reprocessed even if the new processing task does not produce output.

* Issue **#159** : Fixed NPE thrown during import.

* Issue **#166** : Fixed NPE thrown when searching statistics.

* Issue **#165** : Dashboards now add a query and result table from a template by default on creation. This was broken when adding permission inheritance to documents.

* Issue **#162** : The editor annotation popup now matches the style of other popups.

* Issue **#163** : Imported the Roboto Mono font to ensure consistency of the editor across platforms.

* Issue **#143** : Stroom now logs progress information about closing index shard writers during shutdown.

* Issue **#140** : Replaced code editor to improve UI performance and add additional code formatting & styling options.

* Issue **#146** : Object pool should no longer throw an error when abandoned objects are returned to the pool.

* Issue **#142** : Changed the way permissions are cached so that changes to permissions provide immediate access to documents.

* Issue **#123** : Changed the way entity service result caching works so that the underlying entity manager is cached instead of individual services. This allows entity result caching to be performed while still applying user permissions to cached results.

* Issue **#156** : Attempts to open items that that user does not have permission to open no longer show an error and spin the progress indicator forever, instead the item will just not open.

* Issue **#141** : Improved log output during entity reference migration and fixed statistic data source reference migration.

* Issue **#127** : Entity reference replacement should now work with references to 'StatisticsDataSource'.

* Issue **#125** : Fixed display of active tasks which was broken by changes to the task summary table selection model.

* Issue **#121** : Fixed cache clearing.

* Issue **#122** : Improved the look of the cache screen.

* Issue **#106** : Disabled users and groups are now displayed with greyed out icon in the UI.

* Issue **#132** : The explorer tree is now cleared on login so that users with different permissions do not see the previous users items.

* Issue **#128** : Improved error handling during login.

* Issue **#130** : Users with no permissions are no longer able to open folders including the root System folder to attempt data browsing.

* Issue **#120** : Entity chooser now treats 'None' as a special root level explorer node so that it can be selected in the same way as other nodes, e.g. visibly selected and responsive to double click.

* Issue **#129** : Fixed NPE.

* Issue **#119** : User permissions dialog now clears permissions when a user or group is deleted.

* Issue **#115** : User permissions on documents can now be inherited from parent folders on create, copy and move.

* Issue **#109** : Added packetSize="65536" property to AJP connector in server.xml template.

* Issue **#100** : Various list of items in stroom now allow multi selection for add/remove purposes.

* Issue **#112** : Removed 'pool' monitoring screen as all pools are now caches of one form or another.

* Issue **#105** : Users were not seeing 'New' menu for folders that they had some create child doc permissions for. This was due to DocumentType not implementing equals() and is now fixed.

* Issue **#111** : Fixed query favourites and history.

* Issue **#91** : Only CombinedParser was allowing code to be injected during stepping. Now DSParser and XMLFragmentParser support code injection during stepping.

* Issue **#107** : The UI now only shows new pipeline element items on the 'Add' menu that are allowed children of the selected element.

* Issue **#113** : User names are now validated against a regex specified by the 'stroom.security.userNamePattern' property.

* Issue **#116** : Rename is now only possible when a single explorer item is selected.

* Issue **#114** : Fixed selection manager so that the explorer tree does not select items when a node expander is clicked.

* Issue **#65** : Selection lists are now limited to 300px tall and show scrollbars if needed.

* Issue **#50** : Defaults table result fields to use local time without outputting the timezone.

* Issue **#15** : You can now express time zones in dashboard query expressions or just omit a time zone to use the locale of the browser.

* Issue **#49** : Dynamic XSLT selection now works with pipeline stepping.

* Issue **#63** : Entity selection control now shows current entity name even if it has changed since referencing entity was last saved.

* Issue **#70** : You can now select multiple explorer rows with ctrl and shift key modifiers and perform bulk actions such as copy, move, rename and delete.

* Issue **#85** : findDelete() no longer tries to add ORDER BY condition on UPDATE SQL when deleting streams.

* Issue **#89** : Warnings should now be present in processing logs for reference data lookups that don't specify feed or stream type. This was previously throwing a NullPointerException.

* Issue **#90** : Fixed entity selection dialog used outside of drop down selection control.

* Issue **#88** : Pipeline reference edit dialog now correctly selects the current stream type.

* Issue **#77** : Default index volume creation now sets stream status to INACTIVE rather than CLOSED and stream volume creation sets index status to INACTIVE rather than CLOSED.

* Issue **#93** : Fixed code so that the 'Item' menu is now visible.

* Issue **#97** : Index shard partition date range creation has been improved.

* Issue **#94** : Statistics searches now ignore expression terms with null or empty values so that the use of substitution parameters can be optional.

* Issue **#87** : Fixed explorer scrolling to the top by disabling keyboard selection.

* Issue **#104** : 'Query' no longer appears as an item that a user can allow 'create' on for permissions within a folder.

* Issue **#103** : Added 10 years as a supported data retention age.

* Issue **#86** : The stream delete button is now re-enabled when new items are selected for deletion.

* Issue **#81** : No exception will now be thrown if a client rejects a response for an EntityEvent.

* Issue **#79** : The client node no longer tries to create directories on the file system for a volume that may be owned by another node.

* Issue **#92** : Error summaries of multiple types no longer overlap each other at the top of the error markers list.

* Issue **#64** : Fixed Hessian serialisation of 'now' which was specified as a ZonedDateTime which cannot be serialised. This field is now a long representing millseconds since epoch.

* Issue **#62** : Task termination button is now enabled.

* Issue **#60** : Fixed validation of stream attributes prior to data upload to prevent null pointer exception.

* Issue **#9** : Created a new implementation of the expression parser that improved expression tokenisation and deals with BODMAS rules properly.

* Issue **#36** : Fixed and vastly improved the configuration of email so that more options can be set allowing for the use of other email services requiring more complex configuration such as gmail.

* Issue **#24** : Header and footer strings are now unescaped so that character sequences such as '\n' are translated into single characters as with standard Java strings, e.g. '\n' will become a new line and '\t' a tab.

* Issue **#40** : Changed Stroom docker container to be based on Alpine linux to save space

* Issue **#40** : Auto import of content packs on Stroom startup and added default content packs into the docker build for Stroom.

* Issue **#30** : Entering stepping mode was prompting for the pipeline to step with but also auto selecting a pipeline at the same time and entering stepping immediately.

* Dashboard auto refresh is now limited to a minimum interval of 10 seconds.

* Issue **#31** : Pipeline stepping was not including user changes immediately as parsers and XSLT filters were using cached content when they should have been ignoring the cache in stepping mode.

* Issue **#27** : Stroom now listens to window closing events and asks the user if they really want to leave the page. This replaces the previous crude attempts to block keys that affected the history or forced a browser refresh.

* Issue **#2** : The order of fields in the query editor is now alphabetical.

* Issue **#3** : When a filter is active on a dashboard table column, a filter icon now appears to indicate this.

* Issue **#5** : Replace() and Decode() dashboard table expression functions no longer ignore cells with null values.

* Issue **#7** : Dashboards are now able to query on open.

* Issue **#8** : Dashboards are now able to re-query automatically at fixed intervals.

* Updated GWT to v2.8.0 and Gin to v2.1.2.

* Issue **#12** : Dashboard queries can now evaluate relative date/time expressions such as now(), hour() etc. In addition to this the expressions also allow the addition or subtraction of durations, e.g. now - 5d.

* Issue **#14** : Dashboard query expressions can now be parameterised with any term able to accept a user defined parameter, e.g. ${user}. Once added parameters can be changed for the entire dashboard via a text box at the top of the dashboard screen which will then execute all queries when enter is pressed or it loses focus.

* Issue **#16** : Dashboard table filters can also accept user defined parameters, e.g. ${user}, to perform filtering when a query is executed.

* Fixed missing text presenter in dashboards.

* Issue **#18** : The data dashboard component will now show data relative to the last selected table row (even if there is more than one table component on the dashboard) if the data component has not been configured to listen to row selections for a specific table component.

* Changed table styling to colour alternate rows, add borders between rows and increase vertical padding

* Issue **#22** : Dashboard table columns can now be configured to wrap text via the format options.

* Issue **#28** : Dashboard component dependencies are now listed with the component name plus the component id in brackets rather than just the component id.

* Issue **#202** : Initial release of the new data retention policy functionality.

<<<<<<< HEAD
[Unreleased]: https://github.com/gchq/stroom/compare/v6.1-beta.3...6.1
[v6.1-beta.3]: https://github.com/gchq/stroom/compare/v6.1-beta.2...v6.1-beta.3
[v6.1-beta.2]: https://github.com/gchq/stroom/compare/v6.1-beta.1...v6.1-beta.2
[v6.1-beta.1]: https://github.com/gchq/stroom/compare/v6.0.7...v6.1-beta.1
=======
[Unreleased]: https://github.com/gchq/stroom/compare/v6.0.8...6.0
[v6.0.8]: https://github.com/gchq/stroom/compare/v6.0.7...v6.0.8
>>>>>>> 33ff8cbb
[v6.0.7]: https://github.com/gchq/stroom/compare/v6.0.6...v6.0.7
[v6.0.6]: https://github.com/gchq/stroom/compare/v6.0.5...v6.0.6
[v6.0.5]: https://github.com/gchq/stroom/compare/v6.0.4...v6.0.5
[v6.0.4]: https://github.com/gchq/stroom/compare/v6.0.3...v6.0.4
[v6.0.3]: https://github.com/gchq/stroom/compare/v6.0.2...v6.0.3
[v6.0.2]: https://github.com/gchq/stroom/compare/v6.0.1...v6.0.2
[v6.0.1]: https://github.com/gchq/stroom/compare/v6.0-beta.66...v6.0.1
[v6.0-beta.70]: https://github.com/gchq/stroom/compare/v6.0-beta.69...v6.0-beta.70
[v6.0-beta.69]: https://github.com/gchq/stroom/compare/v6.0-beta.68...v6.0-beta.69
[v6.0-beta.68]: https://github.com/gchq/stroom/compare/v6.0-beta.67...v6.0-beta.68
[v6.0-beta.67]: https://github.com/gchq/stroom/compare/v6.0-beta.66...v6.0-beta.67
[v6.0-beta.66]: https://github.com/gchq/stroom/compare/v6.0-beta.65...v6.0-beta.66
[v6.0-beta.65]: https://github.com/gchq/stroom/compare/v6.0-beta.64...v6.0-beta.65
[v6.0-beta.64]: https://github.com/gchq/stroom/compare/v6.0-beta.63...v6.0-beta.64
[v6.0-beta.63]: https://github.com/gchq/stroom/compare/v6.0-beta.62...v6.0-beta.63
[v6.0-beta.62]: https://github.com/gchq/stroom/compare/v6.0-beta.61...v6.0-beta.62
[v6.0-beta.61]: https://github.com/gchq/stroom/compare/v6.0-beta.60...v6.0-beta.61
[v6.0-beta.60]: https://github.com/gchq/stroom/compare/v6.0-beta.59...v6.0-beta.60
[v6.0-beta.59]: https://github.com/gchq/stroom/compare/v6.0-beta.58...v6.0-beta.59
[v6.0-beta.58]: https://github.com/gchq/stroom/compare/v6.0-beta.57...v6.0-beta.58
[v6.0-beta.57]: https://github.com/gchq/stroom/compare/v6.0-beta.56...v6.0-beta.57
[v6.0-beta.56]: https://github.com/gchq/stroom/compare/v6.0-beta.55...v6.0-beta.56
[v6.0-beta.55]: https://github.com/gchq/stroom/compare/v6.0-beta.54...v6.0-beta.55
[v6.0-beta.54]: https://github.com/gchq/stroom/compare/v6.0-beta.53...v6.0-beta.54
[v6.0-beta.53]: https://github.com/gchq/stroom/compare/v6.0-beta.52...v6.0-beta.53
[v6.0-beta.52]: https://github.com/gchq/stroom/compare/v6.0-beta.51...v6.0-beta.52
[v6.0-beta.51]: https://github.com/gchq/stroom/compare/v6.0-beta.50...v6.0-beta.51
[v6.0-beta.50]: https://github.com/gchq/stroom/compare/v6.0-beta.49...v6.0-beta.50
[v6.0-beta.49]: https://github.com/gchq/stroom/compare/v6.0-beta.48...v6.0-beta.49
[v6.0-beta.48]: https://github.com/gchq/stroom/compare/v6.0-beta.47...v6.0-beta.48
[v6.0-beta.47]: https://github.com/gchq/stroom/compare/v6.0-beta.46...v6.0-beta.47
[v6.0-beta.46]: https://github.com/gchq/stroom/compare/v6.0-beta.45...v6.0-beta.46
[v6.0-beta.45]: https://github.com/gchq/stroom/compare/v6.0-beta.44...v6.0-beta.45
[v6.0-beta.44]: https://github.com/gchq/stroom/compare/v6.0-beta.43...v6.0-beta.44
[v6.0-beta.43]: https://github.com/gchq/stroom/compare/v6.0-beta.42...v6.0-beta.43
[v6.0-beta.42]: https://github.com/gchq/stroom/compare/v6.0-beta.41...v6.0-beta.42
[v6.0-beta.41]: https://github.com/gchq/stroom/compare/v6.0-beta.40...v6.0-beta.41
[v6.0-beta.40]: https://github.com/gchq/stroom/compare/v6.0-beta.39...v6.0-beta.40
[v6.0-beta.39]: https://github.com/gchq/stroom/compare/v6.0-beta.38...v6.0-beta.39
[v6.0-beta.38]: https://github.com/gchq/stroom/compare/v6.0-beta.37...v6.0-beta.38
[v6.0-beta.37]: https://github.com/gchq/stroom/compare/v6.0-beta.36...v6.0-beta.37
[v6.0-beta.36]: https://github.com/gchq/stroom/compare/v6.0-beta.35...v6.0-beta.36
[v6.0-beta.35]: https://github.com/gchq/stroom/compare/v6.0-beta.34...v6.0-beta.35
[v6.0-beta.34]: https://github.com/gchq/stroom/compare/v6.0-beta.33...v6.0-beta.34
[v6.0-beta.33]: https://github.com/gchq/stroom/compare/v6.0-beta.32...v6.0-beta.33
[v6.0-beta.32]: https://github.com/gchq/stroom/compare/v6.0-beta.31...v6.0-beta.32
[v6.0-beta.31]: https://github.com/gchq/stroom/compare/v6.0-beta.30...v6.0-beta.31
[v6.0-beta.30]: https://github.com/gchq/stroom/compare/v6.0-beta.29...v6.0-beta.30
[v6.0-beta.29]: https://github.com/gchq/stroom/compare/v6.0-beta.28...v6.0-beta.29
[v6.0-beta.28]: https://github.com/gchq/stroom/compare/v6.0-beta.27...v6.0-beta.28
[v6.0-beta.27]: https://github.com/gchq/stroom/compare/v6.0-beta.26...v6.0-beta.27
[v6.0-beta.26]: https://github.com/gchq/stroom/compare/v6.0-beta.25...v6.0-beta.26
[v6.0-beta.25]: https://github.com/gchq/stroom/compare/v6.0-beta.24...v6.0-beta.25
[v6.0-beta.24]: https://github.com/gchq/stroom/compare/v6.0-beta.23...v6.0-beta.24
[v6.0-beta.23]: https://github.com/gchq/stroom/compare/v6.0-beta.22...v6.0-beta.23
[v6.0-beta.22]: https://github.com/gchq/stroom/compare/v6.0-beta.21...v6.0-beta.22
[v6.0-beta.21]: https://github.com/gchq/stroom/compare/v6.0-beta.20...v6.0-beta.21
[v6.0-beta.20]: https://github.com/gchq/stroom/compare/v6.0-beta.19...v6.0-beta.20
[v6.0-beta.19]: https://github.com/gchq/stroom/compare/v6.0-beta.18...v6.0-beta.19
[v6.0-beta.18]: https://github.com/gchq/stroom/compare/v6.0-beta.17...v6.0-beta.18
[v6.0-beta.17]: https://github.com/gchq/stroom/compare/v6.0-beta.16...v6.0-beta.17
[v6.0-beta.16]: https://github.com/gchq/stroom/compare/v6.0-beta.15...v6.0-beta.16
[v6.0-beta.15]: https://github.com/gchq/stroom/compare/v6.0-beta.14...v6.0-beta.15
[v6.0-beta.14]: https://github.com/gchq/stroom/compare/v6.0-beta.13...v6.0-beta.14
[v6.0-beta.13]: https://github.com/gchq/stroom/compare/v6.0-beta.12...v6.0-beta.13
[v6.0-beta.12]: https://github.com/gchq/stroom/compare/v6.0-beta.11...v6.0-beta.12
[v6.0-beta.11]: https://github.com/gchq/stroom/compare/v6.0-beta.10...v6.0-beta.11
[v6.0-beta.10]: https://github.com/gchq/stroom/compare/v6.0-beta.9...v6.0-beta.10
[v6.0-beta.9]: https://github.com/gchq/stroom/compare/v6.0-beta.8...v6.0-beta.9
[v6.0-beta.8]: https://github.com/gchq/stroom/compare/v6.0-beta.7...v6.0-beta.8
[v6.0-beta.7]: https://github.com/gchq/stroom/compare/v6.0-beta.6...v6.0-beta.7
[v6.0-beta.6]: https://github.com/gchq/stroom/compare/v6.0-beta.5...v6.0-beta.6
[v6.0-beta.5]: https://github.com/gchq/stroom/compare/v6.0-beta.4...v6.0-beta.5
[v6.0-beta.4]: https://github.com/gchq/stroom/compare/v6.0-beta.3...v6.0-beta.4
[v6.0-beta.3]: https://github.com/gchq/stroom/compare/v6.0-beta.2...v6.0-beta.3
[v6.0-beta.2]: https://github.com/gchq/stroom/compare/v6.0-beta.1...v6.0-beta.2
[v6.0-beta.1]: https://github.com/gchq/stroom/compare/v6.0-alpha.27...v6.0-beta.1
[v6.0-alpha.27]: https://github.com/gchq/stroom/compare/v6.0-alpha.26...v6.0-alpha.27
[v6.0-alpha.26]: https://github.com/gchq/stroom/compare/v6.0-alpha.24...v6.0-alpha.26
[v6.0-alpha.25]: https://github.com/gchq/stroom/compare/v6.0-alpha.24...v6.0-alpha.25
[v6.0-alpha.24]: https://github.com/gchq/stroom/compare/v6.0-alpha.23...v6.0-alpha.24
[v6.0-alpha.23]: https://github.com/gchq/stroom/compare/v6.0-alpha.22...v6.0-alpha.23
[v6.0-alpha.22]: https://github.com/gchq/stroom/compare/v6.0-alpha.21...v6.0-alpha.22
[v6.0-alpha.21]: https://github.com/gchq/stroom/compare/v6.0-alpha.20...v6.0-alpha.21
[v6.0-alpha.20]: https://github.com/gchq/stroom/compare/v6.0-alpha.19...v6.0-alpha.20
[v6.0-alpha.19]: https://github.com/gchq/stroom/compare/v6.0-alpha.18...v6.0-alpha.19
[v6.0-alpha.18]: https://github.com/gchq/stroom/compare/v6.0-alpha.17...v6.0-alpha.18
[v6.0-alpha.17]: https://github.com/gchq/stroom/compare/v6.0-alpha.16...v6.0-alpha.17
[v6.0-alpha.16]: https://github.com/gchq/stroom/compare/v6.0-alpha.15...v6.0-alpha.16
[v6.0-alpha.15]: https://github.com/gchq/stroom/compare/v6.0-alpha.14...v6.0-alpha.15
[v6.0-alpha.14]: https://github.com/gchq/stroom/compare/v6.0-alpha.13...v6.0-alpha.14
[v6.0-alpha.13]: https://github.com/gchq/stroom/compare/v6.0-alpha.12...v6.0-alpha.13
[v6.0-alpha.12]: https://github.com/gchq/stroom/compare/v6.0-alpha.11...v6.0-alpha.12
[v6.0-alpha.11]: https://github.com/gchq/stroom/compare/v6.0-alpha.10...v6.0-alpha.11
[v6.0-alpha.10]: https://github.com/gchq/stroom/compare/v6.0-alpha.9...v6.0-alpha.10
[v6.0-alpha.9]: https://github.com/gchq/stroom/compare/v6.0-alpha.8...v6.0-alpha.9
[v6.0-alpha.8]: https://github.com/gchq/stroom/compare/v6.0-alpha.7...v6.0-alpha.8
[v6.0-alpha.7]: https://github.com/gchq/stroom/compare/v6.0-alpha.4...v6.0-alpha.7
[v6.0-alpha.4]: https://github.com/gchq/stroom/commits/v6.0-alpha.4<|MERGE_RESOLUTION|>--- conflicted
+++ resolved
@@ -6,9 +6,6 @@
 
 ## [Unreleased]
 
-
-## [v6.0.8] - 2019-09-03
-
 * Issue **#1253** : Data retention policies containing just `AND` will now match everything.
 
 * Issue **#1252** : Stream type suggestions no longer list internal types.
@@ -34,6 +31,7 @@
 * Issue **#1246** : Removed elastic search document type, menu items and filter.
 
 * Issue **#1247** : Added XSLT functions (`location`, `streamId`, `streamNo`, `recordNo`, `lineFrom`, `colFrom`, `lineTo`, `colTo`) to determine the current source location so it can be embedded in a cooked event. Events containing raw source location info can be made into links in dashboard tables or the text pane so that a user can see raw source data or jump directly to stepping that raw record. 
+
 
 ## [v6.1-beta.3] - 2019-08-21
 
@@ -1881,15 +1879,10 @@
 
 * Issue **#202** : Initial release of the new data retention policy functionality.
 
-<<<<<<< HEAD
 [Unreleased]: https://github.com/gchq/stroom/compare/v6.1-beta.3...6.1
 [v6.1-beta.3]: https://github.com/gchq/stroom/compare/v6.1-beta.2...v6.1-beta.3
 [v6.1-beta.2]: https://github.com/gchq/stroom/compare/v6.1-beta.1...v6.1-beta.2
 [v6.1-beta.1]: https://github.com/gchq/stroom/compare/v6.0.7...v6.1-beta.1
-=======
-[Unreleased]: https://github.com/gchq/stroom/compare/v6.0.8...6.0
-[v6.0.8]: https://github.com/gchq/stroom/compare/v6.0.7...v6.0.8
->>>>>>> 33ff8cbb
 [v6.0.7]: https://github.com/gchq/stroom/compare/v6.0.6...v6.0.7
 [v6.0.6]: https://github.com/gchq/stroom/compare/v6.0.5...v6.0.6
 [v6.0.5]: https://github.com/gchq/stroom/compare/v6.0.4...v6.0.5
