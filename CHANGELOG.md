--- conflicted
+++ resolved
@@ -6,15 +6,60 @@
 
 ## [Unreleased]
 
-<<<<<<< HEAD
-### Added
-
-* Generate addtitional major and minor floating docker tags in travis build, e.g. v6-LATEST and v6.0-LATEST
-
-### Changed
+* Generate additional major and minor floating docker tags in travis build, e.g. v6-LATEST and v6.0-LATEST
+
+* Merged in [v5.1-beta.5]
 
 ## [v6.0-alpha.4]
-=======
+
+* New authentication flow based around OpenId
+
+* New user management screens
+
+* The ability to issue API keys
+
+* Issue **#501** : Improve the database teardown process in integration tests to speed up builds
+
+* Merged in [v5.1-beta.2]
+
+## [v6.0-alpha.3] - 2017-12-05
+
+* Relax regex in build script to allow tags like v6.0-alpha.3 to be published to Bintray
+
+## [v6.0-alpha.2] - 2017-12-05
+
+* Add Bintray publish plugin to Gradle build
+
+* Merged in [v5.0-beta.64]
+
+## [v6.0-alpha.1] - 2017-11-28
+
+* Issue **#75** : Upgraded to Lucene 5.
+
+* Issue **#135** : [BREAKING CHANGE] Removed JODA Time library and replaced with Java 7 Time API. This change breaks time zone output previously formatted with `ZZ` or `ZZZ`.
+
+* Added XSLT functions generate-url and fetch-json
+
+* Added ability to put clickable hyperlinks in Dashboard tables
+
+* Added an HTTP appender.
+
+* Added an appender for the proxy store.
+
+* Issue **#412** : Fixed no-column table breakage
+
+* Issue **#380** : Fixed build details on welcome/about
+
+* Issue **#348** : Fixed new menu icons.
+
+* Issue **98** : Fix premature trimming of results in the store
+
+* Issue **360** : Fix inability to sort sql stats results in the dashboard table
+
+* Merged in [v5.1-alpha.2]
+
+* Merged in [v5.0-beta.63]
+
 ## [v5.1-beta.5] - 2018-01-04
 
 * Issue **#540** : Improve description text for stroom.statistics.sql.maxProcessingAge property
@@ -38,82 +83,17 @@
 ## [v5.1-beta.3] - 2017-12-18
 
 * Merged [v5.0-beta.70]
->>>>>>> 1dc2e64a
-
-### Added
-
-* New authentication flow based around OpenId
-
-* New user management screens
-
-* The ability to issue API keys
-
-### Changed
-
-* Issue **#501** : Improve the database teardown process in integration tests to speed up builds
-
-### Merged
-
-* Merged in [v5.1-beta.2]
-
-## [v6.0-alpha.3] - 2017-12-05
-
-### Changed
-
-* Relax regex in build script to allow tags like v6.0-alpha.3 to be published to Bintray
-
-## [v6.0-alpha.2] - 2017-12-05
-
-### Added
-
-* Add Bintray publish plugin to Gradle build
-
-### Merged
-
-* Merged in [v5.0-beta.64]
-
-## [v6.0-alpha.1] - 2017-11-28
-
-### Added
-
-* Issue **#75** : Upgraded to Lucene 5.
-
-* Issue **#135** : [BREAKING CHANGE] Removed JODA Time library and replaced with Java 7 Time API. This change breaks time zone output previously formatted with `ZZ` or `ZZZ`.
-
-* Added XSLT functions generate-url and fetch-json
-
-* Added ability to put clickable hyperlinks in Dashboard tables
-
-* Added an HTTP appender.
-
-* Added an appender for the proxy store.
-
-### Changed
-
-* Issue **#412** : Fixed no-column table breakage
-
-* Issue **#380** : Fixed build details on welcome/about
+
+* Issue **#524** : Remove dependency on stroom-proxy:stroom-proxy-repo and replaced with duplicated code from stroom-proxy-repo (commit b981e1e)
+
+## [v5.1-beta.2] - 2017-12-12
+
+* Merged [v5.0-beta.69]
+
+## [v5.1-beta.1] - 2017-12-11
 
 * Issue **#348** : Fixed new menu icons.
 
-* Issue **98** : Fix premature trimming of results in the store
-
-* Issue **360** : Fix inability to sort sql stats results in the dashboard table
-
-### Merged
-
-* Merged in [v5.1-alpha.2]
-
-* Merged in [v5.0-beta.63]
-
-## [v5.1-beta.2] - 2017-12-12
-
-* Merged [v5.0-beta.69]
-
-## [v5.1-beta.1] - 2017-12-11
-
-* Issue **#348** : Fixed new menu icons.
-
 * Merged [v5.0-beta.68]
 
 ## [v5.1-alpha.2] - 2017-06-22
@@ -124,8 +104,6 @@
 
 * Issue **#202** : Initial release of the new data retention policy functionality.
 
-<<<<<<< HEAD
-=======
 ## [v5.0-beta.71] - 2017-12-20
 
 * Issue **#521** : Fix for the job list screen to correct the help URL.
@@ -135,7 +113,6 @@
 * Issue **#527** : Fix for XSLT error reporting. All downstream errors were being reported as XSLT module errors and were
  hiding the underlying exception.
 
->>>>>>> 1dc2e64a
 ## [v5.0-beta.70] - 2017-12-15
 
 * Issue **#501** : Improve the database teardown process in integration tests to speed up builds.
@@ -144,11 +121,8 @@
 
 * Issue **#521** : Fix for the job list screen to use the help URL system property for displaying context sensitive help.
 
-<<<<<<< HEAD
 * Issue **#524** : Remove dependency on stroom-proxy:stroom-proxy-repo and replaced with duplicated code from stroom-proxy-repo (commit b981e1e)
 
-=======
->>>>>>> 1dc2e64a
 ## [v5.0-beta.69] - 2017-12-12
 
 * Issue **#511** : Fix for XSLT functions to allow null return values where a value cannot be returned due to an error etc.
@@ -861,19 +835,15 @@
 ## [v5.0-beta.4] - 2016-10-03
 * Initial open source release
 
-<<<<<<< HEAD
 [Unreleased]: https://github.com/gchq/stroom/compare/v6.0-alpha.3...HEAD
 
 [v6.0-alpha.3]: https://github.com/gchq/stroom/compare/v6.0-alpha.2...v6.0-alpha.3
 [v6.0-alpha.2]: https://github.com/gchq/stroom/compare/v6.0-alpha.1...v6.0-alpha.2
 [v6.0-alpha.1]: https://github.com/gchq/stroom/releases/tag/v6.0-alpha.1
 
-=======
-[Unreleased]: https://github.com/gchq/stroom/compare/v5.1-beta.5...HEAD
 [v5.1-beta.5]: https://github.com/gchq/stroom/compare/v5.1-beta.4...v5.1-beta.5
 [v5.1-beta.4]: https://github.com/gchq/stroom/compare/v5.1-beta.3...v5.1-beta.4
 [v5.1-beta.3]: https://github.com/gchq/stroom/compare/v5.1-beta.2...v5.1-beta.3
->>>>>>> 1dc2e64a
 [v5.1-beta.2]: https://github.com/gchq/stroom/compare/v5.1-beta.1...v5.1-beta.2
 [v5.1-beta.1]: https://github.com/gchq/stroom/compare/v5.1-alpha.2...v5.1-beta.1
 [v5.1-alpha.2]: https://github.com/gchq/stroom/compare/v5.0-alpha.1...v5.1-alpha.2
