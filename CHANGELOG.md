# Change Log
All notable changes to this project will be documented in this file.

The format is based on [Keep a Changelog](http://keepachangelog.com/) 
and this project adheres to [Semantic Versioning](http://semver.org/).


## [Unreleased]

<<<<<<< HEAD
* Issue **#1706** : Terminating processing jobs early now writes appropriate termination errors to the processing info (error) stream and deletes other outputs.
=======
* Issue **#1749** : Removed old benchmark job.


## [v7.0-beta.41] - 2020-08-12

* Issue **#1785** : Fix proxy not forwarding any data.
>>>>>>> 6140dc3d

* Issue **#1675** : All dashboard table fields are now present in text pane settings even if they are hidden or special, e.g. internally added mandatory fields like StreamId and EventId. This change prevents the field settings from being altered incorrectly when these fields were not found.

* Issue **#1758** : Added file locations to meta details and improved tooltip layout.

* Issue **#1778** : Remove error streams following reprocessing when no new streams are created.

* Added support for time based expressions when searching for streams from UI. 

* Issue **#1760** : Support time based expressions for ProcessorTask data source

* Issue **#1761** : Allow processor id to be displayed when searching processor tasks data source.

* Issue **#1693** : Fix dependencies screen listing links to internal searchables as "missing".

* Issue **#1751** : Display correct UUID for "to" dependency in UI dependency screen.

* Issue **#1664** : Fix crash when all streams for pipeline are deleted.

* Issue **#1701** : Fix crash when alternative pipeline is selected/used for processing.

## [v7.0-beta.40] - 2020-07-27

* Issue **#1756** : Fix for IdEnrichmentFilter where is attempts to change attribute values that already exist.

* Issue **#1741** : Fix for search hanging issue.

* Issue **#1740** : `CombinedParser` now removes invalid XML 1.0 characters when `fixInvalidChars` is set and not XML 1.1.

* Add `readTimeout` property to `HTTPAppender` 

* Issue **#1747** : Nodes are now notified about changes to document permissions so that caches are cleared etc.

* Issue **#1752** : Meta info tooltips now show appropriate units for values.

* The `admin` account is now auto created if it doesn't exist.

* Issue **#1310** : Improved file cleanup between tests.

* Issue **#1533** : Improved meta data attribute value flushing to DB.

* Issue **#1634** : `FileSystemClean` will now only examine active data volumes.

* Issue **#1672** : Index shards are now only updated in the DB on flush when the document count or shard size changes.

* Issue **#1713** : Fixed issue where processor task start times were being displayed incorrectly.

* Issue **#1748** : Removed border from explorer quick filter.

* Issue **#1656** : Only managed jobs will now appear on the jobs page.

* Issue **#1669** : Changed the way next scheduled time is calculated based on current time.

* Issue **#1662** : Processor tasks and meta data sources now correctly show pipeline names in dashboard results.

* Issue **#1677** : Active tasks are now correctly filtered.

* Issue **#1718** : Added server task info for some tasks.

* Issue **#1731** : Fixed calendar date picker style that was broken by tooltip CSS changes.

* Issue **#1657** : `INTERNAL_PROCESSING_USER` is no longer visible in the UI.

* Issue **#1449** : You can now create users to associate permissions by clicking the create button in the `User Permissions` page.

* Issue **#1727** : Typo.

* Issue **#1501** : Multiple fixes for new UI.

* Issue **#1506** : Multiple fixes for new UI.

* Issue **#1561** : Multiple fixes for new UI.

* Issue **#1483** : Multiple fixes for new UI.

* Issue **#1525** : Multiple fixes for new UI.

* Issue **#1587** : Multiple fixes for new UI.

* Issue **#1526** : Multiple fixes for new UI.

* Issue **#1499** : Multiple fixes for new UI.

* Issue **#1481** : Multiple fixes for new UI.

* Issue **#1498** : Multiple fixes for new UI.

* Issue **#1660** : Multiple fixes for new UI.

* Issue **#1659** : Multiple fixes for new UI.

* Issue **#1725** : Fix Data Splitter onlyMatch using zero based instead of one based numbers.


## [v7.0-beta.39] - 2020-07-06

* Issue **#1716** : Prevent export of processor filters that are reprocess or deleted.

* Issue **#1638** : Suppress error when searching deleted streams.

* Issue **#1696** : Fix reprocessing from unfiltered meta data view.

* Issue **#1648** : Fix streams not being deleted following reprocessing.

* Issue **#1695** : Fix `Records` stream types not being identified correctly.

* Issue **#1668** : Fixed incorrect parameter count for XSLT `meta` function.

* Issue **#1619** : Fix delete stream summary.


## [v7.0-beta.38] - 2020-06-25

* Issue **#1670** : Stop _parse-uri_ XSLT function returning -1 for missing port numbers.

* Issue **#1673** : Increase limit for age spinner in retention rules to 9999.

* Issue **#1683** : Add `!` NOT operator to fuzzy match filtering.

* Add field searching to Activity quick filter.

* Add field searching to entity selection popups.

* Change entity selection popups to clear quick filter on show.

* Add column sorting and field searching to Properties screen.

* Add field searching to Explorer Tree quick filter.

* Add field searching to Properties quick filter.

* Add field searching to Server Tasks quick filter.

* Add field searching to dependencies quick filter.

* Improve info tooltip layouts.

* Issue **#1248** : Add quick filter to dependencies screen.

* Issue **#1650** : Use consistent blue colour.

* Issue **#1671** :Fix XSLT function `hex-to-oct`.

* Add `readTimeout` property to `HTTPAppender`.

* Issue **#1632** : SQL stats now compatible with MySQL 8 Group Replication

* Issue **#1650** : Use consistent blue colour.

* Issue **#1627** : Fix Up/Down buttons on Rule Set screen. Now keeps selection after use.

* Issue **#1277** : Fix Enable/Disable toggle button on Rule Set screen.


## [v7.0-beta.37] - 2020-06-15

* Add _Impact Summary_ tab to _Data Retention_ to show breakdown of counts of streams to be deleted.

* Add support for the `.` separator in the word boundary fuzzy matching.

* Change the fuzzy match filter to switch to a case sensitive wild-carded exact match when the input contains a `*`.

* Issue **#1640** : Fix server error when clicking disabled delete/info icon for deleted streams.

* Issue **#1639** : Default index volume group property changes.

* Issue **#1636** : Fix data retention deletion using wrong action for rules.

* Issue **#1280** : Fix creation of default index volumes.


## [v7.0-beta.36] - 2020-06-02

* Issue **#1621** : Fix NPE in proxy content syncing.

* Issue **#1462** : Stroom not working with MySQL 8.0 due to SQLException

* Issue **#1564** : Fix error in data retention section of stream info popup.

* Change data retention delete batching approach to use time ranges.

* Issue **#1611** : Change explorer tree filtering to also filter on an exact match of the entity's UUID.

* Add regex filtering with `/` prefix to fuzzy matching.

* Change word boundary matching to require a `?` prefix.


## [v7.0-beta.35] - 2020-05-28

* Issue **#1608** : Fixed NPE in UI data presenter.

* Issue **#1595** : Fixed names for imported items that already exist but are updated by import.

* Issue **#1603** : XSLT imports now error if more than one matching XSLT is found.

* Issue **#1604** : XSLT import resolution now accepts the use of UUIDs and DocRef strings.

* Issue **#1403** : Dashboard query download now retains expression parameters.

* Issue **#1514** : Fixed properties edit presenter issue.

* Issue **#1569** : Additional changes to improve the new `Data Delete` task that replaces the `File System Clean` task.

* Issue **#1565** : Stop data retention rules deleting all data.

* Add default data retention rule to the UI screen to make it clear what happens by default.

* Add fuzzy match filter to explorer tree.


## [v7.0-beta.34] - 2020-05-26

* Issue **#1569** : Removed recursive multi threading from file system clean as thread limit was being reached. 

* Issue **#1478** : Fixed data volume creation and other resource methods.

* Issue **#1594** : Now auto creates root explorer node on startup if it is missing.

* Issue **#1544** : Fixes for imported dashboards.

* Issue **#1586** : Fixed migration and initial population of standard meta type names.

* Issue **#1592** : Changed DB bit(1) columns to be tinyint(1) so that they show values correctly in the CLI.

* Issue **#1510** : Added logical delete for processor and processor filter to allow a user to force deletion without encountering a DB constraint. 

* Issue **#1557** : Process, reprocess, delete and download data functions now provide an impact summary before a user can proceed with the action.

* Issue **#1557** : The process data function in the data browser now provides the option to process or reprocess data. When selected a user can also choose: the priority of the process filters that will be created; to set the priority automatically based on previous filters; set the enabled state.

* Issue **#1557** : Reprocessing data no longer has a limitation on how many items can be reprocessed as it is now implemented by reprocess specific filters.

* Issue **#1585** : Fixed issue that was preventing viewing folders processors.

* Issue **#1557** : Added an impact summary to meta data actions such as delete, restore, process and download.

* Issue **#1593** : NPE copying empty expressions


## [v7.0-beta.33] - 2020-05-22

* Issue **#1588** : Fix processor filter import.

* Issue **#1566** : Fixed UI data restore behaviour.

* Make public port configurable


## [v7.0-beta.32] - 2020-05-19

* Issue **#1573** : Active tasks tab now only shows tasks related to the open feed.

* Issue **#1584** : Add @ApiParam to POST/PUT/DELETE endpoints so the request type appears in swagger-ui.

* Issue **#1581** : Change streamId to a path param in GET /api/data/v1.

* Issue **#1567** : Added error handling so the confirmation dialog continues to work even when there is a failure in a previous use.

* Issue **#1568** : Pipeline names should now be shown where needed in the UI.

* Issue **#1457** : Change field value suggester to use fuzzy matching.

* Issue **#1574** : Make feed suggestions return all feeds, not just ones with meta.

* Issue **#1544** : Imported dashboards from 6.1 now work.

* Issue **#1577** : Cluster node status is now updated when node settings are changed.

* Issue **#1396** : Completely changed DB migration and import/export compatibility code.

* Fix index creation stored procedure.

* Issue **#1508** : Tidy up property descriptions, change connection pool props to use Stroom Duration type.

* Issue **#473** : Fix value stats being ignored during in memory stat aggregation.

* Issue **#1141** : Make SQL stats aggregation delete unused stat keys at the end.


## [v7.0-beta.31] - 2020-05-12

* Issue **#1546** : Fixed opening and editing of data retention rules.

* Issue **#1494** : Scrollbars now have a white background unless used in a readonly text area.

* Issue **#1547** : Added pipeline names to processor task screens.

* Issue **#1543** : Prevent import/export of processor filters with id fields

* Issue **#1112** : You can now copy feeds along with other items and copies are named appropriately.

* Issue **#1112** : When copying a selection of several items, the dependencies between the items are altered in the resulting copies so that the copied items work together as a new set of content.

* Issue **#1112** : As part of fixing dependencies when copying items, the dependencies screen now works correctly and now also shows processor filters. 

* Issue **#1545** : Add property `enableDistributedJobsOnBootstrap` to enable/disable processing on first boot.


## [v7.0-beta.30] - 2020-05-06

* Issue **#1503** : Further fix for enabled/disabled expression items and dashboard tab visibility.

* Issue **#1511** : Data pages now show pipeline names rather than pipeline UUIDs.

* Issue **#1529** : Fix error when selecting datasource in new dashboard.

* Fix NPE in SystemInfoResource.get().

* Issue **#1527** : Fixed missing aud in API eky tokens.

* Add missing guice binding for SystemInfoResource.

* Make export add new line to the end of all files to adhere to POSIX standard.

* Issue **#1532** : Fixed index shard criteria in UI.

* Change SecurityFilter to return a 401 on authentication exceptions.

* Move some health checks into SystemInfoResource.

* Remove healthchecks from rest resources and servlets that never give an unhealthy result.

* Add error info to AppConfigMonitor health check.


## [v7.0-beta.29] - 2020-05-04

* Issue **#1496** : Fixed paging of processed data.

* Add stroom.statistics.internal.enabledStoreTypes and make internal stat processing respect it.

* Improve SQL stats shutdown processing so all in memory stats are flushed.

* Issue **#1521** : Dashboards with missing datasources break entirely.

* Issue **#1477** : Disable edit button on stream processor.

* Issue **#1497** : Fixed data list result paging.

* Issue **#1492** : Fixed data list result paging.

* Issue **#1513** : You can now view data in folders.

* Issue **#1500** : Fixed data delete/restore behaviour.

* Issue **#1515** : Fix proxyDir default when running in a stack.

* Issue **#1509** : Unable to update processor filter.

* Issue **#1495** : Speculative fix for missing swagger.json file in the fat jar.

* Issue **#1503** : Fixed Dashboard serialisation and JSON template.

* Issue **#1479** : Unable to set index volume limits.


## [v7.0-beta.28] - 2020-04-29

* Issue **#1489** : Reprocess streams feature failing.

* Issue **#1465** : Add default Open ID credentials to allow proxy to be able to authenticate out of the box.

* Issue **#1455** : Fix interactive search.

* Issue **#1471** : Pipeline name not shown on processors/filters in UI.

* Issue **#1491** : Download stream feature failing. 

* Issue **#1433** : StandardKafkaProducer failed when writing XML kafka payloads. 


## [v7.0-beta.27] - 2020-04-27

* Issue **#1417** : Allow processor filters to be exported with Pipelines. 

* Issue **#1480** : Index settings now shows index volume groups and allows selection. 

* Issue **#1450** : Further attempt to improve criteria filtering on data tab.

* Issue **#1467** : The cluster node state node uses NodeResource to determine active nodes.

* Issue **#1448** : The internal processing user now has a JWT and passes it when making calls to other nodes.


## [v7.0-beta.26] - 2020-04-22

* Fix gradle build for versioned builds


## [v7.0-beta.25] - 2020-04-22

* Assorted fixes to the new React UI pages.


## [v7.0-beta.24] - 2020-04-21

* Issue **#1450** : Stop data tabs showing all feeds.

* Issue **#1454** : Fix NPE in feed name suggestion box.

* Remove internal statistics from setup sample data.

* Fix issue of pipeline structure not showing when it contains a StatisticsFilter.

* Update auth flow for auth-into-stroom integration

* Issue **#1426** : Change /logout endpoint to /noauth/logout.

* Fix `Expecting a real user identity` errors on auto import of content packs.

* Increase wait timeout to 240s in `start.sh`.

* Issue **#1404** : Fixed issue with invalid XML character filter.

* Issue **#1413** : Attempt to fix search hanging issue.

* Issue **#1393** : The annotations data popup now formats content on load.

* Issue **#1399** : Removed error logging for expected exceptions in TaskExecutor.

* Issue **#1385** : File output param `streamId` now aliased to `sourceId` and `streamNo` is now aliased to `partNo` for consistency with new source tracking XSLT functions.

* Issue **#1392** : Downloading dashboard queries now provides the current query without the need to save the dashboard.

* Issue **#1427** : Change remote call to auth service to a local call.


## [v7.0-beta.23] - 2020-03-24

* Rename all legacy DB tables to `OLD_`.

* Issue **#1394** : Fix duplicate tables appearing in Monitoring -> Database Tables.

* Add NodeEndpointConfiguration. Change `node` table to hold the base endpoint.


## [v7.0-beta.22] - 2020-03-10

* Brought stroom-auth-service into stroom

* Issue **#563** : Kafka producer improvements - StandardKafkaProducer

* Issue **#1399** : Removed error logging for expected exceptions in TaskExecutor. 

* Fix missing $ in start.sh

* Issue **#1387** : Changed the way tasks are executed to reduce changes of unhandled execution errors.

* Issue **#1378** : Improved logging detail when processor filters fail.

* Issue **#1379** : Fixed issue where you couldn't open a processor filter if parts of the filter referenced deleted items.

* Issue **#1378** : Improved logging detail when processor filters fail.

* Issue **#1382** : Added `decode-url` and `encode-url` XSLT functions.

* Issue **#655** : Fixed SQL Stats queries ignoring the enabled state of the dashboard query terms.

* Issue **#1362** : Fixed issue where hiding dashboard annotation fields removed them.

* Issue **#1357** : Fixed dragging tabs in dashboard with hidden panes to create a new split.

* Issue **#1357** : Fixed dragging tabs in dashboard with hidden panes.

* Issue **#1368** : Fixed FindReplaceFilter as it wasn't working when used in conjunction with Data Splitter.

* Issue **#1361** : Changed the way headers are parsed for the HttpCall XSLT function.


## [v7.0-beta.21] - 2020-02-24

* Add null checks to DB migration.

* Add deletion of constraint `IDX_SHARD_FK_IDX_ID` to migration script.


## [v7.0-beta.20] - 2020-02-13

* Fix bug in `processor_task` migration script.


## [v7.0-beta.19] - 2020-02-10

* Fix bugs in DB migration scripts.


## [v7.0-beta.18] - 2020-02-05

* Re-locate index database migrations.

* Fix issues with migrating null audit columns.

* Improve output of TestYamlUtil.


## [v7.0-beta.17] - 2020-01-29

* Issue **#1355** : Fixed stepping from dashboard text pane.

* Issue **#1354** : Fixed double click to edit list items, e.g. properties.

* Issue **#1340** : Fixed issue with FindReplaceFilter where it failed in some cases when more than one filter was chained together.

* Issue **#1338** : You can now configure the max size of the map store cache.

* Issue **#1350** : Fixed scope of dictionaries when loaded in multiple XSLT pipeline steps.

* Issue **#1347** : Added SSL options to `http-call` XSLT method.

* Issue **#1352** : Fixed Hessian serialisation of user identities on tasks.

* Change docker image to allow us to pass in the dropwizard command to run, e.g. server|migrate.

* Stop MySQL outputing Note level warnings during migration about things that don't exist when we expect them not to.


## [v7.0-beta.13] - 2019-12-24

* Add `migrate` command line argument to run just the DB migrations.

* Updated API key to include audience and added client id and secret.

* Change `stroom.conf.sh` to also look for ip in `/sbin`

* Issue **#260** : You can now hide dashboard tabs.

* Issue **#1332** : The text pane can now be configured to show source data.

* Issue **#1311** : Improved source location tracking.


## [v7.0-beta.12] - 2019-12-04

* Change local.yml.sh to also look for ip in /sbin


## [v7.0-beta.11] - 2019-12-04

* Fix invalid SQL syntax in V07_00_00_012__Dictionary


## [v7.0-beta.10] - 2019-12-04

* Update auth api version

* Add clientId and clientSecret to config

* Update API keys (needed aud)

* Issue **#1338** : Added new config options to control the maximum size of some caches: `stroom.pipeline.parser.maxPoolSize`, `stroom.pipeline.schema.maxPoolSize`, `stroom.pipeline.schema.maxPoolSize`, `stroom.pipeline.xslt.maxPoolSize`, `stroom.entity.maxCacheSize`, `stroom.referenceData.mapStore.maxCacheSize`.

* Issue **#642** : Downloading query details now ignores hidden fields.

* Issue **#1337** : Fixed issue where downloading large numbers of search results in Excel format was exceeding maximum style count of 64000. 

* Issue **#1341** : Added XSRF protection to GWT RPC requests.

* Issue **#1335** : Made session cookie `Secure` and `HttpOnly`.

* Issue **#1334** : Fix 404 when accessing `/stroom/resourcestore/........`, i.e. fix Tools->Export.

* Issue **#1333** : Improved resilience against XSS attacks.

* Issue **#1330** : Allow configuration of `Content-Type` in HTTPAppender.

* Issue **#1327** : Improvements to annotations.

* Issue **#1328** : Increased size of data window and removed max size restrictions.

* Issue **#1324** : Improved logging and added SSL options for HTTPAppender.


## [v7.0-beta.9] - 2019-11-20

* Fix SSL connection failure on remote feed staus check.

* Remove ConfigServlet as the functionality is covered by ProxyConfigHealthCheck.

* Fix password masking in ProxyConfigHealthCheck.

* Change servlet path of ProxyStatusServlet from `/config` to `/status`.


## [v7.0-beta.8] - 2019-11-20

* Change precedence order for config properties. YAML > database > default. Change UI to show effective value. Add hot loading of YAML file changes.

* Issue **#1322** : Stroom now asks if you really want to leave site when stepping items are dirty. Also fixed `Save` and `Save All` menu items and dashboard param changes now correctly make a dashboard dirty.

* Issue **#1320** : Fixed formatting of XML where trailing spaces were being removed from content surrounded by start and end tags (data content) which should not happen. 

* Issue **#1321** : Make path relative in stroom distribution .zip.sha256 hash file.

* The auth service now supports the use of HTTPS without certificate verification and adds additional logging.

* Issue **gchq/stroom-auth#157** : Automatically refresh user's API key when it expires.

* Issue **#1243** : Dashboard visualisations now link with similar functions available to dashboard tables, e.g. `link()`, `dashboard()`, `annotation()`, `stepping()`, `data()`.

* Issue **#1316** : JSONParser now includes various parse options including handling comments.

* Issue **#48** : Added option to hide/show dashboard table columns.

* Issue **#1315** : Improved health check for missing API key.

* Updated stroom expression to v1.5.4 and added new field types.

* Issue **#1315** : Improved health check for missing API key.

* Issue **#1314** : Fixed NPE thrown when logging caused when viewing docs that can't be found.

* Issue **#1313** : Suggestion boxes now make suggestions immediately before the user even starts typing.

* Issue **#1043** : Added feature to allow floating point numbers to be indexed.

* Issue **#1312** : Dictionaries now change the entity name in the DB when renamed.

* Issue **#1312** : Fixed read only behaviour of dictionary settings UI.

* Issue **#1300** : Multiple changes to annotations.

* Issue **#1265** : Added `modulus()` function along with alias `mod()` and modulus operator `%`.

* Issue **#1300** : Added `annotation()` link creation function, `currentUser()` alias for `param('currentUser()')` and additional link creation functions for `data()` and `stepping()`.

* Issue **#67** : Table columns now display menu items on left click.

* Uplift stroom-query to v2.2.4 to add better diagnostic logging.

* Uplift Kafka client to v2.2.1.

* Issue **#1293** : Add more static file types to allow nginx/browser caching on.

* Issue **#1295** : Add authentication bypass for servlets such as /remoting, /status, /echo, etc.

* Issue **#1297** : The UI now supplies API tokens to the backend for resource calls.

* Issue **#1296** : Fixed NPE in StreamMapCreator caused when a stream can not be found.

## [v7.0-beta.7] - 2019-10-23

* Issue **#1288** : Streams now show the name of the pipeline used to create them even if the user doesn't have permission to see the pipeline.

* Issue **#1282** : Fixed issue where items were imported into the explorer even if not selected for import.

* Issue **#1291** : Fixed issue where empty dashboard table cells did not select table rows when clicked. 

* Issue **#1290** : Fixed issue where executor provider was not executing supplied runnable if parent task had terminated.

* Fix problem of missing fallback config in docker image.


## [v7.0-beta.6] - 2019-10-15

* Add default for stroom.security.authentication.durationToWarnBeforeExpiry

* Fix missing icons for Kafka Config and Rule Set.

* Fix Kafka Config entity serialisation.

* Issue **#1264** : Dashboards running in embedded mode will not always ask for the user to choose an activity if the users session has one set already.

* Issue **#1275** : Fixed permission filtering when showing related streams.

* Issue **#1274** : Fixed issue with batch search caused by Hibernate not returning pipeline details in stream processor filters.

* Issue **#1272** : Fixed saving query favourites.

* Issue **#1266** : Stroom will now lock the cluster before releasing owned tasks so it doesn't clash with other task related processes that lock the DB for long periods.

* Issue **#1264** : Added `embedded` mode for dashboards to hide dashboard chrome and save options.

* Issue **#1264** : Stroom no longer asks if you want to leave the web page if no content needs saving.

* Issue **#1263** : Fixed issues related to URL encoding/decoding with the `dashboard()` function.

* Issue **#1263** : Fixed issue where date expressions were being allowed without '+' or '-' signs to add or subtract durations.

* Add fallback config.yml file into the docker images for running outside of a stack.

* Issue **#1263** : Fixed issues related to URL encoding/decoding in dashboard expressions.

* Issue **#1262** : Improved behaviour of `+` when used for concatenation in dashboard expressions.

* Issue **#1259** : Fixed schema compliance when logging failed document update events.

* Issue **#1245** : Fixed various issues with session management and authentication.

* Issue **#1258** : Fixed issue affecting search expressions against keyword fields using dictionaries containing carriage returns.


## [v7.0-beta.5] - 2019-09-23

* Fixes to proxy


## [v7.0-beta.4] - 2019-09-16

* Fix stroom-proxy Dockerfile


## [v7.0-beta.3] - 2019-09-16

* Minor fixes, including an essential fix to config


## [v7.0-beta.2] - 2019-09-13

* Fix docker build


## [v7.0-beta.1] - 2019-09-11

* Issue **#1253** : Data retention policies containing just `AND` will now match everything.

* Issue **#1252** : Stream type suggestions no longer list internal types.

* Issue **#1218** : All stepping panes will now show line numbers automatically if there are indicators (errors, warnings etc) that need to be displayed.  

* Issue **#1254** : Added option to allow non Java escaped find and replacement text to be used in `FindReplaceFilter`. 

* Issue **#1250** : Fixed logging description for reading and writing documents.

* Issue **#1251** : Copy permissions from a parent now shows changes prior to the user clicking ok.

* Issue **#758** : You no longer need the `Manage Processors` privilege to call `stroom:meta('Pipeline')` in XSLT.

* Issue **#1256** : Fix error caused when logging data source name when downloading search results.

* Issue **#399** : Fix for error message when stepping that said user needed `read` permission on parent pipeline and not just `use`.

* Issue **#1242** : Fix for pipeline corruption caused when moving elements back to inherited parents.

* Issue **#1244** : Updated Dropwizard to version 1.3.14 to fix session based memory leak.

* Issue **#1246** : Removed elastic search document type, menu items and filter.

* Issue **#1247** : Added XSLT functions (`source`, `sourceId`, `partNo`, `recordNo`, `lineFrom`, `colFrom`, `lineTo`, `colTo`) to determine the current source location so it can be embedded in a cooked event. Events containing raw source location info can be made into links in dashboard tables or the text pane so that a user can see raw source data or jump directly to stepping that raw record.

* Add data retention feature and index optimisation to Solr indexes.

* Initial support for Solr indexing and search.

* Issue **#1244** : Updated Dropwizard to version 1.3.14 to fix session based memory leak.

* Issue **#1246** : Removed elastic search document type, menu items and filter.

* Issue **#1214** : Fixed issue where the max results setting in dashboard tables was not always being obeyed. Also fixed some dashboard table result page size issues.

* Issue **#1238** : During proxy clean task we no longer show a failed attempt to delete an empty directory as an error as this condition is expected.

* Issue **#1237** : Fixed issue where explorer model requests were failing outside of user sessions, e.g. when we want to find folder descendants for processing.

* Issue **#1230** : Fix test.

* Issue **#1230** : Search expressions no longer have the `contains` condition. 

* Issue **#1220** : Fixed attempt to open newly created index shards as if they were old existing shards.

* Issue **#1232** : Fixed handling of enter key on pipeline element editor dialog.

* Issue **#1229** : Fixed issue where users needed `Read` permission on an index instead of just `Use` permission to search it.

* Issue **#1207** : Removed task id from meta to reduce DB size and complexity especially given the fact tasks are transient. Superseded output is now found by querying the processor task service when new output is written rather than using task ids on meta.

* Uplift HBase to 2.1.5 and refactor code accordingly

* Uplift Kafka to 2.1.1 and refactor code accordingly

* Uplift Curator to 4.2.0

* Issue **#1143** : Added mechanism to inject dashboard parameters into expressions using the `param` and `params` functions so that dashboard parameters can be echoed by expressions to create dashboard links.

* Issue **#1205** : Change proxy repo clean to not delete configured rootRepoDir.

* Issue **#1204** : Fix ProxySecurityFilter to use correct API key on feedStatus requests.

* Issue **#1211** : Added a quick filter to the server tasks page.

* Issue **#1206** : Fixed sorting active tasks when clicking column header.

* Issue **#1201** : Fixed dependencies.

* Issue **#1201** : Fixed tests.

* Issue **#1201** : Document permission changes now mutate the user document permissions cache rather than clearing it.

* Issue **#1153** : Changed security context to be a Spring singleton to improve explorer performance.

* Issue **#1202** : Fixed NumberFormatException in StreamAttributeMapUtil.

* Issue **#1203** : Fixed event logging detail for dictionaries.

* Issue **#1197** : Restored Save As functionality.

* Issue **#1199** : The index fields page now copes with more than 100 index fields.

* Issue **#1200** : Removed blocking queue that was causing search to hang when full.

* Issue **#1198** : Filtering by empty folders now works correctly.

* Comment out rollCron in proxy-prod.yml

* Change swagger UI at gchq.github.io/stroom to work off 6.0 branch

* Issue **#1195** : Fixed issue where combination of quick filter and type filter were not displaying explorer items correctly.

* Issue **#1153** : Changed the way document permissions are retrieved and cached to improve explorer performance.

* Issue **#1196** : Added code to resolve data source names from doc refs if the name is missing when logging.

* Issue **#1165** : Fixed corruption of pipeline structure when adding items to Source.

* Issue **#1193** : Added optional validation to activities.

* Change default config for proxy repositoryFormat to "${executionUuid}/${year}-${month}-${day}/${feed}/${pathId}/${id}"

* Issue **#1194** : Fixed NPE in FindTaskProgressCriteria.

* Issue **#1191** : SQL statistics search tasks now show appropriate information in the server tasks pane.

* Issue **#1192** : Executor provider tasks now run as the current user.

* Issue **#1190** : Copied indexes now retain associated index volumes.

* Issue **#1177** : Data retention now works with is doc refs.

* Issue **#1160** : Proxy repositories now only roll if all output streams for a repository are closed. Proxy repositories also only calculate the current max id if the `executionUuid` repo format param is not used.

* Issue **#1186** : Volume status is now refreshed every 5 minutes.

* Fix incorrect default keystore in proxy config yaml.

* Rename environment variables in proxy config yaml.

* Issue **#1170** : The UI should now treat the `None` tree node as a null selection.

* Issue **#1184** : Remove dropwizard yaml files from docker images.

* Issue **#1181** : Remove dropwizard config yaml from the docker images.

* Issue **#1152** : You can now control the maximum number of files that are fragmented prior to proxy aggregation with `stroom.maxFileScan`.

* Issue **#1182** : Fixed use of `in folder` for data retention and receipt policies.

* Updated to allow stacks to be built at this version.

* Issue **#1154** : Search now terminates during result creation if it is asked to do so.

* Issue **#1167** : Fix for proxy to deal with lack of explorer folder based collections.

* Issue **#1172** : Fixed logging detail for viewing docs.

* Issue **#1166** : Fixed issue where users with only read permission could not copy items.

* Issue **#1174** : Reduced hits on the document permission cache.

* Issue **#1168** : Statistics searches now work when user only has `Use` permission.

* Issue **#1170** : Extra validation to check valid feed provided for stream appender.

* Issue **#1174** : The size of the document permissions cache is now configurable via the `stroom.security.documentPermissions.maxCacheSize` property.

* Issue **#1176** : Created index on document permissions to improve performance.

* Issue **#1175** : Dropping unnecessary index `explorerTreePath_descendant_idx`.

* Issue **#747** : XSLT can now reference dictionaries by UUID.

* Issue **#1167** : Use of folders to include child feeds and pipelines is now supported.

* Issue **#1153** : The explorer tree is now built with fewer DB queries.

* Issue **#1163** : Added indexes to the DB to improve explorer performance.

* Issue **#1153** : The explorer tree now only rebuilds synchronously for users who alter the tree, if has never been built or is very old. All other rebuilds of the explorer tree required to keep it fresh will happen asynchronously.

* Issue **#1162** : Proxy aggregation will no longer recurse parts directories when creating parts.

* Issue **#1157** : Migration now adds dummy feeds etc to processor filters if the original doc can't be found. This will prevent filters from matching more items than they should if migration fails to map feeds etc because they can't be found.

* Issue **#1162** : Remove invalid CopyOption in move() call.

* Issue **#1159** : Fix NPE in rolling appenders with no frequency value.

* Issue **#1160** : Proxy repositories will no longer scan contents on open if they are set to be read only.

* Issue **#1162** : Added buffering etc to improve the performance of proxy aggregation.

* Issue **#1156** : Added code to reduce unlikely chance of NPE or uncontrolled processing in the event of a null or empty processing filter.

* Issue **#1149** : Changed the way EntryIdSet is unmarshalled so jaxb can now use the getter to add items to a collection.

* Ignore broken junit test that cannot work as it stands

* Fix NPE in DictionaryStoreImpl.findByName().

* Issue **#1146** : Added `encodeUrl()`, `decodeUrl()` and `dashboard()` functions to dashboard tables to make dashboard linking easier. The `link()` function now automatically encodes/decodes each param so that parameters do not break the link format, e.g. `[Click Here](http://www.somehost.com/somepath){dialog|Dialog Title}`.

* Issue **#1144** : Changed StreamRange to account for inclusive stream id ranges in v6.0 that was causing an issue with file system maintenance.

* Mask passwords on the proxy admin page.

* Add exception to wrapped exception in the feedStatus service.

* Issue **#1140** : Add health check for proxy feed status url.

* Issue **#1138** : Stroom proxy now deletes empty repository directories based on creation time and depth first so that pruning empty directories is quicker and generally more successful.

* Issue **#1137** : Change proxy remote url health check to accept a 406 code as the feed will not be specified.

* Issue **#1135** : Data retention policies are now migrated to use `Type` and not `Stream Type`.

* Issue **#1136** : Remove recursive chown from stroom and proxy docker entrypoint scripts.


## [v7.0-alpha.5] - 2019-06-12

* Fix YAML substitution.


## [v7.0-alpha.4] - 2019-06-11

* Update API paths


## [v7.0-alpha.3] - 2019-05-10

* Fix config


## [v7.0-alpha.2] - 2019-05-10

* Fix config

* Issue **#1134** : Proxy now requires feed name to always be supplied.

* Expose proxy api key in yaml config via SYNC_API_KEY

* Issue **#1130** : Change `start.sh` so it works when realpath is not installed.

* Issue **#1129** : Fixed stream download from the UI.

* Issue **#1119** : StreamDumpTool will now dump data to zip files containing all data and associated meta and context data. This now behaves the same way as downloading data from the UI and can be used as an input to proxy aggregation or uploaded manually.


## [v7.0-alpha.1] - 2019-04-23

* Fix config issue

* Fixed NPE created when using empty config sections.

* Issue **#1122** : Fixed hessian communication between stroom and stroom proxy used to establish feed receive status. Added restful endpoints for feed status to stroom and stroom proxy. Proxy will now be able to request feed status from upstream stroom or stroom proxy instances.

* Fixed incompatibility issues with MySQL 5.7 and 8.0.

* Added debug to help diagnose search failures

* Issue **#382** : Large zip files are now broken apart prior to proxy aggregation.

* Change start script to use absolute paths for jar, config and logs to distinguish stroom and proxy instances.

* Issue **#1116** : Better implementation of proxy aggregation.

* Issue **#1116** : Changed the way tasks are executed to ensure thread pools expand to the maximum number of threads specified rather than just queueing all tasks and only providing core threads.

* Remove full path from file in sha256 hash file release artifact.

* Issue **#1115** : Add missing super.startProcessing to AbstractKafkaProducerFilter.

* Improve exception handling and logging in RemoteDataSourceProvider. Now the full url is included in dashboard connection errors.

* Change Travis build to generate sha256 hashes for release zip/jars.

* Uplift the visualisations content pack to v3.2.1

* Issue **#1100** : Fix incorrect sort direction being sent to visualisations.

* Add guard against race condition

* Add migration script to remove property `stroom.node.status.heapHistogram.jMapExecutable`.

* Uplift base docker image to openjdk:8u191-jdk-alpine3.9, reverting back to JDK for access to diagnostic tools.

* Issue **#1084** : Change heap histogram statistics to java MBean approach rather than jmap binary. Remove stroom.node.status.heapHistogram.jMapExecutable property.

* Improve resource for setting user's status

* Issue **#1079** : Improved the logging of permission errors encountered during stream processing

* Issue **#1058** : Added property `stroom.pipeline.parser.secureProcessing` to enable/disable the XML secure processing feature.

* Issue **#1062** : Add env var for UI path

* Uplift distribution visualisation content pack to v3.1.0

* Add transform_user_extract.py, for pre-6.0 to 6.0 user migration

* Issue **#1059** : Fix guice errors on stroom-proxy startup.

* Issue **#1010** : Improve distribution start/stop/etc scripts by adding monochrome switch and background log tailing.

* Issue **#1053** : Add API to disabled authorisation users

* Issue **#1042** : Improve error message for an ApiException when requesting a user's token.

* Issue **#1050** : Prevent creation of permission entries if key already exists.

* Issue **#1015** : Add sortDirections[] and keySortDirection to visualisation data object to fix sorting in the visualisations.

* Issue **#1019** : Fix visualisations settings dialog so you can un-set text and list controls.

* Issue **#1041** : Add a healthcheck to Stroom to alert for API key expiry

* Issue **#1040** : Fix for visualisations that do not require nested data.

* Issue **#1036** : Fix for scrollbar position on explorer popup windows.

* Issue **#1037** : Updated `moment.js` for parsing/formatting dates and times.

* Issue **#1021** : Dashboard links now allow `{}` characters to be used without URL encoding.

* Issue **#1018** : Added Health Checks for the external connectors that are registered via plugins

* Issue **#1025** : Fixed ACE editor resize issue where horizontal scroll bar was not always correctly shown.

* Issue **#1025** : Updated ACE editor to v1.4.2.

* Issue **#1022** : Added `Contains` condition to all search expression fields so that regex terms can be used.

* Issue **#1024** : Superseded output helper no longer expects initialisation in all cases.

* Issue **#1021** : Multiple changes to improve vis, dashboard and external linking in Stroom.

* Issue **#1019** : Fix visualisations settings dialog so you can un-set text and list controls.

* Issue **#986** : Fix direct dashboard links.

* Issue **#1006** : Added Exception Mapper for PermissionExceptions to return HTTP FORBIDDEN.

* Issue **#1012** : Fix for NPE caused when checking if an output is superseded.

* Issue **#1011** : Old UI versions running in browsers often cause Stroom to throw an NPE as it can't find the appropriate GWT serialisation policy. Stroom will no longer throw an NPE but will report an `IncompatibleRemoteServiceException` instead. This is the default GWT behaviour.

* Issue **#1007** : Max visualisation results are now limited by default to the maximum number of results defined for the first level of the parent table. This can be further limited by settings in the visualisation.

* Issue **#1004** : Table cells now support multiple links.

* Issue **#1001** : Changed link types to `tab`, `dialog`, `dashboard`, `browser`.

* Issue **#1001** : Added dashboard link option to link to a dashboard from within a vis, e.g. `stroomLink(d.name, 'type=Dashboard&uuid=<TARGET_DASHBOARD_UUID>&params=userId%3D' + d.name, 'DASHBOARD')`.

* Issue **#1001** : Added dashboard link option to link to a dashboard using the `DASHBOARD` target name, e.g. `link(${UserId}, concat('type=Dashboard&uuid=<TARGET_DASHBOARD_UUID>', ${UserId}), '', 'DASHBOARD')`.

* Issue **#1002** : Popup dialogs shown when clicking dashboard hyperlinks are now resizable.

* Issue **#993** : Moving documents in the explorer no longer affects items that are being edited as they are not updated in the process.

* Issue **#996** : Updated functions in dashboard function picker.

* Issue **#981** : Fixed dashboard deletion

* Issue **#989** : Upgraded stroom-expression to v1.4.13 to add new dashboard `link` function.

* Issue **#988** : Changed `generate-url` XSLT function to `link` so it matches the dashboard expression. Changed the parameters to create 4 variants of the function to make creation of simple links easier.

* Issue **#980** : Fix for NPE when fetching dependencies for scripts.

* Issue **#978** : Re-ordering the fields in stream data source

* Issue **gchq/stroom-content#31** : Uplift stroom-logs content pack to v2.0-alpha.5.

* Issue **#982** : Stop proxy trying to health check the content syncing if it isn't enabled.

* Change error logging in ContentSyncService to log stack trace

* Uplift send_to_stroom.sh in the distribution to v2.0

* Issue **#973** : Export servlet changed to a Resource API, added permission check, improved error responses.

* Issue **#969** : The code now suppresses errors for index shards being locked for writing as it is expected. We now lock shards using maps rather than the file system as it is more reliable between restarts.

* Issue **#941** : Internal Meta Stats are now being written

* Issue **#970** : Add stream type of `Records` for translated stroom app events.

* Issue **#966** : Proxy was always reporting zero bytes for the request content in the receive log.

* Issue **#938** : Fixed an NPE in authentication session state.

* Change the proxy yaml configuration for the stack to add `remotedn` and `remotecertexpiry` headers to the receive log

* Change logback archived logs to be gzip compressed for stroom and proxy

* Uplift stroom-logs content pack to v2.0-alpha.3

* Uplift send_to_stroom script to v1.8.1

* Issue **#324** : Changed XML serialisation so that forbidden XML characters U+FFFE and U+FFFF are not written. Note that these characters are not even allowed as character references so they are ignored entirely.

* Issue **#945** : More changes to fix some visualisations only showing 10 data points.

* Issue **#945** : Visualisations now show an unlimited number of data points unless constrained by their parent table or their own maximum value setting.

* Issue **#948** : Catching Spring initialisation runtime errors and ensuring they are logged.

* Add `set_log_levels.sh` script to the distribution

* Uplift visualisations content pack to v3.0.6 in the gradle build

* Issue **#952** : Remote data sources now execute calls within the context of the user for the active query. As a result all running search `destroy()` calls will now be made as the same user that initiated the search.

* Issue **#566** : Info and warning icons are now displayed in stepping screen when needed.

* Issue **#923** : Dashboard queries will now terminate if there are no index shards to search.

* Issue **#959** : Remove Material UI from Login and from password management pages

* Issue **#933** : Add health check for password resets

* Issue **#929** : Add more comprehensive password validation

* Issue **#876** : Fix password reset issues

* Issue **#768** : Preventing deletion of /store in empty volumes

* Issue **#939** : Including Subject DN in receive.log

* Issue **#940** : Capturing User DN and cert expiry on DW terminated SSL

* Issue **#744** : Improved reporting of error when running query with no search extraction pipeline

* Issue **#134** : Copy permissions from parent button

* Issue **#688** : Cascading permissions when moving/copying folder into a destination

* Issue **#788** : Adding DocRef and IsDocRef to stroom query to allow doc ref related filtering. Migration of stream filters uses this.

* Issue **#936** : Add conversion of header `X-SSL-Client-V-End` into `RemoteCertExpiry`, translating date format in the process.

* Issue **#953** : Fixed NPE.

* Issue **#947** : Fixed issue where data retention policy contains incorrect field names.

* Remove Material UI from the Users and API Keys pages

* Add content packs to stroom distribution

* Change distribution to use send_to_stroom.sh v1.7

* Updated stroom expression to v1.4.12 to improve handling or errors values and add new type checking functions `isBoolean()`, `isDouble()`, `isError()`, `isInteger()`, `isLong()`, `isNull()`, `isNumber()`, `isString()`, `isValue()`. Testing equality of null with `x=null()` is no longer valid and must be replaced with `isNull(x)`.

* Issue **#920** : Fix error handling for sql stats queries

* Remove log sending cron process from docker images (now handled by stroom-log-sender).

* Issue **#924** : The `FindReplaceFilter` now records the location of errors.

* Issue **#939** : Added `remotedn` to default list of keys to include in `receive.log`.

* Add git_tag and git_commit labels to docker images

* Uplift stroom-logs content pack in docker image to` v2.0-alpha.2`

* Stop truncation of `logger` in logback console logs

* Issue **#921** : Renaming open documents now correctly changes their tab name. Documents that are being edited now prevent the rename operation until they are saved.

* Issue **#922** : The explorer now changes the selection on a right click if the item clicked is not already selected (could be part of a multi select).

* Issue **#903** : Feed names can now contain wildcard characters when filtering in the data browser.

* Add API to allow creation of an internal Stroom user.

* Fix logger configuration for SqlExceptionHelper

* Add template-pipelines and standard-pipelines content packs to docker image

* Issue **#904** : The UI now shows dictionary names in expressions without the need to enter edit mode.

* Updated ACE editor to v1.4.1.

* Add colours to console logs in docker.

* Issue **#869** : Delete will now properly delete all descendant nodes and documents when deleting folders but will not delete items from the tree if they cannot be deleted, e.g. feeds that have associated data.

* Issue **#916** : You can no longer export empty folders or import nothing.

* Issue **#911** : Changes to feeds and pipelines no longer clear data browsing filters.

* Issue **#907** : Default volumes are now created as soon as they are needed.

* Issue **#910** : Changes to index settings in the UI now register as changes and enable save.

* Issue **#913** : Improve FindReplaceFilter to cope with more complex conditions.

* Change log level for SqlExceptionHelper to OFF, to stop expected exceptions from polluting the logs

* Fix invalid requestLog logFormat in proxy configuration

* Stop service discovery health checks being registered if stroom.serviceDiscovery.enabled=false

* Add fixed version of send_to_stroom.sh to release distribution

* Uplift docker base image for stroom & proxy to openjdk:8u181-jdk-alpine3.8

* Add a health check for getting a public key from the authentication service.

* Issue **#897** : Import no longer attempts to rename or move existing items but will still update content.

* Issue **#902** : Improved the XSLT `format-date` function to better cope with week based dates and to default values to the stream time where year etc are omitted.

* Issue **#905** : Popup resize and move operations are now constrained to ensure that a popup cannot be dragged off screen or resized to be bigger than the current browser window size.

* Issue **#898** : Improved the way many read only aspects of the UI behave.

* Issue **#894** : The system now generates and displays errors to the user when you attempt to copy a feed.

* Issue **#896** : Extended folder `create` permissions are now correctly cached.

* Issue **#893** : You can now manage volumes without the `Manage Nodes` permission.

* Issue **#892** : The volume editor now waits for the node list to be loaded before opening.

* Issue **#889** : Index field editing in the UI now works correctly.

* Issue **#891** : `StreamAppender` now keeps track of it's own record write count and no longer makes use of any other write counting pipeline element.

* Issue **#885** : Improved the way import works to ensure updates to entities are at least attempted when creating an import confirmation.

* Issue **#892** : Changed `Ok` to `OK`.

* Issue **#883** : Output streams are now immediately unlocked as soon as they are closed.

* Removed unnecessary OR operator that was being inserted into expressions where only a single child term was being used. This happened when reprocessing single streams.

* Issue **#882** : Splitting aggregated streams now works when using `FindReplaceFilter`. This functionality was previously broken because various reader elements were not passing the `endStream` event on.

* Issue **#881** : The find and replace strings specified for the `FindReplaceFilter` are now treated as unescaped Java strings and now support new line characters etc.

* Issue **#880** : Increased the maximum value a numeric pipeline property can be set to via the UI to 10000000.

* Issue **#888** : The dependencies listing now copes with external dependencies failing to provide data due to authentication issues.

* Issue **#890** : Dictionaries now show the words tab by default.

* Add admin healthchecks to stroom-proxy

* Add stroom-proxy docker image

* Refactor stroom docker images to reduce image size

* Add enabled flag to storing, forwarding and synching in stroom-proxy configuration

* Issue **#884** : Added extra fonts to stroom docker image to fix bug downloading xls search results.

* Issue **#879** : Fixed bug where reprocess and delete did not work if no stream status was set in the filter.

* Issue **#878** : Changed the appearance of stream filter fields to be more user friendly, e.g. `feedName` is now `Feed` etc.

* Issue **#809** : Changed default job frequency for `Stream Attributes Retention` and `Stream Task Retention` to `1d` (one day).

* Issue **#813** : Turned on secure processing feature for XML parsers and XML transformers so that external entities are not resolved. This prevents DoS attacks and gaining unauthorised access to the local machine.

* Issue **#871** : Fix for OptimisticLockException when processing streams.

* Issue **#872** : The parser cache is now automatically cleared when a schema changes as this can affect the way a data splitter parser is created.

* Add a health check for getting a public key from the authentication service.

* Issue **#897** : Import no longer attempts to rename or move existing items but will still update content.

* Issue **#902** : Improved the XSLT `format-date` function to better cope with week based dates and to default values to the stream time where year etc are omitted.

* Issue **#905** : Popup resize and move operations are now constrained to ensure that a popup cannot be dragged off screen or resized to be bigger than the current browser window size.

* Issue **#898** : Improved the way many read only aspects of the UI behave.

* Issue **#894** : The system now generates and displays errors to the user when you attempt to copy a feed.

* Issue **#896** : Extended folder `create` permissions are now correctly cached.

* Issue **#893** : You can now manage volumes without the `Manage Nodes` permission.

* Issue **#892** : The volume editor now waits for the node list to be loaded before opening.

* Issue **#889** : Index field editing in the UI now works correctly.

* Issue **#891** : `StreamAppender` now keeps track of it's own record write count and no longer makes use of any other write counting pipeline element.

* Issue **#885** : Improved the way import works to ensure updates to entities are at least attempted when creating an import confirmation.

* Issue **#892** : Changed `Ok` to `OK`.

* Issue **#883** : Output streams are now immediately unlocked as soon as they are closed.

* Removed unnecessary OR operator that was being inserted into expressions where only a single child term was being used. This happened when reprocessing single streams.

* Issue **#882** : Splitting aggregated streams now works when using `FindReplaceFilter`. This functionality was previously broken because various reader elements were not passing the `endStream` event on.

* Issue **#881** : The find and replace strings specified for the `FindReplaceFilter` are now treated as unescaped Java strings and now support new line characters etc.

* Issue **#880** : Increased the maximum value a numeric pipeline property can be set to via the UI to 10000000.

* Issue **#888** : The dependencies listing now copes with external dependencies failing to provide data due to authentication issues.

* Issue **#890** : Dictionaries now show the words tab by default.

* Add admin healthchecks to stroom-proxy

* Add stroom-proxy docker image

* Refactor stroom docker images to reduce image size

* Add enabled flag to storing, forwarding and synching in stroom-proxy configuration

* Issue **#884** : Added extra fonts to stroom docker image to fix bug downloading xls search results.

* Issue **#879** : Fixed bug where reprocess and delete did not work if no stream status was set in the filter.

* Issue **#878** : Changed the appearance of stream filter fields to be more user friendly, e.g. `feedName` is now `Feed` etc.

* Issue **#809** : Changed default job frequency for `Stream Attributes Retention` and `Stream Task Retention` to `1d` (one day).

* Issue **#813** : Turned on secure processing feature for XML parsers and XML transformers so that external entities are not resolved. This prevents DoS attacks and gaining unauthorised access to the local machine.

* Issue **#871** : Fix for OptimisticLockException when processing streams.

* Issue **#872** : The parser cache is now automatically cleared when a schema changes as this can affect the way a data splitter parser is created.

* Issue **#865** : Made `stroom.conf` location relative to YAML file when `externalConfig` YAML property is set.

* Issue **#867** : Added an option `showReplacementCount` to the find replace filter to choose whether to report total replacements on process completion.

* Issue **#867** : Find replace filter now creates an error if an invalid regex is used.

* Issue **#855** : Further fixes for stepping data that contains a BOM.

* Changed selected default tab for pipelines to be `Data`.

* Issue **#860** : Fixed issue where stepping failed when using any sort of input filter or reader before the parser.

* Issue **#867** : Added an option `showReplacementCount` to the find replace filter to choose whether to report total replacements on process completion.

* Improved Stroom instance management scripts

* Add contentPack import

* Fix typo in Dockerfile

* Issue **#859** : Change application startup to keep retrying when establishing a DB connection except for certain connection errors like access denied.

* Issue **#730** : The `System` folder now displays data and processors. This is a bug fix related to changing the default initial page for some document types.

* Issue **#854** : The activity screen no longer shows a permission error when shown to non admin users.

* Issue **#853** : The activity chooser will no longer display on startup if activity tracking is not enabled.

* Issue **#855** : Fixed stepping data that contains a BOM.

* Change base docker image to openjdk:8u171-jdk-alpine

* Improved loading of activity list prior to showing the chooser dialog.

* Issue **#852** : Fix for more required permissions when logging other 'find' events.

* Issue **#730** : Changed the default initial page for some document types.

* Issue **#852** : Fix for required permission when logging 'find' events.

* Changed the way the root pane loads so that error popups that appear when the main page is loading are not hidden.

* Issue **#851** : Added additional type info to type id when logging events.

* Issue **#848** : Fixed various issues related to stream processor filter editor.

* Issue **#815** : `stroom.pageTitle` property changed to `stroom.htmlTitle`.

* Issue **#732** : Added `host-address` and `host-name` XSLT functions.

* Issue **#338** : Added `splitAggregatedStreams` property to `StreamAppender`, `FileAppender` and `HDFSFileAppender` so that aggregated streams can be split into separate streams on output.

* Issue **#338** : Added `streamNo` path replacement variable for files to record the stream number within an aggregate.

* Added tests and fixed sorting of server tasks.

* Improved the way text input and output is buffered and recorded when stepping.

* The find and replace filter now resets the match count in between nested streams so that each stream is treated the same way, i.e. it can have the same number of text replacements.

* Added multiple fixes and improvements to the find and replace filter including limited support of input/output recording when stepping.

* Issue **#827** : Added `TextReplacementFilterReader` pipeline element.

* Issue **#736** : Added sorting to server tasks table.

* Inverted the behaviour of `disableQueryInfo` to now be `requireQueryInfo`.

* Issue **#596** : Rolling stream and file appenders can now roll on a cron schedule in addition to a frequency.

* The accept button now enabled on splash screen.

* Added additional event logging to stepping.

* An activity property with an id of `disableQueryInfo` can now be used to disable the query info popup on a per activity basis.

* Activity properties can now include the attributes `id`, `name`, `showInSelection` and `showInList` to determine their appearance and behaviour;

* Nested elements are now usable in the activity editor HTML.

* Record counts are now recorded on a per output stream basis even when splitting output streams.

* Splash presenter buttons are now always enabled.

* Fix background colour to white on activity pane.

* Changed `splitWhenBiggerThan` property to `rollSize` and added the property to the rolling appenders for consistency.

* Issue **#838** : Fix bug where calculation of written and read bytes was being accounted for twice due to the use of Java internal `FilterInputStream` and `FilterOutputStream` behaviour. This was leading to files being split at half od the expected size. Replaced Java internal classes with our own `WrappedInputStream` and `WrappedOutputStream` code.

* Issue **#837** : Fix bug to no longer try and record set activity events for null activities.

* Issue **#595** : Added stream appender and file appender property `splitWhenBiggerThan` to limit the size of output streams.

* Now logs activity change correctly.

* Add support for checkbox and selection control types to activity descriptions.

* Issue **#833** : The global property edit dialog can now be made larger.

* Fixed some issues in the activity manager.

* Issue **#722** : Change pipeline reference data loader to store its reference data in an off-heap disk backed LMDB store to reduce Java heap usage. See the `stroom.refloader.*` properties for configuration of the off-heap store.

* Issue **#794** : Automatically suggest a pipeline element name when creating it

* Issue **#792** : Preferred order of properties for Pipeline Elements

* Issue **824** : Fix for replace method in PathCreator also found in stroom proxy.

* Issue **#828** : Changed statistics store caches to 10 minute time to live so that they will definitely pick up new statistics store definitions after 10 minutes.

* Issue **#774** : Event logging now logs find stream criteria correctly so that feeds ids are included.

* Issue **#829** : Stroom now logs event id when viewing individual events.

* Added functionality to record actions against user defined activities.

* Added functionality to show a splash screen on login.

* Issue **#791** : Fixed broken equals method so query total row count gets updated correctly.

* Issue **#830** : Fix for API queries not returning before timing out.

* Issue **#824** : Fix for replace method in PathCreator also found in stroom proxy.

* Issue **#820** : Fix updating index shards so that they are loaded, updated and saved under lock.

* Issue **#819** : Updated `stroom-expression` to v1.4.3 to fix violation of contract exception when sorting search results.

* Issue **#817** : Increased maximum number of concurrent stream processor tasks to 1000 per node.

* Moved Index entities over to the new multi part document store.

* Moved Pipeline entities over to the new multi part document store.

* Moved both Statistic Store entity types over to the new multi part document store.

* Moved XSLT entities over to the new multi part document store.

* Moved Visualisation entities over to the new multi part document store.

* Moved Script entities over to the new multi part document store.

* Moved Dashboard entities over to the new multi part document store.

* Moved XmlSchema entities over to the new multi part document store.

* Moved TextConverter entities over to the new multi part document store.

* Modified the storage of dictionaries to use the new multi part document store.

* Changed the document store to hold multiple entries for a document so that various parts of a document can be written separately, e.g. the meta data about a dictionary and the dictionary text are now written as separate DB entries. Entries are combined during the serialisation/deserialisation process.

* Changed the import export API to use byte arrays to hold values rather than strings. *POSSIBLE BREAKING CHANGE*
Issue **gchq/stroom-expression#22** : Add `typeOf(...)` function to dashboard.

* Issue **#697** : Fix for reference data sometimes failing to find the appropriate effective stream due to the incorrect use of the effective stream cache. It was incorrectly configured to use a time to idle (TTI) expiry rather than a time to live (TTL) expiry meaning that heavy use of the cache would prevent the cached effective streams being refreshed.

* Issue **#806** : Fix for clearing previous dashboard table results if search results deliver no data.

* Issue **#805** : Fix for dashboard date time formatting to use local time zone.

* Issue **#803** : Fix for group key conversion to an appropriate value for visualisations.

* Issue **#802** : Restore lucene-backward-codecs to the build

* Issue **#800** : Add DB migration script 33 to replace references to the `Stream Type` type in the STRM_PROC_FILT table with `streamTypeName`.

* Issue **#798** : Add DB migration script 32 to replace references to the `NStatFilter` type in the PIPE table with `StatisticsFilter`.

* Fix data receipt policy defect

* Issue **#791** : Search completion signal is now only sent to the UI once all pending search result merges are completed.

* Issue **#795** : Import and export now works with appropriate application permissions. Read permission is required to export items and Create/Update permissions are required to import items depending on whether the update will create a new item or update an existing one.

* Improve configurabilty of stroom-proxy.

* Issue **#783** : Reverted code that ignored duplicate selection to fix double click in tables.

* Issue **#782** : Fix for NPE thrown when using CountGroups when GroupKey string was null due to non grouped child rows.

* Issue **#778** : Fix for text selection on tooltips etc in the latest version of Chrome.

* Uplift stroom-expression to v1.4.1

* Issue **#776** : Removal of index shard searcher caching to hopefully fix Lucene directory closing issue.

* Issue **#779** : Fix permissions defect.

* Issue **gchq/stroom-expression#22** : Add `typeOf(...)` function to dashboard.

* Issue **#766** : Fix NullPointerExceptions when downloading table results to Excel format.

* Issue **#770** : Speculative fix for memory leak in SQL Stats queries.

* Issue **#761** : New fix for premature truncation of SQL stats queries due to thread interruption.

* Issue **#748** : Fix build issue resulting from a change to SafeXMLFilter.

* Issue **#748** : Added a command line interface (CLI) in addition to headless execution so that full pipelines can be run against input files.

* Issue **#748** : Fixes for error output for headless mode.

* Issue **#761** : Fixed statistic searches failing to search more than once.

* Issue **#756** : Fix for state being held by `InheritableThreadLocal` causing objects to be held in memory longer than necessary.

* Issue **#761** : Fixed premature truncation of SQL stats queries due to thread interruption.

* Added `pipeline-name` and `put` XSLT functions back into the code as they were lost in a merge.

* Issue **#749** : Fix inability to query with only `use` privileges on the index.

* Issue **#613** : Fixed visualisation display in latest Firefox and Chrome.

* Added permission caching to reference data lookup.

* Updated to stroom-expression 1.3.1

    Added cast functions `toBoolean`, `toDouble`, `toInteger`, `toLong` and `toString`.
    Added `include` and `exclude` functions.
    Added `if` and `not` functions.
    Added value functions `true()`, `false()`, `null()` and `err()`.
    Added `match` boolean function.
    Added `variance` and `stDev` functions.
    Added `hash` function.
    Added `formatDate` function.
    Added `parseDate` function.
    Made `substring` and `decode` functions capable of accepting functional parameters.
    Added `substringBefore`, `substringAfter`, `indexOf` and `lastIndexOf` functions.
    Added `countUnique` function.

* Issue **#613** : Fixed visualisation display in latest Firefox and Chrome.

* Issue **#753** : Fixed script editing in UI.

* Issue **#751** : Fix inability to query on a dashboard with only use+read rights.


## [v6.0-alpha.22]

* Issue **#719** : Fix creation of headless Jar to ensure logback is now included.

* Issue **#735** : Change the format-date xslt function to parse dates in a case insensitive way.

* Issue **#719** : Fix creation of headless Jar. Exclude gwt-unitCache folder from build JARs.

* Issue **#720** : Fix for Hessian serialisation of table coprocessor settings.

* Issue **#217** : Add an 'all/none' checkbox to the Explorer Tree's quick filter.

* Issue **#400** : Shows a warning when cascading folder permissions.

* Issue **#405** : Fixed quick filter on permissions dialog, for users and for groups. It will now match anywhere in the user or group name, not just at the start.

* Issue **#708** : Removed parent folder UUID from ExplorerActionHandler.

* Application security code is now implemented using lambda expressions rather than AOP. This simplifies debugging and makes the code easier to understand.

* Changed the task system to allow task threads to be interrupted from the task UI.

* Made changes to improve search performance by making various parts of search wait for interruptible conditions.

* Migrated code from Spring to Guice for managing dependency injection.

* Issue **#229** : When a user 'OKs' a folder permission change it can take a while to return. This disables the ok/cancel buttons while Stroom is processing the permission change.

* Issue **#405** : Fixed quick filter on permissions dialog, for users and for groups. It will now match anywhere in the user or group name, not just at the start.

* Issue **#588** : Fixed display of horizontal scrollbar on explorer tree in export, create, copy and move dialogs.

* Issue **#691** : Volumes now reload on edit so that the entities are no longer stale the second time they are edited.

* Issue **#692** : Properties now reload on edit so that the entities are no longer stale the second time they are edited.

* Issue **#703** : Removed logging of InterruptedException stack trace on SQL stat queries, improved concurrency code.

* Issue **#697** : Improved XSLT `Lookup` trace messages.

* Issue **#697** : Added a feature to trace XSLT `Lookup` attempts so that reference data lookups can be debugged.

* Issue **#702** : Fix for hanging search extraction tasks

* Issue **#701** : The search `maxDocIdQueueSize` is now 1000 by default.

* Issue **#700** : The format-date XSLT function now defaults years, months and days to the stream receipt time regardless of whether the input date pattern specifies them.

* Issue **#657** : Change SQL Stats query code to process/transform the data as it comes back from the database rather than holding the full resultset before processing. This will reduce memory overhead and improve performance.

* Issue **#634** : Remove excessive thread sleeping in index shard searching. Sleeps were causing a significant percentage of inactivity and increasing memory use as data backed up. Add more logging and logging of durations of chunks of code. Add an integration test for testing index searching for large data volumes.

* Issue **#698** : Migration of Processing Filters now protects against folders that have since been deleted

* Issue **#634** : Remove excessive thread sleeping in index shard searching. Sleeps were causing a significant percentage of inactivity and increasing memory use as data backed up. Add more logging and logging of durations of chunks of code. Add an integration test for testing index searching for large data volumes.

* Issue **#659** : Made format-date XSLT function default year if none specified to the year the data was received unless this would make the date later then the received time in which case a year is subtracted.

* Issue **#658** : Added a hashing function for XSLT translations.

* Issue **#680** : Fixed the order of streams in the data viewer to descending by date

* Issue **#679** : Fixed the editing of Stroom properties that are 'persistent'.

* Issue **#681** : Added dry run to check processor filters will convert to find stream criteria. Throws error to UI if fails.

* Issue **#676** : Fixed use of custom stream type values in expression based processing filters.

* Issue **#673** : Fixed issue with Stream processing filters that specify Create Time

* Issue **#675** : Fixed issue with datafeed requests authenticating incorrectly

* Issue **#666** : Fixed the duplicate dictionary issue in processing filter migrations, made querying more efficient too
* Database migration fixes and tools

* Issue **#668** : Fixed the issue that prevented editing of stroom volumes

* Issue **#669** : Elastic Index Filter now uses stroomServiceUser to retrieve the index config from the Query Elastic service.

* Minor fix to migrations

* Add logging to migrations

* Add logging to migrations

* Issue **#651** : Removed the redundant concept of Pipeline Types, it's half implementation prevented certain picker dialogs from working.

* Issue **#481** : Fix handling of non-incremental index queries on the query API. Adds timeout option in request and blocking code to wait for the query to complete. Exit early from wait loops in index/event search.

* Issue **#626** : Fixed issue with document settings not being persisted

* Issue **#621** : Changed the document info to prevent requests for multi selections

* Issue **#620** : Copying a directory now recursively copies it's contents, plus renaming copies is done more intelligently.

* Issue **#546** : Fixed race conditions with the Explorer Tree, it was causing odd delays to population of the explorer in various places.

* Issue **#495** : Fixed the temporary expansion of the Explorer Tree caused by filtering

* Issue **#376** : Welcome tab details fixed since move to gradle

* Issue **#523** : Changed permission behaviours for copy and move to support `None`, `Source`, `Destination` and `Combined` behaviours. Creating new items now allows for `None` and `Destination` permission behaviours. Also imported items now receive permissions from the destination folder. Event logging now indicates the permission behaviour used during copy, move and create operations.

* Issue **#480** : Change the downloaded search request API JSON to have a fetch type of ALL.

* Issue **#623** : Fixed issue where items were being added to sublist causing a stack overflow exception during data retention processing.

* Issue **#617** : Introduced a concept of `system` document types that prevents the root `System` folder type from being created, copied, deleted, moved, renamed etc.

* Issue **#622** : Fix incorrect service discovery based api paths, remove authentication and authorisation from service discovery

* Issue **#568** : Fixed filtering streams by pipeline in the pipeline screen.

* Issue **#565** : Fixed authorisation issue on dashboards.

* Issue **#592** : Mount stroom at /stroom.

* Issue **#608** : Fixed stream grep and stream dump tools and added tests to ensure continued operation.

* Issue **#603** : Changed property description from `tags` to `XML elements` in `BadTextXMLFilterReader`.

* Issue **#600** : Added debug to help diagnose cause of missing index shards in shard list.

* Issue **#611** : Changed properties to be defined in code rather than Spring XML.

* Issue **#605** : Added a cache for retrieving user by name to reduce DB use when pushing users for each task.

* Issue **#610** : Added `USE INDEX (PRIMARY)` hint to data retention select SQL to improve performance.

* Issue **#607** : Multiple improvements to the code to ensure DB connections, prepared statements, result sets etc use try-with-resources constructs wherever possible to ensure no DB resources are leaked. Also all connections obtained from a data source are now returned appropriately so that connections from pools are reused.

* Issue **#602** : Changed the data retention rule table column order.

* Issue **#606** : Added more stroom properties to tune the c3P0 connection pool. The properties are prefixed by `stroom.db.connectionPool` and `stroom.statistics.sql.db.connectionPool`.

* Issue **#601** : Fixed NPE generated during index shard retention process that was caused by a shard being deleted from the DB at the same time as the index shard retention job running.

* Issue **#609** : Add configurable regex to replace IDs in heap histogram class names, e.g. `....$Proxy54` becomes `....$Proxy--ID-REMOVED--`

* Issue **#570** : Refactor the heap histogram internal statistics for the new InternalStatisticsReceiver

* Issue **#599** : DocumentServiceWriteAction was being used in the wrong places where EntityServiceSaveAction should have been used instead to save entities that aren't document entities.

* Issue **#593** : Fixed node save RPC call.

* Issue **#591** : Made the query info popup more configurable with a title, validation regex etc. The popup will now only be displayed when enabled and when a manual user action takes place, e.g. clicking a search button or running a parameterised execution with one or more queries.

* Added 'prompt' option to force the identity provider to ask for a login.

* Issue **#549** : Change to not try to connect to kafka when kafka is not configured and improve failure handling

* Issue **#573** : Fixed viewing folders with no permitted underlying feeds. It now correctly shows blank data screen, rather than System/Data.

* Issue **#150** : Added a feature to optionally require specification of search purpose.

* Issue **#572** : Added a feature to allow easy download of dictionary contents as a text file.

* Generate additional major and minor floating docker tags in travis build, e.g. v6-LATEST and v6.0-LATEST

* Change docker image to be based on openjdk:8u151-jre-alpine

* Added a feature to list dependencies for all document entities and indicate where dependencies are missing.

* Issue **#540** : Improve description text for stroom.statistics.sql.maxProcessingAge property

* Issue **#538** : Lists of items such as users or user groups were sometimes not being converted into result pages correctly, this is now fixed.

* Issue **#537** : Users without `Manage Policies` permission can now view streams.

* Issue **#522** : Selection of data retention rules now remains when moving rules up or down.

* Issue **#411** : When data retention rules are disabled they are now shown greyed out to indicate this.

* Issue **#536** : Fix for missing visualisation icons.

* Issue **#368** : Fixed hidden job type button on job node list screen when a long cron pattern is used.

* Issue **#507** : Added dictionary inheritance via import references.

* Issue **#554** : Added a `parseUri` XSLT function.

* Issue **#557** : Added dashboard functions to parse and output URI parts.

* Issue **#552** : Fix for NPE caused by bad XSLT during search data extraction.

* Issue **#560** : Replaced instances of `Files.walk()` with `Files.walkFileTree()`. `Files.walk()` throws errors if any files are deleted or are not accessible during the walk operation. This is a major issue with the Java design for walking files using Java 8 streams. To avoid this issue `Files.walkFileTree()` has now been used in place of `Files.walk()`.

* Issue **#567** : Changed `parseUri` to be `parse-uri` to keep it consistently named with respect to other XSLT functions. The old name `parseUri` still works but is deprecated and will be removed in a later version.

* Issue **#567** : The XSLT function `parse-uri` now correctly returns a `schemeSpecificPart` element rather than the incorrectly named `schemeSpecificPort`.

* Issue **#567** : The dashboard expression function `extractSchemeSpecificPortFromUri` has now been corrected to be called `extractSchemeSpecificPartFromUri`.

* Issue **#567** : The missing dashboard expression function `extractQueryFromUri` has been added.

* Issue **#571** : Streams are now updated to have a status of deleted in batches using native SQL and prepared statements rather than using the stream store.

* Issue **#559** : Changed CSS to allow table text selection in newer browsers.

* Issue **#574** : Fixed SQL debug trace output.

* Issue **#574** : Fixed SQL UNION code that was resulting in missing streams in the data browser when paging.

* Issue **#590** : Improved data browser performance by using a local cache to remember feeds, stream types, processors, pipelines etc while decorating streams.

* Issue **#150** : Added a property to optionally require specification of search purpose.

* New authentication flow based around OpenId

* New user management screens

* The ability to issue API keys

* Issue **#501** : Improve the database teardown process in integration tests to speed up builds

* Relax regex in build script to allow tags like v6.0-alpha.3 to be published to Bintray

* Add Bintray publish plugin to Gradle build

* Issue **#75** : Upgraded to Lucene 5.

* Issue **#135** : [BREAKING CHANGE] Removed JODA Time library and replaced with Java 7 Time API. This change breaks time zone output previously formatted with `ZZ` or `ZZZ`.

* Added XSLT functions generate-url and fetch-json

* Added ability to put clickable hyperlinks in Dashboard tables

* Added an HTTP appender.

* Added an appender for the proxy store.

* Issue **#412** : Fixed no-column table breakage

* Issue **#380** : Fixed build details on welcome/about

* Issue **#348** : Fixed new menu icons.

* Issue **98** : Fix premature trimming of results in the store

* Issue **360** : Fix inability to sort sql stats results in the dashboard table

* Issue **#550** : Fix for info message output for data retention.

* Issue **#551** : Improved server task detail for data retention job.

* Issue **#541** : Changed stream retention job descriptions.

* Issue **#553** : The data retention job now terminates if requested to do so and also tracks progress in a local temp file so a nodes progress will survive application restarts.

* Change docker image to use openjdk:8u151-jre-alpine as a base

* Issue **#539** : Fix issue of statistic search failing after it is imported

* Issue **#547** : Data retention processing is now performed in batches (size determined by `stroom.stream.deleteBatchSize`). This change should reduce the memory required to process the data retention job.

* Issue **#541** : Marked old stream retention job as deprecated in description.

* Issue **#542** : Fix for lazy hibernate object initialisation when stepping cooked data.

* Issue **#524** : Remove dependency on stroom-proxy:stroom-proxy-repo and replaced with duplicated code from stroom-proxy-repo (commit b981e1e)

* Issue **#203** : Initial release of the new data receipt policy functionality.

* Issue **#202** : Initial release of the new data retention policy functionality.

* Issue **#521** : Fix for the job list screen to correct the help URL.

* Issue **#526** : Fix for XSLT functions that should return optional results but were being forced to return a single value.

* Issue **#527** : Fix for XSLT error reporting. All downstream errors were being reported as XSLT module errors and were
 hiding the underlying exception.

* Issue **#501** : Improve the database teardown process in integration tests to speed up builds.

* Issue **#511** : Fix NPE thrown during pipeline stepping by downstream XSLT.

* Issue **#521** : Fix for the job list screen to use the help URL system property for displaying context sensitive help.

* Issue **#511** : Fix for XSLT functions to allow null return values where a value cannot be returned due to an error etc.

* Issue **#515** : Fix handling of errors that occur before search starts sending.

* Issue **#506** : In v5 dashboard table filters were enhanced to allow parameters to be used in include/exclude filters. The implementation included the use of ` \ ` to escape `$` characters that were not to be considered part of a parameter reference. This change resulted in regular expressions requiring ` \ ` being escaped with additional ` \ ` characters. This escaping has now been removed and instead only `$` chars before `{` chars need escaping when necessary with double `$$` chars, e.g. use `$${something` if you actually want `${something` not to be replaced with a parameter.

* Issue **#505** : Fix the property UI so all edited value whitespace is trimmed

* Issue **#513** : Now only actively executing tasks are visible as server tasks

* Issue **#483** : When running stream retention jobs the transactions are now set to REQUIRE_NEW to hopefully ensure that the job is done in small batches rather than a larger transaction spanning multiple changes.

* Issue **#508** : Fix directory creation for index shards.

* Issue **#492** : Task producers were still not being marked as complete on termination which meant that the parent cluster task was not completing. This has now been fixed.

* Issue **#497** : DB connections obtained from the data source are now released back to the pool after use.

* Issue **#492** : Task producers were not being marked as complete on termination which meant that the parent cluster task was not completing. This has now been fixed.

* Issue **#497** : Change stream task creation to use straight JDBC rather than hibernate for inserts and use a configurable batch size (stroom.databaseMultiInsertMaxBatchSize) for the inserts.

* Issue **#502** : The task executor was not responding to shutdown and was therefore preventing the app from stopping gracefully.

* Issue **#476** : Stepping with dynamic XSLT or text converter properties now correctly falls back to the specified entity if a match cannot be found by name.

* Issue **#498** : The UI was adding more than one link between 'Source' and 'Parser' elements, this is now fixed.

* Issue **#492** : Search tasks were waiting for part of the data extraction task to run which was not checking for termination. The code for this has been changed and should now terminate when required.

* Issue **#494** : Fix problem of proxy aggregation never stopping if more files exist

* Issue **#490** : Fix errors in proxy aggregation due to a bounded thread pool size

* Issue **#484** : Remove custom finalize() methods to reduce memory overhead

* Issue **#475** : Fix memory leak of java.io.File references when proxy aggregation runs

* Issue **#470** : You can now correctly add destinations directly to the pipeline 'Source' element to enable raw streaming.

* Issue **#487** : Search result list trimming was throwing an illegal argument exception `Comparison method violates its general contract`, this should now be fixed.

* Issue **#488** : Permissions are now elevated to 'Use' for the purposes of reporting the data source being queried.

* Migrated to ehcache 3.4.0 to add options for off-heap and disk based caching to reduce memory overhead.

* Caches of pooled items no longer use Apache Commons Pool.

* Issue **#401** : Reference data was being cached per user to ensure a user centric view of reference data was being used. This required more memory so now reference data is built in the context of the internal processing user and then filtered during processing by user access to streams.

* The effective stream cache now holds 1000 items.

* Reduced the amount of cached reference data to 100 streams.

* Reduced the number of active queries to 100.

* Removed Ehcache and switched to Guava cache.

* Issue **#477** : Additional changes to ensure search sub tasks use threads fairly between multiple searches.

* Issue **#477** : Search sub tasks are now correctly linked to their parent task and can therefore be terminated by terminating parent tasks.

* Issue **#425** : Changed string replacement in pipeline migration code to use a literal match

* Issue **#469** : Add Heap Histogram internal statistics for memory use monitoring

* Issue **#463** : Made further improvements to the index shard writer cache to improve performance.

* Issue **#448** : Some search related tasks never seem to complete, presumably because an error is thrown at some point and so their callbacks do not get called normally. This fix changes the way task completion is recorded so that it isn't dependant on the callbacks being called correctly.

* Issue **#464** : When a user resets a password, the password now has an expiry date set in the future determined by the password expiry policy. Password that are reset by email still expire immediately as expected.

* Issue **#462** : Permission exceptions now carry details of the user that the exception applies to. This change allows error logging to record the user id in the message where appropriate.

* Issue **#463** : Many index shards are being corrupted which may be caused by insufficient locking of the shard writers and readers. This fix changes the locking mechanism to use the file system.

* Issue **#451** : Data paging was allowing the user to jump beyond the end of a stream whereby just the XML root elements were displayed. This is now fixed by adding a constraint to the page offset so that the user cannot jump beyond the last record. Because data paging assumes that segmented streams have a header and footer, text streams now include segments after a header and before a footer, even if neither are added, so that paging always works correctly regardless of the presence of a header or footer.

* Issue **#461** : The stream attributes on the filter dialog were not sorted alphabetically, they now are.

* Issue **#460** : In some instances error streams did not always have stream attributes added to them for fatal errors. This mainly occurred in instances where processing failed early on during pipeline creation. An error was recorded but stream attributes were not added to the meta data for the error stream. Processing now ensures that stream attributes are recorded for all error cases.

* Issue **#442** : Remove 'Old Internal Statistics' folder, improve import exception handling

* Issue **#457** : Add check to import to prevent duplicate root level entities

* Issue **#444** : Fix for segment markers when writing text to StreamAppender.

* Issue **#447** : Fix for AsyncSearchTask not being displayed as a child of EventSearchTask in the server tasks view.

* Issue **#421** : FileAppender now causes fatal error where no output path set.

* Issue **#427** : Pipelines with no source element will now only treat a single parser element as being a root element for backwards compatibility.

* Issue **#420** : Pipelines were producing errors in the UI when elements were deleted but still had properties set on them. The pipeline validator was attempting to set and validate properties for unknown elements. The validator now ignores properties and links to elements that are undeclared.

* Issue **#420** : The pipeline model now removes all properties and links for deleted elements on save.

* Issue **#458** : Only event searches should populate the `searchId`. Now `searchId` is only populated when a stream processor task is created by an event search as only event searches extract specific records from the source stream.

* Issue **#437** : The event log now includes source in move events.

* Issue **#419** : Fix multiple xml processing instructions appearing in output.

* Issue **#446** : Fix for deadlock on rolling appenders.

* Issue **#444** : Fix segment markers on RollingStreamAppender.

* Issue **#426** : Fix for incorrect processor filters. Old processor filters reference `systemGroupIdSet` rather than `folderIdSet`. The new migration updates them accordingly.

* Issue **#429** : Fix to remove `usePool` parser parameter.

* Issue **#439** : Fix for caches where elements were not eagerly evicted.

* Issue **#424** : Fix for cluster ping error display.

* Issue **#441** : Fix to ensure correct names are shown in pipeline properties.

* Issue **#433** : Fixed slow stream queries caused by feed permission restrictions.

* Issue **#385** : Individual index shards can now be deleted without deleting all shards.

* Issue **#391** : Users needed `Manage Processors` permission to initiate pipeline stepping. This is no longer required as the 'best fit' pipeline is now discovered as the internal processing user.

* Issue **#392** : Inherited pipelines now only require 'Use' permission to be used instead of requiring 'Read' permission.

* Issue **#394** : Pipeline stepping will now show errors with an alert popup.

* Issue **#396** : All queries associated with a dashboard should now be correctly deleted when a dashboard is deleted.

* Issue **#393** : All caches now cache items within the context of the current user so that different users do not have the possibility of having problems caused by others users not having read permissions on items.

* Issue **#358** : Schemas are now selected from a subset matching the criteria set on SchemaFilter by the user.

* Issue **#369** : Translation stepping wasn't showing any errors during stepping if a schema had an error in it.

* Issue **#364** : Switched index writer lock factory to a SingleInstanceLockFactory as index shards are accessed by a single process.

* Issue **#363** : IndexShardWriterCacheImpl now closes and flushes writers using an executor provided by the TaskManager. Writers are now also closed in LRU order when sweeping up writers that exceed TTL and TTI constraints.

* Issue **#361** : Information has been added to threads executing index writer and index searcher maintenance tasks.

* Issue **#356** : Changed the way index shard writers are cached to improve indexing performance and reduce blocking.

* Issue **#353** : Reduced expected error logging to debug.

* Issue **#354** : Changed the way search index shard readers get references to open writers so that any attempt to get an open writer will not cause, or have to wait for, a writer to close.

* Issue **#351** : Fixed ehcache item eviction issue caused by ehcache internally using a deprecated API.

* Issue **#347** : Added a 'Source' node to pipelines to establish a proper root for a pipeline rather than an assumed one based on elements with no parent.

* Issue **#350** : Removed 'Advanced Mode' from pipeline structure editor as it is no longer very useful.

* Issue **#349** : Improved index searcher cache to ensure searchers are not affected by writers closing.

* Issue **#342** : Changed the way indexing is performed to ensure index readers reference open writers correctly.

* Issue **#346** : Improved multi depth config content import.

* Issue **#328** : You can now delete corrupt shards from the UI.

* Issue **#343** : Fixed login expiry issue.

* Issue **#345** : Allowed for multi depth config content import.

* Issue **#341** : Fixed arg in SQL.

* Issue **#340** : Fixed headless and corresponding test.

* Issue **#333** : Fixed event-logging version in build.

* Issue **#334** : Improved entity sorting SQL and separated generation of SQL and HQL to help avoid future issues.

* Issue **#335** : Improved user management

* Issue **#337** : Added certificate auth option to export servlet and disabled the export config feature by default.

* Issue **#337** : Added basic auth option to export servlet to complement cert based auth.

* Issue **#332** : The index shard searcher cache now makes sure to get the current writer needed for the current searcher on open.

* Issue **#322** : The index cache and other caching beans should now throw exceptions on `get` that were generated during the creation of cached items.

* Issue **#325** : Query history is now cleaned with a separate job. Also query history is only recorded for manual querying, i.e. not when query is automated (on open or auto refresh). Queries are now recorded on a dashboard + query component basis and do not apply across multiple query components in a dashboard.

* Issue **#323** : Fixed an issue where parser elements were not being returned as 'processors' correctly when downstream of a reader.

* Issue **#322** : Index should now provide a more helpful message when an attempt is made to index data and no volumes have been assigned to an index.

* Issue **#316** : Search history is now only stored on initial query when using automated queries or when a user runs a query manually. Search history is also automatically purged to keep either a specified number of items defined by `stroom.query.history.itemsRetention` (default 100) or for a number of days specified by `stroom.query.history.daysRetention` (default 365).

* Issue **#317** : Users now need update permission on an index plus 'Manage Index Shards' permission to flush or close index shards. In addition to this a user needs delete permission to delete index shards.

* Issue **#319** : SaveAs now fetches the parent folder correctly so that users can copy items if they have permission to do so.

* Issue **#311** : Fixed request for `Pipeline` in `meta` XSLT function. Errors are now dealt with correctly so that the XSLT will not fail due to missing meta data.

* Issue **#313** : Fixed case of `xmlVersion` property on `InvalidXMLCharFilterReader`.

* Issue **#314** : Improved description of `tags` property in `BadTextXMLFilterReader`.

* Issue **#307** : Made some changes to avoid potential NPE caused by session serialisation.

* Issue **#306** : Added a stroom `meta` XSLT function. The XSLT function now exposes `Feed`, `StreamType`, `CreatedTime`, `EffectiveTime` and `Pipeline` meta attributes from the currently processing stream in addition to any other meta data that might apply. To access these meta data attributes of the current stream use `stroom:meta('StreamType')` etc. The `feed-attribute` function is now an alias for the `meta` function and should be considered to be deprecated.

* Issue **#303** : The stream delete job now uses cron in preference to a frequency.

* Issue **#152** : Changed the way indexing is performed so that a single indexer object is now responsible for indexing documents and adding them to the appropriate shard.

* Issue **#179** : Updated Saxon-HE to version 9.7.0-18 and added XSLTFilter option to `usePool` to see if caching might be responsible for issue.

* Issue **#288** : Made further changes to ensure that the IndexShardWriterCache doesn't try to reuse an index shard that has failed when adding any documents.

* Issue **#295** : Made the help URL absolute and not relative.

* Issue **#293** : Attempt to fix mismatch document count error being reported when index shards are opened.

* Issue **#292** : Fixed locking for rolling stream appender.

* Issue **#292** : Rolling stream output is no longer associated with a task, processor or pipeline to avoid future processing tasks from deleting rolling streams by thinking they are superseded.

* Issue **#292** : Data that we expect to be unavailable, e.g. locked and deleted streams, will no longer log exceptions when a user tries to view it and will instead return an appropriate message to the user in place of the data.

* Issue **#288** : The error condition 'Expected a new writer but got the same one back!!!' should no longer be encountered as the root cause should now be fixed. The original check has been reinstated so that processing will terminate if we do encounter this problem.

* Issue **#295** : Fixed the help property so that it can now be configured.

* Issue **#296** : Removed 'New' and 'Delete' buttons from the global property dialog.

* Issue **#279** : Fixed NPE thrown during proxy aggregation.

* Issue **#294** : Changing stream task status now tries multiple times to attempt to avoid a hibernate LockAcquisitionException.

* Issue **#287** : XSLT not found warnings property description now defaults to false.

* Issue **#261** : The save button is now only enabled when a dashboard or other item is made dirty and it is not read only.

* Issue **#286** : Dashboards now correctly save the selected tab when a tab is selected via the popup tab selector (visible when tabs are collapsed).

* Issue **#289** : Changed Log4J configuration to suppress logging from Hibernate SqlExceptionHandler for expected exceptions like constraint violations.

* Issue **#288** : Changed 'Expected a new writer...' fatal error to warning as the condition in question might be acceptable.

* Issue **#285** : Attempted fix for GWT RPC serialisation issue.

* Issue **#283** : Statistics for the stream task queue are now captured even if the size is zero.

* Issue **#226** : Fixed issue where querying an index failed with "User does not have the required permission (Manage Users)" message.

* Issue **#281** : Made further changes to cope with Files.list() and Files.walk() returning streams that should be closed with 'try with resources' construct.

* Issue **#224** : Removing an element from the pipeline structure now removes all child elements too.

* Issue **#282** : Users can now upload data with just 'Data - View' and 'Data - Import' application permissions, plus read permission on the appropriate feed.

* Issue **#199** : The explorer now scrolls selected items into view.

* Issue **#280** : Fixed 'No user is currently authenticated' issue when viewing jobs and nodes.

* Issue **#278** : The date picker now hides once you select a date.

* Issue **#281** : Directory streams etc are now auto closed to prevent systems running out of file handles.

* Issue **#263** : The explorer tree now allows you to collapse the root 'System' node after it is first displayed.

* Issue **#266** : The explorer tree now resets (clears and collapses all previously open nodes) and shows the currently selected item every time an explorer drop down in opened.

* Issue **#233** : Users now only see streams if they are administrators or have 'Data - View' permission. Non administrators will only see data that they have 'read' permission on for the associated feed and 'use' permission on for the associated pipeline if there is one.

* Issue **#265** : The stream filter now orders stream attributes alphabetically.

* Issue **#270** : Fixed security issue where null users were being treated as INTERNAL users.

* Issue **#270** : Improved security by pushing user tokens rather than just user names so that internal system (processing) users are clearly identifiable by the security system and cannot be spoofed by regular user accounts.

* Issue **#269** : When users are prevented from logging in with 'preventLogin' their failed login count is no longer incremented.

* Issue **#267** : The login page now shows the maintenance message.

* Issue **#276** : Session list now shows session user ids correctly.

* Issue **#201** : The permissions menu item is no longer available on the root 'System' folder.

* Issue **#176** : Improved performance of the explorer tree by increasing the size of the document permissions cache to 1M items and changing the eviction policy from LRU to LFU.

* Issue **#176** : Added an optimisation to the explorer tree that prevents the need for a server call when collapsing tree nodes.

* Issue **#273** : Removed an unnecessary script from the build.

* Issue **#277** : Fixed a layout issue that was causing the feed section of the processor filter popup to take up too much room.

* Issue **#274** : The editor pane was only returning the current user edited text when attached to the DOM which meant changes to text were ignored if an editor pane was not visible when save was pressed. This has now been fixed so that the current content of an editor pane is always returned even when it is in a detached state.

* Issue **#264** : Added created by/on and updated by/on info to pipeline stream processor info tooltips.

* Issue **#222** : Explorer items now auto expand when a quick filter is used.

* Issue **#205** : File permissions in distribution have now been changed to `0750` for directories and shell scripts and `0640` for all other files.

* Issue **#240** : Separate application permissions are now required to manage DB tables and tasks.

* Issue **#210** : The statistics tables are now listed in the database tables monitoring pane.

* Issue **#249** : Removed spaces between values and units.

* Issue **#237** : Users without 'Download Search Results' permission will no longer see the download button on the table component in a dashboard.

* Issue **#232** : Users can now inherit from pipelines that they have 'use' permissions on.

* Issue **#191** : Max stream size was not being treated as IEC value, e.g. Mebibytes etc.

* Issue **#235** : Users can now only view the processor filters that they have created if they have 'Manage Processors' permission unless they are an administrator in which case they will see all filters. Users without the 'Manage Processors' permission who are also not administrators will see no processor filters in the UI. Users with 'Manage Processors' permission who are not administrators will be able to update their own processor filters if they have 'update' permission on the associated pipeline. Administrators are able to update all processor filters.

* Issue **#212** : Changes made to text in any editor including those made with cut and paste are now correctly handled so that altered content is now saved.

* Issue **#247** : The editor pane now attempts to maintain the scroll position when formatting content.

* Issue **#251** : Volume and memory statistics are now recorded in bytes and not MiB.

* Issue **#243** : The error marker pane should now discover and display all error types even if they are preceded by over 1000 warnings.

* Issue **#254** : Fixed search result download.

* Issue **#209** : Statistics are now queryable in a dashboard if a user has 'use' permissions on a statistic.

* Issue **#255** : Fixed issue where error indicators were not being shown in the schema validator pane because the text needed to be formatted so that it spanned multiple lines before attempting to add annotations.

* Issue **#257** : The dashboard text pane now provides padding at the top to allow for tabs and controls.

* Issue **#174** : Index shard checking is now done asynchronously during startup to reduce startup time.

* Issue **#225** : Fixed NPE that was caused by processing instruction SAX events unexpectedly being fired by Xerces before start document events. This looks like it might be a bug in Xerces but the code now copes with the unexpected processing instruction event anyway.

* Issue **#230** : The maintenance message can now be set with the property 'stroom.maintenance.message' and the message now appears as a banner at the top of the screen rather than an annoying popup. Non admin users can also be prevented from logging on to the system by setting the 'stroom.maintenance.preventLogin' property to 'true'.

* Issue **#155** : Changed password values to be obfuscated in the UI as 20 asterisks regardless of length.

* Issue **#188** : All of the writers in a pipeline now display IO in the UI when stepping.

* Issue **#208** : Schema filter validation errors are now shown on the output pane during stepping.

* Issue **#211** : Turned off print margins in all editors.

* Issue **#200** : The stepping presenter now resizes the top pane to fit the tree structure even if it is several elements high.

* Issue **#168** : Code and IO is now loaded lazily into the element presenter panes during stepping which prevents the scrollbar in the editors being in the wrong position.

* Issue **#219** : Changed async dispatch code to work with new lambda classes rather than callbacks.

* Issue **#221** : Fixed issue where `*.zip.bad` files were being picked up for proxy aggregation.

* Issue **#242** : Improved the way properties are injected into some areas of the code to fix an issue where 'stroom.maxStreamSize' and other properties were not being set.

* Issue **#241** : XMLFilter now ignores the XSLT name pattern if an empty string is supplied.

* Issue **#236** : 'Manage Cache Permission' has been changed to 'Manage Cache'.

* Issue **#219** : Made further changes to use lambda expressions where possible to simplify code.

* Issue **#231** : Changed the way internal statistics are created so that multiple facets of a statistic, e.g. Free & Used Memory, are combined into a single statistic to allow combined visualisation.

* Issue **#172** : Further improvement to dashboard L&F.

* Issue **#194** : Fixed missing Roboto fonts.

* Issue **#195** : Improved font weights and removed underlines from link tabs.

* Issue **#196** : Reordered fields on stream, relative stream, volume and server task tables.

* Issue **#182** : Changed the way dates and times are parsed and formatted and improved the datebox control L&F.

* Issue **#198** : Renamed 'INTERNAL_PROCESSING_USER' to 'INTERNAL'.

* Issue **#154** : Active tasks are now sortable by processor filter priority.

* Issue **#204** : Pipeline processor statistics now include 'Node' as a tag.

* Issue **#170** : Changed import/export to delegate import/export responsibility to individual services. Import/export now only works with items that have valid UUIDs specified.

* Issue **#164** : Reduced caching to ensure tree items appear as soon as they are added.

* Issue **#177** : Removed 'Meta Data-Bytes Received' statistic as it was a duplicate.

* Issue **#152** : Changed the way index shard creation is locked so that only a single shard should be fetched from the cache with a given shard key at any one time.

* Issue **#189** : You now have to click within a checkbox to select it within a table rather than just clicking the cell the checkbox is in.

* Issue **#186** : Data is no longer artificially wrapped with the insertion of new lines server side. Instead the client now receives the data and an option to soft wrap lines has been added to the UI.

* Issue **#167** : Fixed formatting of JavaScript and JSON.

* Issue **#175** : Fixed visibility of items by inferred permissions.

* Issue **#178** : Added new properties and corresponding configuration to connect and create a separate SQL statistics DB.

* Issue **#172** : Improved dashboard L&F.

* Issue **#169** : Improved L&F of tables to make better use of screen real estate.

* Issue **#191** : Mebibytes (multiples of 1024) etc are now used as standard throughout the application for both memory and disk sizes and have single letter suffixes (B, K, M, G, T).

* Issue **#173** : Fixed the way XML formatter deals with spaces in attribute values.

* Issue **#151** : Fixed meta data statistics. 'metaDataStatistics' bean was declared as an interface and not a class.

* Issue **#158** : Added a new global property 'stroom.proxy.zipFilenameDelimiter' to enable Stroom proxy repositories to be processed that have a custom file name pattern.

* Issue **#153** : Clicking tick boxes and other cell components in tables no longer requires the row to be selected first.

* Issue **#148** : The stream browsing UI no longer throws an error when attempting to clear markers from the error markers pane.

* Issue **#160** : Stream processing tasks are now created within the security context of the user that created the associated stream processor filter.

* Issue **#157** : Data is now formatted by the editor automatically on display.

* Issue **#144** : Old processing output will now be deleted when content is reprocessed even if the new processing task does not produce output.

* Issue **#159** : Fixed NPE thrown during import.

* Issue **#166** : Fixed NPE thrown when searching statistics.

* Issue **#165** : Dashboards now add a query and result table from a template by default on creation. This was broken when adding permission inheritance to documents.

* Issue **#162** : The editor annotation popup now matches the style of other popups.

* Issue **#163** : Imported the Roboto Mono font to ensure consistency of the editor across platforms.

* Issue **#143** : Stroom now logs progress information about closing index shard writers during shutdown.

* Issue **#140** : Replaced code editor to improve UI performance and add additional code formatting & styling options.

* Issue **#146** : Object pool should no longer throw an error when abandoned objects are returned to the pool.

* Issue **#142** : Changed the way permissions are cached so that changes to permissions provide immediate access to documents.

* Issue **#123** : Changed the way entity service result caching works so that the underlying entity manager is cached instead of individual services. This allows entity result caching to be performed while still applying user permissions to cached results.

* Issue **#156** : Attempts to open items that that user does not have permission to open no longer show an error and spin the progress indicator forever, instead the item will just not open.

* Issue **#141** : Improved log output during entity reference migration and fixed statistic data source reference migration.

* Issue **#127** : Entity reference replacement should now work with references to 'StatisticsDataSource'.

* Issue **#125** : Fixed display of active tasks which was broken by changes to the task summary table selection model.

* Issue **#121** : Fixed cache clearing.

* Issue **#122** : Improved the look of the cache screen.

* Issue **#106** : Disabled users and groups are now displayed with greyed out icon in the UI.

* Issue **#132** : The explorer tree is now cleared on login so that users with different permissions do not see the previous users items.

* Issue **#128** : Improved error handling during login.

* Issue **#130** : Users with no permissions are no longer able to open folders including the root System folder to attempt data browsing.

* Issue **#120** : Entity chooser now treats 'None' as a special root level explorer node so that it can be selected in the same way as other nodes, e.g. visibly selected and responsive to double click.

* Issue **#129** : Fixed NPE.

* Issue **#119** : User permissions dialog now clears permissions when a user or group is deleted.

* Issue **#115** : User permissions on documents can now be inherited from parent folders on create, copy and move.

* Issue **#109** : Added packetSize="65536" property to AJP connector in server.xml template.

* Issue **#100** : Various list of items in stroom now allow multi selection for add/remove purposes.

* Issue **#112** : Removed 'pool' monitoring screen as all pools are now caches of one form or another.

* Issue **#105** : Users were not seeing 'New' menu for folders that they had some create child doc permissions for. This was due to DocumentType not implementing equals() and is now fixed.

* Issue **#111** : Fixed query favourites and history.

* Issue **#91** : Only CombinedParser was allowing code to be injected during stepping. Now DSParser and XMLFragmentParser support code injection during stepping.

* Issue **#107** : The UI now only shows new pipeline element items on the 'Add' menu that are allowed children of the selected element.

* Issue **#113** : User names are now validated against a regex specified by the 'stroom.security.userNamePattern' property.

* Issue **#116** : Rename is now only possible when a single explorer item is selected.

* Issue **#114** : Fixed selection manager so that the explorer tree does not select items when a node expander is clicked.

* Issue **#65** : Selection lists are now limited to 300px tall and show scrollbars if needed.

* Issue **#50** : Defaults table result fields to use local time without outputting the timezone.

* Issue **#15** : You can now express time zones in dashboard query expressions or just omit a time zone to use the locale of the browser.

* Issue **#49** : Dynamic XSLT selection now works with pipeline stepping.

* Issue **#63** : Entity selection control now shows current entity name even if it has changed since referencing entity was last saved.

* Issue **#70** : You can now select multiple explorer rows with ctrl and shift key modifiers and perform bulk actions such as copy, move, rename and delete.

* Issue **#85** : findDelete() no longer tries to add ORDER BY condition on UPDATE SQL when deleting streams.

* Issue **#89** : Warnings should now be present in processing logs for reference data lookups that don't specify feed or stream type. This was previously throwing a NullPointerException.

* Issue **#90** : Fixed entity selection dialog used outside of drop down selection control.

* Issue **#88** : Pipeline reference edit dialog now correctly selects the current stream type.

* Issue **#77** : Default index volume creation now sets stream status to INACTIVE rather than CLOSED and stream volume creation sets index status to INACTIVE rather than CLOSED.

* Issue **#93** : Fixed code so that the 'Item' menu is now visible.

* Issue **#97** : Index shard partition date range creation has been improved.

* Issue **#94** : Statistics searches now ignore expression terms with null or empty values so that the use of substitution parameters can be optional.

* Issue **#87** : Fixed explorer scrolling to the top by disabling keyboard selection.

* Issue **#104** : 'Query' no longer appears as an item that a user can allow 'create' on for permissions within a folder.

* Issue **#103** : Added 10 years as a supported data retention age.

* Issue **#86** : The stream delete button is now re-enabled when new items are selected for deletion.

* Issue **#81** : No exception will now be thrown if a client rejects a response for an EntityEvent.

* Issue **#79** : The client node no longer tries to create directories on the file system for a volume that may be owned by another node.

* Issue **#92** : Error summaries of multiple types no longer overlap each other at the top of the error markers list.

* Issue **#64** : Fixed Hessian serialisation of 'now' which was specified as a ZonedDateTime which cannot be serialised. This field is now a long representing millseconds since epoch.

* Issue **#62** : Task termination button is now enabled.

* Issue **#60** : Fixed validation of stream attributes prior to data upload to prevent null pointer exception.

* Issue **#9** : Created a new implementation of the expression parser that improved expression tokenisation and deals with BODMAS rules properly.

* Issue **#36** : Fixed and vastly improved the configuration of email so that more options can be set allowing for the use of other email services requiring more complex configuration such as gmail.

* Issue **#24** : Header and footer strings are now unescaped so that character sequences such as '\n' are translated into single characters as with standard Java strings, e.g. '\n' will become a new line and '\t' a tab.

* Issue **#40** : Changed Stroom docker container to be based on Alpine linux to save space

* Issue **#40** : Auto import of content packs on Stroom startup and added default content packs into the docker build for Stroom.

* Issue **#30** : Entering stepping mode was prompting for the pipeline to step with but also auto selecting a pipeline at the same time and entering stepping immediately.

* Dashboard auto refresh is now limited to a minimum interval of 10 seconds.

* Issue **#31** : Pipeline stepping was not including user changes immediately as parsers and XSLT filters were using cached content when they should have been ignoring the cache in stepping mode.

* Issue **#27** : Stroom now listens to window closing events and asks the user if they really want to leave the page. This replaces the previous crude attempts to block keys that affected the history or forced a browser refresh.

* Issue **#2** : The order of fields in the query editor is now alphabetical.

* Issue **#3** : When a filter is active on a dashboard table column, a filter icon now appears to indicate this.

* Issue **#5** : Replace() and Decode() dashboard table expression functions no longer ignore cells with null values.

* Issue **#7** : Dashboards are now able to query on open.

* Issue **#8** : Dashboards are now able to re-query automatically at fixed intervals.

* Updated GWT to v2.8.0 and Gin to v2.1.2.

* Issue **#12** : Dashboard queries can now evaluate relative date/time expressions such as now(), hour() etc. In addition to this the expressions also allow the addition or subtraction of durations, e.g. now - 5d.

* Issue **#14** : Dashboard query expressions can now be parameterised with any term able to accept a user defined parameter, e.g. ${user}. Once added parameters can be changed for the entire dashboard via a text box at the top of the dashboard screen which will then execute all queries when enter is pressed or it loses focus.

* Issue **#16** : Dashboard table filters can also accept user defined parameters, e.g. ${user}, to perform filtering when a query is executed.

* Fixed missing text presenter in dashboards.

* Issue **#18** : The data dashboard component will now show data relative to the last selected table row (even if there is more than one table component on the dashboard) if the data component has not been configured to listen to row selections for a specific table component.

* Changed table styling to colour alternate rows, add borders between rows and increase vertical padding

* Issue **#22** : Dashboard table columns can now be configured to wrap text via the format options.

* Issue **#28** : Dashboard component dependencies are now listed with the component name plus the component id in brackets rather than just the component id.

* Issue **#202** : Initial release of the new data retention policy functionality.

[Unreleased]: https://github.com/gchq/stroom/compare/v7.0-beta.41...HEAD
[v7.0-beta.41]: https://github.com/gchq/stroom/compare/v7.0-beta.40...v7.0-beta.41
[v7.0-beta.40]: https://github.com/gchq/stroom/compare/v7.0-beta.39...v7.0-beta.40
[v7.0-beta.39]: https://github.com/gchq/stroom/compare/v7.0-beta.38...v7.0-beta.39
[v7.0-beta.38]: https://github.com/gchq/stroom/compare/v7.0-beta.37...v7.0-beta.38
[v7.0-beta.37]: https://github.com/gchq/stroom/compare/v7.0-beta.36...v7.0-beta.37
[v7.0-beta.36]: https://github.com/gchq/stroom/compare/v7.0-beta.35...v7.0-beta.36
[v7.0-beta.35]: https://github.com/gchq/stroom/compare/v7.0-beta.34...v7.0-beta.35
[v7.0-beta.34]: https://github.com/gchq/stroom/compare/v7.0-beta.33...v7.0-beta.34
[v7.0-beta.33]: https://github.com/gchq/stroom/compare/v7.0-beta.32...v7.0-beta.33
[v7.0-beta.32]: https://github.com/gchq/stroom/compare/v7.0-beta.31...v7.0-beta.32
[v7.0-beta.31]: https://github.com/gchq/stroom/compare/v7.0-beta.30...v7.0-beta.31
[v7.0-beta.30]: https://github.com/gchq/stroom/compare/v7.0-beta.29...v7.0-beta.30
[v7.0-beta.29]: https://github.com/gchq/stroom/compare/v7.0-beta.28...v7.0-beta.29
[v7.0-beta.28]: https://github.com/gchq/stroom/compare/v7.0-beta.27...v7.0-beta.28
[v7.0-beta.27]: https://github.com/gchq/stroom/compare/v7.0-beta.26...v7.0-beta.27
[v7.0-beta.26]: https://github.com/gchq/stroom/compare/v7.0-beta.25...v7.0-beta.26
[v7.0-beta.25]: https://github.com/gchq/stroom/compare/v7.0-beta.24...v7.0-beta.25
[v7.0-beta.24]: https://github.com/gchq/stroom/compare/v7.0-beta.23...v7.0-beta.24
[v7.0-beta.23]: https://github.com/gchq/stroom/compare/v7.0-beta.22...v7.0-beta.23
[v7.0-beta.22]: https://github.com/gchq/stroom/compare/v7.0-beta.21...v7.0-beta.22
[v7.0-beta.21]: https://github.com/gchq/stroom/compare/v7.0-beta.20...v7.0-beta.21
[v7.0-beta.20]: https://github.com/gchq/stroom/compare/v7.0-beta.19...v7.0-beta.20
[v7.0-beta.19]: https://github.com/gchq/stroom/compare/v7.0-beta.18...v7.0-beta.19
[v7.0-beta.18]: https://github.com/gchq/stroom/compare/v7.0-beta.17...v7.0-beta.18
[v7.0-beta.17]: https://github.com/gchq/stroom/compare/v7.0-beta.16...v7.0-beta.17
[v7.0-beta.16]: https://github.com/gchq/stroom/compare/v7.0-beta.15...v7.0-beta.16
[v7.0-beta.15]: https://github.com/gchq/stroom/compare/v7.0-beta.14...v7.0-beta.15
[v7.0-beta.14]: https://github.com/gchq/stroom/compare/v7.0-beta.13...v7.0-beta.14
[v7.0-beta.13]: https://github.com/gchq/stroom/compare/v7.0-beta.12...v7.0-beta.13
[v7.0-beta.12]: https://github.com/gchq/stroom/compare/v7.0-beta.11...v7.0-beta.12
[v7.0-beta.11]: https://github.com/gchq/stroom/compare/v7.0-beta.10...v7.0-beta.11
[v7.0-beta.10]: https://github.com/gchq/stroom/compare/v7.0-beta.9...v7.0-beta.10
[v7.0-beta.9]: https://github.com/gchq/stroom/compare/v7.0-beta.8...v7.0-beta.9
[v7.0-beta.8]: https://github.com/gchq/stroom/compare/v7.0-beta.7...v7.0-beta.8
[v7.0-beta.7]: https://github.com/gchq/stroom/compare/v7.0-beta.6...v7.0-beta.7
[v7.0-beta.6]: https://github.com/gchq/stroom/compare/v7.0-beta.5...v7.0-beta.6
[v7.0-beta.5]: https://github.com/gchq/stroom/compare/v7.0-beta.4...v7.0-beta.5
[v7.0-beta.4]: https://github.com/gchq/stroom/compare/v7.0-beta.3...v7.0-beta.4
[v7.0-beta.3]: https://github.com/gchq/stroom/compare/v7.0-beta.2...v7.0-beta.3
[v7.0-beta.2]: https://github.com/gchq/stroom/compare/v7.0-beta.1...v7.0-beta.2
[v7.0-beta.1]: https://github.com/gchq/stroom/compare/v7.0-alpha.5...v7.0-beta.1
[v7.0-alpha.5]: https://github.com/gchq/stroom/compare/v7.0-alpha.4...v7.0-alpha.5
[v7.0-alpha.4]: https://github.com/gchq/stroom/compare/v7.0-alpha.3...v7.0-alpha.4
[v7.0-alpha.3]: https://github.com/gchq/stroom/compare/v7.0-alpha.2...v7.0-alpha.3
[v7.0-alpha.2]: https://github.com/gchq/stroom/compare/v7.0-alpha.1...v7.0-alpha.2
[v7.0-alpha.1]: https://github.com/gchq/stroom/compare/v6.0.0...v7.0-alpha.1
[v6.0.0]: https://github.com/gchq/stroom/compare/v5.4.0...v6.0.0<|MERGE_RESOLUTION|>--- conflicted
+++ resolved
@@ -7,16 +7,14 @@
 
 ## [Unreleased]
 
-<<<<<<< HEAD
 * Issue **#1706** : Terminating processing jobs early now writes appropriate termination errors to the processing info (error) stream and deletes other outputs.
-=======
+
 * Issue **#1749** : Removed old benchmark job.
 
 
 ## [v7.0-beta.41] - 2020-08-12
 
 * Issue **#1785** : Fix proxy not forwarding any data.
->>>>>>> 6140dc3d
 
 * Issue **#1675** : All dashboard table fields are now present in text pane settings even if they are hidden or special, e.g. internally added mandatory fields like StreamId and EventId. This change prevents the field settings from being altered incorrectly when these fields were not found.
 
