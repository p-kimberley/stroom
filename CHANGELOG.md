# Change Log
All notable changes to this project will be documented in this file.

The format is based on [Keep a Changelog](http://keepachangelog.com/) 
and this project adheres to [Semantic Versioning](http://semver.org/).

## [Unreleased]

<<<<<<< HEAD
* Issue **#1182** : Fixed use of `in folder` for data retention and receipt policies.
=======
* Issue **#1152** : You can now control the maximum number of files that are fragmented prior to proxy aggregation with `stroom.maxFileScan`.
>>>>>>> 3d0e11fb


## [v6.0-beta.49] - 2019-06-24

* Updated to allow stacks to be built at this version.


## [v6.0-beta.48] - 2019-06-24

* Issue **#1154** : Search now terminates during result creation if it is asked to do so.

* Issue **#1167** : Fix for proxy to deal with lack of explorer folder based collections.


## [v6.0-beta.47] - 2019-06-21

* Issue **#1172** : Fixed logging detail for viewing docs.

* Issue **#1166** : Fixed issue where users with only read permission could not copy items.

* Issue **#1174** : Reduced hits on the document permission cache.

* Issue **#1168** : Statistics searches now work when user only has `Use` permission.

* Issue **#1170** : Extra validation to check valid feed provided for stream appender.

* Issue **#1174** : The size of the document permissions cache is now configurable via the `stroom.security.documentPermissions.maxCacheSize` property.

* Issue **#1176** : Created index on document permissions to improve performance.

* Issue **#1175** : Dropping unnecessary index `explorerTreePath_descendant_idx`.

* Issue **#747** : XSLT can now reference dictionaries by UUID.

* Issue **#1167** : Use of folders to include child feeds and pipelines is now supported.


## [v6.0-beta.46] - 2019-06-11

* Issue **#1153** : The explorer tree is now built with fewer DB queries.

* Issue **#1163** : Added indexes to the DB to improve explorer performance.

* Issue **#1153** : The explorer tree now only rebuilds synchronously for users who alter the tree, if has never been built or is very old. All other rebuilds of the explorer tree required to keep it fresh will happen asynchronously.


## [v6.0-beta.45] - 2019-06-06

* Issue **#1162** : Proxy aggregation will no longer recurse parts directories when creating parts.

* Issue **#1157** : Migration now adds dummy feeds etc to processor filters if the original doc can't be found. This will prevent filters from matching more items than they should if migration fails to map feeds etc because they can't be found.


## [v6.0-beta.44] - 2019-06-06

* Issue **#1162** : Remove invalid CopyOption in move() call.


## [v6.0-beta.43] - 2019-06-06

* Issue **#1159** : Fix NPE in rolling appenders with no frequency value.

* Issue **#1160** : Proxy repositories will no longer scan contents on open if they are set to be read only.

* Issue **#1162** : Added buffering etc to improve the performance of proxy aggregation.

* Issue **#1156** : Added code to reduce unlikely chance of NPE or uncontrolled processing in the event of a null or empty processing filter.


## [v6.0-beta.42] - 2019-06-05

* Issue **#1149** : Changed the way EntryIdSet is unmarshalled so jaxb can now use the getter to add items to a collection.

* Ignore broken junit test that cannot work as it stands

* Fix NPE in DictionaryStoreImpl.findByName().

* Issue **#1146** : Added `encodeUrl()`, `decodeUrl()` and `dashboard()` functions to dashboard tables to make dashboard linking easier. The `link()` function now automatically encodes/decodes each param so that parameters do not break the link format, e.g. `[Click Here](http://www.somehost.com/somepath){dialog|Dialog Title}`.


## [v6.0-beta.41] - 2019-05-24

* Issue **#1144** : Changed StreamRange to account for inclusive stream id ranges in v6.0 that was causing an issue with file system maintenance.


## [v6.0-beta.40] - 2019-05-21

* Mask passwords on the proxy admin page.

* Add exception to wrapped exception in the feedStatus service.


## [v6.0-beta.39] - 2019-05-17

* Issue **#1140** : Add health check for proxy feed status url.

* Issue **#1138** : Stroom proxy now deletes empty repository directories based on creation time and depth first so that pruning empty directories is quicker and generally more successful.

* Issue **#1137** : Change proxy remote url health check to accept a 406 code as the feed will not be specified.

* Issue **#1135** : Data retention policies are now migrated to use `Type` and not `Stream Type`.


## [v6.0-beta.38] - 2019-05-13

* Issue **#1136** : Remove recursive chown from stroom and proxy docker entrypoint scripts.


## [v6.0-beta.37] - 2019-05-10

* Issue **#1134** : Proxy now requires feed name to always be supplied.


## [v6.0-beta.36] - 2019-05-08

* Expose proxy api key in yaml config via SYNC_API_KEY


## [v6.0-beta.35] - 2019-05-07

* Test release, no changes


## [v6.0-beta.34] - 2019-04-29

* Issue **#1130** : Change `start.sh` so it works when realpath is not installed.

* Issue **#1129** : Fixed stream download from the UI.

* Issue **#1119** : StreamDumpTool will now dump data to zip files containing all data and associated meta and context data. This now behaves the same way as downloading data from the UI and can be used as an input to proxy aggregation or uploaded manually.


## [v6.0-beta.33] - 2019-04-17

* Fixed NPE created when using empty config sections.


## [v6.0-beta.32] - 2019-04-17

* Issue **#1122** : Fixed hessian communication between stroom and stroom proxy used to establish feed receive status. Added restful endpoints for feed status to stroom and stroom proxy. Proxy will now be able to request feed status from upstream stroom or stroom proxy instances.

* Fixed incompatibility issues with MySQL 5.7 and 8.0.


## [v6.0-beta.31] - 2019-03-25

* Added debug to help diagnose search failures

* Issue **#382** : Large zip files are now broken apart prior to proxy aggregation.

* Change start script to use absolute paths for jar, config and logs to distinguish stroom and proxy instances.


## [v6.0-beta.30] - 2019-03-17

* Issue **#1116** : Better implementation of proxy aggregation.

* Issue **#1116** : Changed the way tasks are executed to ensure thread pools expand to the maximum number of threads specified rather than just queueing all tasks and only providing core threads.

* Remove full path from file in sha256 hash file release artifact.


## [v6.0-beta.29] - 2019-03-13

* Issue **#1115** : Add missing super.startProcessing to AbstractKafkaProducerFilter.

* Improve exception handling and logging in RemoteDataSourceProvider. Now the full url is included in dashboard connection errors.

* Change Travis build to generate sha256 hashes for release zip/jars.

* Uplift the visualisations content pack to v3.2.1

* Issue **#1100** : Fix incorrect sort direction being sent to visualisations.


## [v6.0-beta.28] - 2019-02-20

* Add guard against race condition

* Add migration script to remove property `stroom.node.status.heapHistogram.jMapExecutable`.


## [v6.0-beta.27] - 2019-02-07

* Uplift base docker image to openjdk:8u191-jdk-alpine3.9, reverting back to JDK for access to diagnostic tools.


## [v6.0-beta.26] - 2019-02-05

* Issue **#1084** : Change heap histogram statistics to java MBean approach rather than jmap binary. Remove stroom.node.status.heapHistogram.jMapExecutable property.

* Improve resource for setting user's status


## [v6.0-beta.25] - 2019-01-30

* Issue **#1079** : Improved the logging of permission errors encountered during stream processing

* Issue **#1058** : Added property `stroom.pipeline.parser.secureProcessing` to enable/disable the XML secure processing feature.

* Issue **#1062** : Add env var for UI path

* Uplift distribution visualisation content pack to v3.1.0

* Add transform_user_extract.py, for pre-6.0 to 6.0 user migration


## [v6.0-beta.24] - 2019-01-03

* Issue **#1059** : Fix guice errors on stroom-proxy startup.


## [v6.0-beta.23] - 2019-01-03

* Issue **#1010** : Improve distribution start/stop/etc scripts by adding monochrome switch and background log tailing.


## [v6.0-beta.22] - 2019-01-02

* Issue **#1053** : Add API to disabled authorisation users

* Issue **#1042** : Improve error message for an ApiException when requesting a user's token.

* Issue **#1050** : Prevent creation of permission entries if key already exists.

* Issue **#1015** : Add sortDirections[] and keySortDirection to visualisation data object to fix sorting in the visualisations.

* Issue **#1019** : Fix visualisations settings dialog so you can un-set text and list controls.

* Issue **#1041** : Add a healthcheck to Stroom to alert for API key expiry

* Issue **#1040** : Fix for visualisations that do not require nested data.

* Issue **#1036** : Fix for scrollbar position on explorer popup windows.

* Issue **#1037** : Updated `moment.js` for parsing/formatting dates and times.

* Issue **#1021** : Dashboard links now allow `{}` characters to be used without URL encoding.

* Issue **#1018** : Added Health Checks for the external connectors that are registered via plugins

* Issue **#1025** : Fixed ACE editor resize issue where horizontal scroll bar was not always correctly shown.

* Issue **#1025** : Updated ACE editor to v1.4.2.


## [v6.0-beta.21] - 2018-12-13

* Issue **#1022** : Added `Contains` condition to all search expression fields so that regex terms can be used.

* Issue **#1024** : Superseded output helper no longer expects initialisation in all cases.


## [v6.0-beta.20] - 2018-12-13

* Issue **#1021** : Multiple changes to improve vis, dashboard and external linking in Stroom.

* Issue **#1019** : Fix visualisations settings dialog so you can un-set text and list controls.

* Issue **#986** : Fix direct dashboard links.

* Issue **#1006** : Added Exception Mapper for PermissionExceptions to return HTTP FORBIDDEN.


## [v6.0-beta.19] - 2018-12-11

* Issue **#1012** : Fix for NPE caused when checking if an output is superseded.

* Issue **#1011** : Old UI versions running in browsers often cause Stroom to throw an NPE as it can't find the appropriate GWT serialisation policy. Stroom will no longer throw an NPE but will report an `IncompatibleRemoteServiceException` instead. This is the default GWT behaviour.

* Issue **#1007** : Max visualisation results are now limited by default to the maximum number of results defined for the first level of the parent table. This can be further limited by settings in the visualisation.

* Issue **#1004** : Table cells now support multiple links.

* Issue **#1001** : Changed link types to `tab`, `dialog`, `dashboard`, `browser`.

* Issue **#1001** : Added dashboard link option to link to a dashboard from within a vis, e.g. `stroomLink(d.name, 'type=Dashboard&uuid=<TARGET_DASHBOARD_UUID>&params=userId%3D' + d.name, 'DASHBOARD')`.

* Issue **#1001** : Added dashboard link option to link to a dashboard using the `DASHBOARD` target name, e.g. `link(${UserId}, concat('type=Dashboard&uuid=<TARGET_DASHBOARD_UUID>', ${UserId}), '', 'DASHBOARD')`.

* Issue **#1002** : Popup dialogs shown when clicking dashboard hyperlinks are now resizable.

* Issue **#993** : Moving documents in the explorer no longer affects items that are being edited as they are not updated in the process.

* Issue **#996** : Updated functions in dashboard function picker.


## [v6.0-beta.18] - 2018-12-07

* Issue **#981** : Fixed dashboard deletion

* Issue **#989** : Upgraded stroom-expression to v1.4.13 to add new dashboard `link` function.

* Issue **#988** : Changed `generate-url` XSLT function to `link` so it matches the dashboard expression. Changed the parameters to create 4 variants of the function to make creation of simple links easier.

* Issue **#980** : Fix for NPE when fetching dependencies for scripts.

* Issue **#978** : Re-ordering the fields in stream data source

* Issue **gchq/stroom-content#31** : Uplift stroom-logs content pack to v2.0-alpha.5.

* Issue **#982** : Stop proxy trying to health check the content syncing if it isn't enabled.

* Change error logging in ContentSyncService to log stack trace

* Uplift send_to_stroom.sh in the distribution to v2.0

* Issue **#973** : Export servlet changed to a Resource API, added permission check, improved error responses.


## [v6.0-beta.17] - 2018-12-04

* Issue **#969** : The code now suppresses errors for index shards being locked for writing as it is expected. We now lock shards using maps rather than the file system as it is more reliable between restarts.

* Issue **#941** : Internal Meta Stats are now being written


## [v6.0-beta.16] - 2018-12-04

* Issue **#970** : Add stream type of `Records` for translated stroom app events.


## [v6.0-beta.15] - 2018-12-03

* Issue **#966** : Proxy was always reporting zero bytes for the request content in the receive log.

* Issue **#938** : Fixed an NPE in authentication session state.

* Change the proxy yaml configuration for the stack to add `remotedn` and `remotecertexpiry` headers to the receive log

* Change logback archived logs to be gzip compressed for stroom and proxy

* Uplift stroom-logs content pack to v2.0-alpha.3

* Uplift send_to_stroom script to v1.8.1

* Issue **#324** : Changed XML serialisation so that forbidden XML characters U+FFFE and U+FFFF are not written. Note that these characters are not even allowed as character references so they are ignored entirely.

* Issue **#945** : More changes to fix some visualisations only showing 10 data points.


## [v6.0-beta.14] - 2018-11-28

* Issue **#945** : Visualisations now show an unlimited number of data points unless constrained by their parent table or their own maximum value setting.

* Issue **#948** : Catching Spring initialisation runtime errors and ensuring they are logged.

* Add `set_log_levels.sh` script to the distribution

* Uplift visualisations content pack to v3.0.6 in the gradle build

* Issue **#952** : Remote data sources now execute calls within the context of the user for the active query. As a result all running search `destroy()` calls will now be made as the same user that initiated the search.

* Issue **#566** : Info and warning icons are now displayed in stepping screen when needed.

* Issue **#923** : Dashboard queries will now terminate if there are no index shards to search.

* Issue **#959** : Remove Material UI from Login and from password management pages

* Issue **#933** : Add health check for password resets

* Issue **#929** : Add more comprehensive password validation

* Issue **#876** : Fix password reset issues

* Issue **#768** : Preventing deletion of /store in empty volumes

* Issue **#939** : Including Subject DN in receive.log

* Issue **#940** : Capturing User DN and cert expiry on DW terminated SSL

* Issue **#744** : Improved reporting of error when running query with no search extraction pipeline

* Issue **#134** : Copy permissions from parent button

* Issue **#688** : Cascading permissions when moving/copying folder into a destination

* Issue **#788** : Adding DocRef and IsDocRef to stroom query to allow doc ref related filtering. Migration of stream filters uses this.

* Issue **#936** : Add conversion of header `X-SSL-Client-V-End` into `RemoteCertExpiry`, translating date format in the process.

* Issue **#953** : Fixed NPE.

* Issue **#947** : Fixed issue where data retention policy contains incorrect field names.

* Remove Material UI from the Users and API Keys pages

* Add content packs to stroom distribution

* Change distribution to use send_to_stroom.sh v1.7

* Updated stroom expression to v1.4.12 to improve handling or errors values and add new type checking functions `isBoolean()`, `isDouble()`, `isError()`, `isInteger()`, `isLong()`, `isNull()`, `isNumber()`, `isString()`, `isValue()`. Testing equality of null with `x=null()` is no longer valid and must be replaced with `isNull(x)`.

* Issue **#920** : Fix error handling for sql stats queries


## [v6.0-beta.13] - 2018-11-19

* Remove log sending cron process from docker images (now handled by stroom-log-sender).

* Issue **#924** : The `FindReplaceFilter` now records the location of errors.

* Issue **#939** : Added `remotedn` to default list of keys to include in `receive.log`.

* Add git_tag and git_commit labels to docker images

* Uplift stroom-logs content pack in docker image to` v2.0-alpha.2`

* Stop truncation of `logger` in logback console logs

* Issue **#921** : Renaming open documents now correctly changes their tab name. Documents that are being edited now prevent the rename operation until they are saved.

* Issue **#922** : The explorer now changes the selection on a right click if the item clicked is not already selected (could be part of a multi select).

* Issue **#903** : Feed names can now contain wildcard characters when filtering in the data browser.


## [v6.0-beta.12] - 2018-11-14

* Add API to allow creation of an internal Stroom user.

* Fix logger configuration for SqlExceptionHelper

* Add template-pipelines and standard-pipelines content packs to docker image

* Issue **#904** : The UI now shows dictionary names in expressions without the need to enter edit mode.

* Updated ACE editor to v1.4.1.

* Add colours to console logs in docker.

* Issue **#869** : Delete will now properly delete all descendant nodes and documents when deleting folders but will not delete items from the tree if they cannot be deleted, e.g. feeds that have associated data.

* Issue **#916** : You can no longer export empty folders or import nothing.

* Issue **#911** : Changes to feeds and pipelines no longer clear data browsing filters.

* Issue **#907** : Default volumes are now created as soon as they are needed.

* Issue **#910** : Changes to index settings in the UI now register as changes and enable save.

* Issue **#913** : Improve FindReplaceFilter to cope with more complex conditions.

* Change log level for SqlExceptionHelper to OFF, to stop expected exceptions from polluting the logs

* Fix invalid requestLog logFormat in proxy configuration


## [v6.0-beta.11] - 2018-11-07

* Stop service discovery health checks being registered if stroom.serviceDiscovery.enabled=false


## [v6.0-beta.10] - 2018-11-06

* Add fixed version of send_to_stroom.sh to release distribution

* Uplift docker base image for stroom & proxy to openjdk:8u181-jdk-alpine3.8


## [v6.0-beta.9] - 2018-11-02

* Add a health check for getting a public key from the authentication service.

* Issue **#897** : Import no longer attempts to rename or move existing items but will still update content.

* Issue **#902** : Improved the XSLT `format-date` function to better cope with week based dates and to default values to the stream time where year etc are omitted.

* Issue **#905** : Popup resize and move operations are now constrained to ensure that a popup cannot be dragged off screen or resized to be bigger than the current browser window size.

* Issue **#898** : Improved the way many read only aspects of the UI behave.

* Issue **#894** : The system now generates and displays errors to the user when you attempt to copy a feed.

* Issue **#896** : Extended folder `create` permissions are now correctly cached.

* Issue **#893** : You can now manage volumes without the `Manage Nodes` permission.

* Issue **#892** : The volume editor now waits for the node list to be loaded before opening.

* Issue **#889** : Index field editing in the UI now works correctly.

* Issue **#891** : `StreamAppender` now keeps track of it's own record write count and no longer makes use of any other write counting pipeline element.

* Issue **#885** : Improved the way import works to ensure updates to entities are at least attempted when creating an import confirmation.

* Issue **#892** : Changed `Ok` to `OK`.

* Issue **#883** : Output streams are now immediately unlocked as soon as they are closed.

* Removed unnecessary OR operator that was being inserted into expressions where only a single child term was being used. This happened when reprocessing single streams.

* Issue **#882** : Splitting aggregated streams now works when using `FindReplaceFilter`. This functionality was previously broken because various reader elements were not passing the `endStream` event on.

* Issue **#881** : The find and replace strings specified for the `FindReplaceFilter` are now treated as unescaped Java strings and now support new line characters etc.

* Issue **#880** : Increased the maximum value a numeric pipeline property can be set to via the UI to 10000000.

* Issue **#888** : The dependencies listing now copes with external dependencies failing to provide data due to authentication issues.

* Issue **#890** : Dictionaries now show the words tab by default.

* Add admin healthchecks to stroom-proxy

* Add stroom-proxy docker image

* Refactor stroom docker images to reduce image size

* Add enabled flag to storing, forwarding and synching in stroom-proxy configuration

* Issue **#884** : Added extra fonts to stroom docker image to fix bug downloading xls search results.


## [v6.0-beta.8] - 2018-10-17

* Issue **#879** : Fixed bug where reprocess and delete did not work if no stream status was set in the filter.

* Issue **#878** : Changed the appearance of stream filter fields to be more user friendly, e.g. `feedName` is now `Feed` etc.

* Issue **#809** : Changed default job frequency for `Stream Attributes Retention` and `Stream Task Retention` to `1d` (one day).

* Issue **#813** : Turned on secure processing feature for XML parsers and XML transformers so that external entities are not resolved. This prevents DoS attacks and gaining unauthorised access to the local machine.

* Issue **#871** : Fix for OptimisticLockException when processing streams.

* Issue **#872** : The parser cache is now automatically cleared when a schema changes as this can affect the way a data splitter parser is created.

* Issue **#865** : Made `stroom.conf` location relative to YAML file when `externalConfig` YAML property is set.

* Issue **#867** : Added an option `showReplacementCount` to the find replace filter to choose whether to report total replacements on process completion.

* Issue **#867** : Find replace filter now creates an error if an invalid regex is used.

* Issue **#855** : Further fixes for stepping data that contains a BOM.

* Changed selected default tab for pipelines to be `Data`.

* Issue **#860** : Fixed issue where stepping failed when using any sort of input filter or reader before the parser.

* Issue **#867** : Added an option `showReplacementCount` to the find replace filter to choose whether to report total replacements on process completion.

* Improved Stroom instance management scripts


## [v6.0-beta.7] - 2018-10-12

* Add contentPack import


## [v6.0-beta.6] - 2018-10-10

* Fix typo in Dockerfile


## [v6.0-beta.5] - 2018-10-10

* Issue **#859** : Change application startup to keep retrying when establishing a DB connection except for certain connection errors like access denied.

* Issue **#730** : The `System` folder now displays data and processors. This is a bug fix related to changing the default initial page for some document types.

* Issue **#854** : The activity screen no longer shows a permission error when shown to non admin users.

* Issue **#853** : The activity chooser will no longer display on startup if activity tracking is not enabled.

* Issue **#855** : Fixed stepping data that contains a BOM.


## [v6.0-beta.4] - 2018-10-04

* Change base docker image to openjdk:8u171-jdk-alpine

* Improved loading of activity list prior to showing the chooser dialog.

* Issue **#852** : Fix for more required permissions when logging other 'find' events.

* Issue **#730** : Changed the default initial page for some document types.

* Issue **#852** : Fix for required permission when logging 'find' events.

* Changed the way the root pane loads so that error popups that appear when the main page is loading are not hidden.

* Issue **#851** : Added additional type info to type id when logging events.

* Issue **#848** : Fixed various issues related to stream processor filter editor.

* Issue **#815** : `stroom.pageTitle` property changed to `stroom.htmlTitle`.

* Issue **#732** : Added `host-address` and `host-name` XSLT functions.

* Issue **#338** : Added `splitAggregatedStreams` property to `StreamAppender`, `FileAppender` and `HDFSFileAppender` so that aggregated streams can be split into separate streams on output.

* Issue **#338** : Added `streamNo` path replacement variable for files to record the stream number within an aggregate.

* Added tests and fixed sorting of server tasks.

* Improved the way text input and output is buffered and recorded when stepping.

* The find and replace filter now resets the match count in between nested streams so that each stream is treated the same way, i.e. it can have the same number of text replacements.

* Added multiple fixes and improvements to the find and replace filter including limited support of input/output recording when stepping.

* Issue **#827** : Added `TextReplacementFilterReader` pipeline element.

* Issue **#736** : Added sorting to server tasks table.

* Inverted the behaviour of `disableQueryInfo` to now be `requireQueryInfo`.

* Issue **#596** : Rolling stream and file appenders can now roll on a cron schedule in addition to a frequency.

* The accept button now enabled on splash screen.

* Added additional event logging to stepping.

* An activity property with an id of `disableQueryInfo` can now be used to disable the query info popup on a per activity basis.

* Activity properties can now include the attributes `id`, `name`, `showInSelection` and `showInList` to determine their appearance and behaviour;

* Nested elements are now usable in the activity editor HTML.

* Record counts are now recorded on a per output stream basis even when splitting output streams.

* Splash presenter buttons are now always enabled.

* Fix background colour to white on activity pane.


## [v6.0-beta.3] - 2018-09-18

* Changed `splitWhenBiggerThan` property to `rollSize` and added the property to the rolling appenders for consistency.

* Issue **#838** : Fix bug where calculation of written and read bytes was being accounted for twice due to the use of Java internal `FilterInputStream` and `FilterOutputStream` behaviour. This was leading to files being split at half od the expected size. Replaced Java internal classes with our own `WrappedInputStream` and `WrappedOutputStream` code.

* Issue **#837** : Fix bug to no longer try and record set activity events for null activities.

* Issue **#595** : Added stream appender and file appender property `splitWhenBiggerThan` to limit the size of output streams.

* Now logs activity change correctly.

* Add support for checkbox and selection control types to activity descriptions.

* Issue **#833** : The global property edit dialog can now be made larger.

* Fixed some issues in the activity manager.

* Issue **#828** : Changed statistics store caches to 10 minute time to live so that they will definitely pick up new statistics store definitions after 10 minutes.

* Issue **#774** : Event logging now logs find stream criteria correctly so that feeds ids are included.

* Issue **#829** : Stroom now logs event id when viewing individual events.

* Added functionality to record actions against user defined activities.

* Added functionality to show a splash screen on login.

* Issue **#791** : Fixed broken equals method so query total row count gets updated correctly.

* Issue **#830** : Fix for API queries not returning before timing out.

* Issue **#824** : Fix for replace method in PathCreator also found in stroom proxy.

* Issue **#820** : Fix updating index shards so that they are loaded, updated and saved under lock.

* Issue **#819** : Updated `stroom-expression` to v1.4.3 to fix violation of contract exception when sorting search results.

* Issue **#817** : Increased maximum number of concurrent stream processor tasks to 1000 per node.

* Issue **#697** : Fix for reference data sometimes failing to find the appropriate effective stream due to the incorrect use of the effective stream cache. It was incorrectly configured to use a time to idle (TTI) expiry rather than a time to live (TTL) expiry meaning that heavy use of the cache would prevent the cached effective streams being refreshed.

* Issue **#806** : Fix for clearing previous dashboard table results if search results deliver no data.

* Issue **#805** : Fix for dashboard date time formatting to use local time zone.


## [v6.0-beta.2] - 2018-07-09

* Issue **#803** : Fix for group key conversion to an appropriate value for visualisations.


## [v6.0-beta.1] - 2018-07-04

* Issue **#802** : Restore lucene-backward-codecs to the build

* Issue **#800** : Add DB migration script 33 to replace references to the `Stream Type` type in the STRM_PROC_FILT table with `streamTypeName`.

* Issue **#798** : Add DB migration script 32 to replace references to the `NStatFilter` type in the PIPE table with `StatisticsFilter`.


## [v6.0-alpha.27]

* Fix data receipt policy defect

* Issue **#791** : Search completion signal is now only sent to the UI once all pending search result merges are completed.

* Issue **#795** : Import and export now works with appropriate application permissions. Read permission is required to export items and Create/Update permissions are required to import items depending on whether the update will create a new item or update an existing one.


## [v6.0-alpha.26]

* Improve configurabilty of stroom-proxy.

* Issue **#783** : Reverted code that ignored duplicate selection to fix double click in tables.

* Issue **#782** : Fix for NPE thrown when using CountGroups when GroupKey string was null due to non grouped child rows.

* Issue **#778** : Fix for text selection on tooltips etc in the latest version of Chrome.

* Issue **#776** : Removal of index shard searcher caching to hopefully fix Lucene directory closing issue.


## [v6.0-alpha.25]

* Issue **#779** : Fix permissions defect.

* Issue **gchq/stroom-expression#22** : Add `typeOf(...)` function to dashboard.

* Uplift stroom-expression to v1.4.1

* Issue **#766** : Fix NullPointerExceptions when downloading table results to Excel format.

* Issue **#770** : Speculative fix for memory leak in SQL Stats queries.

* Issue **#761** : New fix for premature truncation of SQL stats queries due to thread interruption.


## [v6.0-alpha.24]

* Issue **#748** : Fix build issue resulting from a change to SafeXMLFilter.


## [v6.0-alpha.23]

* Issue **#748** : Added a command line interface (CLI) in addition to headless execution so that full pipelines can be run against input files.

* Issue **#748** : Fixes for error output for headless mode.

* Issue **#761** : Fixed statistic searches failing to search more than once.

* Issue **#756** : Fix for state being held by `InheritableThreadLocal` causing objects to be held in memory longer than necessary.

* Issue **#761** : Fixed premature truncation of SQL stats queries due to thread interruption.

* Added `pipeline-name` and `put` XSLT functions back into the code as they were lost in a merge.

* Issue **#749** : Fix inability to query with only `use` privileges on the index.

* Issue **#613** : Fixed visualisation display in latest Firefox and Chrome.

* Added permission caching to reference data lookup.

* Updated to stroom-expression 1.3.1

    Added cast functions `toBoolean`, `toDouble`, `toInteger`, `toLong` and `toString`.
    Added `include` and `exclude` functions.
    Added `if` and `not` functions.
    Added value functions `true()`, `false()`, `null()` and `err()`.
    Added `match` boolean function.
    Added `variance` and `stDev` functions.
    Added `hash` function.
    Added `formatDate` function.
    Added `parseDate` function.
    Made `substring` and `decode` functions capable of accepting functional parameters.
    Added `substringBefore`, `substringAfter`, `indexOf` and `lastIndexOf` functions.
    Added `countUnique` function.

* Issue **#613** : Fixed visualisation display in latest Firefox and Chrome.

* Issue **#753** : Fixed script editing in UI.

* Issue **#751** : Fix inability to query on a dashboard with only use+read rights.


## [v6.0-alpha.22]

* Issue **#719** : Fix creation of headless Jar to ensure logback is now included.

* Issue **#735** : Change the format-date xslt function to parse dates in a case insensitive way.


## [v6.0-alpha.21]

* Issue **#719** : Fix creation of headless Jar. Exclude gwt-unitCache folder from build JARs.


## [v6.0-alpha.20]

* Issue **#720** : Fix for Hessian serialisation of table coprocessor settings.

* Issue **#405** : Fixed quick filter on permissions dialog, for users and for groups. It will now match anywhere in the user or group name, not just at the start.


## [v6.0-alpha.19]

* Issue **#588** : Fixed display of horizontal scrollbar on explorer tree in export, create, copy and move dialogs.

* Issue **#691** : Volumes now reload on edit so that the entities are no longer stale the second time they are edited.

* Issue **#692** : Properties now reload on edit so that the entities are no longer stale the second time they are edited.

* Issue **#703** : Removed logging of InterruptedException stack trace on SQL stat queries, improved concurrency code.

* Issue **#697** : Improved XSLT `Lookup` trace messages.

* Issue **#697** : Added a feature to trace XSLT `Lookup` attempts so that reference data lookups can be debugged.

* Issue **#702** : Fix for hanging search extraction tasks

* Issue **#701** : The search `maxDocIdQueueSize` is now 1000 by default.

* Issue **#700** : The format-date XSLT function now defaults years, months and days to the stream receipt time regardless of whether the input date pattern specifies them.

* Issue **#657** : Change SQL Stats query code to process/transform the data as it comes back from the database rather than holding the full resultset before processing. This will reduce memory overhead and improve performance.

* Issue **#634** : Remove excessive thread sleeping in index shard searching. Sleeps were causing a significant percentage of inactivity and increasing memory use as data backed up. Add more logging and logging of durations of chunks of code. Add an integration test for testing index searching for large data volumes.


## [v6.0-alpha.18]

* Issue **#698** : Migration of Processing Filters now protects against folders that have since been deleted

* Issue **#634** : Remove excessive thread sleeping in index shard searching. Sleeps were causing a significant percentage of inactivity and increasing memory use as data backed up. Add more logging and logging of durations of chunks of code. Add an integration test for testing index searching for large data volumes.

* Issue **#659** : Made format-date XSLT function default year if none specified to the year the data was received unless this would make the date later then the received time in which case a year is subtracted.

* Issue **#658** : Added a hashing function for XSLT translations.

* Issue **#680** : Fixed the order of streams in the data viewer to descending by date

* Issue **#679** : Fixed the editing of Stroom properties that are 'persistent'.

* Issue **#681** : Added dry run to check processor filters will convert to find stream criteria. Throws error to UI if fails.


## [v6.0-alpha.17]

* Issue **#676** : Fixed use of custom stream type values in expression based processing filters.


## [v6.0-alpha.16]

* Issue **#673** : Fixed issue with Stream processing filters that specify Create Time

* Issue **#675** : Fixed issue with datafeed requests authenticating incorrectly


## [v6.0-alpha.15]

* Issue **#666** : Fixed the duplicate dictionary issue in processing filter migrations, made querying more efficient too
* Database migration fixes and tools

* Issue **#668** : Fixed the issue that prevented editing of stroom volumes

* Issue **#669** : Elastic Index Filter now uses stroomServiceUser to retrieve the index config from the Query Elastic service.


## [v6.0-alpha.14]

* Minor fix to migrations


## [v6.0-alpha.13]

* Add logging to migrations


## [v6.0-alpha.12]

* Add logging to migrations


## [v6.0-alpha.11]

* Issue **#651** : Removed the redundant concept of Pipeline Types, it's half implementation prevented certain picker dialogs from working.

* Issue **#481** : Fix handling of non-incremental index queries on the query API. Adds timeout option in request and blocking code to wait for the query to complete. Exit early from wait loops in index/event search.

* Issue **#626** : Fixed issue with document settings not being persisted

* Issue **#621** : Changed the document info to prevent requests for multi selections

* Issue **#620** : Copying a directory now recursively copies it's contents, plus renaming copies is done more intelligently.

* Issue **#546** : Fixed race conditions with the Explorer Tree, it was causing odd delays to population of the explorer in various places.

* Issue **#495** : Fixed the temporary expansion of the Explorer Tree caused by filtering

* Issue **#376** : Welcome tab details fixed since move to gradle


## [v6.0-alpha.10]

* Issue **#523** : Changed permission behaviours for copy and move to support `None`, `Source`, `Destination` and `Combined` behaviours. Creating new items now allows for `None` and `Destination` permission behaviours. Also imported items now receive permissions from the destination folder. Event logging now indicates the permission behaviour used during copy, move and create operations.

* Issue **#480** : Change the downloaded search request API JSON to have a fetch type of ALL.

* Issue **#623** : Fixed issue where items were being added to sublist causing a stack overflow exception during data retention processing.

* Issue **#617** : Introduced a concept of `system` document types that prevents the root `System` folder type from being created, copied, deleted, moved, renamed etc.

* Issue **#622** : Fix incorrect service discovery based api paths, remove authentication and authorisation from service discovery

* Issue **#568** : Fixed filtering streams by pipeline in the pipeline screen.

* Issue **#565** : Fixed authorisation issue on dashboards.


## [v6.0-alpha.9]

* Issue **#592** : Mount stroom at /stroom.

* Issue **#608** : Fixed stream grep and stream dump tools and added tests to ensure continued operation.

* Issue **#603** : Changed property description from `tags` to `XML elements` in `BadTextXMLFilterReader`.

* Issue **#600** : Added debug to help diagnose cause of missing index shards in shard list.

* Issue **#611** : Changed properties to be defined in code rather than Spring XML.

* Issue **#605** : Added a cache for retrieving user by name to reduce DB use when pushing users for each task.

* Issue **#610** : Added `USE INDEX (PRIMARY)` hint to data retention select SQL to improve performance.

* Issue **#607** : Multiple improvements to the code to ensure DB connections, prepared statements, result sets etc use try-with-resources constructs wherever possible to ensure no DB resources are leaked. Also all connections obtained from a data source are now returned appropriately so that connections from pools are reused.

* Issue **#602** : Changed the data retention rule table column order.

* Issue **#606** : Added more stroom properties to tune the c3P0 connection pool. The properties are prefixed by `stroom.db.connectionPool` and `stroom.statistics.sql.db.connectionPool`.

* Issue **#601** : Fixed NPE generated during index shard retention process that was caused by a shard being deleted from the DB at the same time as the index shard retention job running.

* Issue **#609** : Add configurable regex to replace IDs in heap histogram class names, e.g. `....$Proxy54` becomes `....$Proxy--ID-REMOVED--`

* Issue **#570** : Refactor the heap histogram internal statistics for the new InternalStatisticsReceiver

* Issue **#599** : DocumentServiceWriteAction was being used in the wrong places where EntityServiceSaveAction should have been used instead to save entities that aren't document entities.


## [v6.0-alpha.8]

* Issue **#593** : Fixed node save RPC call.

* Issue **#591** : Made the query info popup more configurable with a title, validation regex etc. The popup will now only be displayed when enabled and when a manual user action takes place, e.g. clicking a search button or running a parameterised execution with one or more queries.

* Added 'prompt' option to force the identity provider to ask for a login.


## [v6.0-alpha.7]

* Issue **#549** : Change to not try to connect to kafka when kafka is not configured and improve failure handling

* Issue **#573** : Fixed viewing folders with no permitted underlying feeds. It now correctly shows blank data screen, rather than System/Data.

* Issue **#150** : Added a feature to optionally require specification of search purpose.

* Issue **#572** : Added a feature to allow easy download of dictionary contents as a text file.

* Generate additional major and minor floating docker tags in travis build, e.g. v6-LATEST and v6.0-LATEST

* Change docker image to be based on openjdk:8u151-jre-alpine

* Added a feature to list dependencies for all document entities and indicate where dependencies are missing.

* Issue **#540** : Improve description text for stroom.statistics.sql.maxProcessingAge property

* Issue **#538** : Lists of items such as users or user groups were sometimes not being converted into result pages correctly, this is now fixed.

* Issue **#537** : Users without `Manage Policies` permission can now view streams.

* Issue **#522** : Selection of data retention rules now remains when moving rules up or down.

* Issue **#411** : When data retention rules are disabled they are now shown greyed out to indicate this.

* Issue **#536** : Fix for missing visualisation icons.

* Issue **#368** : Fixed hidden job type button on job node list screen when a long cron pattern is used.

* Issue **#507** : Added dictionary inheritance via import references.

* Issue **#554** : Added a `parseUri` XSLT function.

* Issue **#557** : Added dashboard functions to parse and output URI parts.

* Issue **#552** : Fix for NPE caused by bad XSLT during search data extraction.

* Issue **#560** : Replaced instances of `Files.walk()` with `Files.walkFileTree()`. `Files.walk()` throws errors if any files are deleted or are not accessible during the walk operation. This is a major issue with the Java design for walking files using Java 8 streams. To avoid this issue `Files.walkFileTree()` has now been used in place of `Files.walk()`.

* Issue **#567** : Changed `parseUri` to be `parse-uri` to keep it consistently named with respect to other XSLT functions. The old name `parseUri` still works but is deprecated and will be removed in a later version.

* Issue **#567** : The XSLT function `parse-uri` now correctly returns a `schemeSpecificPart` element rather than the incorrectly named `schemeSpecificPort`.

* Issue **#567** : The dashboard expression function `extractSchemeSpecificPortFromUri` has now been corrected to be called `extractSchemeSpecificPartFromUri`.

* Issue **#567** : The missing dashboard expression function `extractQueryFromUri` has been added.

* Issue **#571** : Streams are now updated to have a status of deleted in batches using native SQL and prepared statements rather than using the stream store.

* Issue **#559** : Changed CSS to allow table text selection in newer browsers.

* Issue **#574** : Fixed SQL debug trace output.

* Issue **#574** : Fixed SQL UNION code that was resulting in missing streams in the data browser when paging.

* Issue **#590** : Improved data browser performance by using a local cache to remember feeds, stream types, processors, pipelines etc while decorating streams.

* Issue **#150** : Added a property to optionally require specification of search purpose.


## [v6.0-alpha.4]

* New authentication flow based around OpenId

* New user management screens

* The ability to issue API keys

* Issue **#501** : Improve the database teardown process in integration tests to speed up builds

* Relax regex in build script to allow tags like v6.0-alpha.3 to be published to Bintray

* Add Bintray publish plugin to Gradle build

* Issue **#75** : Upgraded to Lucene 5.

* Issue **#135** : [BREAKING CHANGE] Removed JODA Time library and replaced with Java 7 Time API. This change breaks time zone output previously formatted with `ZZ` or `ZZZ`.

* Added XSLT functions generate-url and fetch-json

* Added ability to put clickable hyperlinks in Dashboard tables

* Added an HTTP appender.

* Added an appender for the proxy store.

* Issue **#412** : Fixed no-column table breakage

* Issue **#380** : Fixed build details on welcome/about

* Issue **#348** : Fixed new menu icons.

* Issue **98** : Fix premature trimming of results in the store

* Issue **360** : Fix inability to sort sql stats results in the dashboard table

* Issue **#550** : Fix for info message output for data retention.

* Issue **#551** : Improved server task detail for data retention job.

* Issue **#541** : Changed stream retention job descriptions.

* Issue **#553** : The data retention job now terminates if requested to do so and also tracks progress in a local temp file so a nodes progress will survive application restarts.

* Change docker image to use openjdk:8u151-jre-alpine as a base

* Issue **#539** : Fix issue of statistic search failing after it is imported

* Issue **#547** : Data retention processing is now performed in batches (size determined by `stroom.stream.deleteBatchSize`). This change should reduce the memory required to process the data retention job.

* Issue **#541** : Marked old stream retention job as deprecated in description.

* Issue **#542** : Fix for lazy hibernate object initialisation when stepping cooked data.

* Issue **#524** : Remove dependency on stroom-proxy:stroom-proxy-repo and replaced with duplicated code from stroom-proxy-repo (commit b981e1e)

* Issue **#203** : Initial release of the new data receipt policy functionality.

* Issue **#202** : Initial release of the new data retention policy functionality.

* Issue **#521** : Fix for the job list screen to correct the help URL.

* Issue **#526** : Fix for XSLT functions that should return optional results but were being forced to return a single value.

* Issue **#527** : Fix for XSLT error reporting. All downstream errors were being reported as XSLT module errors and were
 hiding the underlying exception.

* Issue **#501** : Improve the database teardown process in integration tests to speed up builds.

* Issue **#511** : Fix NPE thrown during pipeline stepping by downstream XSLT.

* Issue **#521** : Fix for the job list screen to use the help URL system property for displaying context sensitive help.

* Issue **#511** : Fix for XSLT functions to allow null return values where a value cannot be returned due to an error etc.

* Issue **#515** : Fix handling of errors that occur before search starts sending.

* Issue **#506** : In v5 dashboard table filters were enhanced to allow parameters to be used in include/exclude filters. The implementation included the use of ` \ ` to escape `$` characters that were not to be considered part of a parameter reference. This change resulted in regular expressions requiring ` \ ` being escaped with additional ` \ ` characters. This escaping has now been removed and instead only `$` chars before `{` chars need escaping when necessary with double `$$` chars, e.g. use `$${something` if you actually want `${something` not to be replaced with a parameter.

* Issue **#505** : Fix the property UI so all edited value whitespace is trimmed

* Issue **#513** : Now only actively executing tasks are visible as server tasks

* Issue **#483** : When running stream retention jobs the transactions are now set to REQUIRE_NEW to hopefully ensure that the job is done in small batches rather than a larger transaction spanning multiple changes.

* Issue **#508** : Fix directory creation for index shards.

* Issue **#492** : Task producers were still not being marked as complete on termination which meant that the parent cluster task was not completing. This has now been fixed.

* Issue **#497** : DB connections obtained from the data source are now released back to the pool after use.

* Issue **#492** : Task producers were not being marked as complete on termination which meant that the parent cluster task was not completing. This has now been fixed.

* Issue **#497** : Change stream task creation to use straight JDBC rather than hibernate for inserts and use a configurable batch size (stroom.databaseMultiInsertMaxBatchSize) for the inserts.

* Issue **#502** : The task executor was not responding to shutdown and was therefore preventing the app from stopping gracefully.

* Issue **#476** : Stepping with dynamic XSLT or text converter properties now correctly falls back to the specified entity if a match cannot be found by name.

* Issue **#498** : The UI was adding more than one link between 'Source' and 'Parser' elements, this is now fixed.

* Issue **#492** : Search tasks were waiting for part of the data extraction task to run which was not checking for termination. The code for this has been changed and should now terminate when required.

* Issue **#494** : Fix problem of proxy aggregation never stopping if more files exist

* Issue **#490** : Fix errors in proxy aggregation due to a bounded thread pool size

* Issue **#484** : Remove custom finalize() methods to reduce memory overhead

* Issue **#475** : Fix memory leak of java.io.File references when proxy aggregation runs

* Issue **#470** : You can now correctly add destinations directly to the pipeline 'Source' element to enable raw streaming.

* Issue **#487** : Search result list trimming was throwing an illegal argument exception `Comparison method violates its general contract`, this should now be fixed.

* Issue **#488** : Permissions are now elevated to 'Use' for the purposes of reporting the data source being queried.

* Migrated to ehcache 3.4.0 to add options for off-heap and disk based caching to reduce memory overhead.

* Caches of pooled items no longer use Apache Commons Pool.

* Issue **#401** : Reference data was being cached per user to ensure a user centric view of reference data was being used. This required more memory so now reference data is built in the context of the internal processing user and then filtered during processing by user access to streams.

* The effective stream cache now holds 1000 items.

* Reduced the amount of cached reference data to 100 streams.

* Reduced the number of active queries to 100.

* Removed Ehcache and switched to Guava cache.

* Issue **#477** : Additional changes to ensure search sub tasks use threads fairly between multiple searches.

* Issue **#477** : Search sub tasks are now correctly linked to their parent task and can therefore be terminated by terminating parent tasks.

* Issue **#425** : Changed string replacement in pipeline migration code to use a literal match

* Issue **#469** : Add Heap Histogram internal statistics for memory use monitoring

* Issue **#463** : Made further improvements to the index shard writer cache to improve performance.

* Issue **#448** : Some search related tasks never seem to complete, presumably because an error is thrown at some point and so their callbacks do not get called normally. This fix changes the way task completion is recorded so that it isn't dependant on the callbacks being called correctly.

* Issue **#464** : When a user resets a password, the password now has an expiry date set in the future determined by the password expiry policy. Password that are reset by email still expire immediately as expected.

* Issue **#462** : Permission exceptions now carry details of the user that the exception applies to. This change allows error logging to record the user id in the message where appropriate.

* Issue **#463** : Many index shards are being corrupted which may be caused by insufficient locking of the shard writers and readers. This fix changes the locking mechanism to use the file system.

* Issue **#451** : Data paging was allowing the user to jump beyond the end of a stream whereby just the XML root elements were displayed. This is now fixed by adding a constraint to the page offset so that the user cannot jump beyond the last record. Because data paging assumes that segmented streams have a header and footer, text streams now include segments after a header and before a footer, even if neither are added, so that paging always works correctly regardless of the presence of a header or footer.

* Issue **#461** : The stream attributes on the filter dialog were not sorted alphabetically, they now are.

* Issue **#460** : In some instances error streams did not always have stream attributes added to them for fatal errors. This mainly occurred in instances where processing failed early on during pipeline creation. An error was recorded but stream attributes were not added to the meta data for the error stream. Processing now ensures that stream attributes are recorded for all error cases.

* Issue **#442** : Remove 'Old Internal Statistics' folder, improve import exception handling

* Issue **#457** : Add check to import to prevent duplicate root level entities

* Issue **#444** : Fix for segment markers when writing text to StreamAppender.

* Issue **#447** : Fix for AsyncSearchTask not being displayed as a child of EventSearchTask in the server tasks view.

* Issue **#421** : FileAppender now causes fatal error where no output path set.

* Issue **#427** : Pipelines with no source element will now only treat a single parser element as being a root element for backwards compatibility.

* Issue **#420** : Pipelines were producing errors in the UI when elements were deleted but still had properties set on them. The pipeline validator was attempting to set and validate properties for unknown elements. The validator now ignores properties and links to elements that are undeclared.

* Issue **#420** : The pipeline model now removes all properties and links for deleted elements on save.

* Issue **#458** : Only event searches should populate the `searchId`. Now `searchId` is only populated when a stream processor task is created by an event search as only event searches extract specific records from the source stream.

* Issue **#437** : The event log now includes source in move events.

* Issue **#419** : Fix multiple xml processing instructions appearing in output.

* Issue **#446** : Fix for deadlock on rolling appenders.

* Issue **#444** : Fix segment markers on RollingStreamAppender.

* Issue **#426** : Fix for incorrect processor filters. Old processor filters reference `systemGroupIdSet` rather than `folderIdSet`. The new migration updates them accordingly.

* Issue **#429** : Fix to remove `usePool` parser parameter.

* Issue **#439** : Fix for caches where elements were not eagerly evicted.

* Issue **#424** : Fix for cluster ping error display.

* Issue **#441** : Fix to ensure correct names are shown in pipeline properties.

* Issue **#433** : Fixed slow stream queries caused by feed permission restrictions.

* Issue **#385** : Individual index shards can now be deleted without deleting all shards.

* Issue **#391** : Users needed `Manage Processors` permission to initiate pipeline stepping. This is no longer required as the 'best fit' pipeline is now discovered as the internal processing user.

* Issue **#392** : Inherited pipelines now only require 'Use' permission to be used instead of requiring 'Read' permission.

* Issue **#394** : Pipeline stepping will now show errors with an alert popup.

* Issue **#396** : All queries associated with a dashboard should now be correctly deleted when a dashboard is deleted.

* Issue **#393** : All caches now cache items within the context of the current user so that different users do not have the possibility of having problems caused by others users not having read permissions on items.

* Issue **#358** : Schemas are now selected from a subset matching the criteria set on SchemaFilter by the user.

* Issue **#369** : Translation stepping wasn't showing any errors during stepping if a schema had an error in it.

* Issue **#364** : Switched index writer lock factory to a SingleInstanceLockFactory as index shards are accessed by a single process.

* Issue **#363** : IndexShardWriterCacheImpl now closes and flushes writers using an executor provided by the TaskManager. Writers are now also closed in LRU order when sweeping up writers that exceed TTL and TTI constraints.

* Issue **#361** : Information has been added to threads executing index writer and index searcher maintenance tasks.

* Issue **#356** : Changed the way index shard writers are cached to improve indexing performance and reduce blocking.

* Issue **#353** : Reduced expected error logging to debug.

* Issue **#354** : Changed the way search index shard readers get references to open writers so that any attempt to get an open writer will not cause, or have to wait for, a writer to close.

* Issue **#351** : Fixed ehcache item eviction issue caused by ehcache internally using a deprecated API.

* Issue **#347** : Added a 'Source' node to pipelines to establish a proper root for a pipeline rather than an assumed one based on elements with no parent.

* Issue **#350** : Removed 'Advanced Mode' from pipeline structure editor as it is no longer very useful.

* Issue **#349** : Improved index searcher cache to ensure searchers are not affected by writers closing.

* Issue **#342** : Changed the way indexing is performed to ensure index readers reference open writers correctly.

* Issue **#346** : Improved multi depth config content import.

* Issue **#328** : You can now delete corrupt shards from the UI.

* Issue **#343** : Fixed login expiry issue.

* Issue **#345** : Allowed for multi depth config content import.

* Issue **#341** : Fixed arg in SQL.

* Issue **#340** : Fixed headless and corresponding test.

* Issue **#333** : Fixed event-logging version in build.

* Issue **#334** : Improved entity sorting SQL and separated generation of SQL and HQL to help avoid future issues.

* Issue **#335** : Improved user management

* Issue **#337** : Added certificate auth option to export servlet and disabled the export config feature by default.

* Issue **#337** : Added basic auth option to export servlet to complement cert based auth.

* Issue **#332** : The index shard searcher cache now makes sure to get the current writer needed for the current searcher on open.

* Issue **#322** : The index cache and other caching beans should now throw exceptions on `get` that were generated during the creation of cached items.

* Issue **#325** : Query history is now cleaned with a separate job. Also query history is only recorded for manual querying, i.e. not when query is automated (on open or auto refresh). Queries are now recorded on a dashboard + query component basis and do not apply across multiple query components in a dashboard.

* Issue **#323** : Fixed an issue where parser elements were not being returned as 'processors' correctly when downstream of a reader.

* Issue **#322** : Index should now provide a more helpful message when an attempt is made to index data and no volumes have been assigned to an index.

* Issue **#316** : Search history is now only stored on initial query when using automated queries or when a user runs a query manually. Search history is also automatically purged to keep either a specified number of items defined by `stroom.query.history.itemsRetention` (default 100) or for a number of days specified by `stroom.query.history.daysRetention` (default 365).

* Issue **#317** : Users now need update permission on an index plus 'Manage Index Shards' permission to flush or close index shards. In addition to this a user needs delete permission to delete index shards.

* Issue **#319** : SaveAs now fetches the parent folder correctly so that users can copy items if they have permission to do so.

* Issue **#311** : Fixed request for `Pipeline` in `meta` XSLT function. Errors are now dealt with correctly so that the XSLT will not fail due to missing meta data.

* Issue **#313** : Fixed case of `xmlVersion` property on `InvalidXMLCharFilterReader`.

* Issue **#314** : Improved description of `tags` property in `BadTextXMLFilterReader`.

* Issue **#307** : Made some changes to avoid potential NPE caused by session serialisation.

* Issue **#306** : Added a stroom `meta` XSLT function. The XSLT function now exposes `Feed`, `StreamType`, `CreatedTime`, `EffectiveTime` and `Pipeline` meta attributes from the currently processing stream in addition to any other meta data that might apply. To access these meta data attributes of the current stream use `stroom:meta('StreamType')` etc. The `feed-attribute` function is now an alias for the `meta` function and should be considered to be deprecated.

* Issue **#303** : The stream delete job now uses cron in preference to a frequency.

* Issue **#152** : Changed the way indexing is performed so that a single indexer object is now responsible for indexing documents and adding them to the appropriate shard.

* Issue **#179** : Updated Saxon-HE to version 9.7.0-18 and added XSLTFilter option to `usePool` to see if caching might be responsible for issue.

* Issue **#288** : Made further changes to ensure that the IndexShardWriterCache doesn't try to reuse an index shard that has failed when adding any documents.

* Issue **#295** : Made the help URL absolute and not relative.

* Issue **#293** : Attempt to fix mismatch document count error being reported when index shards are opened.

* Issue **#292** : Fixed locking for rolling stream appender.

* Issue **#292** : Rolling stream output is no longer associated with a task, processor or pipeline to avoid future processing tasks from deleting rolling streams by thinking they are superseded.

* Issue **#292** : Data that we expect to be unavailable, e.g. locked and deleted streams, will no longer log exceptions when a user tries to view it and will instead return an appropriate message to the user in place of the data.

* Issue **#288** : The error condition 'Expected a new writer but got the same one back!!!' should no longer be encountered as the root cause should now be fixed. The original check has been reinstated so that processing will terminate if we do encounter this problem.

* Issue **#295** : Fixed the help property so that it can now be configured.

* Issue **#296** : Removed 'New' and 'Delete' buttons from the global property dialog.

* Issue **#279** : Fixed NPE thrown during proxy aggregation.

* Issue **#294** : Changing stream task status now tries multiple times to attempt to avoid a hibernate LockAcquisitionException.

* Issue **#287** : XSLT not found warnings property description now defaults to false.

* Issue **#261** : The save button is now only enabled when a dashboard or other item is made dirty and it is not read only.

* Issue **#286** : Dashboards now correctly save the selected tab when a tab is selected via the popup tab selector (visible when tabs are collapsed).

* Issue **#289** : Changed Log4J configuration to suppress logging from Hibernate SqlExceptionHandler for expected exceptions like constraint violations.

* Issue **#288** : Changed 'Expected a new writer...' fatal error to warning as the condition in question might be acceptable.

* Issue **#285** : Attempted fix for GWT RPC serialisation issue.

* Issue **#283** : Statistics for the stream task queue are now captured even if the size is zero.

* Issue **#226** : Fixed issue where querying an index failed with "User does not have the required permission (Manage Users)" message.

* Issue **#281** : Made further changes to cope with Files.list() and Files.walk() returning streams that should be closed with 'try with resources' construct.

* Issue **#224** : Removing an element from the pipeline structure now removes all child elements too.

* Issue **#282** : Users can now upload data with just 'Data - View' and 'Data - Import' application permissions, plus read permission on the appropriate feed.

* Issue **#199** : The explorer now scrolls selected items into view.

* Issue **#280** : Fixed 'No user is currently authenticated' issue when viewing jobs and nodes.

* Issue **#278** : The date picker now hides once you select a date.

* Issue **#281** : Directory streams etc are now auto closed to prevent systems running out of file handles.

* Issue **#263** : The explorer tree now allows you to collapse the root 'System' node after it is first displayed.

* Issue **#266** : The explorer tree now resets (clears and collapses all previously open nodes) and shows the currently selected item every time an explorer drop down in opened.

* Issue **#233** : Users now only see streams if they are administrators or have 'Data - View' permission. Non administrators will only see data that they have 'read' permission on for the associated feed and 'use' permission on for the associated pipeline if there is one.

* Issue **#265** : The stream filter now orders stream attributes alphabetically.

* Issue **#270** : Fixed security issue where null users were being treated as INTERNAL users.

* Issue **#270** : Improved security by pushing user tokens rather than just user names so that internal system (processing) users are clearly identifiable by the security system and cannot be spoofed by regular user accounts.

* Issue **#269** : When users are prevented from logging in with 'preventLogin' their failed login count is no longer incremented.

* Issue **#267** : The login page now shows the maintenance message.

* Issue **#276** : Session list now shows session user ids correctly.

* Issue **#201** : The permissions menu item is no longer available on the root 'System' folder.

* Issue **#176** : Improved performance of the explorer tree by increasing the size of the document permissions cache to 1M items and changing the eviction policy from LRU to LFU.

* Issue **#176** : Added an optimisation to the explorer tree that prevents the need for a server call when collapsing tree nodes.

* Issue **#273** : Removed an unnecessary script from the build.

* Issue **#277** : Fixed a layout issue that was causing the feed section of the processor filter popup to take up too much room.

* Issue **#274** : The editor pane was only returning the current user edited text when attached to the DOM which meant changes to text were ignored if an editor pane was not visible when save was pressed. This has now been fixed so that the current content of an editor pane is always returned even when it is in a detached state.

* Issue **#264** : Added created by/on and updated by/on info to pipeline stream processor info tooltips.

* Issue **#222** : Explorer items now auto expand when a quick filter is used.

* Issue **#205** : File permissions in distribution have now been changed to `0750` for directories and shell scripts and `0640` for all other files.

* Issue **#240** : Separate application permissions are now required to manage DB tables and tasks.

* Issue **#210** : The statistics tables are now listed in the database tables monitoring pane.

* Issue **#249** : Removed spaces between values and units.

* Issue **#237** : Users without 'Download Search Results' permission will no longer see the download button on the table component in a dashboard.

* Issue **#232** : Users can now inherit from pipelines that they have 'use' permissions on.

* Issue **#191** : Max stream size was not being treated as IEC value, e.g. Mebibytes etc.

* Issue **#235** : Users can now only view the processor filters that they have created if they have 'Manage Processors' permission unless they are an administrator in which case they will see all filters. Users without the 'Manage Processors' permission who are also not administrators will see no processor filters in the UI. Users with 'Manage Processors' permission who are not administrators will be able to update their own processor filters if they have 'update' permission on the associated pipeline. Administrators are able to update all processor filters.

* Issue **#212** : Changes made to text in any editor including those made with cut and paste are now correctly handled so that altered content is now saved.

* Issue **#247** : The editor pane now attempts to maintain the scroll position when formatting content.

* Issue **#251** : Volume and memory statistics are now recorded in bytes and not MiB.

* Issue **#243** : The error marker pane should now discover and display all error types even if they are preceded by over 1000 warnings.

* Issue **#254** : Fixed search result download.

* Issue **#209** : Statistics are now queryable in a dashboard if a user has 'use' permissions on a statistic.

* Issue **#255** : Fixed issue where error indicators were not being shown in the schema validator pane because the text needed to be formatted so that it spanned multiple lines before attempting to add annotations.

* Issue **#257** : The dashboard text pane now provides padding at the top to allow for tabs and controls.

* Issue **#174** : Index shard checking is now done asynchronously during startup to reduce startup time.

* Issue **#225** : Fixed NPE that was caused by processing instruction SAX events unexpectedly being fired by Xerces before start document events. This looks like it might be a bug in Xerces but the code now copes with the unexpected processing instruction event anyway.

* Issue **#230** : The maintenance message can now be set with the property 'stroom.maintenance.message' and the message now appears as a banner at the top of the screen rather than an annoying popup. Non admin users can also be prevented from logging on to the system by setting the 'stroom.maintenance.preventLogin' property to 'true'.

* Issue **#155** : Changed password values to be obfuscated in the UI as 20 asterisks regardless of length.

* Issue **#188** : All of the writers in a pipeline now display IO in the UI when stepping.

* Issue **#208** : Schema filter validation errors are now shown on the output pane during stepping.

* Issue **#211** : Turned off print margins in all editors.

* Issue **#200** : The stepping presenter now resizes the top pane to fit the tree structure even if it is several elements high.

* Issue **#168** : Code and IO is now loaded lazily into the element presenter panes during stepping which prevents the scrollbar in the editors being in the wrong position.

* Issue **#219** : Changed async dispatch code to work with new lambda classes rather than callbacks.

* Issue **#221** : Fixed issue where `*.zip.bad` files were being picked up for proxy aggregation.

* Issue **#242** : Improved the way properties are injected into some areas of the code to fix an issue where 'stroom.maxStreamSize' and other properties were not being set.

* Issue **#241** : XMLFilter now ignores the XSLT name pattern if an empty string is supplied.

* Issue **#236** : 'Manage Cache Permission' has been changed to 'Manage Cache'.

* Issue **#219** : Made further changes to use lambda expressions where possible to simplify code.

* Issue **#231** : Changed the way internal statistics are created so that multiple facets of a statistic, e.g. Free & Used Memory, are combined into a single statistic to allow combined visualisation.

* Issue **#172** : Further improvement to dashboard L&F.

* Issue **#194** : Fixed missing Roboto fonts.

* Issue **#195** : Improved font weights and removed underlines from link tabs.

* Issue **#196** : Reordered fields on stream, relative stream, volume and server task tables.

* Issue **#182** : Changed the way dates and times are parsed and formatted and improved the datebox control L&F.

* Issue **#198** : Renamed 'INTERNAL_PROCESSING_USER' to 'INTERNAL'.

* Issue **#154** : Active tasks are now sortable by processor filter priority.

* Issue **#204** : Pipeline processor statistics now include 'Node' as a tag.

* Issue **#170** : Changed import/export to delegate import/export responsibility to individual services. Import/export now only works with items that have valid UUIDs specified.

* Issue **#164** : Reduced caching to ensure tree items appear as soon as they are added.

* Issue **#177** : Removed 'Meta Data-Bytes Received' statistic as it was a duplicate.

* Issue **#152** : Changed the way index shard creation is locked so that only a single shard should be fetched from the cache with a given shard key at any one time.

* Issue **#189** : You now have to click within a checkbox to select it within a table rather than just clicking the cell the checkbox is in.

* Issue **#186** : Data is no longer artificially wrapped with the insertion of new lines server side. Instead the client now receives the data and an option to soft wrap lines has been added to the UI.

* Issue **#167** : Fixed formatting of JavaScript and JSON.

* Issue **#175** : Fixed visibility of items by inferred permissions.

* Issue **#178** : Added new properties and corresponding configuration to connect and create a separate SQL statistics DB.

* Issue **#172** : Improved dashboard L&F.

* Issue **#169** : Improved L&F of tables to make better use of screen real estate.

* Issue **#191** : Mebibytes (multiples of 1024) etc are now used as standard throughout the application for both memory and disk sizes and have single letter suffixes (B, K, M, G, T).

* Issue **#173** : Fixed the way XML formatter deals with spaces in attribute values.

* Issue **#151** : Fixed meta data statistics. 'metaDataStatistics' bean was declared as an interface and not a class.

* Issue **#158** : Added a new global property 'stroom.proxy.zipFilenameDelimiter' to enable Stroom proxy repositories to be processed that have a custom file name pattern.

* Issue **#153** : Clicking tick boxes and other cell components in tables no longer requires the row to be selected first.

* Issue **#148** : The stream browsing UI no longer throws an error when attempting to clear markers from the error markers pane.

* Issue **#160** : Stream processing tasks are now created within the security context of the user that created the associated stream processor filter.

* Issue **#157** : Data is now formatted by the editor automatically on display.

* Issue **#144** : Old processing output will now be deleted when content is reprocessed even if the new processing task does not produce output.

* Issue **#159** : Fixed NPE thrown during import.

* Issue **#166** : Fixed NPE thrown when searching statistics.

* Issue **#165** : Dashboards now add a query and result table from a template by default on creation. This was broken when adding permission inheritance to documents.

* Issue **#162** : The editor annotation popup now matches the style of other popups.

* Issue **#163** : Imported the Roboto Mono font to ensure consistency of the editor across platforms.

* Issue **#143** : Stroom now logs progress information about closing index shard writers during shutdown.

* Issue **#140** : Replaced code editor to improve UI performance and add additional code formatting & styling options.

* Issue **#146** : Object pool should no longer throw an error when abandoned objects are returned to the pool.

* Issue **#142** : Changed the way permissions are cached so that changes to permissions provide immediate access to documents.

* Issue **#123** : Changed the way entity service result caching works so that the underlying entity manager is cached instead of individual services. This allows entity result caching to be performed while still applying user permissions to cached results.

* Issue **#156** : Attempts to open items that that user does not have permission to open no longer show an error and spin the progress indicator forever, instead the item will just not open.

* Issue **#141** : Improved log output during entity reference migration and fixed statistic data source reference migration.

* Issue **#127** : Entity reference replacement should now work with references to 'StatisticsDataSource'.

* Issue **#125** : Fixed display of active tasks which was broken by changes to the task summary table selection model.

* Issue **#121** : Fixed cache clearing.

* Issue **#122** : Improved the look of the cache screen.

* Issue **#106** : Disabled users and groups are now displayed with greyed out icon in the UI.

* Issue **#132** : The explorer tree is now cleared on login so that users with different permissions do not see the previous users items.

* Issue **#128** : Improved error handling during login.

* Issue **#130** : Users with no permissions are no longer able to open folders including the root System folder to attempt data browsing.

* Issue **#120** : Entity chooser now treats 'None' as a special root level explorer node so that it can be selected in the same way as other nodes, e.g. visibly selected and responsive to double click.

* Issue **#129** : Fixed NPE.

* Issue **#119** : User permissions dialog now clears permissions when a user or group is deleted.

* Issue **#115** : User permissions on documents can now be inherited from parent folders on create, copy and move.

* Issue **#109** : Added packetSize="65536" property to AJP connector in server.xml template.

* Issue **#100** : Various list of items in stroom now allow multi selection for add/remove purposes.

* Issue **#112** : Removed 'pool' monitoring screen as all pools are now caches of one form or another.

* Issue **#105** : Users were not seeing 'New' menu for folders that they had some create child doc permissions for. This was due to DocumentType not implementing equals() and is now fixed.

* Issue **#111** : Fixed query favourites and history.

* Issue **#91** : Only CombinedParser was allowing code to be injected during stepping. Now DSParser and XMLFragmentParser support code injection during stepping.

* Issue **#107** : The UI now only shows new pipeline element items on the 'Add' menu that are allowed children of the selected element.

* Issue **#113** : User names are now validated against a regex specified by the 'stroom.security.userNamePattern' property.

* Issue **#116** : Rename is now only possible when a single explorer item is selected.

* Issue **#114** : Fixed selection manager so that the explorer tree does not select items when a node expander is clicked.

* Issue **#65** : Selection lists are now limited to 300px tall and show scrollbars if needed.

* Issue **#50** : Defaults table result fields to use local time without outputting the timezone.

* Issue **#15** : You can now express time zones in dashboard query expressions or just omit a time zone to use the locale of the browser.

* Issue **#49** : Dynamic XSLT selection now works with pipeline stepping.

* Issue **#63** : Entity selection control now shows current entity name even if it has changed since referencing entity was last saved.

* Issue **#70** : You can now select multiple explorer rows with ctrl and shift key modifiers and perform bulk actions such as copy, move, rename and delete.

* Issue **#85** : findDelete() no longer tries to add ORDER BY condition on UPDATE SQL when deleting streams.

* Issue **#89** : Warnings should now be present in processing logs for reference data lookups that don't specify feed or stream type. This was previously throwing a NullPointerException.

* Issue **#90** : Fixed entity selection dialog used outside of drop down selection control.

* Issue **#88** : Pipeline reference edit dialog now correctly selects the current stream type.

* Issue **#77** : Default index volume creation now sets stream status to INACTIVE rather than CLOSED and stream volume creation sets index status to INACTIVE rather than CLOSED.

* Issue **#93** : Fixed code so that the 'Item' menu is now visible.

* Issue **#97** : Index shard partition date range creation has been improved.

* Issue **#94** : Statistics searches now ignore expression terms with null or empty values so that the use of substitution parameters can be optional.

* Issue **#87** : Fixed explorer scrolling to the top by disabling keyboard selection.

* Issue **#104** : 'Query' no longer appears as an item that a user can allow 'create' on for permissions within a folder.

* Issue **#103** : Added 10 years as a supported data retention age.

* Issue **#86** : The stream delete button is now re-enabled when new items are selected for deletion.

* Issue **#81** : No exception will now be thrown if a client rejects a response for an EntityEvent.

* Issue **#79** : The client node no longer tries to create directories on the file system for a volume that may be owned by another node.

* Issue **#92** : Error summaries of multiple types no longer overlap each other at the top of the error markers list.

* Issue **#64** : Fixed Hessian serialisation of 'now' which was specified as a ZonedDateTime which cannot be serialised. This field is now a long representing millseconds since epoch.

* Issue **#62** : Task termination button is now enabled.

* Issue **#60** : Fixed validation of stream attributes prior to data upload to prevent null pointer exception.

* Issue **#9** : Created a new implementation of the expression parser that improved expression tokenisation and deals with BODMAS rules properly.

* Issue **#36** : Fixed and vastly improved the configuration of email so that more options can be set allowing for the use of other email services requiring more complex configuration such as gmail.

* Issue **#24** : Header and footer strings are now unescaped so that character sequences such as '\n' are translated into single characters as with standard Java strings, e.g. '\n' will become a new line and '\t' a tab.

* Issue **#40** : Changed Stroom docker conatiner to be based on Alpine linux to save space

* Issue **#40** : Auto import of content packs on Stroom startup and added default content packs into the docker build for Stroom.

* Issue **#30** : Entering stepping mode was prompting for the pipeline to step with but also auto selecting a pipeline at the same time and entering stepping immediately.

* Dashboard auto refresh is now limited to a minimum interval of 10 seconds.

* Issue **#31** : Pipeline stepping was not including user changes immediately as parsers and XSLT filters were using cached content when they should have been ignoring the cache in stepping mode.

* Issue **#27** : Stroom now listens to window closing events and asks the user if they really want to leave the page. This replaces the previous crude attempts to block keys that affected the history or forced a browser refresh.

* Issue **#2** : The order of fields in the query editor is now alphabetical.

* Issue **#3** : When a filter is active on a dashboard table column, a filter icon now appears to indicate this.

* Issue **#5** : Replace() and Decode() dashboard table expression functions no longer ignore cells with null values.

* Issue **#7** : Dashboards are now able to query on open.

* Issue **#8** : Dashboards are now able to re-query automatically at fixed intervals.

* Updated GWT to v2.8.0 and Gin to v2.1.2.

* Issue **#12** : Dashboard queries can now evaluate relative date/time expressions such as now(), hour() etc. In addition to this the expressions also allow the addition or subtraction of durations, e.g. now - 5d.

* Issue **#14** : Dashboard query expressions can now be parameterised with any term able to accept a user defined parameter, e.g. ${user}. Once added parameters can be changed for the entire dashboard via a text box at the top of the dashboard screen which will then execute all queries when enter is pressed or it loses focus.

* Issue **#16** : Dashboard table filters can also accept user defined parameters, e.g. ${user}, to perform filtering when a query is executed.

* Fixed missing text presenter in dashboards.

* Issue **#18** : The data dashboard component will now show data relative to the last selected table row (even if there is more than one table component on the dashboard) if the data component has not been configured to listen to row selections for a specific table component.

* Changed table styling to colour alternate rows, add borders between rows and increase vertical padding

* Issue **#22** : Dashboard table columns can now be configured to wrap text via the format options.

* Issue **#28** : Dashboard component dependencies are now listed with the component name plus the component id in brackets rather than just the component id.

* Issue **#202** : Initial release of the new data retention policy functionality.

[Unreleased]: https://github.com/gchq/stroom/compare/v6.0-beta.49...6.0
[v6.0-beta.49]: https://github.com/gchq/stroom/compare/v7.0-beta.48...v6.0-beta.49
[v6.0-beta.48]: https://github.com/gchq/stroom/compare/v7.0-beta.47...v6.0-beta.48
[v6.0-beta.47]: https://github.com/gchq/stroom/compare/v7.0-beta.46...v6.0-beta.47
[v6.0-beta.46]: https://github.com/gchq/stroom/compare/v7.0-beta.45...v6.0-beta.46
[v6.0-beta.45]: https://github.com/gchq/stroom/compare/v7.0-beta.44...v6.0-beta.45
[v6.0-beta.44]: https://github.com/gchq/stroom/compare/v7.0-beta.43...v6.0-beta.44
[v6.0-beta.43]: https://github.com/gchq/stroom/compare/v7.0-beta.42...v6.0-beta.43
[v6.0-beta.42]: https://github.com/gchq/stroom/compare/v7.0-beta.41...v6.0-beta.42
[v6.0-beta.41]: https://github.com/gchq/stroom/compare/v7.0-beta.40...v6.0-beta.41
[v6.0-beta.40]: https://github.com/gchq/stroom/compare/v7.0-beta.39...v6.0-beta.40
[v6.0-beta.39]: https://github.com/gchq/stroom/compare/v7.0-beta.38...v6.0-beta.39
[v6.0-beta.38]: https://github.com/gchq/stroom/compare/v7.0-beta.36...v6.0-beta.38
[v6.0-beta.37]: https://github.com/gchq/stroom/compare/v6.0-beta.36...v6.0-beta.37
[v6.0-beta.36]: https://github.com/gchq/stroom/compare/v6.0-beta.35...v6.0-beta.36
[v6.0-beta.35]: https://github.com/gchq/stroom/compare/v6.0-beta.34...v6.0-beta.35
[v6.0-beta.34]: https://github.com/gchq/stroom/compare/v6.0-beta.33...v6.0-beta.34
[v6.0-beta.33]: https://github.com/gchq/stroom/compare/v6.0-beta.32...v6.0-beta.33
[v6.0-beta.32]: https://github.com/gchq/stroom/compare/v6.0-beta.31...v6.0-beta.32
[v6.0-beta.31]: https://github.com/gchq/stroom/compare/v6.0-beta.30...v6.0-beta.31
[v6.0-beta.30]: https://github.com/gchq/stroom/compare/v6.0-beta.29...v6.0-beta.30
[v6.0-beta.29]: https://github.com/gchq/stroom/compare/v6.0-beta.28...v6.0-beta.29
[v6.0-beta.28]: https://github.com/gchq/stroom/compare/v6.0-beta.27...v6.0-beta.28
[v6.0-beta.27]: https://github.com/gchq/stroom/compare/v6.0-beta.26...v6.0-beta.27
[v6.0-beta.26]: https://github.com/gchq/stroom/compare/v6.0-beta.25...v6.0-beta.26
[v6.0-beta.25]: https://github.com/gchq/stroom/compare/v6.0-beta.24...v6.0-beta.25
[v6.0-beta.24]: https://github.com/gchq/stroom/compare/v6.0-beta.23...v6.0-beta.24
[v6.0-beta.23]: https://github.com/gchq/stroom/compare/v6.0-beta.22...v6.0-beta.23
[v6.0-beta.22]: https://github.com/gchq/stroom/compare/v6.0-beta.21...v6.0-beta.22
[v6.0-beta.21]: https://github.com/gchq/stroom/compare/v6.0-beta.20...v6.0-beta.21
[v6.0-beta.20]: https://github.com/gchq/stroom/compare/v6.0-beta.19...v6.0-beta.20
[v6.0-beta.19]: https://github.com/gchq/stroom/compare/v6.0-beta.18...v6.0-beta.19
[v6.0-beta.18]: https://github.com/gchq/stroom/compare/v6.0-beta.17...v6.0-beta.18
[v6.0-beta.17]: https://github.com/gchq/stroom/compare/v6.0-beta.16...v6.0-beta.17
[v6.0-beta.16]: https://github.com/gchq/stroom/compare/v6.0-beta.15...v6.0-beta.16
[v6.0-beta.15]: https://github.com/gchq/stroom/compare/v6.0-beta.14...v6.0-beta.15
[v6.0-beta.14]: https://github.com/gchq/stroom/compare/v6.0-beta.13...v6.0-beta.14
[v6.0-beta.13]: https://github.com/gchq/stroom/compare/v6.0-beta.12...v6.0-beta.13
[v6.0-beta.12]: https://github.com/gchq/stroom/compare/v6.0-beta.11...v6.0-beta.12
[v6.0-beta.11]: https://github.com/gchq/stroom/compare/v6.0-beta.10...v6.0-beta.11
[v6.0-beta.10]: https://github.com/gchq/stroom/compare/v6.0-beta.9...v6.0-beta.10
[v6.0-beta.9]: https://github.com/gchq/stroom/compare/v6.0-beta.8...v6.0-beta.9
[v6.0-beta.8]: https://github.com/gchq/stroom/compare/v6.0-beta.7...v6.0-beta.8
[v6.0-beta.7]: https://github.com/gchq/stroom/compare/v6.0-beta.6...v6.0-beta.7
[v6.0-beta.6]: https://github.com/gchq/stroom/compare/v6.0-beta.5...v6.0-beta.6
[v6.0-beta.5]: https://github.com/gchq/stroom/compare/v6.0-beta.4...v6.0-beta.5
[v6.0-beta.4]: https://github.com/gchq/stroom/compare/v6.0-beta.3...v6.0-beta.4
[v6.0-beta.3]: https://github.com/gchq/stroom/compare/v6.0-beta.2...v6.0-beta.3
[v6.0-beta.2]: https://github.com/gchq/stroom/compare/v6.0-beta.1...v6.0-beta.2
[v6.0-beta.1]: https://github.com/gchq/stroom/compare/v6.0-alpha.27...v6.0-beta.1
[v6.0-alpha.27]: https://github.com/gchq/stroom/compare/v6.0-alpha.26...v6.0-alpha.27
[v6.0-alpha.26]: https://github.com/gchq/stroom/compare/v6.0-alpha.24...v6.0-alpha.26
[v6.0-alpha.25]: https://github.com/gchq/stroom/compare/v6.0-alpha.24...v6.0-alpha.25
[v6.0-alpha.24]: https://github.com/gchq/stroom/compare/v6.0-alpha.23...v6.0-alpha.24
[v6.0-alpha.23]: https://github.com/gchq/stroom/compare/v6.0-alpha.22...v6.0-alpha.23
[v6.0-alpha.22]: https://github.com/gchq/stroom/compare/v6.0-alpha.21...v6.0-alpha.22
[v6.0-alpha.21]: https://github.com/gchq/stroom/compare/v6.0-alpha.20...v6.0-alpha.21
[v6.0-alpha.20]: https://github.com/gchq/stroom/compare/v6.0-alpha.19...v6.0-alpha.20
[v6.0-alpha.19]: https://github.com/gchq/stroom/compare/v6.0-alpha.18...v6.0-alpha.19
[v6.0-alpha.18]: https://github.com/gchq/stroom/compare/v6.0-alpha.17...v6.0-alpha.18
[v6.0-alpha.17]: https://github.com/gchq/stroom/compare/v6.0-alpha.16...v6.0-alpha.17
[v6.0-alpha.16]: https://github.com/gchq/stroom/compare/v6.0-alpha.15...v6.0-alpha.16
[v6.0-alpha.15]: https://github.com/gchq/stroom/compare/v6.0-alpha.14...v6.0-alpha.15
[v6.0-alpha.14]: https://github.com/gchq/stroom/compare/v6.0-alpha.13...v6.0-alpha.14
[v6.0-alpha.13]: https://github.com/gchq/stroom/compare/v6.0-alpha.12...v6.0-alpha.13
[v6.0-alpha.12]: https://github.com/gchq/stroom/compare/v6.0-alpha.11...v6.0-alpha.12
[v6.0-alpha.11]: https://github.com/gchq/stroom/compare/v6.0-alpha.10...v6.0-alpha.11
[v6.0-alpha.10]: https://github.com/gchq/stroom/compare/v6.0-alpha.9...v6.0-alpha.10
[v6.0-alpha.9]: https://github.com/gchq/stroom/compare/v6.0-alpha.8...v6.0-alpha.9
[v6.0-alpha.8]: https://github.com/gchq/stroom/compare/v6.0-alpha.7...v6.0-alpha.8
[v6.0-alpha.7]: https://github.com/gchq/stroom/compare/v6.0-alpha.4...v6.0-alpha.7
[v6.0-alpha.4]: https://github.com/gchq/stroom/commits/v6.0-alpha.4<|MERGE_RESOLUTION|>--- conflicted
+++ resolved
@@ -6,11 +6,9 @@
 
 ## [Unreleased]
 
-<<<<<<< HEAD
+* Issue **#1152** : You can now control the maximum number of files that are fragmented prior to proxy aggregation with `stroom.maxFileScan`.
+
 * Issue **#1182** : Fixed use of `in folder` for data retention and receipt policies.
-=======
-* Issue **#1152** : You can now control the maximum number of files that are fragmented prior to proxy aggregation with `stroom.maxFileScan`.
->>>>>>> 3d0e11fb
 
 
 ## [v6.0-beta.49] - 2019-06-24
