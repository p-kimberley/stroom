--- conflicted
+++ resolved
@@ -7,7 +7,6 @@
 
 ## [Unreleased]
 
-<<<<<<< HEAD
 * Change dashboard field expression editor to be a bit wider and use a monospace font.
 
 * Issue **#1887** : Fix searches hanging generally and specifically when streams have been deleted.
@@ -43,13 +42,12 @@
 * Issue **#1865** : Fixed NoSuchMethodError.
 
 * Issue **#1854** : Changed search mechanism to poll for remote results to reduce the chances of hung searches.
-=======
+
 * Uplift event-logging-schema content pack to v3.4.2.
 
 * Uplift standard-pipelines content pack to v0.2.
 
 * Uplift template-pipelines content pack to v0.3.
->>>>>>> 6af2692c
 
 * Change the off-heap ref store to use xxHash for hashing its values.
 
