# Change Log
All notable changes to this project will be documented in this file.

The format is based on [Keep a Changelog](http://keepachangelog.com/) 
and this project adheres to [Semantic Versioning](http://semver.org/).


## [Unreleased]

<<<<<<< HEAD
* Add completion and snippets to dashboard expression builder.

* Issue **#1895** : Change dashboard field expression editor use the Ace editor like other edit screens.
=======
* Issue **#1910** : Duplicate fields in dashboard tables are now avoided by adding a numeric suffix to the field name when adding a duplicate.

* Issue **#1918** : Text presenter was losing track of stream and event id fields when settings were changed.

* Issue **#1906** : Added info about queue sizes to extraction task.

* Issue **#1906** : Made changes to allow early termination of searches if we have enough data.

* Issue **#1906** : Fixed node task nesting.

* Issue **#1906** : The maximum size of the stream event map is now configurable with the `stroom.search.extraction.maxStreamEventMapSize` property.

* Issue **#1906** : Improved the way search extractions events are grouped so we can extract more events per stream and therefore improve performance.

* Issue **#1907** : Fixed NPE.


## [v7.0-beta.68] - 2020-10-22
>>>>>>> 9ff732ef

* Issue **#1733** : Support xsl:output options for XML output from pipeline (XMLWriter)

* Issue **#1893** : Change delimited string volume properties to lists of strings

* Issue **#1848** : Fix NPE when importing certain processor filters.

* Issue **#1894** : Improvements to search performance and fix for hanging searches.


## [v7.0-beta.67] - 2020-10-15

* Issue **#1901** : Create default (index) volume group if it is used prior to UI.

* Issue **#1900** : Fix inter-node task assignment, change how processing user equality is checked.

* Change dashboard field expression editor to be a bit wider and use a monospace font.

* Issue **#1887** : Fix searches hanging generally and specifically when streams have been deleted.

* Issue **#1877** : Change conditional formatting to support decimals.

* Change conditional formatting to set the available rule operators according to the format type of the column.

* Change conditional formatting to support date terms and date comparisons.

* Issue **#1885** : Fix annotations icon not being enabled on dashboard tables.

* Issue **#1883** : Code now deals with missing streams when performing search extraction.

* Issue **#1882** : Added capacity restriction to the stream event map used in search result extraction. The previous version was causing out of memory exceptions.

* Change names of hidden special table columns on dashboards to avoid name clashes.

* Make dashboard table settings popup bigger to accommodate the conditional formatting.

* Added logic to rename conditional formatting term fields on a column rename.

* Added logic to prevent renaming a column to an existing name.

* Issue **#1872** : Partially fixed to show the 1st 1k chars of the single line raw source. Full fix will come in v7.

* Issue **#1874** : Fixed dashboard tables not showing data if the stream id column is present.

* Issue **#1868** : Stop `Stream not found with id=nnn` errors during searching.

* Issue **#1864** : Added `*` wildcard to conditional formatting matches. 

* Issue **#1865** : Fixed NoSuchMethodError.

* Issue **#1854** : Changed search mechanism to poll for remote results to reduce the chances of hung searches.

* Uplift event-logging-schema content pack to v3.4.2.

* Uplift standard-pipelines content pack to v0.2.

* Uplift template-pipelines content pack to v0.3.

* Change the off-heap ref store to use xxHash for hashing its values.

* Change key widths used in ref data store. Existing stores will need to be deleted and re-generated.


## [v7.0-beta.66] - 2020-09-24

* Added code to authenticate against AWS ALB.


## [v7.0-beta.65] - 2020-09-24

* Added code to authenticate against AWS ALB.


## [v7.0-beta.64] - 2020-09-24

* Added code to authenticate against AWS ALB.


## [v7.0-beta.63] - 2020-09-22

* Added code to authenticate against AWS ALB.


## [v7.0-beta.62] - 2020-09-22

* Added code to authenticate against AWS ALB.


## [v7.0-beta.61] - 2020-09-22

* Added code to authenticate against AWS ALB.


## [v7.0-beta.60] - 2020-09-22

* Added code to authenticate against AWS ALB.


## [v7.0-beta.59] - 2020-09-22

* Added code to authenticate against AWS ALB.

* Changed default behaviour of `useDefaultOpenIdCredentials`.


## [v7.0-beta.58] - 2020-09-22

* Added code to authenticate against AWS ALB.


## [v7.0-beta.57] - 2020-09-18

* Failed build.


## [v7.0-beta.56] - 2020-09-18

* Added code to authenticate against AWS ALB.

* Remove requirement for Reference stream type in ref data API lookup requests.


## [v7.0-beta.55] - 2020-09-15

* Fix names in travis release plugin.


## [v7.0-beta.54] - 2020-09-15

* Rename release artefact `stroom-proxy-config.X.yml` to `stroom-proxy-app-config.X.yml`.


## [v7.0-beta.53] - 2020-09-15

* Change `prod.yml` and `proxy-prod.yml` to be templated so as to generate custom config for the zip and docker distributions.

* Add the docker config files to the release artefacts.

* Issue **#580** : Added conditional formatting options to dashboard tables.

* Add comments to `prod.yml`/`config.yml`.

* Change `reset_password` CLI command to also reset various locked/inactive type flags.

* Change stroom admin path from `admin` to `stroomAdmin` in the distribution.

* Fix `command not found` bug in distribution `start.sh`.

* Change `start.sh` to log pre-logback output to start.sh.log.

* Change logFormat to include time in `prod.yml` and `config.yml`.


## [v7.0-beta.52] - 2020-09-10

* Issue **#1850** : Add new command line commands `create_account`, `reset_password` and `manage_users` to enable the creation of accounts to bootstrap the application.

* Change `admin` to `stroomAdmin` in distribution shell scripts.


## [v7.0-beta.51] - 2020-09-09

* Added `formTokenRequest` property to OpenId config for use with AWS authentication. This forces the use of a form request when fetching tokens.

* Issue **#1824** : Fix for search hang when extraction is requested but no search pipeline is provided.

* Issue **#1083** : Added `any()`, `first()`, `last()`, `nth()`, `top()` and `bottom()` selection functions to select child values of grouped items.

* Issue **#1837** : Added `joining()` function to concatenate supplied fields in child rows.

* Issue **#1784** : Several functions were previously prevented from working on results from aggregate functions but are now applied regardless.

* Fix config file validation not working when hot loading config file changes.

* Change config file validation to be the first thing that happens on boot.

* Fix error when empty branches are in the config file.

* Add `pipeline.referenceData.getLmdbSystemLibraryPath` prop to support provided LMDB binary.

* Change extraction location of bundled LMDB binary to be the same as the store files.

* Change default value for `pipeline.referenceData.maxPutsBeforeCommit` to 0 (i.e. don't commit mid-load).


## [v7.0-beta.50] - 2020-09-07

* Add /api/refData/v1/lookup REST endpoint for doing ref data lookups.

* Issue **#1755** : Stepping now runs in a separate thread to prevent interruption of DW threads when trying to terminate stepping early.

* Issue **#1798** : Fixed REST serialisation issue that was preventing stepping XPath filters from being passed to the server.

* Issue **#1666** : Stepping now loads element documents that use name patterns.

* Issue **#1666** : Parsers now support name patterns for loading config documents. 

* Issue **#1835** : Fix error when viewing data as lowly user.

* Issue **#1836** : Fix Forbidden error when importing data.

* Issue **#1809** : Fix handling of import with no permissions except Import Configuration.

* Issue **#1657** : Remove INTERNAL_PROCESSING_USER from Users list in App Permissions screen.

* Issue **#1782** : Fix handling of empty NOT/AND/OR in stats queries and immprove the error handling for the remote data sources.

* Issue **#1781** : Fix SQL stats handling of NOT() with more than one term in the NOT.

* Issue **#1830** : Change quick filters on Annotations screen to use fuzzy filtering consistent with the rest of stroom. Disable the comment quick filter drop down if there are no standard comments configured. Remove the qualified fields from the quick filter tooltips.

* Issue **#1829** : Fix Annotations screen recording change history when clicking an empty title/subject.

* Issue **#1737** : Fix quick filter in users/groups popup.

* Issue **#1832** : Fix inability to add users/groups in the Document Permissions screen.


## [v7.0-beta.49] - 2020-09-02

* Fix accidental commit of broken code.


## [v7.0-beta.48] - 2020-09-02

* Fix duplicate call to bintray upload in travis script.


## [v7.0-beta.47] - 2020-09-02

* Issue **#1821** : Fix SQL Stat queries whose table doesn't use any datasource fields.

* Issue **#1694** : Fix UUID filtering in quick filters, now using `uuid:` field qualifier. Removed support for `#` prefix in Quick Filter and suggesters.

* Issue **#1699** : Add a docker managed volume for the ref data store.

* Add `pooledByteBufferCounts` to ref data config.

* Issue **#1700** : Stopped stepping happening on open.

* Uplift LMDB to v0.8.1.

* Changed implementaion of the byte buffer pool used in the ref data store to improve performance.

* Increase default value for ref data `maxPutsBeforeCommit` to improve load times.

* Fix instances of trace logging that are not using lambdas for complex args. This is particularly a problem in the ref data store code.

* Made stroom compatible with AWS authentication.

* Issue **#1707** : Fix reference data lookups picking the wrong effective stream.

* Issue **#1797** : Altered how search completion is recorded to try and prevent hanging. 

* Issue **#1762** : Fix for search jobs that do not terminate correctly.

* The build should now ensure GWT compilation only occurs after test has completed.

* Issue **#1790** : You can now provide `TYPE` as an optional HTTP header when sending data to Stroom. If provided this attribute is used to determine what data type to assign to the data being received. Data forwarding and aggregation also maintains this attribute and behaviour. 

* Issue **#1665** : Recognised meta types can now be specified in config and drop downs now allow selection in the pipeline editor.


## [v7.0-beta.46] - 2020-08-23

* Issue **#1702** : Fix namespace handling in XML reference data values.

* Issue **#1789** : Prevent dashboards without an extraction pipeline showing as "Missing" on dependency screen.

* Issue **#1803** : Fix `/api/export/v1` failing with NoSuchFileException.

* Issue **#1719** : Create rest endpoint to get rererence data store entries. Experimental feature at the moment.

* Issue **#1649** : Make the local reference data store searchable from the dashboard. Experimental feature at the moment.

* Issue **#1805** : Fix missing alert popup when document is saved but has been updated by another user/tab.

* Fix _No appender for stroom.docref.DocRef_ ERRORs in the log.


## [v7.0-beta.45] - 2020-08-14

* Issue **#1793** : Fixed Solr search query creation.

* Issue **#1791** : Fixed Solr connection test response.

* Update Gradle to v6.6

* Revert back to full build.


## [v7.0-beta.44] - 2020-08-14

* Reverted deploy changes until travis dpl v2 is stable.


## [v7.0-beta.43] - 2020-08-14

* Fixing release artefacts.


## [v7.0-beta.42] - 2020-08-13

* Issue **#1783** : Made change to prevent nodes called by the cluster from using localhost, 127.0.0.1 or the same URL as other nodes.

* Issue **#1706** : Terminating processing jobs early now writes appropriate termination errors to the processing info (error) stream and deletes other outputs.

* Issue **#1749** : Removed old benchmark job.


## [v7.0-beta.41] - 2020-08-12

* Issue **#1785** : Fix proxy not forwarding any data.

* Issue **#1675** : All dashboard table fields are now present in text pane settings even if they are hidden or special, e.g. internally added mandatory fields like StreamId and EventId. This change prevents the field settings from being altered incorrectly when these fields were not found.

* Issue **#1758** : Added file locations to meta details and improved tooltip layout.

* Issue **#1778** : Remove error streams following reprocessing when no new streams are created.

* Added support for time based expressions when searching for streams from UI. 

* Issue **#1760** : Support time based expressions for ProcessorTask data source

* Issue **#1761** : Allow processor id to be displayed when searching processor tasks data source.

* Issue **#1693** : Fix dependencies screen listing links to internal searchables as "missing".

* Issue **#1751** : Display correct UUID for "to" dependency in UI dependency screen.

* Issue **#1664** : Fix crash when all streams for pipeline are deleted.

* Issue **#1701** : Fix crash when alternative pipeline is selected/used for processing.

## [v7.0-beta.40] - 2020-07-27

* Issue **#1756** : Fix for IdEnrichmentFilter where is attempts to change attribute values that already exist.

* Issue **#1741** : Fix for search hanging issue.

* Issue **#1740** : `CombinedParser` now removes invalid XML 1.0 characters when `fixInvalidChars` is set and not XML 1.1.

* Add `readTimeout` property to `HTTPAppender` 

* Issue **#1747** : Nodes are now notified about changes to document permissions so that caches are cleared etc.

* Issue **#1752** : Meta info tooltips now show appropriate units for values.

* The `admin` account is now auto created if it doesn't exist.

* Issue **#1310** : Improved file cleanup between tests.

* Issue **#1533** : Improved meta data attribute value flushing to DB.

* Issue **#1634** : `FileSystemClean` will now only examine active data volumes.

* Issue **#1672** : Index shards are now only updated in the DB on flush when the document count or shard size changes.

* Issue **#1713** : Fixed issue where processor task start times were being displayed incorrectly.

* Issue **#1748** : Removed border from explorer quick filter.

* Issue **#1656** : Only managed jobs will now appear on the jobs page.

* Issue **#1669** : Changed the way next scheduled time is calculated based on current time.

* Issue **#1662** : Processor tasks and meta data sources now correctly show pipeline names in dashboard results.

* Issue **#1677** : Active tasks are now correctly filtered.

* Issue **#1718** : Added server task info for some tasks.

* Issue **#1731** : Fixed calendar date picker style that was broken by tooltip CSS changes.

* Issue **#1657** : `INTERNAL_PROCESSING_USER` is no longer visible in the UI.

* Issue **#1449** : You can now create users to associate permissions by clicking the create button in the `User Permissions` page.

* Issue **#1727** : Typo.

* Issue **#1501** : Multiple fixes for new UI.

* Issue **#1506** : Multiple fixes for new UI.

* Issue **#1561** : Multiple fixes for new UI.

* Issue **#1483** : Multiple fixes for new UI.

* Issue **#1525** : Multiple fixes for new UI.

* Issue **#1587** : Multiple fixes for new UI.

* Issue **#1526** : Multiple fixes for new UI.

* Issue **#1499** : Multiple fixes for new UI.

* Issue **#1481** : Multiple fixes for new UI.

* Issue **#1498** : Multiple fixes for new UI.

* Issue **#1660** : Multiple fixes for new UI.

* Issue **#1659** : Multiple fixes for new UI.

* Issue **#1725** : Fix Data Splitter onlyMatch using zero based instead of one based numbers.

* Issue **#1678** : Fix range of data displayed in dashboard text pane.

* Add labels to data display pagers.

* Change data display to show one record at a time.

* Change data display and data fetching to work with character ranges instead of line ranges.

* Add 'Show Hidden Characters' and 'Use Vim Key Bindings' to the editor context menu.

* Change data splitter to record the source of records (line/col range) without the line breaks.

* Change stepping so that the source header row is not included with the first record for csv type data.


## [v7.0-beta.39] - 2020-07-06

* Issue **#1716** : Prevent export of processor filters that are reprocess or deleted.

* Issue **#1638** : Suppress error when searching deleted streams.

* Issue **#1696** : Fix reprocessing from unfiltered meta data view.

* Issue **#1648** : Fix streams not being deleted following reprocessing.

* Issue **#1695** : Fix `Records` stream types not being identified correctly.

* Issue **#1668** : Fixed incorrect parameter count for XSLT `meta` function.

* Issue **#1619** : Fix delete stream summary.


## [v7.0-beta.38] - 2020-06-25

* Issue **#1670** : Stop _parse-uri_ XSLT function returning -1 for missing port numbers.

* Issue **#1673** : Increase limit for age spinner in retention rules to 9999.

* Issue **#1683** : Add `!` NOT operator to fuzzy match filtering.

* Add field searching to Activity quick filter.

* Add field searching to entity selection popups.

* Change entity selection popups to clear quick filter on show.

* Add column sorting and field searching to Properties screen.

* Add field searching to Explorer Tree quick filter.

* Add field searching to Properties quick filter.

* Add field searching to Server Tasks quick filter.

* Add field searching to dependencies quick filter.

* Improve info tooltip layouts.

* Issue **#1248** : Add quick filter to dependencies screen.

* Issue **#1650** : Use consistent blue colour.

* Issue **#1671** :Fix XSLT function `hex-to-oct`.

* Add `readTimeout` property to `HTTPAppender`.

* Issue **#1632** : SQL stats now compatible with MySQL 8 Group Replication

* Issue **#1650** : Use consistent blue colour.

* Issue **#1627** : Fix Up/Down buttons on Rule Set screen. Now keeps selection after use.

* Issue **#1277** : Fix Enable/Disable toggle button on Rule Set screen.


## [v7.0-beta.37] - 2020-06-15

* Add _Impact Summary_ tab to _Data Retention_ to show breakdown of counts of streams to be deleted.

* Add support for the `.` separator in the word boundary fuzzy matching.

* Change the fuzzy match filter to switch to a case sensitive wild-carded exact match when the input contains a `*`.

* Issue **#1640** : Fix server error when clicking disabled delete/info icon for deleted streams.

* Issue **#1639** : Default index volume group property changes.

* Issue **#1636** : Fix data retention deletion using wrong action for rules.

* Issue **#1280** : Fix creation of default index volumes.


## [v7.0-beta.36] - 2020-06-02

* Issue **#1621** : Fix NPE in proxy content syncing.

* Issue **#1462** : Stroom not working with MySQL 8.0 due to SQLException

* Issue **#1564** : Fix error in data retention section of stream info popup.

* Change data retention delete batching approach to use time ranges.

* Issue **#1611** : Change explorer tree filtering to also filter on an exact match of the entity's UUID.

* Add regex filtering with `/` prefix to fuzzy matching.

* Change word boundary matching to require a `?` prefix.


## [v7.0-beta.35] - 2020-05-28

* Issue **#1608** : Fixed NPE in UI data presenter.

* Issue **#1595** : Fixed names for imported items that already exist but are updated by import.

* Issue **#1603** : XSLT imports now error if more than one matching XSLT is found.

* Issue **#1604** : XSLT import resolution now accepts the use of UUIDs and DocRef strings.

* Issue **#1403** : Dashboard query download now retains expression parameters.

* Issue **#1514** : Fixed properties edit presenter issue.

* Issue **#1569** : Additional changes to improve the new `Data Delete` task that replaces the `File System Clean` task.

* Issue **#1565** : Stop data retention rules deleting all data.

* Add default data retention rule to the UI screen to make it clear what happens by default.

* Add fuzzy match filter to explorer tree.


## [v7.0-beta.34] - 2020-05-26

* Issue **#1569** : Removed recursive multi threading from file system clean as thread limit was being reached. 

* Issue **#1478** : Fixed data volume creation and other resource methods.

* Issue **#1594** : Now auto creates root explorer node on startup if it is missing.

* Issue **#1544** : Fixes for imported dashboards.

* Issue **#1586** : Fixed migration and initial population of standard meta type names.

* Issue **#1592** : Changed DB bit(1) columns to be tinyint(1) so that they show values correctly in the CLI.

* Issue **#1510** : Added logical delete for processor and processor filter to allow a user to force deletion without encountering a DB constraint. 

* Issue **#1557** : Process, reprocess, delete and download data functions now provide an impact summary before a user can proceed with the action.

* Issue **#1557** : The process data function in the data browser now provides the option to process or reprocess data. When selected a user can also choose: the priority of the process filters that will be created; to set the priority automatically based on previous filters; set the enabled state.

* Issue **#1557** : Reprocessing data no longer has a limitation on how many items can be reprocessed as it is now implemented by reprocess specific filters.

* Issue **#1585** : Fixed issue that was preventing viewing folders processors.

* Issue **#1557** : Added an impact summary to meta data actions such as delete, restore, process and download.

* Issue **#1593** : NPE copying empty expressions


## [v7.0-beta.33] - 2020-05-22

* Issue **#1588** : Fix processor filter import.

* Issue **#1566** : Fixed UI data restore behaviour.

* Make public port configurable


## [v7.0-beta.32] - 2020-05-19

* Issue **#1573** : Active tasks tab now only shows tasks related to the open feed.

* Issue **#1584** : Add @ApiParam to POST/PUT/DELETE endpoints so the request type appears in swagger-ui.

* Issue **#1581** : Change streamId to a path param in GET /api/data/v1.

* Issue **#1567** : Added error handling so the confirmation dialog continues to work even when there is a failure in a previous use.

* Issue **#1568** : Pipeline names should now be shown where needed in the UI.

* Issue **#1457** : Change field value suggester to use fuzzy matching.

* Issue **#1574** : Make feed suggestions return all feeds, not just ones with meta.

* Issue **#1544** : Imported dashboards from 6.1 now work.

* Issue **#1577** : Cluster node status is now updated when node settings are changed.

* Issue **#1396** : Completely changed DB migration and import/export compatibility code.

* Fix index creation stored procedure.

* Issue **#1508** : Tidy up property descriptions, change connection pool props to use Stroom Duration type.

* Issue **#473** : Fix value stats being ignored during in memory stat aggregation.

* Issue **#1141** : Make SQL stats aggregation delete unused stat keys at the end.


## [v7.0-beta.31] - 2020-05-12

* Issue **#1546** : Fixed opening and editing of data retention rules.

* Issue **#1494** : Scrollbars now have a white background unless used in a readonly text area.

* Issue **#1547** : Added pipeline names to processor task screens.

* Issue **#1543** : Prevent import/export of processor filters with id fields

* Issue **#1112** : You can now copy feeds along with other items and copies are named appropriately.

* Issue **#1112** : When copying a selection of several items, the dependencies between the items are altered in the resulting copies so that the copied items work together as a new set of content.

* Issue **#1112** : As part of fixing dependencies when copying items, the dependencies screen now works correctly and now also shows processor filters. 

* Issue **#1545** : Add property `enableDistributedJobsOnBootstrap` to enable/disable processing on first boot.


## [v7.0-beta.30] - 2020-05-06

* Issue **#1503** : Further fix for enabled/disabled expression items and dashboard tab visibility.

* Issue **#1511** : Data pages now show pipeline names rather than pipeline UUIDs.

* Issue **#1529** : Fix error when selecting datasource in new dashboard.

* Fix NPE in SystemInfoResource.get().

* Issue **#1527** : Fixed missing aud in API eky tokens.

* Add missing guice binding for SystemInfoResource.

* Make export add new line to the end of all files to adhere to POSIX standard.

* Issue **#1532** : Fixed index shard criteria in UI.

* Change SecurityFilter to return a 401 on authentication exceptions.

* Move some health checks into SystemInfoResource.

* Remove healthchecks from rest resources and servlets that never give an unhealthy result.

* Add error info to AppConfigMonitor health check.


## [v7.0-beta.29] - 2020-05-04

* Issue **#1496** : Fixed paging of processed data.

* Add stroom.statistics.internal.enabledStoreTypes and make internal stat processing respect it.

* Improve SQL stats shutdown processing so all in memory stats are flushed.

* Issue **#1521** : Dashboards with missing datasources break entirely.

* Issue **#1477** : Disable edit button on stream processor.

* Issue **#1497** : Fixed data list result paging.

* Issue **#1492** : Fixed data list result paging.

* Issue **#1513** : You can now view data in folders.

* Issue **#1500** : Fixed data delete/restore behaviour.

* Issue **#1515** : Fix proxyDir default when running in a stack.

* Issue **#1509** : Unable to update processor filter.

* Issue **#1495** : Speculative fix for missing swagger.json file in the fat jar.

* Issue **#1503** : Fixed Dashboard serialisation and JSON template.

* Issue **#1479** : Unable to set index volume limits.


## [v7.0-beta.28] - 2020-04-29

* Issue **#1489** : Reprocess streams feature failing.

* Issue **#1465** : Add default Open ID credentials to allow proxy to be able to authenticate out of the box.

* Issue **#1455** : Fix interactive search.

* Issue **#1471** : Pipeline name not shown on processors/filters in UI.

* Issue **#1491** : Download stream feature failing. 

* Issue **#1433** : StandardKafkaProducer failed when writing XML kafka payloads. 


## [v7.0-beta.27] - 2020-04-27

* Issue **#1417** : Allow processor filters to be exported with Pipelines. 

* Issue **#1480** : Index settings now shows index volume groups and allows selection. 

* Issue **#1450** : Further attempt to improve criteria filtering on data tab.

* Issue **#1467** : The cluster node state node uses NodeResource to determine active nodes.

* Issue **#1448** : The internal processing user now has a JWT and passes it when making calls to other nodes.


## [v7.0-beta.26] - 2020-04-22

* Fix gradle build for versioned builds


## [v7.0-beta.25] - 2020-04-22

* Assorted fixes to the new React UI pages.


## [v7.0-beta.24] - 2020-04-21

* Issue **#1450** : Stop data tabs showing all feeds.

* Issue **#1454** : Fix NPE in feed name suggestion box.

* Remove internal statistics from setup sample data.

* Fix issue of pipeline structure not showing when it contains a StatisticsFilter.

* Update auth flow for auth-into-stroom integration

* Issue **#1426** : Change /logout endpoint to /noauth/logout.

* Fix `Expecting a real user identity` errors on auto import of content packs.

* Increase wait timeout to 240s in `start.sh`.

* Issue **#1404** : Fixed issue with invalid XML character filter.

* Issue **#1413** : Attempt to fix search hanging issue.

* Issue **#1393** : The annotations data popup now formats content on load.

* Issue **#1399** : Removed error logging for expected exceptions in TaskExecutor.

* Issue **#1385** : File output param `streamId` now aliased to `sourceId` and `streamNo` is now aliased to `partNo` for consistency with new source tracking XSLT functions.

* Issue **#1392** : Downloading dashboard queries now provides the current query without the need to save the dashboard.

* Issue **#1427** : Change remote call to auth service to a local call.


## [v7.0-beta.23] - 2020-03-24

* Rename all legacy DB tables to `OLD_`.

* Issue **#1394** : Fix duplicate tables appearing in Monitoring -> Database Tables.

* Add NodeEndpointConfiguration. Change `node` table to hold the base endpoint.


## [v7.0-beta.22] - 2020-03-10

* Brought stroom-auth-service into stroom

* Issue **#563** : Kafka producer improvements - StandardKafkaProducer

* Issue **#1399** : Removed error logging for expected exceptions in TaskExecutor. 

* Fix missing $ in start.sh

* Issue **#1387** : Changed the way tasks are executed to reduce changes of unhandled execution errors.

* Issue **#1378** : Improved logging detail when processor filters fail.

* Issue **#1379** : Fixed issue where you couldn't open a processor filter if parts of the filter referenced deleted items.

* Issue **#1378** : Improved logging detail when processor filters fail.

* Issue **#1382** : Added `decode-url` and `encode-url` XSLT functions.

* Issue **#655** : Fixed SQL Stats queries ignoring the enabled state of the dashboard query terms.

* Issue **#1362** : Fixed issue where hiding dashboard annotation fields removed them.

* Issue **#1357** : Fixed dragging tabs in dashboard with hidden panes to create a new split.

* Issue **#1357** : Fixed dragging tabs in dashboard with hidden panes.

* Issue **#1368** : Fixed FindReplaceFilter as it wasn't working when used in conjunction with Data Splitter.

* Issue **#1361** : Changed the way headers are parsed for the HttpCall XSLT function.


## [v7.0-beta.21] - 2020-02-24

* Add null checks to DB migration.

* Add deletion of constraint `IDX_SHARD_FK_IDX_ID` to migration script.


## [v7.0-beta.20] - 2020-02-13

* Fix bug in `processor_task` migration script.


## [v7.0-beta.19] - 2020-02-10

* Fix bugs in DB migration scripts.


## [v7.0-beta.18] - 2020-02-05

* Re-locate index database migrations.

* Fix issues with migrating null audit columns.

* Improve output of TestYamlUtil.


## [v7.0-beta.17] - 2020-01-29

* Issue **#1355** : Fixed stepping from dashboard text pane.

* Issue **#1354** : Fixed double click to edit list items, e.g. properties.

* Issue **#1340** : Fixed issue with FindReplaceFilter where it failed in some cases when more than one filter was chained together.

* Issue **#1338** : You can now configure the max size of the map store cache.

* Issue **#1350** : Fixed scope of dictionaries when loaded in multiple XSLT pipeline steps.

* Issue **#1347** : Added SSL options to `http-call` XSLT method.

* Issue **#1352** : Fixed Hessian serialisation of user identities on tasks.

* Change docker image to allow us to pass in the dropwizard command to run, e.g. server|migrate.

* Stop MySQL outputing Note level warnings during migration about things that don't exist when we expect them not to.


## [v7.0-beta.13] - 2019-12-24

* Add `migrate` command line argument to run just the DB migrations.

* Updated API key to include audience and added client id and secret.

* Change `stroom.conf.sh` to also look for ip in `/sbin`

* Issue **#260** : You can now hide dashboard tabs.

* Issue **#1332** : The text pane can now be configured to show source data.

* Issue **#1311** : Improved source location tracking.


## [v7.0-beta.12] - 2019-12-04

* Change local.yml.sh to also look for ip in /sbin


## [v7.0-beta.11] - 2019-12-04

* Fix invalid SQL syntax in V07_00_00_012__Dictionary


## [v7.0-beta.10] - 2019-12-04

* Update auth api version

* Add clientId and clientSecret to config

* Update API keys (needed aud)

* Issue **#1338** : Added new config options to control the maximum size of some caches: `stroom.pipeline.parser.maxPoolSize`, `stroom.pipeline.schema.maxPoolSize`, `stroom.pipeline.schema.maxPoolSize`, `stroom.pipeline.xslt.maxPoolSize`, `stroom.entity.maxCacheSize`, `stroom.referenceData.mapStore.maxCacheSize`.

* Issue **#642** : Downloading query details now ignores hidden fields.

* Issue **#1337** : Fixed issue where downloading large numbers of search results in Excel format was exceeding maximum style count of 64000. 

* Issue **#1341** : Added XSRF protection to GWT RPC requests.

* Issue **#1335** : Made session cookie `Secure` and `HttpOnly`.

* Issue **#1334** : Fix 404 when accessing `/stroom/resourcestore/........`, i.e. fix Tools->Export.

* Issue **#1333** : Improved resilience against XSS attacks.

* Issue **#1330** : Allow configuration of `Content-Type` in HTTPAppender.

* Issue **#1327** : Improvements to annotations.

* Issue **#1328** : Increased size of data window and removed max size restrictions.

* Issue **#1324** : Improved logging and added SSL options for HTTPAppender.


## [v7.0-beta.9] - 2019-11-20

* Fix SSL connection failure on remote feed staus check.

* Remove ConfigServlet as the functionality is covered by ProxyConfigHealthCheck.

* Fix password masking in ProxyConfigHealthCheck.

* Change servlet path of ProxyStatusServlet from `/config` to `/status`.


## [v7.0-beta.8] - 2019-11-20

* Change precedence order for config properties. YAML > database > default. Change UI to show effective value. Add hot loading of YAML file changes.

* Issue **#1322** : Stroom now asks if you really want to leave site when stepping items are dirty. Also fixed `Save` and `Save All` menu items and dashboard param changes now correctly make a dashboard dirty.

* Issue **#1320** : Fixed formatting of XML where trailing spaces were being removed from content surrounded by start and end tags (data content) which should not happen. 

* Issue **#1321** : Make path relative in stroom distribution .zip.sha256 hash file.

* The auth service now supports the use of HTTPS without certificate verification and adds additional logging.

* Issue **gchq/stroom-auth#157** : Automatically refresh user's API key when it expires.

* Issue **#1243** : Dashboard visualisations now link with similar functions available to dashboard tables, e.g. `link()`, `dashboard()`, `annotation()`, `stepping()`, `data()`.

* Issue **#1316** : JSONParser now includes various parse options including handling comments.

* Issue **#48** : Added option to hide/show dashboard table columns.

* Issue **#1315** : Improved health check for missing API key.

* Updated stroom expression to v1.5.4 and added new field types.

* Issue **#1315** : Improved health check for missing API key.

* Issue **#1314** : Fixed NPE thrown when logging caused when viewing docs that can't be found.

* Issue **#1313** : Suggestion boxes now make suggestions immediately before the user even starts typing.

* Issue **#1043** : Added feature to allow floating point numbers to be indexed.

* Issue **#1312** : Dictionaries now change the entity name in the DB when renamed.

* Issue **#1312** : Fixed read only behaviour of dictionary settings UI.

* Issue **#1300** : Multiple changes to annotations.

* Issue **#1265** : Added `modulus()` function along with alias `mod()` and modulus operator `%`.

* Issue **#1300** : Added `annotation()` link creation function, `currentUser()` alias for `param('currentUser()')` and additional link creation functions for `data()` and `stepping()`.

* Issue **#67** : Table columns now display menu items on left click.

* Uplift stroom-query to v2.2.4 to add better diagnostic logging.

* Uplift Kafka client to v2.2.1.

* Issue **#1293** : Add more static file types to allow nginx/browser caching on.

* Issue **#1295** : Add authentication bypass for servlets such as /remoting, /status, /echo, etc.

* Issue **#1297** : The UI now supplies API tokens to the backend for resource calls.

* Issue **#1296** : Fixed NPE in StreamMapCreator caused when a stream can not be found.

## [v7.0-beta.7] - 2019-10-23

* Issue **#1288** : Streams now show the name of the pipeline used to create them even if the user doesn't have permission to see the pipeline.

* Issue **#1282** : Fixed issue where items were imported into the explorer even if not selected for import.

* Issue **#1291** : Fixed issue where empty dashboard table cells did not select table rows when clicked. 

* Issue **#1290** : Fixed issue where executor provider was not executing supplied runnable if parent task had terminated.

* Fix problem of missing fallback config in docker image.


## [v7.0-beta.6] - 2019-10-15

* Add default for stroom.security.authentication.durationToWarnBeforeExpiry

* Fix missing icons for Kafka Config and Rule Set.

* Fix Kafka Config entity serialisation.

* Issue **#1264** : Dashboards running in embedded mode will not always ask for the user to choose an activity if the users session has one set already.

* Issue **#1275** : Fixed permission filtering when showing related streams.

* Issue **#1274** : Fixed issue with batch search caused by Hibernate not returning pipeline details in stream processor filters.

* Issue **#1272** : Fixed saving query favourites.

* Issue **#1266** : Stroom will now lock the cluster before releasing owned tasks so it doesn't clash with other task related processes that lock the DB for long periods.

* Issue **#1264** : Added `embedded` mode for dashboards to hide dashboard chrome and save options.

* Issue **#1264** : Stroom no longer asks if you want to leave the web page if no content needs saving.

* Issue **#1263** : Fixed issues related to URL encoding/decoding with the `dashboard()` function.

* Issue **#1263** : Fixed issue where date expressions were being allowed without '+' or '-' signs to add or subtract durations.

* Add fallback config.yml file into the docker images for running outside of a stack.

* Issue **#1263** : Fixed issues related to URL encoding/decoding in dashboard expressions.

* Issue **#1262** : Improved behaviour of `+` when used for concatenation in dashboard expressions.

* Issue **#1259** : Fixed schema compliance when logging failed document update events.

* Issue **#1245** : Fixed various issues with session management and authentication.

* Issue **#1258** : Fixed issue affecting search expressions against keyword fields using dictionaries containing carriage returns.


## [v7.0-beta.5] - 2019-09-23

* Fixes to proxy


## [v7.0-beta.4] - 2019-09-16

* Fix stroom-proxy Dockerfile


## [v7.0-beta.3] - 2019-09-16

* Minor fixes, including an essential fix to config


## [v7.0-beta.2] - 2019-09-13

* Fix docker build


## [v7.0-beta.1] - 2019-09-11

* Issue **#1253** : Data retention policies containing just `AND` will now match everything.

* Issue **#1252** : Stream type suggestions no longer list internal types.

* Issue **#1218** : All stepping panes will now show line numbers automatically if there are indicators (errors, warnings etc) that need to be displayed.  

* Issue **#1254** : Added option to allow non Java escaped find and replacement text to be used in `FindReplaceFilter`. 

* Issue **#1250** : Fixed logging description for reading and writing documents.

* Issue **#1251** : Copy permissions from a parent now shows changes prior to the user clicking ok.

* Issue **#758** : You no longer need the `Manage Processors` privilege to call `stroom:meta('Pipeline')` in XSLT.

* Issue **#1256** : Fix error caused when logging data source name when downloading search results.

* Issue **#399** : Fix for error message when stepping that said user needed `read` permission on parent pipeline and not just `use`.

* Issue **#1242** : Fix for pipeline corruption caused when moving elements back to inherited parents.

* Issue **#1244** : Updated Dropwizard to version 1.3.14 to fix session based memory leak.

* Issue **#1246** : Removed elastic search document type, menu items and filter.

* Issue **#1247** : Added XSLT functions (`source`, `sourceId`, `partNo`, `recordNo`, `lineFrom`, `colFrom`, `lineTo`, `colTo`) to determine the current source location so it can be embedded in a cooked event. Events containing raw source location info can be made into links in dashboard tables or the text pane so that a user can see raw source data or jump directly to stepping that raw record.

* Add data retention feature and index optimisation to Solr indexes.

* Initial support for Solr indexing and search.

* Issue **#1244** : Updated Dropwizard to version 1.3.14 to fix session based memory leak.

* Issue **#1246** : Removed elastic search document type, menu items and filter.

* Issue **#1214** : Fixed issue where the max results setting in dashboard tables was not always being obeyed. Also fixed some dashboard table result page size issues.

* Issue **#1238** : During proxy clean task we no longer show a failed attempt to delete an empty directory as an error as this condition is expected.

* Issue **#1237** : Fixed issue where explorer model requests were failing outside of user sessions, e.g. when we want to find folder descendants for processing.

* Issue **#1230** : Fix test.

* Issue **#1230** : Search expressions no longer have the `contains` condition. 

* Issue **#1220** : Fixed attempt to open newly created index shards as if they were old existing shards.

* Issue **#1232** : Fixed handling of enter key on pipeline element editor dialog.

* Issue **#1229** : Fixed issue where users needed `Read` permission on an index instead of just `Use` permission to search it.

* Issue **#1207** : Removed task id from meta to reduce DB size and complexity especially given the fact tasks are transient. Superseded output is now found by querying the processor task service when new output is written rather than using task ids on meta.

* Uplift HBase to 2.1.5 and refactor code accordingly

* Uplift Kafka to 2.1.1 and refactor code accordingly

* Uplift Curator to 4.2.0

* Issue **#1143** : Added mechanism to inject dashboard parameters into expressions using the `param` and `params` functions so that dashboard parameters can be echoed by expressions to create dashboard links.

* Issue **#1205** : Change proxy repo clean to not delete configured rootRepoDir.

* Issue **#1204** : Fix ProxySecurityFilter to use correct API key on feedStatus requests.

* Issue **#1211** : Added a quick filter to the server tasks page.

* Issue **#1206** : Fixed sorting active tasks when clicking column header.

* Issue **#1201** : Fixed dependencies.

* Issue **#1201** : Fixed tests.

* Issue **#1201** : Document permission changes now mutate the user document permissions cache rather than clearing it.

* Issue **#1153** : Changed security context to be a Spring singleton to improve explorer performance.

* Issue **#1202** : Fixed NumberFormatException in StreamAttributeMapUtil.

* Issue **#1203** : Fixed event logging detail for dictionaries.

* Issue **#1197** : Restored Save As functionality.

* Issue **#1199** : The index fields page now copes with more than 100 index fields.

* Issue **#1200** : Removed blocking queue that was causing search to hang when full.

* Issue **#1198** : Filtering by empty folders now works correctly.

* Comment out rollCron in proxy-prod.yml

* Change swagger UI at gchq.github.io/stroom to work off 6.0 branch

* Issue **#1195** : Fixed issue where combination of quick filter and type filter were not displaying explorer items correctly.

* Issue **#1153** : Changed the way document permissions are retrieved and cached to improve explorer performance.

* Issue **#1196** : Added code to resolve data source names from doc refs if the name is missing when logging.

* Issue **#1165** : Fixed corruption of pipeline structure when adding items to Source.

* Issue **#1193** : Added optional validation to activities.

* Change default config for proxy repositoryFormat to "${executionUuid}/${year}-${month}-${day}/${feed}/${pathId}/${id}"

* Issue **#1194** : Fixed NPE in FindTaskProgressCriteria.

* Issue **#1191** : SQL statistics search tasks now show appropriate information in the server tasks pane.

* Issue **#1192** : Executor provider tasks now run as the current user.

* Issue **#1190** : Copied indexes now retain associated index volumes.

* Issue **#1177** : Data retention now works with is doc refs.

* Issue **#1160** : Proxy repositories now only roll if all output streams for a repository are closed. Proxy repositories also only calculate the current max id if the `executionUuid` repo format param is not used.

* Issue **#1186** : Volume status is now refreshed every 5 minutes.

* Fix incorrect default keystore in proxy config yaml.

* Rename environment variables in proxy config yaml.

* Issue **#1170** : The UI should now treat the `None` tree node as a null selection.

* Issue **#1184** : Remove dropwizard yaml files from docker images.

* Issue **#1181** : Remove dropwizard config yaml from the docker images.

* Issue **#1152** : You can now control the maximum number of files that are fragmented prior to proxy aggregation with `stroom.maxFileScan`.

* Issue **#1182** : Fixed use of `in folder` for data retention and receipt policies.

* Updated to allow stacks to be built at this version.

* Issue **#1154** : Search now terminates during result creation if it is asked to do so.

* Issue **#1167** : Fix for proxy to deal with lack of explorer folder based collections.

* Issue **#1172** : Fixed logging detail for viewing docs.

* Issue **#1166** : Fixed issue where users with only read permission could not copy items.

* Issue **#1174** : Reduced hits on the document permission cache.

* Issue **#1168** : Statistics searches now work when user only has `Use` permission.

* Issue **#1170** : Extra validation to check valid feed provided for stream appender.

* Issue **#1174** : The size of the document permissions cache is now configurable via the `stroom.security.documentPermissions.maxCacheSize` property.

* Issue **#1176** : Created index on document permissions to improve performance.

* Issue **#1175** : Dropping unnecessary index `explorerTreePath_descendant_idx`.

* Issue **#747** : XSLT can now reference dictionaries by UUID.

* Issue **#1167** : Use of folders to include child feeds and pipelines is now supported.

* Issue **#1153** : The explorer tree is now built with fewer DB queries.

* Issue **#1163** : Added indexes to the DB to improve explorer performance.

* Issue **#1153** : The explorer tree now only rebuilds synchronously for users who alter the tree, if has never been built or is very old. All other rebuilds of the explorer tree required to keep it fresh will happen asynchronously.

* Issue **#1162** : Proxy aggregation will no longer recurse parts directories when creating parts.

* Issue **#1157** : Migration now adds dummy feeds etc to processor filters if the original doc can't be found. This will prevent filters from matching more items than they should if migration fails to map feeds etc because they can't be found.

* Issue **#1162** : Remove invalid CopyOption in move() call.

* Issue **#1159** : Fix NPE in rolling appenders with no frequency value.

* Issue **#1160** : Proxy repositories will no longer scan contents on open if they are set to be read only.

* Issue **#1162** : Added buffering etc to improve the performance of proxy aggregation.

* Issue **#1156** : Added code to reduce unlikely chance of NPE or uncontrolled processing in the event of a null or empty processing filter.

* Issue **#1149** : Changed the way EntryIdSet is unmarshalled so jaxb can now use the getter to add items to a collection.

* Ignore broken junit test that cannot work as it stands

* Fix NPE in DictionaryStoreImpl.findByName().

* Issue **#1146** : Added `encodeUrl()`, `decodeUrl()` and `dashboard()` functions to dashboard tables to make dashboard linking easier. The `link()` function now automatically encodes/decodes each param so that parameters do not break the link format, e.g. `[Click Here](http://www.somehost.com/somepath){dialog|Dialog Title}`.

* Issue **#1144** : Changed StreamRange to account for inclusive stream id ranges in v6.0 that was causing an issue with file system maintenance.

* Mask passwords on the proxy admin page.

* Add exception to wrapped exception in the feedStatus service.

* Issue **#1140** : Add health check for proxy feed status url.

* Issue **#1138** : Stroom proxy now deletes empty repository directories based on creation time and depth first so that pruning empty directories is quicker and generally more successful.

* Issue **#1137** : Change proxy remote url health check to accept a 406 code as the feed will not be specified.

* Issue **#1135** : Data retention policies are now migrated to use `Type` and not `Stream Type`.

* Issue **#1136** : Remove recursive chown from stroom and proxy docker entrypoint scripts.


## [v7.0-alpha.5] - 2019-06-12

* Fix YAML substitution.


## [v7.0-alpha.4] - 2019-06-11

* Update API paths


## [v7.0-alpha.3] - 2019-05-10

* Fix config


## [v7.0-alpha.2] - 2019-05-10

* Fix config

* Issue **#1134** : Proxy now requires feed name to always be supplied.

* Expose proxy api key in yaml config via SYNC_API_KEY

* Issue **#1130** : Change `start.sh` so it works when realpath is not installed.

* Issue **#1129** : Fixed stream download from the UI.

* Issue **#1119** : StreamDumpTool will now dump data to zip files containing all data and associated meta and context data. This now behaves the same way as downloading data from the UI and can be used as an input to proxy aggregation or uploaded manually.


## [v7.0-alpha.1] - 2019-04-23

* Fix config issue

* Fixed NPE created when using empty config sections.

* Issue **#1122** : Fixed hessian communication between stroom and stroom proxy used to establish feed receive status. Added restful endpoints for feed status to stroom and stroom proxy. Proxy will now be able to request feed status from upstream stroom or stroom proxy instances.

* Fixed incompatibility issues with MySQL 5.7 and 8.0.

* Added debug to help diagnose search failures

* Issue **#382** : Large zip files are now broken apart prior to proxy aggregation.

* Change start script to use absolute paths for jar, config and logs to distinguish stroom and proxy instances.

* Issue **#1116** : Better implementation of proxy aggregation.

* Issue **#1116** : Changed the way tasks are executed to ensure thread pools expand to the maximum number of threads specified rather than just queueing all tasks and only providing core threads.

* Remove full path from file in sha256 hash file release artifact.

* Issue **#1115** : Add missing super.startProcessing to AbstractKafkaProducerFilter.

* Improve exception handling and logging in RemoteDataSourceProvider. Now the full url is included in dashboard connection errors.

* Change Travis build to generate sha256 hashes for release zip/jars.

* Uplift the visualisations content pack to v3.2.1

* Issue **#1100** : Fix incorrect sort direction being sent to visualisations.

* Add guard against race condition

* Add migration script to remove property `stroom.node.status.heapHistogram.jMapExecutable`.

* Uplift base docker image to openjdk:8u191-jdk-alpine3.9, reverting back to JDK for access to diagnostic tools.

* Issue **#1084** : Change heap histogram statistics to java MBean approach rather than jmap binary. Remove stroom.node.status.heapHistogram.jMapExecutable property.

* Improve resource for setting user's status

* Issue **#1079** : Improved the logging of permission errors encountered during stream processing

* Issue **#1058** : Added property `stroom.pipeline.parser.secureProcessing` to enable/disable the XML secure processing feature.

* Issue **#1062** : Add env var for UI path

* Uplift distribution visualisation content pack to v3.1.0

* Add transform_user_extract.py, for pre-6.0 to 6.0 user migration

* Issue **#1059** : Fix guice errors on stroom-proxy startup.

* Issue **#1010** : Improve distribution start/stop/etc scripts by adding monochrome switch and background log tailing.

* Issue **#1053** : Add API to disabled authorisation users

* Issue **#1042** : Improve error message for an ApiException when requesting a user's token.

* Issue **#1050** : Prevent creation of permission entries if key already exists.

* Issue **#1015** : Add sortDirections[] and keySortDirection to visualisation data object to fix sorting in the visualisations.

* Issue **#1019** : Fix visualisations settings dialog so you can un-set text and list controls.

* Issue **#1041** : Add a healthcheck to Stroom to alert for API key expiry

* Issue **#1040** : Fix for visualisations that do not require nested data.

* Issue **#1036** : Fix for scrollbar position on explorer popup windows.

* Issue **#1037** : Updated `moment.js` for parsing/formatting dates and times.

* Issue **#1021** : Dashboard links now allow `{}` characters to be used without URL encoding.

* Issue **#1018** : Added Health Checks for the external connectors that are registered via plugins

* Issue **#1025** : Fixed ACE editor resize issue where horizontal scroll bar was not always correctly shown.

* Issue **#1025** : Updated ACE editor to v1.4.2.

* Issue **#1022** : Added `Contains` condition to all search expression fields so that regex terms can be used.

* Issue **#1024** : Superseded output helper no longer expects initialisation in all cases.

* Issue **#1021** : Multiple changes to improve vis, dashboard and external linking in Stroom.

* Issue **#1019** : Fix visualisations settings dialog so you can un-set text and list controls.

* Issue **#986** : Fix direct dashboard links.

* Issue **#1006** : Added Exception Mapper for PermissionExceptions to return HTTP FORBIDDEN.

* Issue **#1012** : Fix for NPE caused when checking if an output is superseded.

* Issue **#1011** : Old UI versions running in browsers often cause Stroom to throw an NPE as it can't find the appropriate GWT serialisation policy. Stroom will no longer throw an NPE but will report an `IncompatibleRemoteServiceException` instead. This is the default GWT behaviour.

* Issue **#1007** : Max visualisation results are now limited by default to the maximum number of results defined for the first level of the parent table. This can be further limited by settings in the visualisation.

* Issue **#1004** : Table cells now support multiple links.

* Issue **#1001** : Changed link types to `tab`, `dialog`, `dashboard`, `browser`.

* Issue **#1001** : Added dashboard link option to link to a dashboard from within a vis, e.g. `stroomLink(d.name, 'type=Dashboard&uuid=<TARGET_DASHBOARD_UUID>&params=userId%3D' + d.name, 'DASHBOARD')`.

* Issue **#1001** : Added dashboard link option to link to a dashboard using the `DASHBOARD` target name, e.g. `link(${UserId}, concat('type=Dashboard&uuid=<TARGET_DASHBOARD_UUID>', ${UserId}), '', 'DASHBOARD')`.

* Issue **#1002** : Popup dialogs shown when clicking dashboard hyperlinks are now resizable.

* Issue **#993** : Moving documents in the explorer no longer affects items that are being edited as they are not updated in the process.

* Issue **#996** : Updated functions in dashboard function picker.

* Issue **#981** : Fixed dashboard deletion

* Issue **#989** : Upgraded stroom-expression to v1.4.13 to add new dashboard `link` function.

* Issue **#988** : Changed `generate-url` XSLT function to `link` so it matches the dashboard expression. Changed the parameters to create 4 variants of the function to make creation of simple links easier.

* Issue **#980** : Fix for NPE when fetching dependencies for scripts.

* Issue **#978** : Re-ordering the fields in stream data source

* Issue **gchq/stroom-content#31** : Uplift stroom-logs content pack to v2.0-alpha.5.

* Issue **#982** : Stop proxy trying to health check the content syncing if it isn't enabled.

* Change error logging in ContentSyncService to log stack trace

* Uplift send_to_stroom.sh in the distribution to v2.0

* Issue **#973** : Export servlet changed to a Resource API, added permission check, improved error responses.

* Issue **#969** : The code now suppresses errors for index shards being locked for writing as it is expected. We now lock shards using maps rather than the file system as it is more reliable between restarts.

* Issue **#941** : Internal Meta Stats are now being written

* Issue **#970** : Add stream type of `Records` for translated stroom app events.

* Issue **#966** : Proxy was always reporting zero bytes for the request content in the receive log.

* Issue **#938** : Fixed an NPE in authentication session state.

* Change the proxy yaml configuration for the stack to add `remotedn` and `remotecertexpiry` headers to the receive log

* Change logback archived logs to be gzip compressed for stroom and proxy

* Uplift stroom-logs content pack to v2.0-alpha.3

* Uplift send_to_stroom script to v1.8.1

* Issue **#324** : Changed XML serialisation so that forbidden XML characters U+FFFE and U+FFFF are not written. Note that these characters are not even allowed as character references so they are ignored entirely.

* Issue **#945** : More changes to fix some visualisations only showing 10 data points.

* Issue **#945** : Visualisations now show an unlimited number of data points unless constrained by their parent table or their own maximum value setting.

* Issue **#948** : Catching Spring initialisation runtime errors and ensuring they are logged.

* Add `set_log_levels.sh` script to the distribution

* Uplift visualisations content pack to v3.0.6 in the gradle build

* Issue **#952** : Remote data sources now execute calls within the context of the user for the active query. As a result all running search `destroy()` calls will now be made as the same user that initiated the search.

* Issue **#566** : Info and warning icons are now displayed in stepping screen when needed.

* Issue **#923** : Dashboard queries will now terminate if there are no index shards to search.

* Issue **#959** : Remove Material UI from Login and from password management pages

* Issue **#933** : Add health check for password resets

* Issue **#929** : Add more comprehensive password validation

* Issue **#876** : Fix password reset issues

* Issue **#768** : Preventing deletion of /store in empty volumes

* Issue **#939** : Including Subject DN in receive.log

* Issue **#940** : Capturing User DN and cert expiry on DW terminated SSL

* Issue **#744** : Improved reporting of error when running query with no search extraction pipeline

* Issue **#134** : Copy permissions from parent button

* Issue **#688** : Cascading permissions when moving/copying folder into a destination

* Issue **#788** : Adding DocRef and IsDocRef to stroom query to allow doc ref related filtering. Migration of stream filters uses this.

* Issue **#936** : Add conversion of header `X-SSL-Client-V-End` into `RemoteCertExpiry`, translating date format in the process.

* Issue **#953** : Fixed NPE.

* Issue **#947** : Fixed issue where data retention policy contains incorrect field names.

* Remove Material UI from the Users and API Keys pages

* Add content packs to stroom distribution

* Change distribution to use send_to_stroom.sh v1.7

* Updated stroom expression to v1.4.12 to improve handling or errors values and add new type checking functions `isBoolean()`, `isDouble()`, `isError()`, `isInteger()`, `isLong()`, `isNull()`, `isNumber()`, `isString()`, `isValue()`. Testing equality of null with `x=null()` is no longer valid and must be replaced with `isNull(x)`.

* Issue **#920** : Fix error handling for sql stats queries

* Remove log sending cron process from docker images (now handled by stroom-log-sender).

* Issue **#924** : The `FindReplaceFilter` now records the location of errors.

* Issue **#939** : Added `remotedn` to default list of keys to include in `receive.log`.

* Add git_tag and git_commit labels to docker images

* Uplift stroom-logs content pack in docker image to` v2.0-alpha.2`

* Stop truncation of `logger` in logback console logs

* Issue **#921** : Renaming open documents now correctly changes their tab name. Documents that are being edited now prevent the rename operation until they are saved.

* Issue **#922** : The explorer now changes the selection on a right click if the item clicked is not already selected (could be part of a multi select).

* Issue **#903** : Feed names can now contain wildcard characters when filtering in the data browser.

* Add API to allow creation of an internal Stroom user.

* Fix logger configuration for SqlExceptionHelper

* Add template-pipelines and standard-pipelines content packs to docker image

* Issue **#904** : The UI now shows dictionary names in expressions without the need to enter edit mode.

* Updated ACE editor to v1.4.1.

* Add colours to console logs in docker.

* Issue **#869** : Delete will now properly delete all descendant nodes and documents when deleting folders but will not delete items from the tree if they cannot be deleted, e.g. feeds that have associated data.

* Issue **#916** : You can no longer export empty folders or import nothing.

* Issue **#911** : Changes to feeds and pipelines no longer clear data browsing filters.

* Issue **#907** : Default volumes are now created as soon as they are needed.

* Issue **#910** : Changes to index settings in the UI now register as changes and enable save.

* Issue **#913** : Improve FindReplaceFilter to cope with more complex conditions.

* Change log level for SqlExceptionHelper to OFF, to stop expected exceptions from polluting the logs

* Fix invalid requestLog logFormat in proxy configuration

* Stop service discovery health checks being registered if stroom.serviceDiscovery.enabled=false

* Add fixed version of send_to_stroom.sh to release distribution

* Uplift docker base image for stroom & proxy to openjdk:8u181-jdk-alpine3.8

* Add a health check for getting a public key from the authentication service.

* Issue **#897** : Import no longer attempts to rename or move existing items but will still update content.

* Issue **#902** : Improved the XSLT `format-date` function to better cope with week based dates and to default values to the stream time where year etc are omitted.

* Issue **#905** : Popup resize and move operations are now constrained to ensure that a popup cannot be dragged off screen or resized to be bigger than the current browser window size.

* Issue **#898** : Improved the way many read only aspects of the UI behave.

* Issue **#894** : The system now generates and displays errors to the user when you attempt to copy a feed.

* Issue **#896** : Extended folder `create` permissions are now correctly cached.

* Issue **#893** : You can now manage volumes without the `Manage Nodes` permission.

* Issue **#892** : The volume editor now waits for the node list to be loaded before opening.

* Issue **#889** : Index field editing in the UI now works correctly.

* Issue **#891** : `StreamAppender` now keeps track of it's own record write count and no longer makes use of any other write counting pipeline element.

* Issue **#885** : Improved the way import works to ensure updates to entities are at least attempted when creating an import confirmation.

* Issue **#892** : Changed `Ok` to `OK`.

* Issue **#883** : Output streams are now immediately unlocked as soon as they are closed.

* Removed unnecessary OR operator that was being inserted into expressions where only a single child term was being used. This happened when reprocessing single streams.

* Issue **#882** : Splitting aggregated streams now works when using `FindReplaceFilter`. This functionality was previously broken because various reader elements were not passing the `endStream` event on.

* Issue **#881** : The find and replace strings specified for the `FindReplaceFilter` are now treated as unescaped Java strings and now support new line characters etc.

* Issue **#880** : Increased the maximum value a numeric pipeline property can be set to via the UI to 10000000.

* Issue **#888** : The dependencies listing now copes with external dependencies failing to provide data due to authentication issues.

* Issue **#890** : Dictionaries now show the words tab by default.

* Add admin healthchecks to stroom-proxy

* Add stroom-proxy docker image

* Refactor stroom docker images to reduce image size

* Add enabled flag to storing, forwarding and synching in stroom-proxy configuration

* Issue **#884** : Added extra fonts to stroom docker image to fix bug downloading xls search results.

* Issue **#879** : Fixed bug where reprocess and delete did not work if no stream status was set in the filter.

* Issue **#878** : Changed the appearance of stream filter fields to be more user friendly, e.g. `feedName` is now `Feed` etc.

* Issue **#809** : Changed default job frequency for `Stream Attributes Retention` and `Stream Task Retention` to `1d` (one day).

* Issue **#813** : Turned on secure processing feature for XML parsers and XML transformers so that external entities are not resolved. This prevents DoS attacks and gaining unauthorised access to the local machine.

* Issue **#871** : Fix for OptimisticLockException when processing streams.

* Issue **#872** : The parser cache is now automatically cleared when a schema changes as this can affect the way a data splitter parser is created.

* Add a health check for getting a public key from the authentication service.

* Issue **#897** : Import no longer attempts to rename or move existing items but will still update content.

* Issue **#902** : Improved the XSLT `format-date` function to better cope with week based dates and to default values to the stream time where year etc are omitted.

* Issue **#905** : Popup resize and move operations are now constrained to ensure that a popup cannot be dragged off screen or resized to be bigger than the current browser window size.

* Issue **#898** : Improved the way many read only aspects of the UI behave.

* Issue **#894** : The system now generates and displays errors to the user when you attempt to copy a feed.

* Issue **#896** : Extended folder `create` permissions are now correctly cached.

* Issue **#893** : You can now manage volumes without the `Manage Nodes` permission.

* Issue **#892** : The volume editor now waits for the node list to be loaded before opening.

* Issue **#889** : Index field editing in the UI now works correctly.

* Issue **#891** : `StreamAppender` now keeps track of it's own record write count and no longer makes use of any other write counting pipeline element.

* Issue **#885** : Improved the way import works to ensure updates to entities are at least attempted when creating an import confirmation.

* Issue **#892** : Changed `Ok` to `OK`.

* Issue **#883** : Output streams are now immediately unlocked as soon as they are closed.

* Removed unnecessary OR operator that was being inserted into expressions where only a single child term was being used. This happened when reprocessing single streams.

* Issue **#882** : Splitting aggregated streams now works when using `FindReplaceFilter`. This functionality was previously broken because various reader elements were not passing the `endStream` event on.

* Issue **#881** : The find and replace strings specified for the `FindReplaceFilter` are now treated as unescaped Java strings and now support new line characters etc.

* Issue **#880** : Increased the maximum value a numeric pipeline property can be set to via the UI to 10000000.

* Issue **#888** : The dependencies listing now copes with external dependencies failing to provide data due to authentication issues.

* Issue **#890** : Dictionaries now show the words tab by default.

* Add admin healthchecks to stroom-proxy

* Add stroom-proxy docker image

* Refactor stroom docker images to reduce image size

* Add enabled flag to storing, forwarding and synching in stroom-proxy configuration

* Issue **#884** : Added extra fonts to stroom docker image to fix bug downloading xls search results.

* Issue **#879** : Fixed bug where reprocess and delete did not work if no stream status was set in the filter.

* Issue **#878** : Changed the appearance of stream filter fields to be more user friendly, e.g. `feedName` is now `Feed` etc.

* Issue **#809** : Changed default job frequency for `Stream Attributes Retention` and `Stream Task Retention` to `1d` (one day).

* Issue **#813** : Turned on secure processing feature for XML parsers and XML transformers so that external entities are not resolved. This prevents DoS attacks and gaining unauthorised access to the local machine.

* Issue **#871** : Fix for OptimisticLockException when processing streams.

* Issue **#872** : The parser cache is now automatically cleared when a schema changes as this can affect the way a data splitter parser is created.

* Issue **#865** : Made `stroom.conf` location relative to YAML file when `externalConfig` YAML property is set.

* Issue **#867** : Added an option `showReplacementCount` to the find replace filter to choose whether to report total replacements on process completion.

* Issue **#867** : Find replace filter now creates an error if an invalid regex is used.

* Issue **#855** : Further fixes for stepping data that contains a BOM.

* Changed selected default tab for pipelines to be `Data`.

* Issue **#860** : Fixed issue where stepping failed when using any sort of input filter or reader before the parser.

* Issue **#867** : Added an option `showReplacementCount` to the find replace filter to choose whether to report total replacements on process completion.

* Improved Stroom instance management scripts

* Add contentPack import

* Fix typo in Dockerfile

* Issue **#859** : Change application startup to keep retrying when establishing a DB connection except for certain connection errors like access denied.

* Issue **#730** : The `System` folder now displays data and processors. This is a bug fix related to changing the default initial page for some document types.

* Issue **#854** : The activity screen no longer shows a permission error when shown to non admin users.

* Issue **#853** : The activity chooser will no longer display on startup if activity tracking is not enabled.

* Issue **#855** : Fixed stepping data that contains a BOM.

* Change base docker image to openjdk:8u171-jdk-alpine

* Improved loading of activity list prior to showing the chooser dialog.

* Issue **#852** : Fix for more required permissions when logging other 'find' events.

* Issue **#730** : Changed the default initial page for some document types.

* Issue **#852** : Fix for required permission when logging 'find' events.

* Changed the way the root pane loads so that error popups that appear when the main page is loading are not hidden.

* Issue **#851** : Added additional type info to type id when logging events.

* Issue **#848** : Fixed various issues related to stream processor filter editor.

* Issue **#815** : `stroom.pageTitle` property changed to `stroom.htmlTitle`.

* Issue **#732** : Added `host-address` and `host-name` XSLT functions.

* Issue **#338** : Added `splitAggregatedStreams` property to `StreamAppender`, `FileAppender` and `HDFSFileAppender` so that aggregated streams can be split into separate streams on output.

* Issue **#338** : Added `streamNo` path replacement variable for files to record the stream number within an aggregate.

* Added tests and fixed sorting of server tasks.

* Improved the way text input and output is buffered and recorded when stepping.

* The find and replace filter now resets the match count in between nested streams so that each stream is treated the same way, i.e. it can have the same number of text replacements.

* Added multiple fixes and improvements to the find and replace filter including limited support of input/output recording when stepping.

* Issue **#827** : Added `TextReplacementFilterReader` pipeline element.

* Issue **#736** : Added sorting to server tasks table.

* Inverted the behaviour of `disableQueryInfo` to now be `requireQueryInfo`.

* Issue **#596** : Rolling stream and file appenders can now roll on a cron schedule in addition to a frequency.

* The accept button now enabled on splash screen.

* Added additional event logging to stepping.

* An activity property with an id of `disableQueryInfo` can now be used to disable the query info popup on a per activity basis.

* Activity properties can now include the attributes `id`, `name`, `showInSelection` and `showInList` to determine their appearance and behaviour;

* Nested elements are now usable in the activity editor HTML.

* Record counts are now recorded on a per output stream basis even when splitting output streams.

* Splash presenter buttons are now always enabled.

* Fix background colour to white on activity pane.

* Changed `splitWhenBiggerThan` property to `rollSize` and added the property to the rolling appenders for consistency.

* Issue **#838** : Fix bug where calculation of written and read bytes was being accounted for twice due to the use of Java internal `FilterInputStream` and `FilterOutputStream` behaviour. This was leading to files being split at half od the expected size. Replaced Java internal classes with our own `WrappedInputStream` and `WrappedOutputStream` code.

* Issue **#837** : Fix bug to no longer try and record set activity events for null activities.

* Issue **#595** : Added stream appender and file appender property `splitWhenBiggerThan` to limit the size of output streams.

* Now logs activity change correctly.

* Add support for checkbox and selection control types to activity descriptions.

* Issue **#833** : The global property edit dialog can now be made larger.

* Fixed some issues in the activity manager.

* Issue **#722** : Change pipeline reference data loader to store its reference data in an off-heap disk backed LMDB store to reduce Java heap usage. See the `stroom.refloader.*` properties for configuration of the off-heap store.

* Issue **#794** : Automatically suggest a pipeline element name when creating it

* Issue **#792** : Preferred order of properties for Pipeline Elements

* Issue **824** : Fix for replace method in PathCreator also found in stroom proxy.

* Issue **#828** : Changed statistics store caches to 10 minute time to live so that they will definitely pick up new statistics store definitions after 10 minutes.

* Issue **#774** : Event logging now logs find stream criteria correctly so that feeds ids are included.

* Issue **#829** : Stroom now logs event id when viewing individual events.

* Added functionality to record actions against user defined activities.

* Added functionality to show a splash screen on login.

* Issue **#791** : Fixed broken equals method so query total row count gets updated correctly.

* Issue **#830** : Fix for API queries not returning before timing out.

* Issue **#824** : Fix for replace method in PathCreator also found in stroom proxy.

* Issue **#820** : Fix updating index shards so that they are loaded, updated and saved under lock.

* Issue **#819** : Updated `stroom-expression` to v1.4.3 to fix violation of contract exception when sorting search results.

* Issue **#817** : Increased maximum number of concurrent stream processor tasks to 1000 per node.

* Moved Index entities over to the new multi part document store.

* Moved Pipeline entities over to the new multi part document store.

* Moved both Statistic Store entity types over to the new multi part document store.

* Moved XSLT entities over to the new multi part document store.

* Moved Visualisation entities over to the new multi part document store.

* Moved Script entities over to the new multi part document store.

* Moved Dashboard entities over to the new multi part document store.

* Moved XmlSchema entities over to the new multi part document store.

* Moved TextConverter entities over to the new multi part document store.

* Modified the storage of dictionaries to use the new multi part document store.

* Changed the document store to hold multiple entries for a document so that various parts of a document can be written separately, e.g. the meta data about a dictionary and the dictionary text are now written as separate DB entries. Entries are combined during the serialisation/deserialisation process.

* Changed the import export API to use byte arrays to hold values rather than strings. *POSSIBLE BREAKING CHANGE*
Issue **gchq/stroom-expression#22** : Add `typeOf(...)` function to dashboard.

* Issue **#697** : Fix for reference data sometimes failing to find the appropriate effective stream due to the incorrect use of the effective stream cache. It was incorrectly configured to use a time to idle (TTI) expiry rather than a time to live (TTL) expiry meaning that heavy use of the cache would prevent the cached effective streams being refreshed.

* Issue **#806** : Fix for clearing previous dashboard table results if search results deliver no data.

* Issue **#805** : Fix for dashboard date time formatting to use local time zone.

* Issue **#803** : Fix for group key conversion to an appropriate value for visualisations.

* Issue **#802** : Restore lucene-backward-codecs to the build

* Issue **#800** : Add DB migration script 33 to replace references to the `Stream Type` type in the STRM_PROC_FILT table with `streamTypeName`.

* Issue **#798** : Add DB migration script 32 to replace references to the `NStatFilter` type in the PIPE table with `StatisticsFilter`.

* Fix data receipt policy defect

* Issue **#791** : Search completion signal is now only sent to the UI once all pending search result merges are completed.

* Issue **#795** : Import and export now works with appropriate application permissions. Read permission is required to export items and Create/Update permissions are required to import items depending on whether the update will create a new item or update an existing one.

* Improve configurabilty of stroom-proxy.

* Issue **#783** : Reverted code that ignored duplicate selection to fix double click in tables.

* Issue **#782** : Fix for NPE thrown when using CountGroups when GroupKey string was null due to non grouped child rows.

* Issue **#778** : Fix for text selection on tooltips etc in the latest version of Chrome.

* Uplift stroom-expression to v1.4.1

* Issue **#776** : Removal of index shard searcher caching to hopefully fix Lucene directory closing issue.

* Issue **#779** : Fix permissions defect.

* Issue **gchq/stroom-expression#22** : Add `typeOf(...)` function to dashboard.

* Issue **#766** : Fix NullPointerExceptions when downloading table results to Excel format.

* Issue **#770** : Speculative fix for memory leak in SQL Stats queries.

* Issue **#761** : New fix for premature truncation of SQL stats queries due to thread interruption.

* Issue **#748** : Fix build issue resulting from a change to SafeXMLFilter.

* Issue **#748** : Added a command line interface (CLI) in addition to headless execution so that full pipelines can be run against input files.

* Issue **#748** : Fixes for error output for headless mode.

* Issue **#761** : Fixed statistic searches failing to search more than once.

* Issue **#756** : Fix for state being held by `InheritableThreadLocal` causing objects to be held in memory longer than necessary.

* Issue **#761** : Fixed premature truncation of SQL stats queries due to thread interruption.

* Added `pipeline-name` and `put` XSLT functions back into the code as they were lost in a merge.

* Issue **#749** : Fix inability to query with only `use` privileges on the index.

* Issue **#613** : Fixed visualisation display in latest Firefox and Chrome.

* Added permission caching to reference data lookup.

* Updated to stroom-expression 1.3.1

    Added cast functions `toBoolean`, `toDouble`, `toInteger`, `toLong` and `toString`.
    Added `include` and `exclude` functions.
    Added `if` and `not` functions.
    Added value functions `true()`, `false()`, `null()` and `err()`.
    Added `match` boolean function.
    Added `variance` and `stDev` functions.
    Added `hash` function.
    Added `formatDate` function.
    Added `parseDate` function.
    Made `substring` and `decode` functions capable of accepting functional parameters.
    Added `substringBefore`, `substringAfter`, `indexOf` and `lastIndexOf` functions.
    Added `countUnique` function.

* Issue **#613** : Fixed visualisation display in latest Firefox and Chrome.

* Issue **#753** : Fixed script editing in UI.

* Issue **#751** : Fix inability to query on a dashboard with only use+read rights.

* Issue **#719** : Fix creation of headless Jar to ensure logback is now included.

* Issue **#735** : Change the format-date xslt function to parse dates in a case insensitive way.

* Issue **#719** : Fix creation of headless Jar. Exclude gwt-unitCache folder from build JARs.

* Issue **#720** : Fix for Hessian serialisation of table coprocessor settings.

* Issue **#217** : Add an 'all/none' checkbox to the Explorer Tree's quick filter.

* Issue **#400** : Shows a warning when cascading folder permissions.

* Issue **#405** : Fixed quick filter on permissions dialog, for users and for groups. It will now match anywhere in the user or group name, not just at the start.

* Issue **#708** : Removed parent folder UUID from ExplorerActionHandler.

* Application security code is now implemented using lambda expressions rather than AOP. This simplifies debugging and makes the code easier to understand.

* Changed the task system to allow task threads to be interrupted from the task UI.

* Made changes to improve search performance by making various parts of search wait for interruptible conditions.

* Migrated code from Spring to Guice for managing dependency injection.

* Issue **#229** : When a user 'OKs' a folder permission change it can take a while to return. This disables the ok/cancel buttons while Stroom is processing the permission change.

* Issue **#405** : Fixed quick filter on permissions dialog, for users and for groups. It will now match anywhere in the user or group name, not just at the start.

* Issue **#588** : Fixed display of horizontal scrollbar on explorer tree in export, create, copy and move dialogs.

* Issue **#691** : Volumes now reload on edit so that the entities are no longer stale the second time they are edited.

* Issue **#692** : Properties now reload on edit so that the entities are no longer stale the second time they are edited.

* Issue **#703** : Removed logging of InterruptedException stack trace on SQL stat queries, improved concurrency code.

* Issue **#697** : Improved XSLT `Lookup` trace messages.

* Issue **#697** : Added a feature to trace XSLT `Lookup` attempts so that reference data lookups can be debugged.

* Issue **#702** : Fix for hanging search extraction tasks

* Issue **#701** : The search `maxDocIdQueueSize` is now 1000 by default.

* Issue **#700** : The format-date XSLT function now defaults years, months and days to the stream receipt time regardless of whether the input date pattern specifies them.

* Issue **#657** : Change SQL Stats query code to process/transform the data as it comes back from the database rather than holding the full resultset before processing. This will reduce memory overhead and improve performance.

* Issue **#634** : Remove excessive thread sleeping in index shard searching. Sleeps were causing a significant percentage of inactivity and increasing memory use as data backed up. Add more logging and logging of durations of chunks of code. Add an integration test for testing index searching for large data volumes.

* Issue **#698** : Migration of Processing Filters now protects against folders that have since been deleted

* Issue **#634** : Remove excessive thread sleeping in index shard searching. Sleeps were causing a significant percentage of inactivity and increasing memory use as data backed up. Add more logging and logging of durations of chunks of code. Add an integration test for testing index searching for large data volumes.

* Issue **#659** : Made format-date XSLT function default year if none specified to the year the data was received unless this would make the date later then the received time in which case a year is subtracted.

* Issue **#658** : Added a hashing function for XSLT translations.

* Issue **#680** : Fixed the order of streams in the data viewer to descending by date

* Issue **#679** : Fixed the editing of Stroom properties that are 'persistent'.

* Issue **#681** : Added dry run to check processor filters will convert to find stream criteria. Throws error to UI if fails.

* Issue **#676** : Fixed use of custom stream type values in expression based processing filters.

* Issue **#673** : Fixed issue with Stream processing filters that specify Create Time

* Issue **#675** : Fixed issue with datafeed requests authenticating incorrectly

* Issue **#666** : Fixed the duplicate dictionary issue in processing filter migrations, made querying more efficient too
* Database migration fixes and tools

* Issue **#668** : Fixed the issue that prevented editing of stroom volumes

* Issue **#669** : Elastic Index Filter now uses stroomServiceUser to retrieve the index config from the Query Elastic service.

* Minor fix to migrations

* Add logging to migrations

* Add logging to migrations

* Issue **#651** : Removed the redundant concept of Pipeline Types, it's half implementation prevented certain picker dialogs from working.

* Issue **#481** : Fix handling of non-incremental index queries on the query API. Adds timeout option in request and blocking code to wait for the query to complete. Exit early from wait loops in index/event search.

* Issue **#626** : Fixed issue with document settings not being persisted

* Issue **#621** : Changed the document info to prevent requests for multi selections

* Issue **#620** : Copying a directory now recursively copies it's contents, plus renaming copies is done more intelligently.

* Issue **#546** : Fixed race conditions with the Explorer Tree, it was causing odd delays to population of the explorer in various places.

* Issue **#495** : Fixed the temporary expansion of the Explorer Tree caused by filtering

* Issue **#376** : Welcome tab details fixed since move to gradle

* Issue **#523** : Changed permission behaviours for copy and move to support `None`, `Source`, `Destination` and `Combined` behaviours. Creating new items now allows for `None` and `Destination` permission behaviours. Also imported items now receive permissions from the destination folder. Event logging now indicates the permission behaviour used during copy, move and create operations.

* Issue **#480** : Change the downloaded search request API JSON to have a fetch type of ALL.

* Issue **#623** : Fixed issue where items were being added to sublist causing a stack overflow exception during data retention processing.

* Issue **#617** : Introduced a concept of `system` document types that prevents the root `System` folder type from being created, copied, deleted, moved, renamed etc.

* Issue **#622** : Fix incorrect service discovery based api paths, remove authentication and authorisation from service discovery

* Issue **#568** : Fixed filtering streams by pipeline in the pipeline screen.

* Issue **#565** : Fixed authorisation issue on dashboards.

* Issue **#592** : Mount stroom at /stroom.

* Issue **#608** : Fixed stream grep and stream dump tools and added tests to ensure continued operation.

* Issue **#603** : Changed property description from `tags` to `XML elements` in `BadTextXMLFilterReader`.

* Issue **#600** : Added debug to help diagnose cause of missing index shards in shard list.

* Issue **#611** : Changed properties to be defined in code rather than Spring XML.

* Issue **#605** : Added a cache for retrieving user by name to reduce DB use when pushing users for each task.

* Issue **#610** : Added `USE INDEX (PRIMARY)` hint to data retention select SQL to improve performance.

* Issue **#607** : Multiple improvements to the code to ensure DB connections, prepared statements, result sets etc use try-with-resources constructs wherever possible to ensure no DB resources are leaked. Also all connections obtained from a data source are now returned appropriately so that connections from pools are reused.

* Issue **#602** : Changed the data retention rule table column order.

* Issue **#606** : Added more stroom properties to tune the c3P0 connection pool. The properties are prefixed by `stroom.db.connectionPool` and `stroom.statistics.sql.db.connectionPool`.

* Issue **#601** : Fixed NPE generated during index shard retention process that was caused by a shard being deleted from the DB at the same time as the index shard retention job running.

* Issue **#609** : Add configurable regex to replace IDs in heap histogram class names, e.g. `....$Proxy54` becomes `....$Proxy--ID-REMOVED--`

* Issue **#570** : Refactor the heap histogram internal statistics for the new InternalStatisticsReceiver

* Issue **#599** : DocumentServiceWriteAction was being used in the wrong places where EntityServiceSaveAction should have been used instead to save entities that aren't document entities.

* Issue **#593** : Fixed node save RPC call.

* Issue **#591** : Made the query info popup more configurable with a title, validation regex etc. The popup will now only be displayed when enabled and when a manual user action takes place, e.g. clicking a search button or running a parameterised execution with one or more queries.

* Added 'prompt' option to force the identity provider to ask for a login.

* Issue **#549** : Change to not try to connect to kafka when kafka is not configured and improve failure handling

* Issue **#573** : Fixed viewing folders with no permitted underlying feeds. It now correctly shows blank data screen, rather than System/Data.

* Issue **#150** : Added a feature to optionally require specification of search purpose.

* Issue **#572** : Added a feature to allow easy download of dictionary contents as a text file.

* Generate additional major and minor floating docker tags in travis build, e.g. v6-LATEST and v6.0-LATEST

* Change docker image to be based on openjdk:8u151-jre-alpine

* Added a feature to list dependencies for all document entities and indicate where dependencies are missing.

* Issue **#540** : Improve description text for stroom.statistics.sql.maxProcessingAge property

* Issue **#538** : Lists of items such as users or user groups were sometimes not being converted into result pages correctly, this is now fixed.

* Issue **#537** : Users without `Manage Policies` permission can now view streams.

* Issue **#522** : Selection of data retention rules now remains when moving rules up or down.

* Issue **#411** : When data retention rules are disabled they are now shown greyed out to indicate this.

* Issue **#536** : Fix for missing visualisation icons.

* Issue **#368** : Fixed hidden job type button on job node list screen when a long cron pattern is used.

* Issue **#507** : Added dictionary inheritance via import references.

* Issue **#554** : Added a `parseUri` XSLT function.

* Issue **#557** : Added dashboard functions to parse and output URI parts.

* Issue **#552** : Fix for NPE caused by bad XSLT during search data extraction.

* Issue **#560** : Replaced instances of `Files.walk()` with `Files.walkFileTree()`. `Files.walk()` throws errors if any files are deleted or are not accessible during the walk operation. This is a major issue with the Java design for walking files using Java 8 streams. To avoid this issue `Files.walkFileTree()` has now been used in place of `Files.walk()`.

* Issue **#567** : Changed `parseUri` to be `parse-uri` to keep it consistently named with respect to other XSLT functions. The old name `parseUri` still works but is deprecated and will be removed in a later version.

* Issue **#567** : The XSLT function `parse-uri` now correctly returns a `schemeSpecificPart` element rather than the incorrectly named `schemeSpecificPort`.

* Issue **#567** : The dashboard expression function `extractSchemeSpecificPortFromUri` has now been corrected to be called `extractSchemeSpecificPartFromUri`.

* Issue **#567** : The missing dashboard expression function `extractQueryFromUri` has been added.

* Issue **#571** : Streams are now updated to have a status of deleted in batches using native SQL and prepared statements rather than using the stream store.

* Issue **#559** : Changed CSS to allow table text selection in newer browsers.

* Issue **#574** : Fixed SQL debug trace output.

* Issue **#574** : Fixed SQL UNION code that was resulting in missing streams in the data browser when paging.

* Issue **#590** : Improved data browser performance by using a local cache to remember feeds, stream types, processors, pipelines etc while decorating streams.

* Issue **#150** : Added a property to optionally require specification of search purpose.

* New authentication flow based around OpenId

* New user management screens

* The ability to issue API keys

* Issue **#501** : Improve the database teardown process in integration tests to speed up builds

* Relax regex in build script to allow tags like v6.0-alpha.3 to be published to Bintray

* Add Bintray publish plugin to Gradle build

* Issue **#75** : Upgraded to Lucene 5.

* Issue **#135** : [BREAKING CHANGE] Removed JODA Time library and replaced with Java 7 Time API. This change breaks time zone output previously formatted with `ZZ` or `ZZZ`.

* Added XSLT functions generate-url and fetch-json

* Added ability to put clickable hyperlinks in Dashboard tables

* Added an HTTP appender.

* Added an appender for the proxy store.

* Issue **#412** : Fixed no-column table breakage

* Issue **#380** : Fixed build details on welcome/about

* Issue **#348** : Fixed new menu icons.

* Issue **98** : Fix premature trimming of results in the store

* Issue **360** : Fix inability to sort sql stats results in the dashboard table

* Issue **#550** : Fix for info message output for data retention.

* Issue **#551** : Improved server task detail for data retention job.

* Issue **#541** : Changed stream retention job descriptions.

* Issue **#553** : The data retention job now terminates if requested to do so and also tracks progress in a local temp file so a nodes progress will survive application restarts.

* Change docker image to use openjdk:8u151-jre-alpine as a base

* Issue **#539** : Fix issue of statistic search failing after it is imported

* Issue **#547** : Data retention processing is now performed in batches (size determined by `stroom.stream.deleteBatchSize`). This change should reduce the memory required to process the data retention job.

* Issue **#541** : Marked old stream retention job as deprecated in description.

* Issue **#542** : Fix for lazy hibernate object initialisation when stepping cooked data.

* Issue **#524** : Remove dependency on stroom-proxy:stroom-proxy-repo and replaced with duplicated code from stroom-proxy-repo (commit b981e1e)

* Issue **#203** : Initial release of the new data receipt policy functionality.

* Issue **#202** : Initial release of the new data retention policy functionality.

* Issue **#521** : Fix for the job list screen to correct the help URL.

* Issue **#526** : Fix for XSLT functions that should return optional results but were being forced to return a single value.

* Issue **#527** : Fix for XSLT error reporting. All downstream errors were being reported as XSLT module errors and were
 hiding the underlying exception.

* Issue **#501** : Improve the database teardown process in integration tests to speed up builds.

* Issue **#511** : Fix NPE thrown during pipeline stepping by downstream XSLT.

* Issue **#521** : Fix for the job list screen to use the help URL system property for displaying context sensitive help.

* Issue **#511** : Fix for XSLT functions to allow null return values where a value cannot be returned due to an error etc.

* Issue **#515** : Fix handling of errors that occur before search starts sending.

* Issue **#506** : In v5 dashboard table filters were enhanced to allow parameters to be used in include/exclude filters. The implementation included the use of ` \ ` to escape `$` characters that were not to be considered part of a parameter reference. This change resulted in regular expressions requiring ` \ ` being escaped with additional ` \ ` characters. This escaping has now been removed and instead only `$` chars before `{` chars need escaping when necessary with double `$$` chars, e.g. use `$${something` if you actually want `${something` not to be replaced with a parameter.

* Issue **#505** : Fix the property UI so all edited value whitespace is trimmed

* Issue **#513** : Now only actively executing tasks are visible as server tasks

* Issue **#483** : When running stream retention jobs the transactions are now set to REQUIRE_NEW to hopefully ensure that the job is done in small batches rather than a larger transaction spanning multiple changes.

* Issue **#508** : Fix directory creation for index shards.

* Issue **#492** : Task producers were still not being marked as complete on termination which meant that the parent cluster task was not completing. This has now been fixed.

* Issue **#497** : DB connections obtained from the data source are now released back to the pool after use.

* Issue **#492** : Task producers were not being marked as complete on termination which meant that the parent cluster task was not completing. This has now been fixed.

* Issue **#497** : Change stream task creation to use straight JDBC rather than hibernate for inserts and use a configurable batch size (stroom.databaseMultiInsertMaxBatchSize) for the inserts.

* Issue **#502** : The task executor was not responding to shutdown and was therefore preventing the app from stopping gracefully.

* Issue **#476** : Stepping with dynamic XSLT or text converter properties now correctly falls back to the specified entity if a match cannot be found by name.

* Issue **#498** : The UI was adding more than one link between 'Source' and 'Parser' elements, this is now fixed.

* Issue **#492** : Search tasks were waiting for part of the data extraction task to run which was not checking for termination. The code for this has been changed and should now terminate when required.

* Issue **#494** : Fix problem of proxy aggregation never stopping if more files exist

* Issue **#490** : Fix errors in proxy aggregation due to a bounded thread pool size

* Issue **#484** : Remove custom finalize() methods to reduce memory overhead

* Issue **#475** : Fix memory leak of java.io.File references when proxy aggregation runs

* Issue **#470** : You can now correctly add destinations directly to the pipeline 'Source' element to enable raw streaming.

* Issue **#487** : Search result list trimming was throwing an illegal argument exception `Comparison method violates its general contract`, this should now be fixed.

* Issue **#488** : Permissions are now elevated to 'Use' for the purposes of reporting the data source being queried.

* Migrated to ehcache 3.4.0 to add options for off-heap and disk based caching to reduce memory overhead.

* Caches of pooled items no longer use Apache Commons Pool.

* Issue **#401** : Reference data was being cached per user to ensure a user centric view of reference data was being used. This required more memory so now reference data is built in the context of the internal processing user and then filtered during processing by user access to streams.

* The effective stream cache now holds 1000 items.

* Reduced the amount of cached reference data to 100 streams.

* Reduced the number of active queries to 100.

* Removed Ehcache and switched to Guava cache.

* Issue **#477** : Additional changes to ensure search sub tasks use threads fairly between multiple searches.

* Issue **#477** : Search sub tasks are now correctly linked to their parent task and can therefore be terminated by terminating parent tasks.

* Issue **#425** : Changed string replacement in pipeline migration code to use a literal match

* Issue **#469** : Add Heap Histogram internal statistics for memory use monitoring

* Issue **#463** : Made further improvements to the index shard writer cache to improve performance.

* Issue **#448** : Some search related tasks never seem to complete, presumably because an error is thrown at some point and so their callbacks do not get called normally. This fix changes the way task completion is recorded so that it isn't dependant on the callbacks being called correctly.

* Issue **#464** : When a user resets a password, the password now has an expiry date set in the future determined by the password expiry policy. Password that are reset by email still expire immediately as expected.

* Issue **#462** : Permission exceptions now carry details of the user that the exception applies to. This change allows error logging to record the user id in the message where appropriate.

* Issue **#463** : Many index shards are being corrupted which may be caused by insufficient locking of the shard writers and readers. This fix changes the locking mechanism to use the file system.

* Issue **#451** : Data paging was allowing the user to jump beyond the end of a stream whereby just the XML root elements were displayed. This is now fixed by adding a constraint to the page offset so that the user cannot jump beyond the last record. Because data paging assumes that segmented streams have a header and footer, text streams now include segments after a header and before a footer, even if neither are added, so that paging always works correctly regardless of the presence of a header or footer.

* Issue **#461** : The stream attributes on the filter dialog were not sorted alphabetically, they now are.

* Issue **#460** : In some instances error streams did not always have stream attributes added to them for fatal errors. This mainly occurred in instances where processing failed early on during pipeline creation. An error was recorded but stream attributes were not added to the meta data for the error stream. Processing now ensures that stream attributes are recorded for all error cases.

* Issue **#442** : Remove 'Old Internal Statistics' folder, improve import exception handling

* Issue **#457** : Add check to import to prevent duplicate root level entities

* Issue **#444** : Fix for segment markers when writing text to StreamAppender.

* Issue **#447** : Fix for AsyncSearchTask not being displayed as a child of EventSearchTask in the server tasks view.

* Issue **#421** : FileAppender now causes fatal error where no output path set.

* Issue **#427** : Pipelines with no source element will now only treat a single parser element as being a root element for backwards compatibility.

* Issue **#420** : Pipelines were producing errors in the UI when elements were deleted but still had properties set on them. The pipeline validator was attempting to set and validate properties for unknown elements. The validator now ignores properties and links to elements that are undeclared.

* Issue **#420** : The pipeline model now removes all properties and links for deleted elements on save.

* Issue **#458** : Only event searches should populate the `searchId`. Now `searchId` is only populated when a stream processor task is created by an event search as only event searches extract specific records from the source stream.

* Issue **#437** : The event log now includes source in move events.

* Issue **#419** : Fix multiple xml processing instructions appearing in output.

* Issue **#446** : Fix for deadlock on rolling appenders.

* Issue **#444** : Fix segment markers on RollingStreamAppender.

* Issue **#426** : Fix for incorrect processor filters. Old processor filters reference `systemGroupIdSet` rather than `folderIdSet`. The new migration updates them accordingly.

* Issue **#429** : Fix to remove `usePool` parser parameter.

* Issue **#439** : Fix for caches where elements were not eagerly evicted.

* Issue **#424** : Fix for cluster ping error display.

* Issue **#441** : Fix to ensure correct names are shown in pipeline properties.

* Issue **#433** : Fixed slow stream queries caused by feed permission restrictions.

* Issue **#385** : Individual index shards can now be deleted without deleting all shards.

* Issue **#391** : Users needed `Manage Processors` permission to initiate pipeline stepping. This is no longer required as the 'best fit' pipeline is now discovered as the internal processing user.

* Issue **#392** : Inherited pipelines now only require 'Use' permission to be used instead of requiring 'Read' permission.

* Issue **#394** : Pipeline stepping will now show errors with an alert popup.

* Issue **#396** : All queries associated with a dashboard should now be correctly deleted when a dashboard is deleted.

* Issue **#393** : All caches now cache items within the context of the current user so that different users do not have the possibility of having problems caused by others users not having read permissions on items.

* Issue **#358** : Schemas are now selected from a subset matching the criteria set on SchemaFilter by the user.

* Issue **#369** : Translation stepping wasn't showing any errors during stepping if a schema had an error in it.

* Issue **#364** : Switched index writer lock factory to a SingleInstanceLockFactory as index shards are accessed by a single process.

* Issue **#363** : IndexShardWriterCacheImpl now closes and flushes writers using an executor provided by the TaskManager. Writers are now also closed in LRU order when sweeping up writers that exceed TTL and TTI constraints.

* Issue **#361** : Information has been added to threads executing index writer and index searcher maintenance tasks.

* Issue **#356** : Changed the way index shard writers are cached to improve indexing performance and reduce blocking.

* Issue **#353** : Reduced expected error logging to debug.

* Issue **#354** : Changed the way search index shard readers get references to open writers so that any attempt to get an open writer will not cause, or have to wait for, a writer to close.

* Issue **#351** : Fixed ehcache item eviction issue caused by ehcache internally using a deprecated API.

* Issue **#347** : Added a 'Source' node to pipelines to establish a proper root for a pipeline rather than an assumed one based on elements with no parent.

* Issue **#350** : Removed 'Advanced Mode' from pipeline structure editor as it is no longer very useful.

* Issue **#349** : Improved index searcher cache to ensure searchers are not affected by writers closing.

* Issue **#342** : Changed the way indexing is performed to ensure index readers reference open writers correctly.

* Issue **#346** : Improved multi depth config content import.

* Issue **#328** : You can now delete corrupt shards from the UI.

* Issue **#343** : Fixed login expiry issue.

* Issue **#345** : Allowed for multi depth config content import.

* Issue **#341** : Fixed arg in SQL.

* Issue **#340** : Fixed headless and corresponding test.

* Issue **#333** : Fixed event-logging version in build.

* Issue **#334** : Improved entity sorting SQL and separated generation of SQL and HQL to help avoid future issues.

* Issue **#335** : Improved user management

* Issue **#337** : Added certificate auth option to export servlet and disabled the export config feature by default.

* Issue **#337** : Added basic auth option to export servlet to complement cert based auth.

* Issue **#332** : The index shard searcher cache now makes sure to get the current writer needed for the current searcher on open.

* Issue **#322** : The index cache and other caching beans should now throw exceptions on `get` that were generated during the creation of cached items.

* Issue **#325** : Query history is now cleaned with a separate job. Also query history is only recorded for manual querying, i.e. not when query is automated (on open or auto refresh). Queries are now recorded on a dashboard + query component basis and do not apply across multiple query components in a dashboard.

* Issue **#323** : Fixed an issue where parser elements were not being returned as 'processors' correctly when downstream of a reader.

* Issue **#322** : Index should now provide a more helpful message when an attempt is made to index data and no volumes have been assigned to an index.

* Issue **#316** : Search history is now only stored on initial query when using automated queries or when a user runs a query manually. Search history is also automatically purged to keep either a specified number of items defined by `stroom.query.history.itemsRetention` (default 100) or for a number of days specified by `stroom.query.history.daysRetention` (default 365).

* Issue **#317** : Users now need update permission on an index plus 'Manage Index Shards' permission to flush or close index shards. In addition to this a user needs delete permission to delete index shards.

* Issue **#319** : SaveAs now fetches the parent folder correctly so that users can copy items if they have permission to do so.

* Issue **#311** : Fixed request for `Pipeline` in `meta` XSLT function. Errors are now dealt with correctly so that the XSLT will not fail due to missing meta data.

* Issue **#313** : Fixed case of `xmlVersion` property on `InvalidXMLCharFilterReader`.

* Issue **#314** : Improved description of `tags` property in `BadTextXMLFilterReader`.

* Issue **#307** : Made some changes to avoid potential NPE caused by session serialisation.

* Issue **#306** : Added a stroom `meta` XSLT function. The XSLT function now exposes `Feed`, `StreamType`, `CreatedTime`, `EffectiveTime` and `Pipeline` meta attributes from the currently processing stream in addition to any other meta data that might apply. To access these meta data attributes of the current stream use `stroom:meta('StreamType')` etc. The `feed-attribute` function is now an alias for the `meta` function and should be considered to be deprecated.

* Issue **#303** : The stream delete job now uses cron in preference to a frequency.

* Issue **#152** : Changed the way indexing is performed so that a single indexer object is now responsible for indexing documents and adding them to the appropriate shard.

* Issue **#179** : Updated Saxon-HE to version 9.7.0-18 and added XSLTFilter option to `usePool` to see if caching might be responsible for issue.

* Issue **#288** : Made further changes to ensure that the IndexShardWriterCache doesn't try to reuse an index shard that has failed when adding any documents.

* Issue **#295** : Made the help URL absolute and not relative.

* Issue **#293** : Attempt to fix mismatch document count error being reported when index shards are opened.

* Issue **#292** : Fixed locking for rolling stream appender.

* Issue **#292** : Rolling stream output is no longer associated with a task, processor or pipeline to avoid future processing tasks from deleting rolling streams by thinking they are superseded.

* Issue **#292** : Data that we expect to be unavailable, e.g. locked and deleted streams, will no longer log exceptions when a user tries to view it and will instead return an appropriate message to the user in place of the data.

* Issue **#288** : The error condition 'Expected a new writer but got the same one back!!!' should no longer be encountered as the root cause should now be fixed. The original check has been reinstated so that processing will terminate if we do encounter this problem.

* Issue **#295** : Fixed the help property so that it can now be configured.

* Issue **#296** : Removed 'New' and 'Delete' buttons from the global property dialog.

* Issue **#279** : Fixed NPE thrown during proxy aggregation.

* Issue **#294** : Changing stream task status now tries multiple times to attempt to avoid a hibernate LockAcquisitionException.

* Issue **#287** : XSLT not found warnings property description now defaults to false.

* Issue **#261** : The save button is now only enabled when a dashboard or other item is made dirty and it is not read only.

* Issue **#286** : Dashboards now correctly save the selected tab when a tab is selected via the popup tab selector (visible when tabs are collapsed).

* Issue **#289** : Changed Log4J configuration to suppress logging from Hibernate SqlExceptionHandler for expected exceptions like constraint violations.

* Issue **#288** : Changed 'Expected a new writer...' fatal error to warning as the condition in question might be acceptable.

* Issue **#285** : Attempted fix for GWT RPC serialisation issue.

* Issue **#283** : Statistics for the stream task queue are now captured even if the size is zero.

* Issue **#226** : Fixed issue where querying an index failed with "User does not have the required permission (Manage Users)" message.

* Issue **#281** : Made further changes to cope with Files.list() and Files.walk() returning streams that should be closed with 'try with resources' construct.

* Issue **#224** : Removing an element from the pipeline structure now removes all child elements too.

* Issue **#282** : Users can now upload data with just 'Data - View' and 'Data - Import' application permissions, plus read permission on the appropriate feed.

* Issue **#199** : The explorer now scrolls selected items into view.

* Issue **#280** : Fixed 'No user is currently authenticated' issue when viewing jobs and nodes.

* Issue **#278** : The date picker now hides once you select a date.

* Issue **#281** : Directory streams etc are now auto closed to prevent systems running out of file handles.

* Issue **#263** : The explorer tree now allows you to collapse the root 'System' node after it is first displayed.

* Issue **#266** : The explorer tree now resets (clears and collapses all previously open nodes) and shows the currently selected item every time an explorer drop down in opened.

* Issue **#233** : Users now only see streams if they are administrators or have 'Data - View' permission. Non administrators will only see data that they have 'read' permission on for the associated feed and 'use' permission on for the associated pipeline if there is one.

* Issue **#265** : The stream filter now orders stream attributes alphabetically.

* Issue **#270** : Fixed security issue where null users were being treated as INTERNAL users.

* Issue **#270** : Improved security by pushing user tokens rather than just user names so that internal system (processing) users are clearly identifiable by the security system and cannot be spoofed by regular user accounts.

* Issue **#269** : When users are prevented from logging in with 'preventLogin' their failed login count is no longer incremented.

* Issue **#267** : The login page now shows the maintenance message.

* Issue **#276** : Session list now shows session user ids correctly.

* Issue **#201** : The permissions menu item is no longer available on the root 'System' folder.

* Issue **#176** : Improved performance of the explorer tree by increasing the size of the document permissions cache to 1M items and changing the eviction policy from LRU to LFU.

* Issue **#176** : Added an optimisation to the explorer tree that prevents the need for a server call when collapsing tree nodes.

* Issue **#273** : Removed an unnecessary script from the build.

* Issue **#277** : Fixed a layout issue that was causing the feed section of the processor filter popup to take up too much room.

* Issue **#274** : The editor pane was only returning the current user edited text when attached to the DOM which meant changes to text were ignored if an editor pane was not visible when save was pressed. This has now been fixed so that the current content of an editor pane is always returned even when it is in a detached state.

* Issue **#264** : Added created by/on and updated by/on info to pipeline stream processor info tooltips.

* Issue **#222** : Explorer items now auto expand when a quick filter is used.

* Issue **#205** : File permissions in distribution have now been changed to `0750` for directories and shell scripts and `0640` for all other files.

* Issue **#240** : Separate application permissions are now required to manage DB tables and tasks.

* Issue **#210** : The statistics tables are now listed in the database tables monitoring pane.

* Issue **#249** : Removed spaces between values and units.

* Issue **#237** : Users without 'Download Search Results' permission will no longer see the download button on the table component in a dashboard.

* Issue **#232** : Users can now inherit from pipelines that they have 'use' permissions on.

* Issue **#191** : Max stream size was not being treated as IEC value, e.g. Mebibytes etc.

* Issue **#235** : Users can now only view the processor filters that they have created if they have 'Manage Processors' permission unless they are an administrator in which case they will see all filters. Users without the 'Manage Processors' permission who are also not administrators will see no processor filters in the UI. Users with 'Manage Processors' permission who are not administrators will be able to update their own processor filters if they have 'update' permission on the associated pipeline. Administrators are able to update all processor filters.

* Issue **#212** : Changes made to text in any editor including those made with cut and paste are now correctly handled so that altered content is now saved.

* Issue **#247** : The editor pane now attempts to maintain the scroll position when formatting content.

* Issue **#251** : Volume and memory statistics are now recorded in bytes and not MiB.

* Issue **#243** : The error marker pane should now discover and display all error types even if they are preceded by over 1000 warnings.

* Issue **#254** : Fixed search result download.

* Issue **#209** : Statistics are now queryable in a dashboard if a user has 'use' permissions on a statistic.

* Issue **#255** : Fixed issue where error indicators were not being shown in the schema validator pane because the text needed to be formatted so that it spanned multiple lines before attempting to add annotations.

* Issue **#257** : The dashboard text pane now provides padding at the top to allow for tabs and controls.

* Issue **#174** : Index shard checking is now done asynchronously during startup to reduce startup time.

* Issue **#225** : Fixed NPE that was caused by processing instruction SAX events unexpectedly being fired by Xerces before start document events. This looks like it might be a bug in Xerces but the code now copes with the unexpected processing instruction event anyway.

* Issue **#230** : The maintenance message can now be set with the property 'stroom.maintenance.message' and the message now appears as a banner at the top of the screen rather than an annoying popup. Non admin users can also be prevented from logging on to the system by setting the 'stroom.maintenance.preventLogin' property to 'true'.

* Issue **#155** : Changed password values to be obfuscated in the UI as 20 asterisks regardless of length.

* Issue **#188** : All of the writers in a pipeline now display IO in the UI when stepping.

* Issue **#208** : Schema filter validation errors are now shown on the output pane during stepping.

* Issue **#211** : Turned off print margins in all editors.

* Issue **#200** : The stepping presenter now resizes the top pane to fit the tree structure even if it is several elements high.

* Issue **#168** : Code and IO is now loaded lazily into the element presenter panes during stepping which prevents the scrollbar in the editors being in the wrong position.

* Issue **#219** : Changed async dispatch code to work with new lambda classes rather than callbacks.

* Issue **#221** : Fixed issue where `*.zip.bad` files were being picked up for proxy aggregation.

* Issue **#242** : Improved the way properties are injected into some areas of the code to fix an issue where 'stroom.maxStreamSize' and other properties were not being set.

* Issue **#241** : XMLFilter now ignores the XSLT name pattern if an empty string is supplied.

* Issue **#236** : 'Manage Cache Permission' has been changed to 'Manage Cache'.

* Issue **#219** : Made further changes to use lambda expressions where possible to simplify code.

* Issue **#231** : Changed the way internal statistics are created so that multiple facets of a statistic, e.g. Free & Used Memory, are combined into a single statistic to allow combined visualisation.

* Issue **#172** : Further improvement to dashboard L&F.

* Issue **#194** : Fixed missing Roboto fonts.

* Issue **#195** : Improved font weights and removed underlines from link tabs.

* Issue **#196** : Reordered fields on stream, relative stream, volume and server task tables.

* Issue **#182** : Changed the way dates and times are parsed and formatted and improved the datebox control L&F.

* Issue **#198** : Renamed 'INTERNAL_PROCESSING_USER' to 'INTERNAL'.

* Issue **#154** : Active tasks are now sortable by processor filter priority.

* Issue **#204** : Pipeline processor statistics now include 'Node' as a tag.

* Issue **#170** : Changed import/export to delegate import/export responsibility to individual services. Import/export now only works with items that have valid UUIDs specified.

* Issue **#164** : Reduced caching to ensure tree items appear as soon as they are added.

* Issue **#177** : Removed 'Meta Data-Bytes Received' statistic as it was a duplicate.

* Issue **#152** : Changed the way index shard creation is locked so that only a single shard should be fetched from the cache with a given shard key at any one time.

* Issue **#189** : You now have to click within a checkbox to select it within a table rather than just clicking the cell the checkbox is in.

* Issue **#186** : Data is no longer artificially wrapped with the insertion of new lines server side. Instead the client now receives the data and an option to soft wrap lines has been added to the UI.

* Issue **#167** : Fixed formatting of JavaScript and JSON.

* Issue **#175** : Fixed visibility of items by inferred permissions.

* Issue **#178** : Added new properties and corresponding configuration to connect and create a separate SQL statistics DB.

* Issue **#172** : Improved dashboard L&F.

* Issue **#169** : Improved L&F of tables to make better use of screen real estate.

* Issue **#191** : Mebibytes (multiples of 1024) etc are now used as standard throughout the application for both memory and disk sizes and have single letter suffixes (B, K, M, G, T).

* Issue **#173** : Fixed the way XML formatter deals with spaces in attribute values.

* Issue **#151** : Fixed meta data statistics. 'metaDataStatistics' bean was declared as an interface and not a class.

* Issue **#158** : Added a new global property 'stroom.proxy.zipFilenameDelimiter' to enable Stroom proxy repositories to be processed that have a custom file name pattern.

* Issue **#153** : Clicking tick boxes and other cell components in tables no longer requires the row to be selected first.

* Issue **#148** : The stream browsing UI no longer throws an error when attempting to clear markers from the error markers pane.

* Issue **#160** : Stream processing tasks are now created within the security context of the user that created the associated stream processor filter.

* Issue **#157** : Data is now formatted by the editor automatically on display.

* Issue **#144** : Old processing output will now be deleted when content is reprocessed even if the new processing task does not produce output.

* Issue **#159** : Fixed NPE thrown during import.

* Issue **#166** : Fixed NPE thrown when searching statistics.

* Issue **#165** : Dashboards now add a query and result table from a template by default on creation. This was broken when adding permission inheritance to documents.

* Issue **#162** : The editor annotation popup now matches the style of other popups.

* Issue **#163** : Imported the Roboto Mono font to ensure consistency of the editor across platforms.

* Issue **#143** : Stroom now logs progress information about closing index shard writers during shutdown.

* Issue **#140** : Replaced code editor to improve UI performance and add additional code formatting & styling options.

* Issue **#146** : Object pool should no longer throw an error when abandoned objects are returned to the pool.

* Issue **#142** : Changed the way permissions are cached so that changes to permissions provide immediate access to documents.

* Issue **#123** : Changed the way entity service result caching works so that the underlying entity manager is cached instead of individual services. This allows entity result caching to be performed while still applying user permissions to cached results.

* Issue **#156** : Attempts to open items that that user does not have permission to open no longer show an error and spin the progress indicator forever, instead the item will just not open.

* Issue **#141** : Improved log output during entity reference migration and fixed statistic data source reference migration.

* Issue **#127** : Entity reference replacement should now work with references to 'StatisticsDataSource'.

* Issue **#125** : Fixed display of active tasks which was broken by changes to the task summary table selection model.

* Issue **#121** : Fixed cache clearing.

* Issue **#122** : Improved the look of the cache screen.

* Issue **#106** : Disabled users and groups are now displayed with greyed out icon in the UI.

* Issue **#132** : The explorer tree is now cleared on login so that users with different permissions do not see the previous users items.

* Issue **#128** : Improved error handling during login.

* Issue **#130** : Users with no permissions are no longer able to open folders including the root System folder to attempt data browsing.

* Issue **#120** : Entity chooser now treats 'None' as a special root level explorer node so that it can be selected in the same way as other nodes, e.g. visibly selected and responsive to double click.

* Issue **#129** : Fixed NPE.

* Issue **#119** : User permissions dialog now clears permissions when a user or group is deleted.

* Issue **#115** : User permissions on documents can now be inherited from parent folders on create, copy and move.

* Issue **#109** : Added packetSize="65536" property to AJP connector in server.xml template.

* Issue **#100** : Various list of items in stroom now allow multi selection for add/remove purposes.

* Issue **#112** : Removed 'pool' monitoring screen as all pools are now caches of one form or another.

* Issue **#105** : Users were not seeing 'New' menu for folders that they had some create child doc permissions for. This was due to DocumentType not implementing equals() and is now fixed.

* Issue **#111** : Fixed query favourites and history.

* Issue **#91** : Only CombinedParser was allowing code to be injected during stepping. Now DSParser and XMLFragmentParser support code injection during stepping.

* Issue **#107** : The UI now only shows new pipeline element items on the 'Add' menu that are allowed children of the selected element.

* Issue **#113** : User names are now validated against a regex specified by the 'stroom.security.userNamePattern' property.

* Issue **#116** : Rename is now only possible when a single explorer item is selected.

* Issue **#114** : Fixed selection manager so that the explorer tree does not select items when a node expander is clicked.

* Issue **#65** : Selection lists are now limited to 300px tall and show scrollbars if needed.

* Issue **#50** : Defaults table result fields to use local time without outputting the timezone.

* Issue **#15** : You can now express time zones in dashboard query expressions or just omit a time zone to use the locale of the browser.

* Issue **#49** : Dynamic XSLT selection now works with pipeline stepping.

* Issue **#63** : Entity selection control now shows current entity name even if it has changed since referencing entity was last saved.

* Issue **#70** : You can now select multiple explorer rows with ctrl and shift key modifiers and perform bulk actions such as copy, move, rename and delete.

* Issue **#85** : findDelete() no longer tries to add ORDER BY condition on UPDATE SQL when deleting streams.

* Issue **#89** : Warnings should now be present in processing logs for reference data lookups that don't specify feed or stream type. This was previously throwing a NullPointerException.

* Issue **#90** : Fixed entity selection dialog used outside of drop down selection control.

* Issue **#88** : Pipeline reference edit dialog now correctly selects the current stream type.

* Issue **#77** : Default index volume creation now sets stream status to INACTIVE rather than CLOSED and stream volume creation sets index status to INACTIVE rather than CLOSED.

* Issue **#93** : Fixed code so that the 'Item' menu is now visible.

* Issue **#97** : Index shard partition date range creation has been improved.

* Issue **#94** : Statistics searches now ignore expression terms with null or empty values so that the use of substitution parameters can be optional.

* Issue **#87** : Fixed explorer scrolling to the top by disabling keyboard selection.

* Issue **#104** : 'Query' no longer appears as an item that a user can allow 'create' on for permissions within a folder.

* Issue **#103** : Added 10 years as a supported data retention age.

* Issue **#86** : The stream delete button is now re-enabled when new items are selected for deletion.

* Issue **#81** : No exception will now be thrown if a client rejects a response for an EntityEvent.

* Issue **#79** : The client node no longer tries to create directories on the file system for a volume that may be owned by another node.

* Issue **#92** : Error summaries of multiple types no longer overlap each other at the top of the error markers list.

* Issue **#64** : Fixed Hessian serialisation of 'now' which was specified as a ZonedDateTime which cannot be serialised. This field is now a long representing millseconds since epoch.

* Issue **#62** : Task termination button is now enabled.

* Issue **#60** : Fixed validation of stream attributes prior to data upload to prevent null pointer exception.

* Issue **#9** : Created a new implementation of the expression parser that improved expression tokenisation and deals with BODMAS rules properly.

* Issue **#36** : Fixed and vastly improved the configuration of email so that more options can be set allowing for the use of other email services requiring more complex configuration such as gmail.

* Issue **#24** : Header and footer strings are now unescaped so that character sequences such as '\n' are translated into single characters as with standard Java strings, e.g. '\n' will become a new line and '\t' a tab.

* Issue **#40** : Changed Stroom docker container to be based on Alpine linux to save space

* Issue **#40** : Auto import of content packs on Stroom startup and added default content packs into the docker build for Stroom.

* Issue **#30** : Entering stepping mode was prompting for the pipeline to step with but also auto selecting a pipeline at the same time and entering stepping immediately.

* Dashboard auto refresh is now limited to a minimum interval of 10 seconds.

* Issue **#31** : Pipeline stepping was not including user changes immediately as parsers and XSLT filters were using cached content when they should have been ignoring the cache in stepping mode.

* Issue **#27** : Stroom now listens to window closing events and asks the user if they really want to leave the page. This replaces the previous crude attempts to block keys that affected the history or forced a browser refresh.

* Issue **#2** : The order of fields in the query editor is now alphabetical.

* Issue **#3** : When a filter is active on a dashboard table column, a filter icon now appears to indicate this.

* Issue **#5** : Replace() and Decode() dashboard table expression functions no longer ignore cells with null values.

* Issue **#7** : Dashboards are now able to query on open.

* Issue **#8** : Dashboards are now able to re-query automatically at fixed intervals.

* Updated GWT to v2.8.0 and Gin to v2.1.2.

* Issue **#12** : Dashboard queries can now evaluate relative date/time expressions such as now(), hour() etc. In addition to this the expressions also allow the addition or subtraction of durations, e.g. now - 5d.

* Issue **#14** : Dashboard query expressions can now be parameterised with any term able to accept a user defined parameter, e.g. ${user}. Once added parameters can be changed for the entire dashboard via a text box at the top of the dashboard screen which will then execute all queries when enter is pressed or it loses focus.

* Issue **#16** : Dashboard table filters can also accept user defined parameters, e.g. ${user}, to perform filtering when a query is executed.

* Fixed missing text presenter in dashboards.

* Issue **#18** : The data dashboard component will now show data relative to the last selected table row (even if there is more than one table component on the dashboard) if the data component has not been configured to listen to row selections for a specific table component.

* Changed table styling to colour alternate rows, add borders between rows and increase vertical padding

* Issue **#22** : Dashboard table columns can now be configured to wrap text via the format options.

* Issue **#28** : Dashboard component dependencies are now listed with the component name plus the component id in brackets rather than just the component id.

* Issue **#202** : Initial release of the new data retention policy functionality.

[Unreleased]: https://github.com/gchq/stroom/compare/v7.0-beta.68...HEAD
[v7.0-beta.68]: https://github.com/gchq/stroom/compare/v7.0-beta.66...v7.0-beta.68
[v7.0-beta.67]: https://github.com/gchq/stroom/compare/v7.0-beta.65...v7.0-beta.67
[v7.0-beta.66]: https://github.com/gchq/stroom/compare/v7.0-beta.65...v7.0-beta.66
[v7.0-beta.65]: https://github.com/gchq/stroom/compare/v7.0-beta.64...v7.0-beta.65
[v7.0-beta.64]: https://github.com/gchq/stroom/compare/v7.0-beta.63...v7.0-beta.64
[v7.0-beta.63]: https://github.com/gchq/stroom/compare/v7.0-beta.62...v7.0-beta.63
[v7.0-beta.62]: https://github.com/gchq/stroom/compare/v7.0-beta.61...v7.0-beta.62
[v7.0-beta.61]: https://github.com/gchq/stroom/compare/v7.0-beta.60...v7.0-beta.61
[v7.0-beta.60]: https://github.com/gchq/stroom/compare/v7.0-beta.59...v7.0-beta.60
[v7.0-beta.59]: https://github.com/gchq/stroom/compare/v7.0-beta.58...v7.0-beta.59
[v7.0-beta.58]: https://github.com/gchq/stroom/compare/v7.0-beta.57...v7.0-beta.58
[v7.0-beta.57]: https://github.com/gchq/stroom/compare/v7.0-beta.56...v7.0-beta.57
[v7.0-beta.56]: https://github.com/gchq/stroom/compare/v7.0-beta.55...v7.0-beta.56
[v7.0-beta.55]: https://github.com/gchq/stroom/compare/v7.0-beta.54...v7.0-beta.55
[v7.0-beta.54]: https://github.com/gchq/stroom/compare/v7.0-beta.53...v7.0-beta.54
[v7.0-beta.53]: https://github.com/gchq/stroom/compare/v7.0-beta.52...v7.0-beta.53
[v7.0-beta.52]: https://github.com/gchq/stroom/compare/v7.0-beta.51...v7.0-beta.52
[v7.0-beta.51]: https://github.com/gchq/stroom/compare/v7.0-beta.50...v7.0-beta.51
[v7.0-beta.50]: https://github.com/gchq/stroom/compare/v7.0-beta.49...v7.0-beta.50
[v7.0-beta.49]: https://github.com/gchq/stroom/compare/v7.0-beta.48...v7.0-beta.49
[v7.0-beta.48]: https://github.com/gchq/stroom/compare/v7.0-beta.47...v7.0-beta.48
[v7.0-beta.47]: https://github.com/gchq/stroom/compare/v7.0-beta.46...v7.0-beta.47
[v7.0-beta.46]: https://github.com/gchq/stroom/compare/v7.0-beta.45...v7.0-beta.46
[v7.0-beta.45]: https://github.com/gchq/stroom/compare/v7.0-beta.44...v7.0-beta.45
[v7.0-beta.44]: https://github.com/gchq/stroom/compare/v7.0-beta.43...v7.0-beta.44
[v7.0-beta.43]: https://github.com/gchq/stroom/compare/v7.0-beta.42...v7.0-beta.43
[v7.0-beta.42]: https://github.com/gchq/stroom/compare/v7.0-beta.41...v7.0-beta.42
[v7.0-beta.41]: https://github.com/gchq/stroom/compare/v7.0-beta.40...v7.0-beta.41
[v7.0-beta.40]: https://github.com/gchq/stroom/compare/v7.0-beta.39...v7.0-beta.40
[v7.0-beta.39]: https://github.com/gchq/stroom/compare/v7.0-beta.38...v7.0-beta.39
[v7.0-beta.38]: https://github.com/gchq/stroom/compare/v7.0-beta.37...v7.0-beta.38
[v7.0-beta.37]: https://github.com/gchq/stroom/compare/v7.0-beta.36...v7.0-beta.37
[v7.0-beta.36]: https://github.com/gchq/stroom/compare/v7.0-beta.35...v7.0-beta.36
[v7.0-beta.35]: https://github.com/gchq/stroom/compare/v7.0-beta.34...v7.0-beta.35
[v7.0-beta.34]: https://github.com/gchq/stroom/compare/v7.0-beta.33...v7.0-beta.34
[v7.0-beta.33]: https://github.com/gchq/stroom/compare/v7.0-beta.32...v7.0-beta.33
[v7.0-beta.32]: https://github.com/gchq/stroom/compare/v7.0-beta.31...v7.0-beta.32
[v7.0-beta.31]: https://github.com/gchq/stroom/compare/v7.0-beta.30...v7.0-beta.31
[v7.0-beta.30]: https://github.com/gchq/stroom/compare/v7.0-beta.29...v7.0-beta.30
[v7.0-beta.29]: https://github.com/gchq/stroom/compare/v7.0-beta.28...v7.0-beta.29
[v7.0-beta.28]: https://github.com/gchq/stroom/compare/v7.0-beta.27...v7.0-beta.28
[v7.0-beta.27]: https://github.com/gchq/stroom/compare/v7.0-beta.26...v7.0-beta.27
[v7.0-beta.26]: https://github.com/gchq/stroom/compare/v7.0-beta.25...v7.0-beta.26
[v7.0-beta.25]: https://github.com/gchq/stroom/compare/v7.0-beta.24...v7.0-beta.25
[v7.0-beta.24]: https://github.com/gchq/stroom/compare/v7.0-beta.23...v7.0-beta.24
[v7.0-beta.23]: https://github.com/gchq/stroom/compare/v7.0-beta.22...v7.0-beta.23
[v7.0-beta.22]: https://github.com/gchq/stroom/compare/v7.0-beta.21...v7.0-beta.22
[v7.0-beta.21]: https://github.com/gchq/stroom/compare/v7.0-beta.20...v7.0-beta.21
[v7.0-beta.20]: https://github.com/gchq/stroom/compare/v7.0-beta.19...v7.0-beta.20
[v7.0-beta.19]: https://github.com/gchq/stroom/compare/v7.0-beta.18...v7.0-beta.19
[v7.0-beta.18]: https://github.com/gchq/stroom/compare/v7.0-beta.17...v7.0-beta.18
[v7.0-beta.17]: https://github.com/gchq/stroom/compare/v7.0-beta.16...v7.0-beta.17
[v7.0-beta.16]: https://github.com/gchq/stroom/compare/v7.0-beta.15...v7.0-beta.16
[v7.0-beta.15]: https://github.com/gchq/stroom/compare/v7.0-beta.14...v7.0-beta.15
[v7.0-beta.14]: https://github.com/gchq/stroom/compare/v7.0-beta.13...v7.0-beta.14
[v7.0-beta.13]: https://github.com/gchq/stroom/compare/v7.0-beta.12...v7.0-beta.13
[v7.0-beta.12]: https://github.com/gchq/stroom/compare/v7.0-beta.11...v7.0-beta.12
[v7.0-beta.11]: https://github.com/gchq/stroom/compare/v7.0-beta.10...v7.0-beta.11
[v7.0-beta.10]: https://github.com/gchq/stroom/compare/v7.0-beta.9...v7.0-beta.10
[v7.0-beta.9]: https://github.com/gchq/stroom/compare/v7.0-beta.8...v7.0-beta.9
[v7.0-beta.8]: https://github.com/gchq/stroom/compare/v7.0-beta.7...v7.0-beta.8
[v7.0-beta.7]: https://github.com/gchq/stroom/compare/v7.0-beta.6...v7.0-beta.7
[v7.0-beta.6]: https://github.com/gchq/stroom/compare/v7.0-beta.5...v7.0-beta.6
[v7.0-beta.5]: https://github.com/gchq/stroom/compare/v7.0-beta.4...v7.0-beta.5
[v7.0-beta.4]: https://github.com/gchq/stroom/compare/v7.0-beta.3...v7.0-beta.4
[v7.0-beta.3]: https://github.com/gchq/stroom/compare/v7.0-beta.2...v7.0-beta.3
[v7.0-beta.2]: https://github.com/gchq/stroom/compare/v7.0-beta.1...v7.0-beta.2
[v7.0-beta.1]: https://github.com/gchq/stroom/compare/v7.0-alpha.5...v7.0-beta.1
[v7.0-alpha.5]: https://github.com/gchq/stroom/compare/v7.0-alpha.4...v7.0-alpha.5
[v7.0-alpha.4]: https://github.com/gchq/stroom/compare/v7.0-alpha.3...v7.0-alpha.4
[v7.0-alpha.3]: https://github.com/gchq/stroom/compare/v7.0-alpha.2...v7.0-alpha.3
[v7.0-alpha.2]: https://github.com/gchq/stroom/compare/v7.0-alpha.1...v7.0-alpha.2
[v7.0-alpha.1]: https://github.com/gchq/stroom/compare/v6.0.0...v7.0-alpha.1
[v6.0.0]: https://github.com/gchq/stroom/compare/v5.4.0...v6.0.0<|MERGE_RESOLUTION|>--- conflicted
+++ resolved
@@ -7,11 +7,10 @@
 
 ## [Unreleased]
 
-<<<<<<< HEAD
 * Add completion and snippets to dashboard expression builder.
 
 * Issue **#1895** : Change dashboard field expression editor use the Ace editor like other edit screens.
-=======
+
 * Issue **#1910** : Duplicate fields in dashboard tables are now avoided by adding a numeric suffix to the field name when adding a duplicate.
 
 * Issue **#1918** : Text presenter was losing track of stream and event id fields when settings were changed.
@@ -30,7 +29,6 @@
 
 
 ## [v7.0-beta.68] - 2020-10-22
->>>>>>> 9ff732ef
 
 * Issue **#1733** : Support xsl:output options for XML output from pipeline (XMLWriter)
 
