# Change Log
All notable changes to this project will be documented in this file.

The format is based on [Keep a Changelog](http://keepachangelog.com/) 
and this project adheres to [Semantic Versioning](http://semver.org/).

## [Unreleased]

### Added

### Changed

<<<<<<< HEAD
* Issue **#348** : Fixed new menu icons.

## [v5.1-alpha.2] - 2017-06-22

* Issue **#203** : Initial release of the new data receipt policy functionality.

## [v5.1-alpha.1] - 2017-06-07

* Issue **#202** : Initial release of the new data retention policy functionality.
=======
## [v5.0-beta.63] - 2017-11-20

* Issue **#498** : The UI was adding more than one link between 'Source' and 'Parser' elements, this is now fixed.

* Issue **#492** : Search tasks were waiting for part of the data extraction task to run which was not checking for termination. The code for this has been changed and should now terminate when required.
>>>>>>> 1a5df204

## [v5.0-beta.62] - 2017-11-16

* Issue **#494** : Fix problem of proxy aggregation never stopping if more files exist

## [v5.0-beta.61] - 2017-11-15

* Issue **#490** : Fix errors in proxy aggregation due to a bounded thread pool size

## [v5.0-beta.60] - 2017-11-14

* Issue **#484** : Remove custom finalize() methods to reduce memory overhead

* Issue **#475** : Fix memory leak of java.io.File references when proxy aggregation runs

* Issue **#470** : You can now correctly add destinations directly to the pipeline 'Source' element to enable raw streaming.

* Issue **#487** : Search result list trimming was throwing an illegal argument exception `Comparison method violates its general contract`, this should now be fixed.

* Issue **#488** : Permissions are now elevated to 'Use' for the purposes of reporting the data source being queried.

* Migrated to ehcache 3.4.0 to add options for off-heap and disk based caching to reduce memory overhead.

* Caches of pooled items no longer use Apache Commons Pool.

* Issue **#401** : Reference data was being cached per user to ensure a user centric view of reference data was being used. This required more memory so now reference data is built in the context of the internal processing user and then filtered during processing by user access to streams.

* The effective stream cache now holds 1000 items.

* Reduced the amount of cached reference data to 100 streams.

* Reduced the number of active queries to 100.

* Removed Ehcache and switched to Guava cache.

## [v5.0-beta.59] - 2017-11-10

* Issue **#477** : Additional changes to ensure search sub tasks use threads fairly between multiple searches.

## [v5.0-beta.58] - 2017-11-09

* Issue **#477** : Additional changes to ensure search sub tasks use threads fairly between multiple searches.

## [v5.0-beta.57] - 2017-11-08

* Issue **#477** : Search sub tasks are now correctly linked to their parent task and can therefore be terminated by terminating parent tasks.

## [v5.0-beta.56] - 2017-11-06

* Issue **#425** : Changed string replacement in pipeline migration code to use a literal match

* Issue **#469** : Add Heap Histogram internal statistics for memory use monitoring

## [v5.0-beta.55] - 2017-10-26

* Issue **#463** : Made further improvements to the index shard writer cache to improve performance.

## [v5.0-beta.54] - 2017-10-25

* Issue **#448** : Some search related tasks never seem to complete, presumably because an error is thrown at some point and so their callbacks do not get called normally. This fix changes the way task completion is recorded so that it isn't dependant on the callbacks being called correctly.

* Issue **#464** : When a user resets a password, the password now has an expiry date set in the future determined by the password expiry policy. Password that are reset by email still expire immediately as expected.

* Issue **#462** : Permission exceptions now carry details of the user that the exception applies to. This change allows error logging to record the user id in the message where appropriate.

* Issue **#463** : Many index shards are being corrupted which may be caused by insufficient locking of the shard writers and readers. This fix changes the locking mechanism to use the file system.

## [v5.0-beta.53] - 2017-10-18

* Issue **#451** : Data paging was allowing the user to jump beyond the end of a stream whereby just the XML root elements were displayed. This is now fixed by adding a constraint to the page offset so that the user cannot jump beyond the last record. Because data paging assumes that segmented streams have a header and footer, text streams now include segments after a header and before a footer, even if neither are added, so that paging always works correctly regardless of the presence of a header or footer.

* Issue **#461** : The stream attributes on the filter dialog were not sorted alphabetically, they now are.

* Issue **#460** : In some instances error streams did not always have stream attributes added to them for fatal errors. This mainly occurred in instances where processing failed early on during pipeline creation. An error was recorded but stream attributes were not added to the meta data for the error stream. Processing now ensures that stream attributes are recorded for all error cases.

* Issue **#442** : Remove 'Old Internal Statistics' folder, improve import exception handling

* Issue **#457** : Add check to import to prevent duplicate root level entities

## [v5.0-beta.52] - 2017-10-17

* Issue **#444** : Fix for segment markers when writing text to StreamAppender.

* Issue **#447** : Fix for AsyncSearchTask not being displayed as a child of EventSearchTask in the server tasks view.

* Issue **#421** : FileAppender now causes fatal error where no output path set.

* Issue **#427** : Pipelines with no source element will now only treat a single parser element as being a root element for backwards compatibility.

* Issue **#420** : Pipelines were producing errors in the UI when elements were deleted but still had properties set on them. The pipeline validator was attempting to set and validate properties for unknown elements. The validator now ignores properties and links to elements that are undeclared.

* Issue **#420** : The pipeline model now removes all properties and links for deleted elements on save.

* Issue **#458** : Only event searches should populate the `searchId`. Now `searchId` is only populated when a stream processor task is created by an event search as only event searches extract specific records from the source stream.

* Issue **#437** : The event log now includes source in move events.

## [v5.0-beta.51] - 2017-10-13

* Issue **#419** : Fix multiple xml processing instructions appearing in output.

* Issue **#446** : Fix for deadlock on rolling appenders.

## [v5.0-beta.50] - 2017-10-13

* Issue **#444** : Fix segment markers on RollingStreamAppender.

## [v5.0-beta.49] - 2017-10-11

* Issue **#426** : Fix for incorrect processor filters. Old processor filters reference `systemGroupIdSet` rather than `folderIdSet`. The new migration updates them accordingly.

* Issue **#429** : Fix to remove `usePool` parser parameter.

* Issue **#439** : Fix for caches where elements were not eagerly evicted.

* Issue **#424** : Fix for cluster ping error display.

* Issue **#441** : Fix to ensure correct names are shown in pipeline properties.

## [v5.0-beta.48] - 2017-10-05

* Issue **#433** : Fixed slow stream queries caused by feed permission restrictions.

## [v5.0-beta.47] - 2017-09-11

* Issue **#385** : Individual index shards can now be deleted without deleting all shards.

* Issue **#391** : Users needed `Manage Processors` permission to initiate pipeline stepping. This is no longer required as the 'best fit' pipeline is now discovered as the internal processing user.

* Issue **#392** : Inherited pipelines now only require 'Use' permission to be used instead of requiring 'Read' permission.

* Issue **#394** : Pipeline stepping will now show errors with an alert popup.

* Issue **#396** : All queries associated with a dashboard should now be correctly deleted when a dashboard is deleted.

* Issue **#393** : All caches now cache items within the context of the current user so that different users do not have the possibility of having problems caused by others users not having read permissions on items.

* Issue **#358** : Schemas are now selected from a subset matching the criteria set on SchemaFilter by the user.

* Issue **#369** : Translation stepping wasn't showing any errors during stepping if a schema had an error in it.

## [v5.0-beta.46] - 2017-08-15

* Issue **#364** : Switched index writer lock factory to a SingleInstanceLockFactory as index shards are accessed by a single process.

* Issue **#363** : IndexShardWriterCacheImpl now closes and flushes writers using an executor provided by the TaskManager. Writers are now also closed in LRU order when sweeping up writers that exceed TTL and TTI constraints.

* Issue **#361** : Information has been added to threads executing index writer and index searcher maintenance tasks.

## [v5.0-beta.45] - 2017-08-08

* Issue **#356** : Changed the way index shard writers are cached to improve indexing performance and reduce blocking.

## [v5.0-beta.44] - 2017-07-28

* Issue **#353** : Reduced expected error logging to debug.

* Issue **#354** : Changed the way search index shard readers get references to open writers so that any attempt to get an open writer will not cause, or have to wait for, a writer to close.

## [v5.0-beta.43] - 2017-07-25

* Issue **#351** : Fixed ehcache item eviction issue caused by ehcache internally using a deprecated API.

## [v5.0-beta.42] - 2017-07-24

* Issue **#347** : Added a 'Source' node to pipelines to establish a proper root for a pipeline rather than an assumed one based on elements with no parent.

* Issue **#350** : Removed 'Advanced Mode' from pipeline structure editor as it is no longer very useful.

* Issue **#349** : Improved index searcher cache to ensure searchers are not affected by writers closing.

## [v5.0-beta.41] - 2017-07-20

* Issue **#342** : Changed the way indexing is performed to ensure index readers reference open writers correctly.

* Issue **#346** : Improved multi depth config content import.

* Issue **#328** : You can now delete corrupt shards from the UI.

## [v5.0-beta.40] - 2017-07-14

* Issue **#343** : Fixed login expiry issue.

* Issue **#345** : Allowed for multi depth config content import.

## [v5.0-beta.39] - 2017-07-09

* Issue **#341** : Fixed arg in SQL.

## [v5.0-beta.38] - 2017-07-07

* Issue **#340** : Fixed headless and corresponding test.

## [v5.0-beta.37] - 2017-07-07

* Issue **#333** : Fixed event-logging version in build.

## [v5.0-beta.36] - 2017-07-06

* Issue **#334** : Improved entity sorting SQL and separated generation of SQL and HQL to help avoid future issues.

* Issue **#335** : Improved user management

* Issue **#337** : Added certificate auth option to export servlet and disabled the export config feature by default.

* Issue **#337** : Added basic auth option to export servlet to complement cert based auth.

* Issue **#332** : The index shard searcher cache now makes sure to get the current writer needed for the current searcher on open.

## [v5.0-beta.35] - 2017-06-26

* Issue **#322** : The index cache and other caching beans should now throw exceptions on `get` that were generated during the creation of cached items.

## [v5.0-beta.34] - 2017-06-22

* Issue **#325** : Query history is now cleaned with a separate job. Also query history is only recorded for manual querying, i.e. not when query is automated (on open or auto refresh). Queries are now recorded on a dashboard + query component basis and do not apply across multiple query components in a dashboard.

* Issue **#323** : Fixed an issue where parser elements were not being returned as 'processors' correctly when downstream of a reader.

* Issue **#322** : Index should now provide a more helpful message when an attempt is made to index data and no volumes have been assigned to an index.

## [v5.0-beta.33] - 2017-06-19

* Issue **#316** : Search history is now only stored on initial query when using automated queries or when a user runs a query manually. Search history is also automatically purged to keep either a specified number of items defined by `stroom.query.history.itemsRetention` (default 100) or for a number of days specified by `stroom.query.history.daysRetention` (default 365).

* Issue **#317** : Users now need update permission on an index plus 'Manage Index Shards' permission to flush or close index shards. In addition to this a user needs delete permission to delete index shards.

* Issue **#319** : SaveAs now fetches the parent folder correctly so that users can copy items if they have permission to do so.

## [v5.0-beta.32] - 2017-06-13

* Issue **#311** : Fixed request for `Pipeline` in `meta` XSLT function. Errors are now dealt with correctly so that the XSLT will not fail due to missing meta data.

* Issue **#313** : Fixed case of `xmlVersion` property on `InvalidXMLCharFilterReader`.

* Issue **#314** : Improved description of `tags` property in `BadTextXMLFilterReader`.

## [v5.0-beta.31] - 2017-06-07

* Issue **#307** : Made some changes to avoid potential NPE caused by session serialisation.

* Issue **#306** : Added a stroom `meta` XSLT function. The XSLT function now exposes `Feed`, `StreamType`, `CreatedTime`, `EffectiveTime` and `Pipeline` meta attributes from the currently processing stream in addition to any other meta data that might apply. To access these meta data attributes of the current stream use `stroom:meta('StreamType')` etc. The `feed-attribute` function is now an alias for the `meta` function and should be considered to be deprecated.

* Issue **#303** : The stream delete job now uses cron in preference to a frequency.

## [v5.0-beta.30] - 2017-06-06

* Issue **#152** : Changed the way indexing is performed so that a single indexer object is now responsible for indexing documents and adding them to the appropriate shard.

## [v5.0-beta.29] - 2017-05-26

* Issue **#179** : Updated Saxon-HE to version 9.7.0-18 and added XSLTFilter option to `usePool` to see if caching might be responsible for issue.

* Issue **#288** : Made further changes to ensure that the IndexShardWriterCache doesn't try to reuse an index shard that has failed when adding any documents.

## [v5.0-beta.28] - 2017-05-19

* Issue **#295** : Made the help URL absolute and not relative.

* Issue **#293** : Attempt to fix mismatch document count error being reported when index shards are opened.

* Issue **#292** : Fixed locking for rolling stream appender.

* Issue **#292** : Rolling stream output is no longer associated with a task, processor or pipeline to avoid future processing tasks from deleting rolling streams by thinking they are superseded.

* Issue **#292** : Data that we expect to be unavailable, e.g. locked and deleted streams, will no longer log exceptions when a user tries to view it and will instead return an appropriate message to the user in place of the data.

## [v5.0-beta.27] - 2017-05-18

* Issue **#288** : The error condition 'Expected a new writer but got the same one back!!!' should no longer be encountered as the root cause should now be fixed. The original check has been reinstated so that processing will terminate if we do encounter this problem.

* Issue **#295** : Fixed the help property so that it can now be configured.

* Issue **#296** : Removed 'New' and 'Delete' buttons from the global property dialog.

* Issue **#279** : Fixed NPE thrown during proxy aggregation.

* Issue **#294** : Changing stream task status now tries multiple times to attempt to avoid a hibernate LockAcquisitionException.

## [v5.0-beta.26] - 2017-05-12

* Issue **#287** : XSLT not found warnings property description now defaults to false.

* Issue **#261** : The save button is now only enabled when a dashboard or other item is made dirty and it is not read only.

* Issue **#286** : Dashboards now correctly save the selected tab when a tab is selected via the popup tab selector (visible when tabs are collapsed).

* Issue **#289** : Changed Log4J configuration to suppress logging from Hibernate SqlExceptionHandler for expected exceptions like constraint violations.

* Issue **#288** : Changed 'Expected a new writer...' fatal error to warning as the condition in question might be acceptable.

## [v5.0-beta.25] - 2017-05-10

* Issue **#285** : Attempted fix for GWT RPC serialisation issue.

## [v5.0-beta.24] - 2017-05-09

* Issue **#283** : Statistics for the stream task queue are now captured even if the size is zero.

* Issue **#226** : Fixed issue where querying an index failed with "User does not have the required permission (Manage Users)" message.

## [v5.0-beta.23] - 2017-05-06

* Issue **#281** : Made further changes to cope with Files.list() and Files.walk() returning streams that should be closed with 'try with resources' construct.

* Issue **#224** : Removing an element from the pipeline structure now removes all child elements too.

* Issue **#282** : Users can now upload data with just 'Data - View' and 'Data - Import' application permissions, plus read permission on the appropriate feed.

* Issue **#199** : The explorer now scrolls selected items into view.

## [v5.0-beta.22] - 2017-05-04

* Issue **#280** : Fixed 'No user is currently authenticated' issue when viewing jobs and nodes.

* Issue **#278** : The date picker now hides once you select a date.

* Issue **#281** : Directory streams etc are now auto closed to prevent systems running out of file handles.

## [v5.0-beta.21] - 2017-05-03

* Issue **#263** : The explorer tree now allows you to collapse the root 'System' node after it is first displayed.

* Issue **#266** : The explorer tree now resets (clears and collapses all previously open nodes) and shows the currently selected item every time an explorer drop down in opened.

* Issue **#233** : Users now only see streams if they are administrators or have 'Data - View' permission. Non administrators will only see data that they have 'read' permission on for the associated feed and 'use' permission on for the associated pipeline if there is one.

* Issue **#265** : The stream filter now orders stream attributes alphabetically.

* Issue **#270** : Fixed security issue where null users were being treated as INTERNAL users.

* Issue **#270** : Improved security by pushing user tokens rather than just user names so that internal system (processing) users are clearly identifiable by the security system and cannot be spoofed by regular user accounts.

* Issue **#269** : When users are prevented from logging in with 'preventLogin' their failed login count is no longer incremented.

* Issue **#267** : The login page now shows the maintenance message.

* Issue **#276** : Session list now shows session user ids correctly.

* Issue **#201** : The permissions menu item is no longer available on the root 'System' folder.

* Issue **#176** : Improved performance of the explorer tree by increasing the size of the document permissions cache to 1M items and changing the eviction policy from LRU to LFU.

* Issue **#176** : Added an optimisation to the explorer tree that prevents the need for a server call when collapsing tree nodes.

* Issue **#273** : Removed an unnecessary script from the build.

* Issue **#277** : Fixed a layout issue that was causing the feed section of the processor filter popup to take up too much room.

* Issue **#274** : The editor pane was only returning the current user edited text when attached to the DOM which meant changes to text were ignored if an editor pane was not visible when save was pressed. This has now been fixed so that the current content of an editor pane is always returned even when it is in a detached state.

* Issue **#264** : Added created by/on and updated by/on info to pipeline stream processor info tooltips.

* Issue **#222** : Explorer items now auto expand when a quick filter is used.

## [v5.0-beta.20] - 2017-04-26

* Issue **#205** : File permissions in distribution have now been changed to `0750` for directories and shell scripts and `0640` for all other files.

* Issue **#240** : Separate application permissions are now required to manage DB tables and tasks.

* Issue **#210** : The statistics tables are now listed in the database tables monitoring pane.

* Issue **#249** : Removed spaces between values and units.

* Issue **#237** : Users without 'Download Search Results' permission will no longer see the download button on the table component in a dashboard.

* Issue **#232** : Users can now inherit from pipelines that they have 'use' permissions on.

* Issue **#191** : Max stream size was not being treated as IEC value, e.g. Mebibytes etc.

* Issue **#235** : Users can now only view the processor filters that they have created if they have 'Manage Processors' permission unless they are an administrator in which case they will see all filters. Users without the 'Manage Processors' permission who are also not administrators will see no processor filters in the UI. Users with 'Manage Processors' permission who are not administrators will be able to update their own processor filters if they have 'update' permission on the associated pipeline. Administrators are able to update all processor filters.

* Issue **#212** : Changes made to text in any editor including those made with cut and paste are now correctly handled so that altered content is now saved.

* Issue **#247** : The editor pane now attempts to maintain the scroll position when formatting content.

* Issue **#251** : Volume and memory statistics are now recorded in bytes and not MiB.

* Issue **#243** : The error marker pane should now discover and display all error types even if they are preceded by over 1000 warnings.

* Issue **#254** : Fixed search result download.

* Issue **#209** : Statistics are now queryable in a dashboard if a user has 'use' permissions on a statistic.

* Issue **#255** : Fixed issue where error indicators were not being shown in the schema validator pane because the text needed to be formatted so that it spanned multiple lines before attempting to add annotations.

* Issue **#257** : The dashboard text pane now provides padding at the top to allow for tabs and controls.

* Issue **#174** : Index shard checking is now done asynchronously during startup to reduce startup time.

* Issue **#225** : Fixed NPE that was caused by processing instruction SAX events unexpectedly being fired by Xerces before start document events. This looks like it might be a bug in Xerces but the code now copes with the unexpected processing instruction event anyway.

* Issue **#230** : The maintenance message can now be set with the property 'stroom.maintenance.message' and the message now appears as a banner at the top of the screen rather than an annoying popup. Non admin users can also be prevented from logging on to the system by setting the 'stroom.maintenance.preventLogin' property to 'true'.

## [v5.0-beta.19] - 2017-04-21

* Issue **#155** : Changed password values to be obfuscated in the UI as 20 asterisks regardless of length.

* Issue **#188** : All of the writers in a pipeline now display IO in the UI when stepping.

* Issue **#208** : Schema filter validation errors are now shown on the output pane during stepping.

* Issue **#211** : Turned off print margins in all editors.

* Issue **#200** : The stepping presenter now resizes the top pane to fit the tree structure even if it is several elements high.

* Issue **#168** : Code and IO is now loaded lazily into the element presenter panes during stepping which prevents the scrollbar in the editors being in the wrong position.

* Issue **#219** : Changed async dispatch code to work with new lambda classes rather than callbacks.

* Issue **#205** : File permissions in distribution have now been changed to `0750` for directories and shell scripts and `0640` for all other files.

* Issue **#221** : Fixed issue where `*.zip.bad` files were being picked up for proxy aggregation.

* Issue **#242** : Improved the way properties are injected into some areas of the code to fix an issue where 'stroom.maxStreamSize' and other properties were not being set.

* Issue **#241** : XMLFilter now ignores the XSLT name pattern if an empty string is supplied.

* Issue **#236** : 'Manage Cache Permission' has been changed to 'Manage Cache'.

* Issue **#219** : Made further changes to use lambda expressions where possible to simplify code.

* Issue **#231** : Changed the way internal statistics are created so that multiple facets of a statistic, e.g. Free & Used Memory, are combined into a single statistic to allow combined visualisation.

## [v5.0-beta.18] - 2017-04-13

* Issue **#172** : Further improvement to dashboard L&F.

* Issue **#194** : Fixed missing Roboto fonts.

* Issue **#195** : Improved font weights and removed underlines from link tabs.

* Issue **#196** : Reordered fields on stream, relative stream, volume and server task tables.

* Issue **#182** : Changed the way dates and times are parsed and formatted and improved the datebox control L&F.

* Issue **#198** : Renamed 'INTERNAL_PROCESSING_USER' to 'INTERNAL'.

* Issue **#154** : Active tasks are now sortable by processor filter priority.

* Issue **#204** : Pipeline processor statistics now include 'Node' as a tag.

## [v5.0-beta.17] - 2017-04-05

* Issue **#170** : Changed import/export to delegate import/export responsibility to individual services. Import/export now only works with items that have valid UUIDs specified.

* Issue **#164** : Reduced caching to ensure tree items appear as soon as they are added.

* Issue **#177** : Removed 'Meta Data-Bytes Received' statistic as it was a duplicate.

* Issue **#152** : Changed the way index shard creation is locked so that only a single shard should be fetched from the cache with a given shard key at any one time.

* Issue **#189** : You now have to click within a checkbox to select it within a table rather than just clicking the cell the checkbox is in.

* Issue **#186** : Data is no longer artificially wrapped with the insertion of new lines server side. Instead the client now receives the data and an option to soft wrap lines has been added to the UI.

* Issue **#167** : Fixed formatting of JavaScript and JSON.

* Issue **#175** : Fixed visibility of items by inferred permissions.

* Issue **#178** : Added new properties and corresponding configuration to connect and create a separate SQL statistics DB.

* Issue **#172** : Improved dashboard L&F.

* Issue **#169** : Improved L&F of tables to make better use of screen real estate.

* Issue **#191** : Mebibytes (multiples of 1024) etc are now used as standard throughout the application for both memory and disk sizes and have single letter suffixes (B, K, M, G, T).

## [v5.0-beta.16] - 2017-03-31

* Issue **#173** : Fixed the way XML formatter deals with spaces in attribute values.

## [v5.0-beta.15] - 2017-03-27

* Issue **#151** : Fixed meta data statistics. 'metaDataStatistics' bean was declared as an interface and not a class.

* Issue **#158** : Added a new global property 'stroom.proxy.zipFilenameDelimiter' to enable Stroom proxy repositories to be processed that have a custom file name pattern.

## [v5.0-beta.14] - 2017-03-22

* Issue **#153** : Clicking tick boxes and other cell components in tables no longer requires the row to be selected first.

* Issue **#148** : The stream browsing UI no longer throws an error when attempting to clear markers from the error markers pane.

* Issue **#160** : Stream processing tasks are now created within the security context of the user that created the associated stream processor filter.

* Issue **#157** : Data is now formatted by the editor automatically on display.

* Issue **#144** : Old processing output will now be deleted when content is reprocessed even if the new processing task does not produce output.

* Issue **#159** : Fixed NPE thrown during import.

* Issue **#166** : Fixed NPE thrown when searching statistics.

* Issue **#165** : Dashboards now add a query and result table from a template by default on creation. This was broken when adding permission inheritance to documents.

* Issue **#162** : The editor annotation popup now matches the style of other popups.

* Issue **#163** : Imported the Roboto Mono font to ensure consistency of the editor across platforms.

## [v5.0-beta.13] - 2017-03-20

* Issue **#143** : Stroom now logs progress information about closing index shard writers during shutdown.

* Issue **#140** : Replaced code editor to improve UI performance and add additional code formatting & styling options.

* Issue **#146** : Object pool should no longer throw an error when abandoned objects are returned to the pool.

* Issue **#142** : Changed the way permissions are cached so that changes to permissions provide immediate access to documents.

* Issue **#123** : Changed the way entity service result caching works so that the underlying entity manager is cached instead of individual services. This allows entity result caching to be performed while still applying user permissions to cached results.

* Issue **#156** : Attempts to open items that that user does not have permission to open no longer show an error and spin the progress indicator forever, instead the item will just not open.

## [v5.0-beta.12] - 2017-03-13

* Issue **#141** : Improved log output during entity reference migration and fixed statistic data source reference migration.

## [v5.0-beta.11] - 2017-02-23

* Issue **#127** : Entity reference replacement should now work with references to 'StatisticsDataSource'.

* Issue **#125** : Fixed display of active tasks which was broken by changes to the task summary table selection model.

* Issue **#121** : Fixed cache clearing.

* Issue **#122** : Improved the look of the cache screen.

* Issue **#106** : Disabled users and groups are now displayed with greyed out icon in the UI.

* Issue **#132** : The explorer tree is now cleared on login so that users with different permissions do not see the previous users items.

* Issue **#128** : Improved error handling during login.

* Issue **#130** : Users with no permissions are no longer able to open folders including the root System folder to attempt data browsing.

* Issue **#120** : Entity chooser now treats 'None' as a special root level explorer node so that it can be selected in the same way as other nodes, e.g. visibly selected and responsive to double click.

* Issue **#129** : Fixed NPE.

* Issue **#119** : User permissions dialog now clears permissions when a user or group is deleted.

* Issue **#115** : User permissions on documents can now be inherited from parent folders on create, copy and move.

## [v5.0-beta.10] - 2017-02-07

* Issue **#109** : Added packetSize="65536" property to AJP connector in server.xml template.

* Issue **#100** : Various list of items in stroom now allow multi selection for add/remove purposes.

* Issue **#112** : Removed 'pool' monitoring screen as all pools are now caches of one form or another.

* Issue **#105** : Users were not seeing 'New' menu for folders that they had some create child doc permissions for. This was due to DocumentType not implementing equals() and is now fixed.

* Issue **#111** : Fixed query favourites and history.

* Issue **#91** : Only CombinedParser was allowing code to be injected during stepping. Now DSParser and XMLFragmentParser support code injection during stepping.

* Issue **#107** : The UI now only shows new pipeline element items on the 'Add' menu that are allowed children of the selected element.

* Issue **#113** : User names are now validated against a regex specified by the 'stroom.security.userNamePattern' property.

* Issue **#116** : Rename is now only possible when a single explorer item is selected.

* Issue **#114** : Fixed selection manager so that the explorer tree does not select items when a node expander is clicked.

* Issue **#65** : Selection lists are now limited to 300px tall and show scrollbars if needed.

* Issue **#50** : Defaults table result fields to use local time without outputting the timezone.

* Issue **#15** : You can now express time zones in dashboard query expressions or just omit a time zone to use the locale of the browser.

* Issue **#49** : Dynamic XSLT selection now works with pipeline stepping.

## [v5.0-beta.9] - 2017-02-01
* Issue **#63** : Entity selection control now shows current entity name even if it has changed since referencing entity was last saved.

* Issue **#70** : You can now select multiple explorer rows with ctrl and shift key modifiers and perform bulk actions such as copy, move, rename and delete.

* Issue **#85** : findDelete() no longer tries to add ORDER BY condition on UPDATE SQL when deleting streams.

* Issue **#89** : Warnings should now be present in processing logs for reference data lookups that don't specify feed or stream type. This was previously throwing a NullPointerException.

* Issue **#90** : Fixed entity selection dialog used outside of drop down selection control.

* Issue **#88** : Pipeline reference edit dialog now correctly selects the current stream type.

* Issue **#77** : Default index volume creation now sets stream status to INACTIVE rather than CLOSED and stream volume creation sets index status to INACTIVE rather than CLOSED.

* Issue **#93** : Fixed code so that the 'Item' menu is now visible.

* Issue **#97** : Index shard partition date range creation has been improved.

* Issue **#94** : Statistics searches now ignore expression terms with null or empty values so that the use of substitution parameters can be optional.

* Issue **#87** : Fixed explorer scrolling to the top by disabling keyboard selection.

* Issue **#104** : 'Query' no longer appears as an item that a user can allow 'create' on for permissions within a folder.

* Issue **#103** : Added 10 years as a supported data retention age.

* Issue **#86** : The stream delete button is now re-enabled when new items are selected for deletion.

* Issue **#81** : No exception will now be thrown if a client rejects a response for an EntityEvent.

* Issue **#79** : The client node no longer tries to create directories on the file system for a volume that may be owned by another node.

* Issue **#92** : Error summaries of multiple types no longer overlap each other at the top of the error markers list.

## [v5.0-beta.8] - 2016-12-21
* Issue **#64** : Fixed Hessian serialisation of 'now' which was specified as a ZonedDateTime which cannot be serialised. This field is now a long representing millseconds since epoch.

* Issue **#62** : Task termination button is now enabled.

* Issue **#60** : Fixed validation of stream attributes prior to data upload to prevent null pointer exception.

## [v5.0-beta.7] - 2016-12-14
* Issue **#9** : Created a new implementation of the expression parser that improved expression tokenisation and deals with BODMAS rules properly.

* Issue **#36** : Fixed and vastly improved the configuration of email so that more options can be set allowing for the use of other email services requiring more complex configuration such as gmail.

* Issue **#24** : Header and footer strings are now unescaped so that character sequences such as '\n' are translated into single characters as with standard Java strings, e.g. '\n' will become a new line and '\t' a tab.

* Issue **#40** : Changed Stroom docker conatiner to be based on Alpine linux to save space

* Issue **#40** : Auto import of content packs on Stroom startup and added default content packs into the docker build for Stroom.

## [v5.0-beta.6] - 2016-11-22
* Issue **#30** : Entering stepping mode was prompting for the pipeline to step with but also auto selecting a pipeline at the same time and entering stepping immediately.

* Dashboard auto refresh is now limited to a minimum interval of 10 seconds.

* Issue **#31** : Pipeline stepping was not including user changes immediately as parsers and XSLT filters were using cached content when they should have been ignoring the cache in stepping mode.

* Issue **#27** : Stroom now listens to window closing events and asks the user if they really want to leave the page. This replaces the previous crude attempts to block keys that affected the history or forced a browser refresh.

## [v5.0-beta.5] - 2016-11-17
* Issue **#2** : The order of fields in the query editor is now alphabetical.

* Issue **#3** : When a filter is active on a dashboard table column, a filter icon now appears to indicate this.

* Issue **#5** : Replace() and Decode() dashboard table expression functions no longer ignore cells with null values.

* Issue **#7** : Dashboards are now able to query on open.

* Issue **#8** : Dashboards are now able to re-query automatically at fixed intervals.

* Updated GWT to v2.8.0 and Gin to v2.1.2.

* Issue **#12** : Dashboard queries can now evaluate relative date/time expressions such as now(), hour() etc. In addition to this the expressions also allow the addition or subtraction of durations, e.g. now - 5d.

* Issue **#14** : Dashboard query expressions can now be parameterised with any term able to accept a user defined parameter, e.g. ${user}. Once added parameters can be changed for the entire dashboard via a text box at the top of the dashboard screen which will then execute all queries when enter is pressed or it loses focus.

* Issue **#16** : Dashboard table filters can also accept user defined parameters, e.g. ${user}, to perform filtering when a query is executed.

* Fixed missing text presenter in dashboards.

* Issue **#18** : The data dashboard component will now show data relative to the last selected table row (even if there is more than one table component on the dashboard) if the data component has not been configured to listen to row selections for a specific table component.

* Changed table styling to colour alternate rows, add borders between rows and increase vertical padding

* Issue **#22** : Dashboard table columns can now be configured to wrap text via the format options.

* Issue **#28** : Dashboard component dependencies are now listed with the component name plus the component id in brackets rather than just the component id.

## [v5.0-beta.4] - 2016-10-03
* Initial open source release

<<<<<<< HEAD
[Unreleased]: https://github.com/gchq/stroom/compare/v5.1-alpha.2...HEAD
[v5.1-alpha.2]: https://github.com/gchq/stroom/compare/v5.0-alpha.1...v5.1-alpha.2
[v5.1-alpha.1]: https://github.com/gchq/stroom/releases/tag/v5.1-alpha.1

=======
[Unreleased]: https://github.com/gchq/stroom/compare/v5.0-beta.63...HEAD
[v5.0-beta.63]: https://github.com/gchq/stroom/compare/v5.0-beta.62...v5.0-beta.63
>>>>>>> 1a5df204
[v5.0-beta.62]: https://github.com/gchq/stroom/compare/v5.0-beta.61...v5.0-beta.62
[v5.0-beta.61]: https://github.com/gchq/stroom/compare/v5.0-beta.60...v5.0-beta.61
[v5.0-beta.60]: https://github.com/gchq/stroom/compare/v5.0-beta.59...v5.0-beta.60
[v5.0-beta.59]: https://github.com/gchq/stroom/compare/v5.0-beta.58...v5.0-beta.59
[v5.0-beta.58]: https://github.com/gchq/stroom/compare/v5.0-beta.57...v5.0-beta.58
[v5.0-beta.57]: https://github.com/gchq/stroom/compare/v5.0-beta.56...v5.0-beta.57
[v5.0-beta.56]: https://github.com/gchq/stroom/compare/v5.0-beta.55...v5.0-beta.56
[v5.0-beta.55]: https://github.com/gchq/stroom/compare/v5.0-beta.54...v5.0-beta.55
[v5.0-beta.54]: https://github.com/gchq/stroom/compare/v5.0-beta.53...v5.0-beta.54
[v5.0-beta.53]: https://github.com/gchq/stroom/compare/v5.0-beta.52...v5.0-beta.53
[v5.0-beta.52]: https://github.com/gchq/stroom/compare/v5.0-beta.51...v5.0-beta.52
[v5.0-beta.51]: https://github.com/gchq/stroom/compare/v5.0-beta.50...v5.0-beta.51
[v5.0-beta.50]: https://github.com/gchq/stroom/compare/v5.0-beta.49...v5.0-beta.50
[v5.0-beta.49]: https://github.com/gchq/stroom/compare/v5.0-beta.48...v5.0-beta.49
[v5.0-beta.48]: https://github.com/gchq/stroom/compare/v5.0-beta.47...v5.0-beta.48
[v5.0-beta.47]: https://github.com/gchq/stroom/compare/v5.0-beta.46...v5.0-beta.47
[v5.0-beta.46]: https://github.com/gchq/stroom/compare/v5.0-beta.45...v5.0-beta.46
[v5.0-beta.45]: https://github.com/gchq/stroom/compare/v5.0-beta.44...v5.0-beta.45
[v5.0-beta.44]: https://github.com/gchq/stroom/compare/v5.0-beta.43...v5.0-beta.44
[v5.0-beta.43]: https://github.com/gchq/stroom/compare/v5.0-beta.42...v5.0-beta.43
[v5.0-beta.42]: https://github.com/gchq/stroom/compare/v5.0-beta.41...v5.0-beta.42
[v5.0-beta.41]: https://github.com/gchq/stroom/compare/v5.0-beta.40...v5.0-beta.41
[v5.0-beta.40]: https://github.com/gchq/stroom/compare/v5.0-beta.39...v5.0-beta.40
[v5.0-beta.39]: https://github.com/gchq/stroom/compare/v5.0-beta.38...v5.0-beta.39
[v5.0-beta.38]: https://github.com/gchq/stroom/compare/v5.0-beta.37...v5.0-beta.38
[v5.0-beta.37]: https://github.com/gchq/stroom/compare/v5.0-beta.36...v5.0-beta.37
[v5.0-beta.36]: https://github.com/gchq/stroom/compare/v5.0-beta.35...v5.0-beta.36
[v5.0-beta.35]: https://github.com/gchq/stroom/compare/v5.0-beta.34...v5.0-beta.35
[v5.0-beta.34]: https://github.com/gchq/stroom/compare/v5.0-beta.33...v5.0-beta.34
[v5.0-beta.33]: https://github.com/gchq/stroom/compare/v5.0-beta.32...v5.0-beta.33
[v5.0-beta.32]: https://github.com/gchq/stroom/compare/v5.0-beta.31...v5.0-beta.32
[v5.0-beta.31]: https://github.com/gchq/stroom/compare/v5.0-beta.30...v5.0-beta.31
[v5.0-beta.30]: https://github.com/gchq/stroom/compare/v5.0-beta.29...v5.0-beta.30
[v5.0-beta.29]: https://github.com/gchq/stroom/compare/v5.0-beta.28...v5.0-beta.29
[v5.0-beta.28]: https://github.com/gchq/stroom/compare/v5.0-beta.27...v5.0-beta.28
[v5.0-beta.27]: https://github.com/gchq/stroom/compare/v5.0-beta.26...v5.0-beta.27
[v5.0-beta.26]: https://github.com/gchq/stroom/compare/v5.0-beta.25...v5.0-beta.26
[v5.0-beta.25]: https://github.com/gchq/stroom/compare/v5.0-beta.24...v5.0-beta.25
[v5.0-beta.24]: https://github.com/gchq/stroom/compare/v5.0-beta.23...v5.0-beta.24
[v5.0-beta.23]: https://github.com/gchq/stroom/compare/v5.0-beta.22...v5.0-beta.23
[v5.0-beta.22]: https://github.com/gchq/stroom/compare/v5.0-beta.21...v5.0-beta.22
[v5.0-beta.21]: https://github.com/gchq/stroom/compare/v5.0-beta.20...v5.0-beta.21
[v5.0-beta.20]: https://github.com/gchq/stroom/compare/v5.0-beta.19...v5.0-beta.20
[v5.0-beta.19]: https://github.com/gchq/stroom/compare/v5.0-beta.18...v5.0-beta.19
[v5.0-beta.18]: https://github.com/gchq/stroom/compare/v5.0-beta.17...v5.0-beta.18
[v5.0-beta.17]: https://github.com/gchq/stroom/compare/v5.0-beta.16...v5.0-beta.17
[v5.0-beta.16]: https://github.com/gchq/stroom/compare/v5.0-beta.15...v5.0-beta.16
[v5.0-beta.15]: https://github.com/gchq/stroom/compare/v5.0-beta.14...v5.0-beta.15
[v5.0-beta.14]: https://github.com/gchq/stroom/compare/v5.0-beta.13...v5.0-beta.14
[v5.0-beta.13]: https://github.com/gchq/stroom/compare/v5.0-beta.12...v5.0-beta.13
[v5.0-beta.12]: https://github.com/gchq/stroom/compare/v5.0-beta.11...v5.0-beta.12
[v5.0-beta.11]: https://github.com/gchq/stroom/compare/v5.0-beta.10...v5.0-beta.11
[v5.0-beta.10]: https://github.com/gchq/stroom/compare/v5.0-beta.9...v5.0-beta.10
[v5.0-beta.9]: https://github.com/gchq/stroom/compare/v5.0-beta.8...v5.0-beta.9
[v5.0-beta.8]: https://github.com/gchq/stroom/compare/v5.0-beta.7...v5.0-beta.8
[v5.0-beta.7]: https://github.com/gchq/stroom/compare/v5.0-beta.6...v5.0-beta.7
[v5.0-beta.6]: https://github.com/gchq/stroom/compare/v5.0-beta.5...v5.0-beta.6
[v5.0-beta.5]: https://github.com/gchq/stroom/compare/v5.0-beta.4...v5.0-beta.5
[v5.0-beta.4]: https://github.com/gchq/stroom/releases/tag/v5.0-beta.4<|MERGE_RESOLUTION|>--- conflicted
+++ resolved
@@ -10,7 +10,6 @@
 
 ### Changed
 
-<<<<<<< HEAD
 * Issue **#348** : Fixed new menu icons.
 
 ## [v5.1-alpha.2] - 2017-06-22
@@ -20,13 +19,12 @@
 ## [v5.1-alpha.1] - 2017-06-07
 
 * Issue **#202** : Initial release of the new data retention policy functionality.
-=======
+
 ## [v5.0-beta.63] - 2017-11-20
 
 * Issue **#498** : The UI was adding more than one link between 'Source' and 'Parser' elements, this is now fixed.
 
 * Issue **#492** : Search tasks were waiting for part of the data extraction task to run which was not checking for termination. The code for this has been changed and should now terminate when required.
->>>>>>> 1a5df204
 
 ## [v5.0-beta.62] - 2017-11-16
 
@@ -696,15 +694,12 @@
 ## [v5.0-beta.4] - 2016-10-03
 * Initial open source release
 
-<<<<<<< HEAD
 [Unreleased]: https://github.com/gchq/stroom/compare/v5.1-alpha.2...HEAD
 [v5.1-alpha.2]: https://github.com/gchq/stroom/compare/v5.0-alpha.1...v5.1-alpha.2
 [v5.1-alpha.1]: https://github.com/gchq/stroom/releases/tag/v5.1-alpha.1
 
-=======
 [Unreleased]: https://github.com/gchq/stroom/compare/v5.0-beta.63...HEAD
 [v5.0-beta.63]: https://github.com/gchq/stroom/compare/v5.0-beta.62...v5.0-beta.63
->>>>>>> 1a5df204
 [v5.0-beta.62]: https://github.com/gchq/stroom/compare/v5.0-beta.61...v5.0-beta.62
 [v5.0-beta.61]: https://github.com/gchq/stroom/compare/v5.0-beta.60...v5.0-beta.61
 [v5.0-beta.60]: https://github.com/gchq/stroom/compare/v5.0-beta.59...v5.0-beta.60
