--- conflicted
+++ resolved
@@ -9,7 +9,6 @@
 
 ### Changed
 
-<<<<<<< HEAD
 ## [v5.0-beta.53] - 2017-10-18
 
 * Issue **#451** : Data paging was allowing the user to jump beyond the end of a stream whereby just the XML root elements were displayed. This is now fixed by adding a constraint to the page offset so that the user cannot jump beyond the last record. Because data paging assumes that segmented streams have a header and footer, text streams now include segments after a header and before a footer, even if neither are added, so that paging always works correctly regardless of the presence of a header or footer.
@@ -17,11 +16,10 @@
 * Issue **#461** : The stream attributes on the filter dialog were not sorted alphabetically, they now are.
 
 * Issue **#460** : In some instances error streams did not always have stream attributes added to them for fatal errors. This mainly occurred in instances where processing failed early on during pipeline creation. An error was recorded but stream attributes were not added to the meta data for the error stream. Processing now ensures that stream attributes are recorded for all error cases.
-=======
+
 * Issue **#442** : Remove 'Old Internal Statistics' folder, improve import exception handling
 
 * Issue **#457** : Add check to import to preventy duplicate root level entities
->>>>>>> 48ff17f3
 
 ## [v5.0-beta.52] - 2017-10-17
 
