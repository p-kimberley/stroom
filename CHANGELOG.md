# Change Log
All notable changes to this project will be documented in this file.

The format is based on [Keep a Changelog](http://keepachangelog.com/) 
and this project adheres to [Semantic Versioning](http://semver.org/).

## [Unreleased]

<<<<<<< HEAD
* Generate additional major and minor floating docker tags in travis build, e.g. v6-LATEST and v6.0-LATEST

* Change docker image to be based on openjdk:8u151-jre-alpine

* Added a feature to list dependencies for all document entities and indicate where dependencies are missing.

* Issue **#540** : Improve description text for stroom.statistics.sql.maxProcessingAge property

* Issue **#538** : Lists of items such as users or user groups were sometimes not being converted into result pages correctly, this is now fixed.

* Issue **#537** : Users without `Manage Policies` permission can now view streams.

* Issue **#522** : Selection of data retention rules now remains when moving rules up or down.

* Issue **#411** : When data retention rules are disabled they are now shown greyed out to indicate this.

* Issue **#536** : Fix for missing visualisation icons.

* Issue **#368** : Fixed hidden job type button on job node list screen when a long cron pattern is used.

* Issue **#507** : Added dictionary inheritance via import references.

* Issue **#554** : Added a `parseUri` XSLT function.

* Issue **#557** : Added dashboard functions to parse and output URI parts.

* Issue **#552** : Fix for NPE caused by bad XSLT during search data extraction.
=======
* Issue **#567** : Changed `parseUri` to be `parse-uri` to keep it consistently named with respect to other XSLT functions. The old name `parseUri` still works but is deprecated and will be removed in a later version.

* Issue **#567** : The XSLT function `parse-uri` now correctly returns a `schemeSpecificPart` element rather than the incorrectly named `schemeSpecificPort`.

* Issue **#567** : The dashboard expression function `extractSchemeSpecificPortFromUri` has now been corrected to be called `extractSchemeSpecificPartFromUri`.

* Issue **#567** : The missing dashboard expression function `extractQueryFromUri` has been added.

## [v5.1-beta.9] - 2018-01-16
>>>>>>> 7b3b6d43

* Issue **#560** : Replaced instances of `Files.walk()` with `Files.walkFileTree()`. `Files.walk()` throws errors if any files are deleted or are not accessible during the walk operation. This is a major issue with the Java design for walking files using Java 8 streams. To avoid this issue `Files.walkFileTree()` has now been used in place of `Files.walk()`.

## [v6.0-alpha.4]

* New authentication flow based around OpenId

* New user management screens

* The ability to issue API keys

* Issue **#501** : Improve the database teardown process in integration tests to speed up builds

* Merged in [v5.1-beta.2]

## [v6.0-alpha.3] - 2017-12-05

* Relax regex in build script to allow tags like v6.0-alpha.3 to be published to Bintray

## [v6.0-alpha.2] - 2017-12-05

* Add Bintray publish plugin to Gradle build

* Merged in [v5.0-beta.64]

## [v6.0-alpha.1] - 2017-11-28

* Issue **#75** : Upgraded to Lucene 5.

* Issue **#135** : [BREAKING CHANGE] Removed JODA Time library and replaced with Java 7 Time API. This change breaks time zone output previously formatted with `ZZ` or `ZZZ`.

* Added XSLT functions generate-url and fetch-json

* Added ability to put clickable hyperlinks in Dashboard tables

* Added an HTTP appender.

* Added an appender for the proxy store.

* Issue **#412** : Fixed no-column table breakage

* Issue **#380** : Fixed build details on welcome/about

* Issue **#348** : Fixed new menu icons.

* Issue **98** : Fix premature trimming of results in the store

* Issue **360** : Fix inability to sort sql stats results in the dashboard table

* Merged in [v5.1-alpha.2]

* Merged in [v5.0-beta.63]

## [v5.1-beta.8] - 2018-01-12

* Issue **#550** : Fix for info message output for data retention.

* Issue **#551** : Improved server task detail for data retention job.

* Issue **#541** : Changed stream retention job descriptions.

* Issue **#553** : The data retention job now terminates if requested to do so and also tracks progress in a local temp file so a nodes progress will survive application restarts.

## [v5.1-beta.7] - 2018-01-10

* Change docker image to use openjdk:8u151-jre-alpine as a base

* Issue **#539** : Fix issue of statistic search failing after it is imported

* Issue **#547** : Data retention processing is now performed in batches (size determined by `stroom.stream.deleteBatchSize`). This change should reduce the memory required to process the data retention job.

## [v5.1-beta.6] - 2018-01-08

* Issue **#541** : Marked old stream retention job as deprecated in description.

* Issue **#542** : Fix for lazy hibernate object initialisation when stepping cooked data.

## [v5.1-beta.4] - 2017-12-20

* Merged [v5.0-beta.71]

## [v5.1-beta.3] - 2017-12-18

* Merged [v5.0-beta.70]

* Issue **#524** : Remove dependency on stroom-proxy:stroom-proxy-repo and replaced with duplicated code from stroom-proxy-repo (commit b981e1e)

## [v5.1-beta.2] - 2017-12-12

* Merged [v5.0-beta.69]

## [v5.1-beta.1] - 2017-12-11

* Issue **#348** : Fixed new menu icons.

* Merged [v5.0-beta.68]

## [v5.1-alpha.2] - 2017-06-22

* Issue **#203** : Initial release of the new data receipt policy functionality.

## [v5.1-alpha.1] - 2017-06-07

* Issue **#202** : Initial release of the new data retention policy functionality.

## [v5.0.1] - 2018-01-10

* Issue **#368** : Fixed hidden job type button on job node list screen when a long cron pattern is used.

* Issue **#538** : Lists of items such as users or user groups were sometimes not being converted into result pages correctly, this is now fixed.

## [v5.0.0] - 2018-01-10

* Promoted v5.0-beta.71 to v5.0.0

## [v5.0-beta.71] - 2017-12-20

* Issue **#521** : Fix for the job list screen to correct the help URL.

* Issue **#526** : Fix for XSLT functions that should return optional results but were being forced to return a single value.

* Issue **#527** : Fix for XSLT error reporting. All downstream errors were being reported as XSLT module errors and were
 hiding the underlying exception.

## [v5.0-beta.70] - 2017-12-15

* Issue **#501** : Improve the database teardown process in integration tests to speed up builds.

* Issue **#511** : Fix NPE thrown during pipeline stepping by downstream XSLT.

* Issue **#521** : Fix for the job list screen to use the help URL system property for displaying context sensitive help.

* Issue **#524** : Remove dependency on stroom-proxy:stroom-proxy-repo and replaced with duplicated code from stroom-proxy-repo (commit b981e1e)

## [v5.0-beta.69] - 2017-12-12

* Issue **#511** : Fix for XSLT functions to allow null return values where a value cannot be returned due to an error etc.

## [v5.0-beta.68] - 2017-12-11

* Issue **#515** : Fix handling of errors that occur before search starts sending.

* Issue **#506** : In v5 dashboard table filters were enhanced to allow parameters to be used in include/exclude filters. The implementation included the use of `\` to escape `$` characters that were not to be considered part of a parameter reference. This change resulted in regular expressions requiring `\` being escaped with additional `\` characters. This escaping has now been removed and instead only `$` chars before `{` chars need escaping when necessary with double `$$` chars, e.g. use `$${something` if you actually want `${something` not to be replaced with a parameter.

* Issue **#505** : Fix the property UI so all edited value whitespace is trimmed

* Issue **#513** : Now only actively executing tasks are visible as server tasks

* Issue **#483** : When running stream retention jobs the transactions are now set to REQUIRE_NEW to hopefully ensure that the job is done in small batches rather than a larger transaction spanning multiple changes.

## [v5.0-beta.67] - 2017-12-05

* Issue **#508** : Fix directory creation for index shards.

## [v5.0-beta.66] - 2017-11-30

* Issue **#492** : Task producers were still not being marked as complete on termination which meant that the parent cluster task was not completing. This has now been fixed.

## [v5.0-beta.65] - 2017-11-29

* Issue **#497** : DB connections obtained from the data source are now released back to the pool after use.

* Issue **#492** : Task producers were not being marked as complete on termination which meant that the parent cluster task was not completing. This has now been fixed.

## [v5.0-beta.64] - 2017-11-27

* Issue **#497** : Change stream task creation to use straight JDBC rather than hibernate for inserts and use a configurable batch size (stroom.databaseMultiInsertMaxBatchSize) for the inserts.

* Issue **#502** : The task executor was not responding to shutdown and was therefore preventing the app from stopping gracefully.

* Issue **#476** : Stepping with dynamic XSLT or text converter properties now correctly falls back to the specified entity if a match cannot be found by name.

## [v5.0-beta.63] - 2017-11-20

* Issue **#498** : The UI was adding more than one link between 'Source' and 'Parser' elements, this is now fixed.

* Issue **#492** : Search tasks were waiting for part of the data extraction task to run which was not checking for termination. The code for this has been changed and should now terminate when required.

## [v5.0-beta.62] - 2017-11-16

* Issue **#494** : Fix problem of proxy aggregation never stopping if more files exist

## [v5.0-beta.61] - 2017-11-15

* Issue **#490** : Fix errors in proxy aggregation due to a bounded thread pool size

## [v5.0-beta.60] - 2017-11-14

* Issue **#484** : Remove custom finalize() methods to reduce memory overhead

* Issue **#475** : Fix memory leak of java.io.File references when proxy aggregation runs

* Issue **#470** : You can now correctly add destinations directly to the pipeline 'Source' element to enable raw streaming.

* Issue **#487** : Search result list trimming was throwing an illegal argument exception `Comparison method violates its general contract`, this should now be fixed.

* Issue **#488** : Permissions are now elevated to 'Use' for the purposes of reporting the data source being queried.

* Migrated to ehcache 3.4.0 to add options for off-heap and disk based caching to reduce memory overhead.

* Caches of pooled items no longer use Apache Commons Pool.

* Issue **#401** : Reference data was being cached per user to ensure a user centric view of reference data was being used. This required more memory so now reference data is built in the context of the internal processing user and then filtered during processing by user access to streams.

* The effective stream cache now holds 1000 items.

* Reduced the amount of cached reference data to 100 streams.

* Reduced the number of active queries to 100.

* Removed Ehcache and switched to Guava cache.

## [v5.0-beta.59] - 2017-11-10

* Issue **#477** : Additional changes to ensure search sub tasks use threads fairly between multiple searches.

## [v5.0-beta.58] - 2017-11-09

* Issue **#477** : Additional changes to ensure search sub tasks use threads fairly between multiple searches.

## [v5.0-beta.57] - 2017-11-08

* Issue **#477** : Search sub tasks are now correctly linked to their parent task and can therefore be terminated by terminating parent tasks.

## [v5.0-beta.56] - 2017-11-06

* Issue **#425** : Changed string replacement in pipeline migration code to use a literal match

* Issue **#469** : Add Heap Histogram internal statistics for memory use monitoring

## [v5.0-beta.55] - 2017-10-26

* Issue **#463** : Made further improvements to the index shard writer cache to improve performance.

## [v5.0-beta.54] - 2017-10-25

* Issue **#448** : Some search related tasks never seem to complete, presumably because an error is thrown at some point and so their callbacks do not get called normally. This fix changes the way task completion is recorded so that it isn't dependant on the callbacks being called correctly.

* Issue **#464** : When a user resets a password, the password now has an expiry date set in the future determined by the password expiry policy. Password that are reset by email still expire immediately as expected.

* Issue **#462** : Permission exceptions now carry details of the user that the exception applies to. This change allows error logging to record the user id in the message where appropriate.

* Issue **#463** : Many index shards are being corrupted which may be caused by insufficient locking of the shard writers and readers. This fix changes the locking mechanism to use the file system.

## [v5.0-beta.53] - 2017-10-18

* Issue **#451** : Data paging was allowing the user to jump beyond the end of a stream whereby just the XML root elements were displayed. This is now fixed by adding a constraint to the page offset so that the user cannot jump beyond the last record. Because data paging assumes that segmented streams have a header and footer, text streams now include segments after a header and before a footer, even if neither are added, so that paging always works correctly regardless of the presence of a header or footer.

* Issue **#461** : The stream attributes on the filter dialog were not sorted alphabetically, they now are.

* Issue **#460** : In some instances error streams did not always have stream attributes added to them for fatal errors. This mainly occurred in instances where processing failed early on during pipeline creation. An error was recorded but stream attributes were not added to the meta data for the error stream. Processing now ensures that stream attributes are recorded for all error cases.

* Issue **#442** : Remove 'Old Internal Statistics' folder, improve import exception handling

* Issue **#457** : Add check to import to prevent duplicate root level entities

## [v5.0-beta.52] - 2017-10-17

* Issue **#444** : Fix for segment markers when writing text to StreamAppender.

* Issue **#447** : Fix for AsyncSearchTask not being displayed as a child of EventSearchTask in the server tasks view.

* Issue **#421** : FileAppender now causes fatal error where no output path set.

* Issue **#427** : Pipelines with no source element will now only treat a single parser element as being a root element for backwards compatibility.

* Issue **#420** : Pipelines were producing errors in the UI when elements were deleted but still had properties set on them. The pipeline validator was attempting to set and validate properties for unknown elements. The validator now ignores properties and links to elements that are undeclared.

* Issue **#420** : The pipeline model now removes all properties and links for deleted elements on save.

* Issue **#458** : Only event searches should populate the `searchId`. Now `searchId` is only populated when a stream processor task is created by an event search as only event searches extract specific records from the source stream.

* Issue **#437** : The event log now includes source in move events.

## [v5.0-beta.51] - 2017-10-13

* Issue **#419** : Fix multiple xml processing instructions appearing in output.

* Issue **#446** : Fix for deadlock on rolling appenders.

## [v5.0-beta.50] - 2017-10-13

* Issue **#444** : Fix segment markers on RollingStreamAppender.

## [v5.0-beta.49] - 2017-10-11

* Issue **#426** : Fix for incorrect processor filters. Old processor filters reference `systemGroupIdSet` rather than `folderIdSet`. The new migration updates them accordingly.

* Issue **#429** : Fix to remove `usePool` parser parameter.

* Issue **#439** : Fix for caches where elements were not eagerly evicted.

* Issue **#424** : Fix for cluster ping error display.

* Issue **#441** : Fix to ensure correct names are shown in pipeline properties.

## [v5.0-beta.48] - 2017-10-05

* Issue **#433** : Fixed slow stream queries caused by feed permission restrictions.

## [v5.0-beta.47] - 2017-09-11

* Issue **#385** : Individual index shards can now be deleted without deleting all shards.

* Issue **#391** : Users needed `Manage Processors` permission to initiate pipeline stepping. This is no longer required as the 'best fit' pipeline is now discovered as the internal processing user.

* Issue **#392** : Inherited pipelines now only require 'Use' permission to be used instead of requiring 'Read' permission.

* Issue **#394** : Pipeline stepping will now show errors with an alert popup.

* Issue **#396** : All queries associated with a dashboard should now be correctly deleted when a dashboard is deleted.

* Issue **#393** : All caches now cache items within the context of the current user so that different users do not have the possibility of having problems caused by others users not having read permissions on items.

* Issue **#358** : Schemas are now selected from a subset matching the criteria set on SchemaFilter by the user.

* Issue **#369** : Translation stepping wasn't showing any errors during stepping if a schema had an error in it.

## [v5.0-beta.46] - 2017-08-15

* Issue **#364** : Switched index writer lock factory to a SingleInstanceLockFactory as index shards are accessed by a single process.

* Issue **#363** : IndexShardWriterCacheImpl now closes and flushes writers using an executor provided by the TaskManager. Writers are now also closed in LRU order when sweeping up writers that exceed TTL and TTI constraints.

* Issue **#361** : Information has been added to threads executing index writer and index searcher maintenance tasks.

## [v5.0-beta.45] - 2017-08-08

* Issue **#356** : Changed the way index shard writers are cached to improve indexing performance and reduce blocking.

## [v5.0-beta.44] - 2017-07-28

* Issue **#353** : Reduced expected error logging to debug.

* Issue **#354** : Changed the way search index shard readers get references to open writers so that any attempt to get an open writer will not cause, or have to wait for, a writer to close.

## [v5.0-beta.43] - 2017-07-25

* Issue **#351** : Fixed ehcache item eviction issue caused by ehcache internally using a deprecated API.

## [v5.0-beta.42] - 2017-07-24

* Issue **#347** : Added a 'Source' node to pipelines to establish a proper root for a pipeline rather than an assumed one based on elements with no parent.

* Issue **#350** : Removed 'Advanced Mode' from pipeline structure editor as it is no longer very useful.

* Issue **#349** : Improved index searcher cache to ensure searchers are not affected by writers closing.

## [v5.0-beta.41] - 2017-07-20

* Issue **#342** : Changed the way indexing is performed to ensure index readers reference open writers correctly.

* Issue **#346** : Improved multi depth config content import.

* Issue **#328** : You can now delete corrupt shards from the UI.

## [v5.0-beta.40] - 2017-07-14

* Issue **#343** : Fixed login expiry issue.

* Issue **#345** : Allowed for multi depth config content import.

## [v5.0-beta.39] - 2017-07-09

* Issue **#341** : Fixed arg in SQL.

## [v5.0-beta.38] - 2017-07-07

* Issue **#340** : Fixed headless and corresponding test.

## [v5.0-beta.37] - 2017-07-07

* Issue **#333** : Fixed event-logging version in build.

## [v5.0-beta.36] - 2017-07-06

* Issue **#334** : Improved entity sorting SQL and separated generation of SQL and HQL to help avoid future issues.

* Issue **#335** : Improved user management

* Issue **#337** : Added certificate auth option to export servlet and disabled the export config feature by default.

* Issue **#337** : Added basic auth option to export servlet to complement cert based auth.

* Issue **#332** : The index shard searcher cache now makes sure to get the current writer needed for the current searcher on open.

## [v5.0-beta.35] - 2017-06-26

* Issue **#322** : The index cache and other caching beans should now throw exceptions on `get` that were generated during the creation of cached items.

## [v5.0-beta.34] - 2017-06-22

* Issue **#325** : Query history is now cleaned with a separate job. Also query history is only recorded for manual querying, i.e. not when query is automated (on open or auto refresh). Queries are now recorded on a dashboard + query component basis and do not apply across multiple query components in a dashboard.

* Issue **#323** : Fixed an issue where parser elements were not being returned as 'processors' correctly when downstream of a reader.

* Issue **#322** : Index should now provide a more helpful message when an attempt is made to index data and no volumes have been assigned to an index.

## [v5.0-beta.33] - 2017-06-19

* Issue **#316** : Search history is now only stored on initial query when using automated queries or when a user runs a query manually. Search history is also automatically purged to keep either a specified number of items defined by `stroom.query.history.itemsRetention` (default 100) or for a number of days specified by `stroom.query.history.daysRetention` (default 365).

* Issue **#317** : Users now need update permission on an index plus 'Manage Index Shards' permission to flush or close index shards. In addition to this a user needs delete permission to delete index shards.

* Issue **#319** : SaveAs now fetches the parent folder correctly so that users can copy items if they have permission to do so.

## [v5.0-beta.32] - 2017-06-13

* Issue **#311** : Fixed request for `Pipeline` in `meta` XSLT function. Errors are now dealt with correctly so that the XSLT will not fail due to missing meta data.

* Issue **#313** : Fixed case of `xmlVersion` property on `InvalidXMLCharFilterReader`.

* Issue **#314** : Improved description of `tags` property in `BadTextXMLFilterReader`.

## [v5.0-beta.31] - 2017-06-07

* Issue **#307** : Made some changes to avoid potential NPE caused by session serialisation.

* Issue **#306** : Added a stroom `meta` XSLT function. The XSLT function now exposes `Feed`, `StreamType`, `CreatedTime`, `EffectiveTime` and `Pipeline` meta attributes from the currently processing stream in addition to any other meta data that might apply. To access these meta data attributes of the current stream use `stroom:meta('StreamType')` etc. The `feed-attribute` function is now an alias for the `meta` function and should be considered to be deprecated.

* Issue **#303** : The stream delete job now uses cron in preference to a frequency.

## [v5.0-beta.30] - 2017-06-06

* Issue **#152** : Changed the way indexing is performed so that a single indexer object is now responsible for indexing documents and adding them to the appropriate shard.

## [v5.0-beta.29] - 2017-05-26

* Issue **#179** : Updated Saxon-HE to version 9.7.0-18 and added XSLTFilter option to `usePool` to see if caching might be responsible for issue.

* Issue **#288** : Made further changes to ensure that the IndexShardWriterCache doesn't try to reuse an index shard that has failed when adding any documents.

## [v5.0-beta.28] - 2017-05-19

* Issue **#295** : Made the help URL absolute and not relative.

* Issue **#293** : Attempt to fix mismatch document count error being reported when index shards are opened.

* Issue **#292** : Fixed locking for rolling stream appender.

* Issue **#292** : Rolling stream output is no longer associated with a task, processor or pipeline to avoid future processing tasks from deleting rolling streams by thinking they are superseded.

* Issue **#292** : Data that we expect to be unavailable, e.g. locked and deleted streams, will no longer log exceptions when a user tries to view it and will instead return an appropriate message to the user in place of the data.

## [v5.0-beta.27] - 2017-05-18

* Issue **#288** : The error condition 'Expected a new writer but got the same one back!!!' should no longer be encountered as the root cause should now be fixed. The original check has been reinstated so that processing will terminate if we do encounter this problem.

* Issue **#295** : Fixed the help property so that it can now be configured.

* Issue **#296** : Removed 'New' and 'Delete' buttons from the global property dialog.

* Issue **#279** : Fixed NPE thrown during proxy aggregation.

* Issue **#294** : Changing stream task status now tries multiple times to attempt to avoid a hibernate LockAcquisitionException.

## [v5.0-beta.26] - 2017-05-12

* Issue **#287** : XSLT not found warnings property description now defaults to false.

* Issue **#261** : The save button is now only enabled when a dashboard or other item is made dirty and it is not read only.

* Issue **#286** : Dashboards now correctly save the selected tab when a tab is selected via the popup tab selector (visible when tabs are collapsed).

* Issue **#289** : Changed Log4J configuration to suppress logging from Hibernate SqlExceptionHandler for expected exceptions like constraint violations.

* Issue **#288** : Changed 'Expected a new writer...' fatal error to warning as the condition in question might be acceptable.

## [v5.0-beta.25] - 2017-05-10

* Issue **#285** : Attempted fix for GWT RPC serialisation issue.

## [v5.0-beta.24] - 2017-05-09

* Issue **#283** : Statistics for the stream task queue are now captured even if the size is zero.

* Issue **#226** : Fixed issue where querying an index failed with "User does not have the required permission (Manage Users)" message.

## [v5.0-beta.23] - 2017-05-06

* Issue **#281** : Made further changes to cope with Files.xlist() and Files.walk() returning streams that should be closed with 'try with resources' construct.

* Issue **#224** : Removing an element from the pipeline structure now removes all child elements too.

* Issue **#282** : Users can now upload data with just 'Data - View' and 'Data - Import' application permissions, plus read permission on the appropriate feed.

* Issue **#199** : The explorer now scrolls selected items into view.

## [v5.0-beta.22] - 2017-05-04

* Issue **#280** : Fixed 'No user is currently authenticated' issue when viewing jobs and nodes.

* Issue **#278** : The date picker now hides once you select a date.

* Issue **#281** : Directory streams etc are now auto closed to prevent systems running out of file handles.

## [v5.0-beta.21] - 2017-05-03

* Issue **#263** : The explorer tree now allows you to collapse the root 'System' node after it is first displayed.

* Issue **#266** : The explorer tree now resets (clears and collapses all previously open nodes) and shows the currently selected item every time an explorer drop down in opened.

* Issue **#233** : Users now only see streams if they are administrators or have 'Data - View' permission. Non administrators will only see data that they have 'read' permission on for the associated feed and 'use' permission on for the associated pipeline if there is one.

* Issue **#265** : The stream filter now orders stream attributes alphabetically.

* Issue **#270** : Fixed security issue where null users were being treated as INTERNAL users.

* Issue **#270** : Improved security by pushing user tokens rather than just user names so that internal system (processing) users are clearly identifiable by the security system and cannot be spoofed by regular user accounts.

* Issue **#269** : When users are prevented from logging in with 'preventLogin' their failed login count is no longer incremented.

* Issue **#267** : The login page now shows the maintenance message.

* Issue **#276** : Session list now shows session user ids correctly.

* Issue **#201** : The permissions menu item is no longer available on the root 'System' folder.

* Issue **#176** : Improved performance of the explorer tree by increasing the size of the document permissions cache to 1M items and changing the eviction policy from LRU to LFU.

* Issue **#176** : Added an optimisation to the explorer tree that prevents the need for a server call when collapsing tree nodes.

* Issue **#273** : Removed an unnecessary script from the build.

* Issue **#277** : Fixed a layout issue that was causing the feed section of the processor filter popup to take up too much room.

* Issue **#274** : The editor pane was only returning the current user edited text when attached to the DOM which meant changes to text were ignored if an editor pane was not visible when save was pressed. This has now been fixed so that the current content of an editor pane is always returned even when it is in a detached state.

* Issue **#264** : Added created by/on and updated by/on info to pipeline stream processor info tooltips.

* Issue **#222** : Explorer items now auto expand when a quick filter is used.

## [v5.0-beta.20] - 2017-04-26

* Issue **#205** : File permissions in distribution have now been changed to `0750` for directories and shell scripts and `0640` for all other files.

* Issue **#240** : Separate application permissions are now required to manage DB tables and tasks.

* Issue **#210** : The statistics tables are now listed in the database tables monitoring pane.

* Issue **#249** : Removed spaces between values and units.

* Issue **#237** : Users without 'Download Search Results' permission will no longer see the download button on the table component in a dashboard.

* Issue **#232** : Users can now inherit from pipelines that they have 'use' permissions on.

* Issue **#191** : Max stream size was not being treated as IEC value, e.g. Mebibytes etc.

* Issue **#235** : Users can now only view the processor filters that they have created if they have 'Manage Processors' permission unless they are an administrator in which case they will see all filters. Users without the 'Manage Processors' permission who are also not administrators will see no processor filters in the UI. Users with 'Manage Processors' permission who are not administrators will be able to update their own processor filters if they have 'update' permission on the associated pipeline. Administrators are able to update all processor filters.

* Issue **#212** : Changes made to text in any editor including those made with cut and paste are now correctly handled so that altered content is now saved.

* Issue **#247** : The editor pane now attempts to maintain the scroll position when formatting content.

* Issue **#251** : Volume and memory statistics are now recorded in bytes and not MiB.

* Issue **#243** : The error marker pane should now discover and display all error types even if they are preceded by over 1000 warnings.

* Issue **#254** : Fixed search result download.

* Issue **#209** : Statistics are now queryable in a dashboard if a user has 'use' permissions on a statistic.

* Issue **#255** : Fixed issue where error indicators were not being shown in the schema validator pane because the text needed to be formatted so that it spanned multiple lines before attempting to add annotations.

* Issue **#257** : The dashboard text pane now provides padding at the top to allow for tabs and controls.

* Issue **#174** : Index shard checking is now done asynchronously during startup to reduce startup time.

* Issue **#225** : Fixed NPE that was caused by processing instruction SAX events unexpectedly being fired by Xerces before start document events. This looks like it might be a bug in Xerces but the code now copes with the unexpected processing instruction event anyway.

* Issue **#230** : The maintenance message can now be set with the property 'stroom.maintenance.message' and the message now appears as a banner at the top of the screen rather than an annoying popup. Non admin users can also be prevented from logging on to the system by setting the 'stroom.maintenance.preventLogin' property to 'true'.

## [v5.0-beta.19] - 2017-04-21

* Issue **#155** : Changed password values to be obfuscated in the UI as 20 asterisks regardless of length.

* Issue **#188** : All of the writers in a pipeline now display IO in the UI when stepping.

* Issue **#208** : Schema filter validation errors are now shown on the output pane during stepping.

* Issue **#211** : Turned off print margins in all editors.

* Issue **#200** : The stepping presenter now resizes the top pane to fit the tree structure even if it is several elements high.

* Issue **#168** : Code and IO is now loaded lazily into the element presenter panes during stepping which prevents the scrollbar in the editors being in the wrong position.

* Issue **#219** : Changed async dispatch code to work with new lambda classes rather than callbacks.

* Issue **#205** : File permissions in distribution have now been changed to `0750` for directories and shell scripts and `0640` for all other files.

* Issue **#221** : Fixed issue where `*.zip.bad` files were being picked up for proxy aggregation.

* Issue **#242** : Improved the way properties are injected into some areas of the code to fix an issue where 'stroom.maxStreamSize' and other properties were not being set.

* Issue **#241** : XMLFilter now ignores the XSLT name pattern if an empty string is supplied.

* Issue **#236** : 'Manage Cache Permission' has been changed to 'Manage Cache'.

* Issue **#219** : Made further changes to use lambda expressions where possible to simplify code.

* Issue **#231** : Changed the way internal statistics are created so that multiple facets of a statistic, e.g. Free & Used Memory, are combined into a single statistic to allow combined visualisation.

## [v5.0-beta.18] - 2017-04-13

* Issue **#172** : Further improvement to dashboard L&F.

* Issue **#194** : Fixed missing Roboto fonts.

* Issue **#195** : Improved font weights and removed underlines from link tabs.

* Issue **#196** : Reordered fields on stream, relative stream, volume and server task tables.

* Issue **#182** : Changed the way dates and times are parsed and formatted and improved the datebox control L&F.

* Issue **#198** : Renamed 'INTERNAL_PROCESSING_USER' to 'INTERNAL'.

* Issue **#154** : Active tasks are now sortable by processor filter priority.

* Issue **#204** : Pipeline processor statistics now include 'Node' as a tag.

## [v5.0-beta.17] - 2017-04-05

* Issue **#170** : Changed import/export to delegate import/export responsibility to individual services. Import/export now only works with items that have valid UUIDs specified.

* Issue **#164** : Reduced caching to ensure tree items appear as soon as they are added.

* Issue **#177** : Removed 'Meta Data-Bytes Received' statistic as it was a duplicate.

* Issue **#152** : Changed the way index shard creation is locked so that only a single shard should be fetched from the cache with a given shard key at any one time.

* Issue **#189** : You now have to click within a checkbox to select it within a table rather than just clicking the cell the checkbox is in.

* Issue **#186** : Data is no longer artificially wrapped with the insertion of new lines server side. Instead the client now receives the data and an option to soft wrap lines has been added to the UI.

* Issue **#167** : Fixed formatting of JavaScript and JSON.

* Issue **#175** : Fixed visibility of items by inferred permissions.

* Issue **#178** : Added new properties and corresponding configuration to connect and create a separate SQL statistics DB.

* Issue **#172** : Improved dashboard L&F.

* Issue **#169** : Improved L&F of tables to make better use of screen real estate.

* Issue **#191** : Mebibytes (multiples of 1024) etc are now used as standard throughout the application for both memory and disk sizes and have single letter suffixes (B, K, M, G, T).

## [v5.0-beta.16] - 2017-03-31

* Issue **#173** : Fixed the way XML formatter deals with spaces in attribute values.

## [v5.0-beta.15] - 2017-03-27

* Issue **#151** : Fixed meta data statistics. 'metaDataStatistics' bean was declared as an interface and not a class.

* Issue **#158** : Added a new global property 'stroom.proxy.zipFilenameDelimiter' to enable Stroom proxy repositories to be processed that have a custom file name pattern.

## [v5.0-beta.14] - 2017-03-22

* Issue **#153** : Clicking tick boxes and other cell components in tables no longer requires the row to be selected first.

* Issue **#148** : The stream browsing UI no longer throws an error when attempting to clear markers from the error markers pane.

* Issue **#160** : Stream processing tasks are now created within the security context of the user that created the associated stream processor filter.

* Issue **#157** : Data is now formatted by the editor automatically on display.

* Issue **#144** : Old processing output will now be deleted when content is reprocessed even if the new processing task does not produce output.

* Issue **#159** : Fixed NPE thrown during import.

* Issue **#166** : Fixed NPE thrown when searching statistics.

* Issue **#165** : Dashboards now add a query and result table from a template by default on creation. This was broken when adding permission inheritance to documents.

* Issue **#162** : The editor annotation popup now matches the style of other popups.

* Issue **#163** : Imported the Roboto Mono font to ensure consistency of the editor across platforms.

## [v5.0-beta.13] - 2017-03-20

* Issue **#143** : Stroom now logs progress information about closing index shard writers during shutdown.

* Issue **#140** : Replaced code editor to improve UI performance and add additional code formatting & styling options.

* Issue **#146** : Object pool should no longer throw an error when abandoned objects are returned to the pool.

* Issue **#142** : Changed the way permissions are cached so that changes to permissions provide immediate access to documents.

* Issue **#123** : Changed the way entity service result caching works so that the underlying entity manager is cached instead of individual services. This allows entity result caching to be performed while still applying user permissions to cached results.

* Issue **#156** : Attempts to open items that that user does not have permission to open no longer show an error and spin the progress indicator forever, instead the item will just not open.

## [v5.0-beta.12] - 2017-03-13

* Issue **#141** : Improved log output during entity reference migration and fixed statistic data source reference migration.

## [v5.0-beta.11] - 2017-02-23

* Issue **#127** : Entity reference replacement should now work with references to 'StatisticsDataSource'.

* Issue **#125** : Fixed display of active tasks which was broken by changes to the task summary table selection model.

* Issue **#121** : Fixed cache clearing.

* Issue **#122** : Improved the look of the cache screen.

* Issue **#106** : Disabled users and groups are now displayed with greyed out icon in the UI.

* Issue **#132** : The explorer tree is now cleared on login so that users with different permissions do not see the previous users items.

* Issue **#128** : Improved error handling during login.

* Issue **#130** : Users with no permissions are no longer able to open folders including the root System folder to attempt data browsing.

* Issue **#120** : Entity chooser now treats 'None' as a special root level explorer node so that it can be selected in the same way as other nodes, e.g. visibly selected and responsive to double click.

* Issue **#129** : Fixed NPE.

* Issue **#119** : User permissions dialog now clears permissions when a user or group is deleted.

* Issue **#115** : User permissions on documents can now be inherited from parent folders on create, copy and move.

## [v5.0-beta.10] - 2017-02-07

* Issue **#109** : Added packetSize="65536" property to AJP connector in server.xml template.

* Issue **#100** : Various list of items in stroom now allow multi selection for add/remove purposes.

* Issue **#112** : Removed 'pool' monitoring screen as all pools are now caches of one form or another.

* Issue **#105** : Users were not seeing 'New' menu for folders that they had some create child doc permissions for. This was due to DocumentType not implementing equals() and is now fixed.

* Issue **#111** : Fixed query favourites and history.

* Issue **#91** : Only CombinedParser was allowing code to be injected during stepping. Now DSParser and XMLFragmentParser support code injection during stepping.

* Issue **#107** : The UI now only shows new pipeline element items on the 'Add' menu that are allowed children of the selected element.

* Issue **#113** : User names are now validated against a regex specified by the 'stroom.security.userNamePattern' property.

* Issue **#116** : Rename is now only possible when a single explorer item is selected.

* Issue **#114** : Fixed selection manager so that the explorer tree does not select items when a node expander is clicked.

* Issue **#65** : Selection lists are now limited to 300px tall and show scrollbars if needed.

* Issue **#50** : Defaults table result fields to use local time without outputting the timezone.

* Issue **#15** : You can now express time zones in dashboard query expressions or just omit a time zone to use the locale of the browser.

* Issue **#49** : Dynamic XSLT selection now works with pipeline stepping.

## [v5.0-beta.9] - 2017-02-01
* Issue **#63** : Entity selection control now shows current entity name even if it has changed since referencing entity was last saved.

* Issue **#70** : You can now select multiple explorer rows with ctrl and shift key modifiers and perform bulk actions such as copy, move, rename and delete.

* Issue **#85** : findDelete() no longer tries to add ORDER BY condition on UPDATE SQL when deleting streams.

* Issue **#89** : Warnings should now be present in processing logs for reference data lookups that don't specify feed or stream type. This was previously throwing a NullPointerException.

* Issue **#90** : Fixed entity selection dialog used outside of drop down selection control.

* Issue **#88** : Pipeline reference edit dialog now correctly selects the current stream type.

* Issue **#77** : Default index volume creation now sets stream status to INACTIVE rather than CLOSED and stream volume creation sets index status to INACTIVE rather than CLOSED.

* Issue **#93** : Fixed code so that the 'Item' menu is now visible.

* Issue **#97** : Index shard partition date range creation has been improved.

* Issue **#94** : Statistics searches now ignore expression terms with null or empty values so that the use of substitution parameters can be optional.

* Issue **#87** : Fixed explorer scrolling to the top by disabling keyboard selection.

* Issue **#104** : 'Query' no longer appears as an item that a user can allow 'create' on for permissions within a folder.

* Issue **#103** : Added 10 years as a supported data retention age.

* Issue **#86** : The stream delete button is now re-enabled when new items are selected for deletion.

* Issue **#81** : No exception will now be thrown if a client rejects a response for an EntityEvent.

* Issue **#79** : The client node no longer tries to create directories on the file system for a volume that may be owned by another node.

* Issue **#92** : Error summaries of multiple types no longer overlap each other at the top of the error markers list.

## [v5.0-beta.8] - 2016-12-21
* Issue **#64** : Fixed Hessian serialisation of 'now' which was specified as a ZonedDateTime which cannot be serialised. This field is now a long representing millseconds since epoch.

* Issue **#62** : Task termination button is now enabled.

* Issue **#60** : Fixed validation of stream attributes prior to data upload to prevent null pointer exception.

## [v5.0-beta.7] - 2016-12-14
* Issue **#9** : Created a new implementation of the expression parser that improved expression tokenisation and deals with BODMAS rules properly.

* Issue **#36** : Fixed and vastly improved the configuration of email so that more options can be set allowing for the use of other email services requiring more complex configuration such as gmail.

* Issue **#24** : Header and footer strings are now unescaped so that character sequences such as '\n' are translated into single characters as with standard Java strings, e.g. '\n' will become a new line and '\t' a tab.

* Issue **#40** : Changed Stroom docker conatiner to be based on Alpine linux to save space

* Issue **#40** : Auto import of content packs on Stroom startup and added default content packs into the docker build for Stroom.

## [v5.0-beta.6] - 2016-11-22
* Issue **#30** : Entering stepping mode was prompting for the pipeline to step with but also auto selecting a pipeline at the same time and entering stepping immediately.

* Dashboard auto refresh is now limited to a minimum interval of 10 seconds.

* Issue **#31** : Pipeline stepping was not including user changes immediately as parsers and XSLT filters were using cached content when they should have been ignoring the cache in stepping mode.

* Issue **#27** : Stroom now listens to window closing events and asks the user if they really want to leave the page. This replaces the previous crude attempts to block keys that affected the history or forced a browser refresh.

## [v5.0-beta.5] - 2016-11-17
* Issue **#2** : The order of fields in the query editor is now alphabetical.

* Issue **#3** : When a filter is active on a dashboard table column, a filter icon now appears to indicate this.

* Issue **#5** : Replace() and Decode() dashboard table expression functions no longer ignore cells with null values.

* Issue **#7** : Dashboards are now able to query on open.

* Issue **#8** : Dashboards are now able to re-query automatically at fixed intervals.

* Updated GWT to v2.8.0 and Gin to v2.1.2.

* Issue **#12** : Dashboard queries can now evaluate relative date/time expressions such as now(), hour() etc. In addition to this the expressions also allow the addition or subtraction of durations, e.g. now - 5d.

* Issue **#14** : Dashboard query expressions can now be parameterised with any term able to accept a user defined parameter, e.g. ${user}. Once added parameters can be changed for the entire dashboard via a text box at the top of the dashboard screen which will then execute all queries when enter is pressed or it loses focus.

* Issue **#16** : Dashboard table filters can also accept user defined parameters, e.g. ${user}, to perform filtering when a query is executed.

* Fixed missing text presenter in dashboards.

* Issue **#18** : The data dashboard component will now show data relative to the last selected table row (even if there is more than one table component on the dashboard) if the data component has not been configured to listen to row selections for a specific table component.

* Changed table styling to colour alternate rows, add borders between rows and increase vertical padding

* Issue **#22** : Dashboard table columns can now be configured to wrap text via the format options.

* Issue **#28** : Dashboard component dependencies are now listed with the component name plus the component id in brackets rather than just the component id.

## [v5.0-beta.4] - 2016-10-03
* Initial open source release

[Unreleased]: https://github.com/gchq/stroom/compare/v6.0-alpha.3...HEAD

[v6.0-alpha.3]: https://github.com/gchq/stroom/compare/v6.0-alpha.2...v6.0-alpha.3
[v6.0-alpha.2]: https://github.com/gchq/stroom/compare/v6.0-alpha.1...v6.0-alpha.2
[v6.0-alpha.1]: https://github.com/gchq/stroom/releases/tag/v6.0-alpha.1

[v5.1-beta.9]: https://github.com/gchq/stroom/compare/v5.1-beta.8...v5.1-beta.9
[v5.1-beta.8]: https://github.com/gchq/stroom/compare/v5.1-beta.7...v5.1-beta.8
[v5.1-beta.7]: https://github.com/gchq/stroom/compare/v5.1-beta.6...v5.1-beta.7
[v5.1-beta.6]: https://github.com/gchq/stroom/compare/v5.1-beta.5...v5.1-beta.6
[v5.1-beta.5]: https://github.com/gchq/stroom/compare/v5.1-beta.4...v5.1-beta.5
[v5.1-beta.4]: https://github.com/gchq/stroom/compare/v5.1-beta.3...v5.1-beta.4
[v5.1-beta.3]: https://github.com/gchq/stroom/compare/v5.1-beta.2...v5.1-beta.3
[v5.1-beta.2]: https://github.com/gchq/stroom/compare/v5.1-beta.1...v5.1-beta.2
[v5.1-beta.1]: https://github.com/gchq/stroom/compare/v5.1-alpha.2...v5.1-beta.1
[v5.1-alpha.2]: https://github.com/gchq/stroom/compare/v5.0-alpha.1...v5.1-alpha.2
[v5.1-alpha.1]: https://github.com/gchq/stroom/releases/tag/v5.1-alpha.1

[v5.0.3]: https://github.com/gchq/stroom/compare/v5.0.2...v5.0.3
[v5.0.2]: https://github.com/gchq/stroom/compare/v5.0.1...v5.0.2
[v5.0.1]: https://github.com/gchq/stroom/compare/v5.0.0...v5.0.1
[v5.0.0]: https://github.com/gchq/stroom/compare/v5.0-beta.71...v5.0.0
[v5.0-beta.71]: https://github.com/gchq/stroom/compare/v5.0-beta.70...v5.0-beta.71
[v5.0-beta.70]: https://github.com/gchq/stroom/compare/v5.0-beta.69...v5.0-beta.70
[v5.0-beta.69]: https://github.com/gchq/stroom/compare/v5.0-beta.68...v5.0-beta.69
[v5.0-beta.68]: https://github.com/gchq/stroom/compare/v5.0-beta.67...v5.0-beta.68
[v5.0-beta.67]: https://github.com/gchq/stroom/compare/v5.0-beta.66...v5.0-beta.67
[v5.0-beta.66]: https://github.com/gchq/stroom/compare/v5.0-beta.65...v5.0-beta.66
[v5.0-beta.65]: https://github.com/gchq/stroom/compare/v5.0-beta.64...v5.0-beta.65
[v5.0-beta.64]: https://github.com/gchq/stroom/compare/v5.0-beta.63...v5.0-beta.64
[v5.0-beta.63]: https://github.com/gchq/stroom/compare/v5.0-beta.62...v5.0-beta.63
[v5.0-beta.62]: https://github.com/gchq/stroom/compare/v5.0-beta.61...v5.0-beta.62
[v5.0-beta.61]: https://github.com/gchq/stroom/compare/v5.0-beta.60...v5.0-beta.61
[v5.0-beta.60]: https://github.com/gchq/stroom/compare/v5.0-beta.59...v5.0-beta.60
[v5.0-beta.59]: https://github.com/gchq/stroom/compare/v5.0-beta.58...v5.0-beta.59
[v5.0-beta.58]: https://github.com/gchq/stroom/compare/v5.0-beta.57...v5.0-beta.58
[v5.0-beta.57]: https://github.com/gchq/stroom/compare/v5.0-beta.56...v5.0-beta.57
[v5.0-beta.56]: https://github.com/gchq/stroom/compare/v5.0-beta.55...v5.0-beta.56
[v5.0-beta.55]: https://github.com/gchq/stroom/compare/v5.0-beta.54...v5.0-beta.55
[v5.0-beta.54]: https://github.com/gchq/stroom/compare/v5.0-beta.53...v5.0-beta.54
[v5.0-beta.53]: https://github.com/gchq/stroom/compare/v5.0-beta.52...v5.0-beta.53
[v5.0-beta.52]: https://github.com/gchq/stroom/compare/v5.0-beta.51...v5.0-beta.52
[v5.0-beta.51]: https://github.com/gchq/stroom/compare/v5.0-beta.50...v5.0-beta.51
[v5.0-beta.50]: https://github.com/gchq/stroom/compare/v5.0-beta.49...v5.0-beta.50
[v5.0-beta.49]: https://github.com/gchq/stroom/compare/v5.0-beta.48...v5.0-beta.49
[v5.0-beta.48]: https://github.com/gchq/stroom/compare/v5.0-beta.47...v5.0-beta.48
[v5.0-beta.47]: https://github.com/gchq/stroom/compare/v5.0-beta.46...v5.0-beta.47
[v5.0-beta.46]: https://github.com/gchq/stroom/compare/v5.0-beta.45...v5.0-beta.46
[v5.0-beta.45]: https://github.com/gchq/stroom/compare/v5.0-beta.44...v5.0-beta.45
[v5.0-beta.44]: https://github.com/gchq/stroom/compare/v5.0-beta.43...v5.0-beta.44
[v5.0-beta.43]: https://github.com/gchq/stroom/compare/v5.0-beta.42...v5.0-beta.43
[v5.0-beta.42]: https://github.com/gchq/stroom/compare/v5.0-beta.41...v5.0-beta.42
[v5.0-beta.41]: https://github.com/gchq/stroom/compare/v5.0-beta.40...v5.0-beta.41
[v5.0-beta.40]: https://github.com/gchq/stroom/compare/v5.0-beta.39...v5.0-beta.40
[v5.0-beta.39]: https://github.com/gchq/stroom/compare/v5.0-beta.38...v5.0-beta.39
[v5.0-beta.38]: https://github.com/gchq/stroom/compare/v5.0-beta.37...v5.0-beta.38
[v5.0-beta.37]: https://github.com/gchq/stroom/compare/v5.0-beta.36...v5.0-beta.37
[v5.0-beta.36]: https://github.com/gchq/stroom/compare/v5.0-beta.35...v5.0-beta.36
[v5.0-beta.35]: https://github.com/gchq/stroom/compare/v5.0-beta.34...v5.0-beta.35
[v5.0-beta.34]: https://github.com/gchq/stroom/compare/v5.0-beta.33...v5.0-beta.34
[v5.0-beta.33]: https://github.com/gchq/stroom/compare/v5.0-beta.32...v5.0-beta.33
[v5.0-beta.32]: https://github.com/gchq/stroom/compare/v5.0-beta.31...v5.0-beta.32
[v5.0-beta.31]: https://github.com/gchq/stroom/compare/v5.0-beta.30...v5.0-beta.31
[v5.0-beta.30]: https://github.com/gchq/stroom/compare/v5.0-beta.29...v5.0-beta.30
[v5.0-beta.29]: https://github.com/gchq/stroom/compare/v5.0-beta.28...v5.0-beta.29
[v5.0-beta.28]: https://github.com/gchq/stroom/compare/v5.0-beta.27...v5.0-beta.28
[v5.0-beta.27]: https://github.com/gchq/stroom/compare/v5.0-beta.26...v5.0-beta.27
[v5.0-beta.26]: https://github.com/gchq/stroom/compare/v5.0-beta.25...v5.0-beta.26
[v5.0-beta.25]: https://github.com/gchq/stroom/compare/v5.0-beta.24...v5.0-beta.25
[v5.0-beta.24]: https://github.com/gchq/stroom/compare/v5.0-beta.23...v5.0-beta.24
[v5.0-beta.23]: https://github.com/gchq/stroom/compare/v5.0-beta.22...v5.0-beta.23
[v5.0-beta.22]: https://github.com/gchq/stroom/compare/v5.0-beta.21...v5.0-beta.22
[v5.0-beta.21]: https://github.com/gchq/stroom/compare/v5.0-beta.20...v5.0-beta.21
[v5.0-beta.20]: https://github.com/gchq/stroom/compare/v5.0-beta.19...v5.0-beta.20
[v5.0-beta.19]: https://github.com/gchq/stroom/compare/v5.0-beta.18...v5.0-beta.19
[v5.0-beta.18]: https://github.com/gchq/stroom/compare/v5.0-beta.17...v5.0-beta.18
[v5.0-beta.17]: https://github.com/gchq/stroom/compare/v5.0-beta.16...v5.0-beta.17
[v5.0-beta.16]: https://github.com/gchq/stroom/compare/v5.0-beta.15...v5.0-beta.16
[v5.0-beta.15]: https://github.com/gchq/stroom/compare/v5.0-beta.14...v5.0-beta.15
[v5.0-beta.14]: https://github.com/gchq/stroom/compare/v5.0-beta.13...v5.0-beta.14
[v5.0-beta.13]: https://github.com/gchq/stroom/compare/v5.0-beta.12...v5.0-beta.13
[v5.0-beta.12]: https://github.com/gchq/stroom/compare/v5.0-beta.11...v5.0-beta.12
[v5.0-beta.11]: https://github.com/gchq/stroom/compare/v5.0-beta.10...v5.0-beta.11
[v5.0-beta.10]: https://github.com/gchq/stroom/compare/v5.0-beta.9...v5.0-beta.10
[v5.0-beta.9]: https://github.com/gchq/stroom/compare/v5.0-beta.8...v5.0-beta.9
[v5.0-beta.8]: https://github.com/gchq/stroom/compare/v5.0-beta.7...v5.0-beta.8
[v5.0-beta.7]: https://github.com/gchq/stroom/compare/v5.0-beta.6...v5.0-beta.7
[v5.0-beta.6]: https://github.com/gchq/stroom/compare/v5.0-beta.5...v5.0-beta.6
[v5.0-beta.5]: https://github.com/gchq/stroom/compare/v5.0-beta.4...v5.0-beta.5
[v5.0-beta.4]: https://github.com/gchq/stroom/releases/tag/v5.0-beta.4<|MERGE_RESOLUTION|>--- conflicted
+++ resolved
@@ -6,7 +6,6 @@
 
 ## [Unreleased]
 
-<<<<<<< HEAD
 * Generate additional major and minor floating docker tags in travis build, e.g. v6-LATEST and v6.0-LATEST
 
 * Change docker image to be based on openjdk:8u151-jre-alpine
@@ -34,7 +33,9 @@
 * Issue **#557** : Added dashboard functions to parse and output URI parts.
 
 * Issue **#552** : Fix for NPE caused by bad XSLT during search data extraction.
-=======
+
+* Issue **#560** : Replaced instances of `Files.walk()` with `Files.walkFileTree()`. `Files.walk()` throws errors if any files are deleted or are not accessible during the walk operation. This is a major issue with the Java design for walking files using Java 8 streams. To avoid this issue `Files.walkFileTree()` has now been used in place of `Files.walk()`.
+
 * Issue **#567** : Changed `parseUri` to be `parse-uri` to keep it consistently named with respect to other XSLT functions. The old name `parseUri` still works but is deprecated and will be removed in a later version.
 
 * Issue **#567** : The XSLT function `parse-uri` now correctly returns a `schemeSpecificPart` element rather than the incorrectly named `schemeSpecificPort`.
@@ -42,11 +43,6 @@
 * Issue **#567** : The dashboard expression function `extractSchemeSpecificPortFromUri` has now been corrected to be called `extractSchemeSpecificPartFromUri`.
 
 * Issue **#567** : The missing dashboard expression function `extractQueryFromUri` has been added.
-
-## [v5.1-beta.9] - 2018-01-16
->>>>>>> 7b3b6d43
-
-* Issue **#560** : Replaced instances of `Files.walk()` with `Files.walkFileTree()`. `Files.walk()` throws errors if any files are deleted or are not accessible during the walk operation. This is a major issue with the Java design for walking files using Java 8 streams. To avoid this issue `Files.walkFileTree()` has now been used in place of `Files.walk()`.
 
 ## [v6.0-alpha.4]
 
