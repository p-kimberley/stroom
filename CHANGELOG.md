--- conflicted
+++ resolved
@@ -6,11 +6,9 @@
 
 ## [Unreleased]
 
-<<<<<<< HEAD
 * Issue **#1140** : Add health check for proxy feed status url.
-=======
+
 * Issue **#1138** : Stroom proxy now deletes empty repository directories based on creation time and depth first so that pruning empty directories is quicker and generally more successful.
->>>>>>> 4077e838
 
 * Issue **#1137** : Change proxy remote url health check to accept a 406 code as the feed will not be specified.
 
