# Change Log
All notable changes to this project will be documented in this file.

The format is based on [Keep a Changelog](http://keepachangelog.com/) 
and this project adheres to [Semantic Versioning](http://semver.org/).

## [Unreleased]
### Added

### Changed

<<<<<<< HEAD
* Issue **#446** : Fix for deadlock on rolling appenders.

## [v5.0-beta.50] - 2017-10-13

* Issue **#444** : Fix segment markers on RollingStreamAppender.
=======
* Issue **419** : Fix multiple xml processing instructions appearing in output.
>>>>>>> 42504d53

## [v5.0-beta.49] - 2017-10-11

* Issue **#426** : Fix for incorrect processor filters. Old processor filters reference `systemGroupIdSet` rather than `folderIdSet`. The new migration updates them accordingly.

* Issue **#429** : Fix to remove `usePool` parser parameter.

* Issue **#439** : Fix for caches where elements were not eagerly evicted.

* Issue **#424** : Fix for cluster ping error display.

* Issue **#441** : Fix to ensure correct names are shown in pipeline properties.

## [v5.0-beta.48] - 2017-10-05

* Issue **#433** : Fixed slow stream queries caused by feed permission restrictions.

## [v5.0-beta.47] - 2017-09-11

* Issue **#385** : Individual index shards can now be deleted without deleting all shards.

* Issue **#391** : Users needed `Manage Processors` permission to initiate pipeline stepping. This is no longer required as the 'best fit' pipeline is now discovered as the internal processing user.

* Issue **#392** : Inherited pipelines now only require 'Use' permission to be used instead of requiring 'Read' permission.

* Issue **#394** : Pipeline stepping will now show errors with an alert popup.

* Issue **#396** : All queries associated with a dashboard should now be correctly deleted when a dashboard is deleted.

* Issue **#393** : All caches now cache items within the context of the current user so that different users do not have the possibility of having problems caused by others users not having read permissions on items.

* Issue **#358** : Schemas are now selected from a subset matching the criteria set on SchemaFilter by the user.

* Issue **#369** : Translation stepping wasn't showing any errors during stepping if a schema had an error in it.

## [v5.0-beta.46] - 2017-08-15

* Issue **#364** : Switched index writer lock factory to a SingleInstanceLockFactory as index shards are accessed by a single process.

* Issue **#363** : IndexShardWriterCacheImpl now closes and flushes writers using an executor provided by the TaskManager. Writers are now also closed in LRU order when sweeping up writers that exceed TTL and TTI constraints.

* Issue **#361** : Information has been added to threads executing index writer and index searcher maintenance tasks.

## [v5.0-beta.45] - 2017-08-08

* Issue **#356** : Changed the way index shard writers are cached to improve indexing performance and reduce blocking.

## [v5.0-beta.44] - 2017-07-28

* Issue **#353** : Reduced expected error logging to debug.

* Issue **#354** : Changed the way search index shard readers get references to open writers so that any attempt to get an open writer will not cause, or have to wait for, a writer to close.

## [v5.0-beta.43] - 2017-07-25

* Issue **#351** : Fixed ehcache item eviction issue caused by ehcache internally using a deprecated API.

## [v5.0-beta.42] - 2017-07-24

* Issue **#347** : Added a 'Source' node to pipelines to establish a proper root for a pipeline rather than an assumed one based on elements with no parent.

* Issue **#350** : Removed 'Advanced Mode' from pipeline structure editor as it is no longer very useful.

* Issue **#349** : Improved index searcher cache to ensure searchers are not affected by writers closing.

## [v5.0-beta.41] - 2017-07-20

* Issue **#342** : Changed the way indexing is performed to ensure index readers reference open writers correctly.

* Issue **#346** : Improved multi depth config content import.

* Issue **#328** : You can now delete corrupt shards from the UI.

## [v5.0-beta.40] - 2017-07-14

* Issue **#343** : Fixed login expiry issue.

* Issue **#345** : Allowed for multi depth config content import.

## [v5.0-beta.39] - 2017-07-09

* Issue **#341** : Fixed arg in SQL.

## [v5.0-beta.38] - 2017-07-07

* Issue **#340** : Fixed headless and corresponding test.

## [v5.0-beta.37] - 2017-07-07

* Issue **#333** : Fixed event-logging version in build.

## [v5.0-beta.36] - 2017-07-06

* Issue **#334** : Improved entity sorting SQL and separated generation of SQL and HQL to help avoid future issues.

* Issue **#335** : Improved user management

* Issue **#337** : Added certificate auth option to export servlet and disabled the export config feature by default.

* Issue **#337** : Added basic auth option to export servlet to complement cert based auth.

* Issue **#332** : The index shard searcher cache now makes sure to get the current writer needed for the current searcher on open.

## [v5.0-beta.35] - 2017-06-26

* Issue **#322** : The index cache and other caching beans should now throw exceptions on `get` that were generated during the creation of cached items.

## [v5.0-beta.34] - 2017-06-22

* Issue **#325** : Query history is now cleaned with a separate job. Also query history is only recorded for manual querying, i.e. not when query is automated (on open or auto refresh). Queries are now recorded on a dashboard + query component basis and do not apply across multiple query components in a dashboard.

* Issue **#323** : Fixed an issue where parser elements were not being returned as 'processors' correctly when downstream of a reader.

* Issue **#322** : Index should now provide a more helpful message when an attempt is made to index data and no volumes have been assigned to an index.

## [v5.0-beta.33] - 2017-06-19

* Issue **#316** : Search history is now only stored on initial query when using automated queries or when a user runs a query manually. Search history is also automatically purged to keep either a specified number of items defined by `stroom.query.history.itemsRetention` (default 100) or for a number of days specified by `stroom.query.history.daysRetention` (default 365).

* Issue **#317** : Users now need update permission on an index plus 'Manage Index Shards' permission to flush or close index shards. In addition to this a user needs delete permission to delete index shards.

* Issue **#319** : SaveAs now fetches the parent folder correctly so that users can copy items if they have permission to do so.

## [v5.0-beta.32] - 2017-06-13

* Issue **#311** : Fixed request for `Pipeline` in `meta` XSLT function. Errors are now dealt with correctly so that the XSLT will not fail due to missing meta data.

* Issue **#313** : Fixed case of `xmlVersion` property on `InvalidXMLCharFilterReader`.

* Issue **#314** : Improved description of `tags` property in `BadTextXMLFilterReader`.

## [v5.0-beta.31] - 2017-06-07

* Issue **#307** : Made some changes to avoid potential NPE caused by session serialisation.

* Issue **#306** : Added a stroom `meta` XSLT function. The XSLT function now exposes `Feed`, `StreamType`, `CreatedTime`, `EffectiveTime` and `Pipeline` meta attributes from the currently processing stream in addition to any other meta data that might apply. To access these meta data attributes of the current stream use `stroom:meta('StreamType')` etc. The `feed-attribute` function is now an alias for the `meta` function and should be considered to be deprecated.

* Issue **#303** : The stream delete job now uses cron in preference to a frequency.

## [v5.0-beta.30] - 2017-06-06

* Issue **#152** : Changed the way indexing is performed so that a single indexer object is now responsible for indexing documents and adding them to the appropriate shard.

## [v5.0-beta.29] - 2017-05-26

* Issue **#179** : Updated Saxon-HE to version 9.7.0-18 and added XSLTFilter option to `usePool` to see if caching might be responsible for issue.

* Issue **#288** : Made further changes to ensure that the IndexShardWriterCache doesn't try to reuse an index shard that has failed when adding any documents.

## [v5.0-beta.28] - 2017-05-19

* Issue **#295** : Made the help URL absolute and not relative.

* Issue **#293** : Attempt to fix mismatch document count error being reported when index shards are opened.

* Issue **#292** : Fixed locking for rolling stream appender.

* Issue **#292** : Rolling stream output is no longer associated with a task, processor or pipeline to avoid future processing tasks from deleting rolling streams by thinking they are superseded.

* Issue **#292** : Data that we expect to be unavailable, e.g. locked and deleted streams, will no longer log exceptions when a user tries to view it and will instead return an appropriate message to the user in place of the data.

## [v5.0-beta.27] - 2017-05-18

* Issue **#288** : The error condition 'Expected a new writer but got the same one back!!!' should no longer be encountered as the root cause should now be fixed. The original check has been reinstated so that processing will terminate if we do encounter this problem.

* Issue **#295** : Fixed the help property so that it can now be configured.

* Issue **#296** : Removed 'New' and 'Delete' buttons from the global property dialog.

* Issue **#279** : Fixed NPE thrown during proxy aggregation.

* Issue **#294** : Changing stream task status now tries multiple times to attempt to avoid a hibernate LockAcquisitionException.

## [v5.0-beta.26] - 2017-05-12

* Issue **#287** : XSLT not found warnings property description now defaults to false.

* Issue **#261** : The save button is now only enabled when a dashboard or other item is made dirty and it is not read only.

* Issue **#286** : Dashboards now correctly save the selected tab when a tab is selected via the popup tab selector (visible when tabs are collapsed).

* Issue **#289** : Changed Log4J configuration to suppress logging from Hibernate SqlExceptionHandler for expected exceptions like constraint violations.

* Issue **#288** : Changed 'Expected a new writer...' fatal error to warning as the condition in question might be acceptable.

## [v5.0-beta.25] - 2017-05-10

* Issue **#285** : Attempted fix for GWT RPC serialisation issue.

## [v5.0-beta.24] - 2017-05-09

* Issue **#283** : Statistics for the stream task queue are now captured even if the size is zero.

* Issue **#226** : Fixed issue where querying an index failed with "User does not have the required permission (Manage Users)" message.

## [v5.0-beta.23] - 2017-05-06

* Issue **#281** : Made further changes to cope with Files.list() and Files.walk() returning streams that should be closed with 'try with resources' construct.

* Issue **#224** : Removing an element from the pipeline structure now removes all child elements too.

* Issue **#282** : Users can now upload data with just 'Data - View' and 'Data - Import' application permissions, plus read permission on the appropriate feed.

* Issue **#199** : The explorer now scrolls selected items into view.

## [v5.0-beta.22] - 2017-05-04

* Issue **#280** : Fixed 'No user is currently authenticated' issue when viewing jobs and nodes.

* Issue **#278** : The date picker now hides once you select a date.

* Issue **#281** : Directory streams etc are now auto closed to prevent systems running out of file handles.

## [v5.0-beta.21] - 2017-05-03

* Issue **#263** : The explorer tree now allows you to collapse the root 'System' node after it is first displayed.

* Issue **#266** : The explorer tree now resets (clears and collapses all previously open nodes) and shows the currently selected item every time an explorer drop down in opened.

* Issue **#233** : Users now only see streams if they are administrators or have 'Data - View' permission. Non administrators will only see data that they have 'read' permission on for the associated feed and 'use' permission on for the associated pipeline if there is one.

* Issue **#265** : The stream filter now orders stream attributes alphabetically.

* Issue **#270** : Fixed security issue where null users were being treated as INTERNAL users.

* Issue **#270** : Improved security by pushing user tokens rather than just user names so that internal system (processing) users are clearly identifiable by the security system and cannot be spoofed by regular user accounts.

* Issue **#269** : When users are prevented from logging in with 'preventLogin' their failed login count is no longer incremented.

* Issue **#267** : The login page now shows the maintenance message.

* Issue **#276** : Session list now shows session user ids correctly.

* Issue **#201** : The permissions menu item is no longer available on the root 'System' folder.

* Issue **#176** : Improved performance of the explorer tree by increasing the size of the document permissions cache to 1M items and changing the eviction policy from LRU to LFU.

* Issue **#176** : Added an optimisation to the explorer tree that prevents the need for a server call when collapsing tree nodes.

* Issue **#273** : Removed an unnecessary script from the build.

* Issue **#277** : Fixed a layout issue that was causing the feed section of the processor filter popup to take up too much room.

* Issue **#274** : The editor pane was only returning the current user edited text when attached to the DOM which meant changes to text were ignored if an editor pane was not visible when save was pressed. This has now been fixed so that the current content of an editor pane is always returned even when it is in a detached state.

* Issue **#264** : Added created by/on and updated by/on info to pipeline stream processor info tooltips.

* Issue **#222** : Explorer items now auto expand when a quick filter is used.

## [v5.0-beta.20] - 2017-04-26

* Issue **#205** : File permissions in distribution have now been changed to `0750` for directories and shell scripts and `0640` for all other files.

* Issue **#240** : Separate application permissions are now required to manage DB tables and tasks.

* Issue **#210** : The statistics tables are now listed in the database tables monitoring pane.

* Issue **#249** : Removed spaces between values and units.

* Issue **#237** : Users without 'Download Search Results' permission will no longer see the download button on the table component in a dashboard.

* Issue **#232** : Users can now inherit from pipelines that they have 'use' permissions on.

* Issue **#191** : Max stream size was not being treated as IEC value, e.g. Mebibytes etc.

* Issue **#235** : Users can now only view the processor filters that they have created if they have 'Manage Processors' permission unless they are an administrator in which case they will see all filters. Users without the 'Manage Processors' permission who are also not administrators will see no processor filters in the UI. Users with 'Manage Processors' permission who are not administrators will be able to update their own processor filters if they have 'update' permission on the associated pipeline. Administrators are able to update all processor filters.

* Issue **#212** : Changes made to text in any editor including those made with cut and paste are now correctly handled so that altered content is now saved.

* Issue **#247** : The editor pane now attempts to maintain the scroll position when formatting content.

* Issue **#251** : Volume and memory statistics are now recorded in bytes and not MiB.

* Issue **#243** : The error marker pane should now discover and display all error types even if they are preceded by over 1000 warnings.

* Issue **#254** : Fixed search result download.

* Issue **#209** : Statistics are now queryable in a dashboard if a user has 'use' permissions on a statistic.

* Issue **#255** : Fixed issue where error indicators were not being shown in the schema validator pane because the text needed to be formatted so that it spanned multiple lines before attempting to add annotations.

* Issue **#257** : The dashboard text pane now provides padding at the top to allow for tabs and controls.

* Issue **#174** : Index shard checking is now done asynchronously during startup to reduce startup time.

* Issue **#225** : Fixed NPE that was caused by processing instruction SAX events unexpectedly being fired by Xerces before start document events. This looks like it might be a bug in Xerces but the code now copes with the unexpected processing instruction event anyway.

* Issue **#230** : The maintenance message can now be set with the property 'stroom.maintenance.message' and the message now appears as a banner at the top of the screen rather than an annoying popup. Non admin users can also be prevented from logging on to the system by setting the 'stroom.maintenance.preventLogin' property to 'true'.

## [v5.0-beta.19] - 2017-04-21

* Issue **#155** : Changed password values to be obfuscated in the UI as 20 asterisks regardless of length.

* Issue **#188** : All of the writers in a pipeline now display IO in the UI when stepping.

* Issue **#208** : Schema filter validation errors are now shown on the output pane during stepping.

* Issue **#211** : Turned off print margins in all editors.

* Issue **#200** : The stepping presenter now resizes the top pane to fit the tree structure even if it is several elements high.

* Issue **#168** : Code and IO is now loaded lazily into the element presenter panes during stepping which prevents the scrollbar in the editors being in the wrong position.

* Issue **#219** : Changed async dispatch code to work with new lambda classes rather than callbacks.

* Issue **#205** : File permissions in distribution have now been changed to `0750` for directories and shell scripts and `0640` for all other files.

* Issue **#221** : Fixed issue where `*.zip.bad` files were being picked up for proxy aggregation.

* Issue **#242** : Improved the way properties are injected into some areas of the code to fix an issue where 'stroom.maxStreamSize' and other properties were not being set.

* Issue **#241** : XMLFilter now ignores the XSLT name pattern if an empty string is supplied.

* Issue **#236** : 'Manage Cache Permission' has been changed to 'Manage Cache'.

* Issue **#219** : Made further changes to use lambda expressions where possible to simplify code.

* Issue **#231** : Changed the way internal statistics are created so that multiple facets of a statistic, e.g. Free & Used Memory, are combined into a single statistic to allow combined visualisation.

## [v5.0-beta.18] - 2017-04-13

* Issue **#172** : Further improvement to dashboard L&F.

* Issue **#194** : Fixed missing Roboto fonts.

* Issue **#195** : Improved font weights and removed underlines from link tabs.

* Issue **#196** : Reordered fields on stream, relative stream, volume and server task tables.

* Issue **#182** : Changed the way dates and times are parsed and formatted and improved the datebox control L&F.

* Issue **#198** : Renamed 'INTERNAL_PROCESSING_USER' to 'INTERNAL'.

* Issue **#154** : Active tasks are now sortable by processor filter priority.

* Issue **#204** : Pipeline processor statistics now include 'Node' as a tag.

## [v5.0-beta.17] - 2017-04-05

* Issue **#170** : Changed import/export to delegate import/export responsibility to individual services. Import/export now only works with items that have valid UUIDs specified.

* Issue **#164** : Reduced caching to ensure tree items appear as soon as they are added.

* Issue **#177** : Removed 'Meta Data-Bytes Received' statistic as it was a duplicate.

* Issue **#152** : Changed the way index shard creation is locked so that only a single shard should be fetched from the cache with a given shard key at any one time.

* Issue **#189** : You now have to click within a checkbox to select it within a table rather than just clicking the cell the checkbox is in.

* Issue **#186** : Data is no longer artificially wrapped with the insertion of new lines server side. Instead the client now receives the data and an option to soft wrap lines has been added to the UI.

* Issue **#167** : Fixed formatting of JavaScript and JSON.

* Issue **#175** : Fixed visibility of items by inferred permissions.

* Issue **#178** : Added new properties and corresponding configuration to connect and create a separate SQL statistics DB.

* Issue **#172** : Improved dashboard L&F.

* Issue **#169** : Improved L&F of tables to make better use of screen real estate.

* Issue **#191** : Mebibytes (multiples of 1024) etc are now used as standard throughout the application for both memory and disk sizes and have single letter suffixes (B, K, M, G, T).

## [v5.0-beta.16] - 2017-03-31

* Issue **#173** : Fixed the way XML formatter deals with spaces in attribute values.

## [v5.0-beta.15] - 2017-03-27

* Issue **#151** : Fixed meta data statistics. 'metaDataStatistics' bean was declared as an interface and not a class.

* Issue **#158** : Added a new global property 'stroom.proxy.zipFilenameDelimiter' to enable Stroom proxy repositories to be processed that have a custom file name pattern.

## [v5.0-beta.14] - 2017-03-22

* Issue **#153** : Clicking tick boxes and other cell components in tables no longer requires the row to be selected first.

* Issue **#148** : The stream browsing UI no longer throws an error when attempting to clear markers from the error markers pane.

* Issue **#160** : Stream processing tasks are now created within the security context of the user that created the associated stream processor filter.

* Issue **#157** : Data is now formatted by the editor automatically on display.

* Issue **#144** : Old processing output will now be deleted when content is reprocessed even if the new processing task does not produce output.

* Issue **#159** : Fixed NPE thrown during import.

* Issue **#166** : Fixed NPE thrown when searching statistics.

* Issue **#165** : Dashboards now add a query and result table from a template by default on creation. This was broken when adding permission inheritance to documents.

* Issue **#162** : The editor annotation popup now matches the style of other popups.

* Issue **#163** : Imported the Roboto Mono font to ensure consistency of the editor across platforms.

## [v5.0-beta.13] - 2017-03-20

* Issue **#143** : Stroom now logs progress information about closing index shard writers during shutdown.

* Issue **#140** : Replaced code editor to improve UI performance and add additional code formatting & styling options.

* Issue **#146** : Object pool should no longer throw an error when abandoned objects are returned to the pool.

* Issue **#142** : Changed the way permissions are cached so that changes to permissions provide immediate access to documents.

* Issue **#123** : Changed the way entity service result caching works so that the underlying entity manager is cached instead of individual services. This allows entity result caching to be performed while still applying user permissions to cached results.

* Issue **#156** : Attempts to open items that that user does not have permission to open no longer show an error and spin the progress indicator forever, instead the item will just not open.

## [v5.0-beta.12] - 2017-03-13

* Issue **#141** : Improved log output during entity reference migration and fixed statistic data source reference migration.

## [v5.0-beta.11] - 2017-02-23

* Issue **#127** : Entity reference replacement should now work with references to 'StatisticsDataSource'.

* Issue **#125** : Fixed display of active tasks which was broken by changes to the task summary table selection model.

* Issue **#121** : Fixed cache clearing.

* Issue **#122** : Improved the look of the cache screen.

* Issue **#106** : Disabled users and groups are now displayed with greyed out icon in the UI.

* Issue **#132** : The explorer tree is now cleared on login so that users with different permissions do not see the previous users items.

* Issue **#128** : Improved error handling during login.

* Issue **#130** : Users with no permissions are no longer able to open folders including the root System folder to attempt data browsing.

* Issue **#120** : Entity chooser now treats 'None' as a special root level explorer node so that it can be selected in the same way as other nodes, e.g. visibly selected and responsive to double click.

* Issue **#129** : Fixed NPE.

* Issue **#119** : User permissions dialog now clears permissions when a user or group is deleted.

* Issue **#115** : User permissions on documents can now be inherited from parent folders on create, copy and move.

## [v5.0-beta.10] - 2017-02-07

* Issue **#109** : Added packetSize="65536" property to AJP connector in server.xml template.

* Issue **#100** : Various list of items in stroom now allow multi selection for add/remove purposes.

* Issue **#112** : Removed 'pool' monitoring screen as all pools are now caches of one form or another.

* Issue **#105** : Users were not seeing 'New' menu for folders that they had some create child doc permissions for. This was due to DocumentType not implementing equals() and is now fixed.

* Issue **#111** : Fixed query favourites and history.

* Issue **#91** : Only CombinedParser was allowing code to be injected during stepping. Now DSParser and XMLFragmentParser support code injection during stepping.

* Issue **#107** : The UI now only shows new pipeline element items on the 'Add' menu that are allowed children of the selected element.

* Issue **#113** : User names are now validated against a regex specified by the 'stroom.security.userNamePattern' property.

* Issue **#116** : Rename is now only possible when a single explorer item is selected.

* Issue **#114** : Fixed selection manager so that the explorer tree does not select items when a node expander is clicked.

* Issue **#65** : Selection lists are now limited to 300px tall and show scrollbars if needed.

* Issue **#50** : Defaults table result fields to use local time without outputting the timezone.

* Issue **#15** : You can now express time zones in dashboard query expressions or just omit a time zone to use the locale of the browser.

* Issue **#49** : Dynamic XSLT selection now works with pipeline stepping.

## [v5.0-beta.9] - 2017-02-01
* Issue **#63** : Entity selection control now shows current entity name even if it has changed since referencing entity was last saved.

* Issue **#70** : You can now select multiple explorer rows with ctrl and shift key modifiers and perform bulk actions such as copy, move, rename and delete.

* Issue **#85** : findDelete() no longer tries to add ORDER BY condition on UPDATE SQL when deleting streams.

* Issue **#89** : Warnings should now be present in processing logs for reference data lookups that don't specify feed or stream type. This was previously throwing a NullPointerException.

* Issue **#90** : Fixed entity selection dialog used outside of drop down selection control.

* Issue **#88** : Pipeline reference edit dialog now correctly selects the current stream type.

* Issue **#77** : Default index volume creation now sets stream status to INACTIVE rather than CLOSED and stream volume creation sets index status to INACTIVE rather than CLOSED.

* Issue **#93** : Fixed code so that the 'Item' menu is now visible.

* Issue **#97** : Index shard partition date range creation has been improved.

* Issue **#94** : Statistics searches now ignore expression terms with null or empty values so that the use of substitution parameters can be optional.

* Issue **#87** : Fixed explorer scrolling to the top by disabling keyboard selection.

* Issue **#104** : 'Query' no longer appears as an item that a user can allow 'create' on for permissions within a folder.

* Issue **#103** : Added 10 years as a supported data retention age.

* Issue **#86** : The stream delete button is now re-enabled when new items are selected for deletion.

* Issue **#81** : No exception will now be thrown if a client rejects a response for an EntityEvent.

* Issue **#79** : The client node no longer tries to create directories on the file system for a volume that may be owned by another node.

* Issue **#92** : Error summaries of multiple types no longer overlap each other at the top of the error markers list.

## [v5.0-beta.8] - 2016-12-21
* Issue **#64** : Fixed Hessian serialisation of 'now' which was specified as a ZonedDateTime which cannot be serialised. This field is now a long representing millseconds since epoch.

* Issue **#62** : Task termination button is now enabled.

* Issue **#60** : Fixed validation of stream attributes prior to data upload to prevent null pointer exception.

## [v5.0-beta.7] - 2016-12-14
* Issue **#9** : Created a new implementation of the expression parser that improved expression tokenisation and deals with BODMAS rules properly.

* Issue **#36** : Fixed and vastly improved the configuration of email so that more options can be set allowing for the use of other email services requiring more complex configuration such as gmail.

* Issue **#24** : Header and footer strings are now unescaped so that character sequences such as '\n' are translated into single characters as with standard Java strings, e.g. '\n' will become a new line and '\t' a tab.

* Issue **#40** : Changed Stroom docker conatiner to be based on Alpine linux to save space

* Issue **#40** : Auto import of content packs on Stroom startup and added default content packs into the docker build for Stroom.

## [v5.0-beta.6] - 2016-11-22
* Issue **#30** : Entering stepping mode was prompting for the pipeline to step with but also auto selecting a pipeline at the same time and entering stepping immediately.

* Dashboard auto refresh is now limited to a minimum interval of 10 seconds.

* Issue **#31** : Pipeline stepping was not including user changes immediately as parsers and XSLT filters were using cached content when they should have been ignoring the cache in stepping mode.

* Issue **#27** : Stroom now listens to window closing events and asks the user if they really want to leave the page. This replaces the previous crude attempts to block keys that affected the history or forced a browser refresh.

## [v5.0-beta.5] - 2016-11-17
* Issue **#2** : The order of fields in the query editor is now alphabetical.

* Issue **#3** : When a filter is active on a dashboard table column, a filter icon now appears to indicate this.

* Issue **#5** : Replace() and Decode() dashboard table expression functions no longer ignore cells with null values.

* Issue **#7** : Dashboards are now able to query on open.

* Issue **#8** : Dashboards are now able to re-query automatically at fixed intervals.

* Updated GWT to v2.8.0 and Gin to v2.1.2.

* Issue **#12** : Dashboard queries can now evaluate relative date/time expressions such as now(), hour() etc. In addition to this the expressions also allow the addition or subtraction of durations, e.g. now - 5d.

* Issue **#14** : Dashboard query expressions can now be parameterised with any term able to accept a user defined parameter, e.g. ${user}. Once added parameters can be changed for the entire dashboard via a text box at the top of the dashboard screen which will then execute all queries when enter is pressed or it loses focus.

* Issue **#16** : Dashboard table filters can also accept user defined parameters, e.g. ${user}, to perform filtering when a query is executed.

* Fixed missing text presenter in dashboards.

* Issue **#18** : The data dashboard component will now show data relative to the last selected table row (even if there is more than one table component on the dashboard) if the data component has not been configured to listen to row selections for a specific table component.

* Changed table styling to colour alternate rows, add borders between rows and increase vertical padding

* Issue **#22** : Dashboard table columns can now be configured to wrap text via the format options.

* Issue **#28** : Dashboard component dependencies are now listed with the component name plus the component id in brackets rather than just the component id.

## [v5.0-beta.4] - 2016-10-03
* Initial open source release

[Unreleased]: https://github.com/gchq/stroom/compare/v5.0-beta.50...HEAD
[v5.0-beta.50]: https://github.com/gchq/stroom/compare/v5.0-beta.49...v5.0-beta.50
[v5.0-beta.49]: https://github.com/gchq/stroom/compare/v5.0-beta.48...v5.0-beta.49
[v5.0-beta.48]: https://github.com/gchq/stroom/compare/v5.0-beta.47...v5.0-beta.48
[v5.0-beta.47]: https://github.com/gchq/stroom/compare/v5.0-beta.46...v5.0-beta.47
[v5.0-beta.46]: https://github.com/gchq/stroom/compare/v5.0-beta.45...v5.0-beta.46
[v5.0-beta.45]: https://github.com/gchq/stroom/compare/v5.0-beta.44...v5.0-beta.45
[v5.0-beta.44]: https://github.com/gchq/stroom/compare/v5.0-beta.43...v5.0-beta.44
[v5.0-beta.43]: https://github.com/gchq/stroom/compare/v5.0-beta.42...v5.0-beta.43
[v5.0-beta.42]: https://github.com/gchq/stroom/compare/v5.0-beta.41...v5.0-beta.42
[v5.0-beta.41]: https://github.com/gchq/stroom/compare/v5.0-beta.40...v5.0-beta.41
[v5.0-beta.40]: https://github.com/gchq/stroom/compare/v5.0-beta.39...v5.0-beta.40
[v5.0-beta.39]: https://github.com/gchq/stroom/compare/v5.0-beta.38...v5.0-beta.39
[v5.0-beta.38]: https://github.com/gchq/stroom/compare/v5.0-beta.37...v5.0-beta.38
[v5.0-beta.37]: https://github.com/gchq/stroom/compare/v5.0-beta.36...v5.0-beta.37
[v5.0-beta.36]: https://github.com/gchq/stroom/compare/v5.0-beta.35...v5.0-beta.36
[v5.0-beta.35]: https://github.com/gchq/stroom/compare/v5.0-beta.34...v5.0-beta.35
[v5.0-beta.34]: https://github.com/gchq/stroom/compare/v5.0-beta.33...v5.0-beta.34
[v5.0-beta.33]: https://github.com/gchq/stroom/compare/v5.0-beta.32...v5.0-beta.33
[v5.0-beta.32]: https://github.com/gchq/stroom/compare/v5.0-beta.31...v5.0-beta.32
[v5.0-beta.31]: https://github.com/gchq/stroom/compare/v5.0-beta.30...v5.0-beta.31
[v5.0-beta.30]: https://github.com/gchq/stroom/compare/v5.0-beta.29...v5.0-beta.30
[v5.0-beta.29]: https://github.com/gchq/stroom/compare/v5.0-beta.28...v5.0-beta.29
[v5.0-beta.28]: https://github.com/gchq/stroom/compare/v5.0-beta.27...v5.0-beta.28
[v5.0-beta.27]: https://github.com/gchq/stroom/compare/v5.0-beta.26...v5.0-beta.27
[v5.0-beta.26]: https://github.com/gchq/stroom/compare/v5.0-beta.25...v5.0-beta.26
[v5.0-beta.25]: https://github.com/gchq/stroom/compare/v5.0-beta.24...v5.0-beta.25
[v5.0-beta.24]: https://github.com/gchq/stroom/compare/v5.0-beta.23...v5.0-beta.24
[v5.0-beta.23]: https://github.com/gchq/stroom/compare/v5.0-beta.22...v5.0-beta.23
[v5.0-beta.22]: https://github.com/gchq/stroom/compare/v5.0-beta.21...v5.0-beta.22
[v5.0-beta.21]: https://github.com/gchq/stroom/compare/v5.0-beta.20...v5.0-beta.21
[v5.0-beta.20]: https://github.com/gchq/stroom/compare/v5.0-beta.19...v5.0-beta.20
[v5.0-beta.19]: https://github.com/gchq/stroom/compare/v5.0-beta.18...v5.0-beta.19
[v5.0-beta.18]: https://github.com/gchq/stroom/compare/v5.0-beta.17...v5.0-beta.18
[v5.0-beta.17]: https://github.com/gchq/stroom/compare/v5.0-beta.16...v5.0-beta.17
[v5.0-beta.16]: https://github.com/gchq/stroom/compare/v5.0-beta.15...v5.0-beta.16
[v5.0-beta.15]: https://github.com/gchq/stroom/compare/v5.0-beta.14...v5.0-beta.15
[v5.0-beta.14]: https://github.com/gchq/stroom/compare/v5.0-beta.13...v5.0-beta.14
[v5.0-beta.13]: https://github.com/gchq/stroom/compare/v5.0-beta.12...v5.0-beta.13
[v5.0-beta.12]: https://github.com/gchq/stroom/compare/v5.0-beta.11...v5.0-beta.12
[v5.0-beta.11]: https://github.com/gchq/stroom/compare/v5.0-beta.10...v5.0-beta.11
[v5.0-beta.10]: https://github.com/gchq/stroom/compare/v5.0-beta.9...v5.0-beta.10
[v5.0-beta.9]: https://github.com/gchq/stroom/compare/v5.0-beta.8...v5.0-beta.9
[v5.0-beta.8]: https://github.com/gchq/stroom/compare/v5.0-beta.7...v5.0-beta.8
[v5.0-beta.7]: https://github.com/gchq/stroom/compare/v5.0-beta.6...v5.0-beta.7
[v5.0-beta.6]: https://github.com/gchq/stroom/compare/v5.0-beta.5...v5.0-beta.6
[v5.0-beta.5]: https://github.com/gchq/stroom/compare/v5.0-beta.4...v5.0-beta.5
[v5.0-beta.4]: https://github.com/gchq/stroom/releases/tag/v5.0-beta.4<|MERGE_RESOLUTION|>--- conflicted
+++ resolved
@@ -9,15 +9,13 @@
 
 ### Changed
 
-<<<<<<< HEAD
+* Issue **#419** : Fix multiple xml processing instructions appearing in output.
+
 * Issue **#446** : Fix for deadlock on rolling appenders.
 
 ## [v5.0-beta.50] - 2017-10-13
 
 * Issue **#444** : Fix segment markers on RollingStreamAppender.
-=======
-* Issue **419** : Fix multiple xml processing instructions appearing in output.
->>>>>>> 42504d53
 
 ## [v5.0-beta.49] - 2017-10-11
 
