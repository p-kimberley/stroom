# Change Log
All notable changes to this project will be documented in this file.

The format is based on [Keep a Changelog](http://keepachangelog.com/) 
and this project adheres to [Semantic Versioning](http://semver.org/).


## [Unreleased]

* Issue **#2232** : Fixed issue where search was getting stuck due to LMDB locking transactions.

<<<<<<< HEAD
* Issue **#2231** : Added visualisation selection behaviour to dashboards.
=======
* Issue **#2226** : Ensure that `<Process>` audit events are schema compliant.

* Uplift version of `stroom-logs` content pack selected for download to `3.0-beta.1`

* Issue **#2228** : Stroom Dropwizard and Stroom Proxy Send/Receive log default formats improved.

* Issue **#2235** : Add CHANGELOG to the release artefacts.


## [v7.0-beta.115] - 2021-05-10

* Issue **#2233** : Fix typo in SQL.


## [v7.0-beta.114] - 2021-05-10

* Issue **#2233** : Fix null volume ID in index shard migration.


## [v7.0-beta.113] - 2021-05-07

* Issue **#2229** : Fix migration issue.


## [v7.0-beta.112] - 2021-05-06

* Issue **#2223** : Fixed migration issue.
>>>>>>> b8655863


## [v7.0-beta.111] - 2021-05-04

* Change stroom dependencies to use maven central instead of bintray.

* Issue **#2207** : Fixed dashboard column rename issue where column name was not updated visually after rename.


## [v7.0-beta.110] - 2021-05-04

* Issue **#2209** : Fixed more property migration issues.

* Issue **#2205** : Improved migration to prevent null DB values being lost.

* Issue **#2172** : Further improvements to search payload transfer and search completion.

* Issue **#2193** : Enable autologger to work for delete with criteria operations.


## [v7.0-beta.109] - 2021-04-28

* Issue **#2203** : Fix NPE in index doc partition by migration.

* Issue **#2184** : Improved logging for OpenId flow.

* Issue **#2205** : Improved migration to prevent null DB values being lost.

* Issue **#2098** : Properties that contain passwords no longer transfer any part of the password to the UI.

* Issue **#1841** : Fixed migration of some config props.

* Issue **#2151** : The UI now shows REST service error messages properly.

* Issue **#1930** : Dashboards opened from links now stop querying when closed.

* Issue **#2166** : You can now change index volume group names.

* Issue **#2090** : Changed to log the authenticated user (if there is one) during noauth calls.

* Issue **#2186** : Fix autologger handling of update operations on entities referenced by id alone.


## [v7.0-beta.108] - 2021-04-22

* Issue **#2183** : Improve error message when property values cannot be de-serialised. Change property DB migration to add conversion of legacy property values that are now a collection type, e.g. List<String>.


## [v7.0-beta.107] - 2021-04-22

* Issue **#2187** : Fixed issue editing a processing filter that has been changed.

* Issue **#2079** : Removed unused session resource code from React UI and backend.

* Issue **#2185** : Stroom now supports the use of an externally provided logout endpoint with the `logoutEndpoint` configuration property.

* Issue **#2188** : Changed all autologged REST methods to return a value (void is not compatible with autologger)

* Issue **#2184** : It should now be possible to use the Cognito OpenId configuration endpoint with Stroom. You should no longer need to set the `jwtClaimsResolver` in the Stroom config as the standard resolver should work. However, you will need to set the new `tokenExpectedInRequest` property to `true` as Cognito delivers fresh tokens with every request.

* Issue **#2177** : Stroom should no longer crash when it is unable to retrieve OpenId configuration.

* Issue **#2176** : Now avoids NPE and produces a proper error when a pipeline cannot be located when loading reference data.


## [v7.0-beta.106] - 2021-04-21

* Issue **#2172** : To improve search performance local search results are no longer transferred with payloads to a secondary local store.

* Issue **#2172** : To improve search performance only primary search result stores using LMDB will serialise data, i.e. stores used for visualisations now just use search objects and not binary data.

* Issue **#2180** : Fix NPE when Stream Appender has no stream type defined.

* Issue **#2167** : Prevent autologger warning for `RestResourceAutoLoggerImpl`.

* Remove merge artifacts from `scripts.env`.


## [v7.0-beta.105] - 2021-04-15

* Issue **#2172** : Changed the way keys and values are packed into LMDB.


## [v7.0-beta.104] - 2021-04-13

* Switched from `node-sass` to `sass`.

* Fix `node` and `swagger-typescript-api` versions.


## [v7.0-beta.103] - 2021-04-13

* Rebuild.


## [v7.0-beta.102] - 2021-04-09

* Issue **#2174** : The expression to DB condition converter is now more tolerant of missing value mappings.


## [v7.0-beta.101] - 2021-04-08

* Issue **#2172** : Limited the maximum size of LMDB keys and values.

* Issue **#2171** : Fixed dashboard table expression editor field insertion. 

* Issue **#2168** : Removed special columns from dashboard tables.

* Issue **#2154** : Fixed error adding text widget to a dashboard.

* Issue **#2025** : Added caching for DNS name resolution.

* Issue **#2025** : Event logging now attempts to use the `X-FORWARDED-FOR` request header to identify the originating client IP.


## [v7.0-beta.100] - 2021-04-02

* Issue **#1598** : Audit logging uplifted throughout codebase.

* Issue **#1613** : Added event logging to UserResourceImpl.


## [v7.0-beta.99] - 2021-04-01

* Issue **#1928**: Stroom will now redirect users to the root URL if the GWT UI is not hosted within the React wrapper. To develop GWT code it is still necessary to use the GWT UI directly outside of the wrapper so to enable this you can set the newly added `requireReactWrapper` property to false.

* Issue **#2156**: The properties screen now shows a warning triangle when there are unreachable nodes rather than showing an error for all property values.

* Issue **#2157**: Fixed issue where pager was causing an exception paging to last on API keys and Accounts list pages.

* Issue **#2153**: Fixed option to log all REST calls.

* Issue **#2085**: User now gets notification that a password has been changed.

* Issue **#2142**: Changed certificate authentication to ensure that if a certificate is presented then the DN from the cert will be used and no other header attribute.


## [v7.0-beta.98] - 2021-03-30

* Issue **#2138** : Fixed error thrown when updating a property due to the property being updated twice as a result of new event logging code. 

* Issue **#2150** : Added `topMenuTextColour` property to allow the top menu text colour to be changed. Renamed the `backgroundColor` property to `backgroundColour` for consistency. 

* Issue **#2152** : Session list now only shows user authenticated sessions.

* Issue **#2149** : Fixed index volume and index shard migration.


## [v7.0-beta.97] - 2021-03-26

* Issue **#2136** : Fixed sorting problems in users and API keys pages.

* Issue **#2146** : Fixed use of dashboard expression parameters.

* Issue **#2141** : Pre v7 index shards can now be used after upgrade.

* Issue **#2142** : Fixed certificate authentication issues.

* Issue **#2140** : Fixed migration issue that was causing the creation of unnecessary index volume groups. 

* Issue **#2137** : Data retention rules are now migrated from previous versions.

* Issue **#2107** : Removed `Feed Name` field and fixed UUID to field name resolution.

* Issue **#2142** : Added debug to help diagnose client cert auth issues.

* Issue **#2107** : Fixed issue where the processor filter UI was saying that no filter had been applied to feeds because the UI wasn't checking feed filtering by docref.


## [v7.0-beta.96] - 2021-03-23

* Issue **#2099** : Fix stepping source pane for segmented (cooked) data.

* Issue **#479** : Include folder names in audit events when exporting configuration.

* Provide audit log record for permission changes to explorer items (documents)


## [v7.0-beta.95] - 2021-03-18

* Issue **#2105** : Fixed migration of annotations DB.


## [v7.0-beta.94] - 2021-03-17

* Issue **#2104** : Fixed issue where the index creation stored procedure was trying to delete a procedure with the wrong name before creating a new one. 

* Issue **#2103** : Fixed statistics migration script to correctly check for empty tables.

* Issue **#2102** : Fixed query migration script.

* Removed unused properties `resilientReplicationCount` and `preferLocalVolumes`.

* Add null protection to `login_count` and `login_failures` in `users` to `account` table migration.


## [v7.0-beta.93] - 2021-03-16

* Issue **#2088** : Fixed retrieval of stored search results when not using extraction.

* Issue **#2088** : Fixed NullPointerException caused when stepping.

* Issue **#2084** : Fix Bad Request message and lockup after cancelling content import.


## [v7.0-beta.92] - 2021-03-15

* Issue **#2096** : Remove deprecated int display lengths when creating tables

* Issue **#2095** : Tidy upo statistics migration.

* Issue **#2094** : Corrected DB table creation to state the charset as `utf8mb4` and not `utf8` which is ambiguous in MySQL.


## [v7.0-beta.91] - 2021-03-14

* Refactor auth/identity DB migration scripts.

* Add pre migration SQL scripts.


## [v7.0-beta.90] - 2021-03-12

* Issue **#2087** : Fixed NPE caused during legacy migration.

* Uplift guice to v5.0.1.

* Issue **#1871** : Invalidate the users and user groups cache when the _manage_users_ command is run.

* Issue **#2064** : Delete empty directories left by running unit test.

* Add index to cluster_lock table to fix whole table locking for single lock key.

* Issue **#2059** : Add cluster lock protection to task creation. Stops duplicate task creation when master node changes.

* Change task creation by master node to try to wait for search tasks to complete and to try to only create the configured number of tasks.

* Refactor logic to determine master node into one place. Fixes discrepancies between UI and back-end.

* Change node monitoring screen to return nodes in name order.

* Issue **#2066** : Add data bars to node monitoring screen.

* Issue **#2059** : Fix `Duplicate key` error in task assignment.

* Issue **#2056** : Fix error sending permission change events to other cluster nodes.

* Add JVM OOM args to zip distribution scripts.

* Issue **#1866** : Change zip distribution shell scripts to execute from anywhere.


## [v7.0-beta.89] - 2021-02-26

* Change stroom/proxy docker image base to `adoptopenjdk/openjdk15:jdk-15.0.2_7-alpine`

* Add authentication config to swagger spec.


## [v7.0-beta.88] - 2021-02-26

* Fix travis release artefacts.


## [v7.0-beta.87] - 2021-02-25

* No changes


## [v7.0-beta.86] - 2021-02-25

* Fix travis release artefacts.


## [v7.0-beta.85] - 2021-02-24

* Change dockerfile to use Open JDK 15

* Change build to use Open JDK 15

* Fix travis build failure.

* Issue **#2028** : Don't autolog standard object fields by default


## [v7.0-beta.84] - 2021-02-24

* No changes, adding more release artefacts in Travis build.


## [v7.0-beta.83] - 2021-02-23

* Add -q flag to start/stop/migrate.sh to stop log tailing.

* Change migrate.sh to run the migration in the background.

* Add JVM OOM args to zip distribution scripts.

* Issue **#1866** : Change zip distribution shell scripts to execute from anywhere.

* Issue **#1742** : Ensure that an <Object> is always logged to guarantee schema compliance.


## [v7.0-beta.82] - 2021-02-18

* Issue **#2049** : Updated Swagger and moved to the OpenAPI 3.0 Specification.

* Issue **#2049** : Fixed some issues with the resource API that were preventing visualisations from loading. 


## [v7.0-beta.81] - 2021-02-16

* Issue **#2042** : Fixed an issue sorting search results that was making sorting very slow causing searches with large numbers of results to hang. 

* Issue **#2043** : Removed an artificial limit on the number of data points that will be returned to a dashboard visualisation. The UI code had been written to only request a maximum of 1000 data points which meant that some visualisations were missing expected data. It may be necessary to add some limitation to avoid the UI being overloaded but the limitation has been removed for now as it was not configurable and did not warn the user when the limit had been reached.

* Migrated new UI to use Swagger generated endpoints and types.

* Issue **#1414** : A User Id can no longer be changed once a user is created.

* Issue **#1862** : Email and name fields are no longer required when creating users.

* Issue **#1765** : Added confirmation dialog when deleting users and API keys.

* Issue **#2036** : Autologger now delegates exception handling.

* Issue **#2039** : Limit the amount of text data output by autologger.

* Issue **#2037** : Add config prop to ensure every REST call is logged

* Issue **#2038** : Allow autologger action to be modified (search and process)

* Issue **#2027** : Fix autologger update operation

* Issue **#1764** : The create API key page now loads users to select on open.

* Issue **#1766** : Removed comment from token.

* Issue **#1763** : Improved column sizes on API keys dialog.

* Issue **#1767** : Improved column sizes on account management dialog.

* Improve exception alerts in the UI.

* Issue **#2023** : Enable autologger to output multiple path or query parameters

* Issue **#2022** : Simplify consistent event logging with POJOs

* Issue **#2021** : Fix typo when autologger encounters class names ending in 'y'

* Issue **#2020** : Prevent autologger redacting boolean properties


## [v7.0-beta.80] - 2021-01-28

* Issue **#2018** : Fixed intermittent search issue that was sometimes causing search to complete too early without results.

* Fix dashboards not handling NUMERIC index fields.

* Fix bug in Negate expression function.

* Issue **#1995** : Add help info to the expression functions drop down menu.

* Issue **#1911** : Add a drop down menu for picking index fields in the expression editor.

* Issue **#2004** : Fix import of legacy v6 index so default volume group is assigned.

* Issue **#2017** : Fixed dashboard table filtering.

* Issue **#1946** : Removed unnecessary index shard state change error.


## [v7.0-beta.79] - 2021-01-26

* Issue **#2006** : Use UTC timezone when comparing date in repository folder name.

* Issue **#2006** : Use `ArrayList.size()` as a method, instead of a property in Gradle build.

* Issue **#2016** : Fixed StackOverflowException in document event log. 

* Issue **#2003** : Fixed some issues with LMDB search results.

* Issue **#2011** : Redacting obviously sensitive data in automatically generated logs.

* Introduce functionality to provide configurable, automatic logging for RESTful API calls.

* Add `search_results` dir to dockerfile.

* Fix NPE in StroomEventLoggingUtil.


## [v7.0-beta.78] - 2021-01-14

* Issue **#2000** : `RemoteSearchResultFactory.destroy()` is now performed as the processing user.

* Issue **#2000** : Fixed NPE affecting adding/removing columns on a dashboard table and changing column options like grouping and sorting.

* Issue **#2000** : Fixed dashboard table child result expansion.

* Issue **#2001** : Fixed intermittent test failure associated with byte buffers being used incorrectly with LMDB.

* Issue **#1997** : Fix missing _Format_ option on XSLT and TextConverter editors.

* Improved security for handling entity events.


## [v7.0-beta.77] - 2021-01-12

* Issue **#1867** : Cluster entity events are now sent to each node asynchronously to prevent delays caused by one or more slow/bad nodes.

* Issue **#1923** : Fixed an issue affecting sorting dashboard table values that have mixed data types. In addition you can now sort columns alphanumerically if the column format is set to text. 

* Issue **#1811** : Fixed issue where deleting or cutting/pasting text in a dashboard query editor was not marking the dashboard as dirty.

* Search results are now stored off-heap to reduce the chance of out of memory errors.

* Issue **#1911** : Add a drop down menu for picking index fields in the expression editor.

* Issue **#1990** : Change order of items in quick filter popup help.

* Change quick filter word boundary matching to handle a mix of delimited and canelCase, e.g. `stroom.prop.maxFileSize`.

* Issue **#1986** : Fix missing gutter warning/error icons in the stepper code editor.


## [v7.0-beta.76] - 2021-01-07

* No changes.


## [v7.0-beta.75] - 2021-01-06

* Issue **#1989** : Fix for dashboard tables that were only showing a total of 100 rows.

* Change event logging to use new fluent API.


## [v7.0-beta.74] - 2020-12-15

* No changes.


## [v7.0-beta.73] - 2020-12-15

* Change github tokens in travis build.


## [v7.0-beta.72] - 2020-12-15

* Issue **#1983** : Fix line number inconsistency in View Source when last char is a line break.

* Issue **#1971** : Fix 'no appender' errors when editing a Data volume.

* Issue **#1965** : Ignore gzipped data that has no uncompressed content.

* Issue **#1976** : Add an enabled check box and insert above button to retention rules list.

* Fix bug with retention rules impact summary when rows are identical.

* Replace two buttons with toggle button on retetion impact summary.

* Fix path for user event logs.

* Uplift send_to_stroom script to v3.0.

* Issue **#1978** : Fix Meta tab losing syntax highlighting when switching streams.

* Remove byte count in brackets on Info tab when size is below 1024 bytes.

* Fix help links on Jobs screen.

* Fix inability to select text on Info tab in Data viewer.

* Issue **#1963** : Fix data/source view progress bar showing blue when all data is visible.

* Issue **#1974** : Fix job screen only showing one job.

* Issue **#1970** : Fixed issue related to accidental execution of SearchDebugUtil outside of tests.

* Change reference data lookup request object to support string or epoch millis date.

* Add byte count to Info tab, make date values consistent.

* Fix problem of wrong charset being used.

* Fix syntax highlighting for Meta streams in Source view.

* Fix bug in PreviewInputStream read() method.

* Improve the way the YAML logger paths are modified on boot.

* Issue **#1964** : BGZIP files are now closed on exception.

* Changed default dashboard time zone to use UTC.

* Fixed SQL statistics upsert statements for MySQL 5.7.

* Issue **#1954** : Change code that sets ReceivedPath to try getting a value from DOCKER_HOST_(HOSTNAME|IP) env vars first.


## [v7.0-beta.71] - 2020-12-02

* Issue **#1957** : Fix invaldiation of the stat datasource caches on content import and other changes.

* Issue **#1960** : Fix the data preview display of empty streams.

* Moved content download to Java.

* All paths in the config YAML including logging config can now be made relative to the home dir.

* Issue **#1912** : Moved dashboard table conditional formatting logic to server.

* Fix missing favicon.

* Issue **#1808** : Fix bug with permission handling for Retention Policy feature.

* Issue **#1948** : Made UI report errors that occur during download.

* Issue **#1944** : You can now define a stroom home config property and all relative paths will become subpaths of this location. 

* Fix byte conversion bug with `read()` method in RASegmentInputStream.

* Add `viewType` and `displayType` args to `data(...)` dashboard expression.

* Fix task spinner appearing briefly on every poll and consumign a lot of CPU.

* Add _progress_ bar to Source Data view and Data Preview to show location in the file.

* Issue **#1678** : Fix data display in dashboard text pane.

* Issue **#1679** : Fix data display in dashboard text pane.

* Issue **#1777** : Fix sub stream tab selection when switching streams in data screen.

* Issue **#1647** : Right align numeric columns in data screen.

* Issue **#1872** : Fix display of source data when data has no line breaks.

* Add completion and snippets to dashboard expression builder.

* Issue **#1895** : Change dashboard field expression editor use the Ace editor like other edit screens.

* Replace stream Info icon on data screen with a sub-stream type tab.

* Add Source View tab available from Data Preview screen to show the unformatted source data.

* Fix highlighting while stepping single line data.

* Add completion and snippets to edit screens using the ACE editor.

* Add editor options to use Vim bindings, show invisble chracters, highlight current line, word wrap.

* Issue **#1949** : Fixed bug in download for streams from multiple feeds.


## [v7.0-beta.70] - 2020-11-16

* Issue **#1947** : Fixed NPE thrown when trying to unassign processing tasks by setting the assigned node to null.

* Issue **#1940** : Old searches are now terminated by the processing user.

* Issue **#1932** : Physical stream delete will no longer fail if a file or directory it wants to delete cannot be found, i.e. has been deleted by another external process.

* Fix log output counts for reference data.

* Add REST endpoint for purging reference data.

* Issue **#1938** : Fix missing ref loading errors/warnings, improve warning messages.


## [v7.0-beta.69] - 2020-11-10

* Improve handling of duplicates in reference data loads.

* Improve error messages for reference loading failures.

* Issue **#1936** : Fix reference data loaded not loading string values > 1000btyes.

* Improve PooledByteBufferOutputStream.

* Issue **#1807** : Remove need for Manage Nodes permission in order to list nodes (needed to manage volumes).

* Issue **#1806** : Remove need for Manage Nodes permission in order to list nodes (needed to manage tasks).

* Issue **#1925** : Fixed logging error that was happening on search.

* Issue **#1921** : Fixed problem with the dashboard text pane not migrating properly to the new special stream id and event id fields. 

* Issue **#1910** : Fixed issue preventing display of table data where a table had duplicate column names.

* Issue **#1919** : Fixed issue that was preventing dashboard tabs from being closed.

* Removed rxjava.

* Issue **#1919** : Dashboards now prevent tabs being closed from the close button if some nested tabs on the same pane are hidden.

* Issue **#1915** : Multiple statistic searches on a dashboard are now executed in parallel.

* Issue **#1915** : Fixed task context user identity for statistics searches.

* Issue **#1915** : Fixed task context for statistics searches.

* Merged external expression and query libraries into the source code and added Kryo serialisation to search results.

* Issue **#1910** : Duplicate fields in dashboard tables are now avoided by adding a numeric suffix to the field name when adding a duplicate.

* Issue **#1918** : Text presenter was losing track of stream and event id fields when settings were changed.

* Issue **#1906** : Added info about queue sizes to extraction task.

* Issue **#1906** : Made changes to allow early termination of searches if we have enough data.

* Issue **#1906** : Fixed node task nesting.

* Issue **#1906** : The maximum size of the stream event map is now configurable with the `stroom.search.extraction.maxStreamEventMapSize` property.

* Issue **#1906** : Improved the way search extractions events are grouped so we can extract more events per stream and therefore improve performance.

* Issue **#1907** : Fixed NPE.


## [v7.0-beta.68] - 2020-10-22

* Issue **#1733** : Support xsl:output options for XML output from pipeline (XMLWriter)

* Issue **#1893** : Change delimited string volume properties to lists of strings

* Issue **#1848** : Fix NPE when importing certain processor filters.

* Issue **#1894** : Improvements to search performance and fix for hanging searches.


## [v7.0-beta.67] - 2020-10-15

* Issue **#1901** : Create default (index) volume group if it is used prior to UI.

* Issue **#1900** : Fix inter-node task assignment, change how processing user equality is checked.

* Change dashboard field expression editor to be a bit wider and use a monospace font.

* Issue **#1887** : Fix searches hanging generally and specifically when streams have been deleted.

* Issue **#1877** : Change conditional formatting to support decimals.

* Change conditional formatting to set the available rule operators according to the format type of the column.

* Change conditional formatting to support date terms and date comparisons.

* Issue **#1885** : Fix annotations icon not being enabled on dashboard tables.

* Issue **#1883** : Code now deals with missing streams when performing search extraction.

* Issue **#1882** : Added capacity restriction to the stream event map used in search result extraction. The previous version was causing out of memory exceptions.

* Change names of hidden special table columns on dashboards to avoid name clashes.

* Make dashboard table settings popup bigger to accommodate the conditional formatting.

* Added logic to rename conditional formatting term fields on a column rename.

* Added logic to prevent renaming a column to an existing name.

* Issue **#1872** : Partially fixed to show the 1st 1k chars of the single line raw source. Full fix will come in v7.

* Issue **#1874** : Fixed dashboard tables not showing data if the stream id column is present.

* Issue **#1868** : Stop `Stream not found with id=nnn` errors during searching.

* Issue **#1864** : Added `*` wildcard to conditional formatting matches. 

* Issue **#1865** : Fixed NoSuchMethodError.

* Issue **#1854** : Changed search mechanism to poll for remote results to reduce the chances of hung searches.

* Uplift event-logging-schema content pack to v3.4.2.

* Uplift standard-pipelines content pack to v0.2.

* Uplift template-pipelines content pack to v0.3.

* Change the off-heap ref store to use xxHash for hashing its values.

* Change key widths used in ref data store. Existing stores will need to be deleted and re-generated.


## [v7.0-beta.66] - 2020-09-24

* Added code to authenticate against AWS ALB.


## [v7.0-beta.65] - 2020-09-24

* Added code to authenticate against AWS ALB.


## [v7.0-beta.64] - 2020-09-24

* Added code to authenticate against AWS ALB.


## [v7.0-beta.63] - 2020-09-22

* Added code to authenticate against AWS ALB.


## [v7.0-beta.62] - 2020-09-22

* Added code to authenticate against AWS ALB.


## [v7.0-beta.61] - 2020-09-22

* Added code to authenticate against AWS ALB.


## [v7.0-beta.60] - 2020-09-22

* Added code to authenticate against AWS ALB.


## [v7.0-beta.59] - 2020-09-22

* Added code to authenticate against AWS ALB.

* Changed default behaviour of `useDefaultOpenIdCredentials`.


## [v7.0-beta.58] - 2020-09-22

* Added code to authenticate against AWS ALB.


## [v7.0-beta.57] - 2020-09-18

* Failed build.


## [v7.0-beta.56] - 2020-09-18

* Added code to authenticate against AWS ALB.

* Remove requirement for Reference stream type in ref data API lookup requests.


## [v7.0-beta.55] - 2020-09-15

* Fix names in travis release plugin.


## [v7.0-beta.54] - 2020-09-15

* Rename release artefact `stroom-proxy-config.X.yml` to `stroom-proxy-app-config.X.yml`.


## [v7.0-beta.53] - 2020-09-15

* Change `prod.yml` and `proxy-prod.yml` to be templated so as to generate custom config for the zip and docker distributions.

* Add the docker config files to the release artefacts.

* Issue **#580** : Added conditional formatting options to dashboard tables.

* Add comments to `prod.yml`/`config.yml`.

* Change `reset_password` CLI command to also reset various locked/inactive type flags.

* Change stroom admin path from `admin` to `stroomAdmin` in the distribution.

* Fix `command not found` bug in distribution `start.sh`.

* Change `start.sh` to log pre-logback output to start.sh.log.

* Change logFormat to include time in `prod.yml` and `config.yml`.


## [v7.0-beta.52] - 2020-09-10

* Issue **#1850** : Add new command line commands `create_account`, `reset_password` and `manage_users` to enable the creation of accounts to bootstrap the application.

* Change `admin` to `stroomAdmin` in distribution shell scripts.


## [v7.0-beta.51] - 2020-09-09

* Added `formTokenRequest` property to OpenId config for use with AWS authentication. This forces the use of a form request when fetching tokens.

* Issue **#1824** : Fix for search hang when extraction is requested but no search pipeline is provided.

* Issue **#1083** : Added `any()`, `first()`, `last()`, `nth()`, `top()` and `bottom()` selection functions to select child values of grouped items.

* Issue **#1837** : Added `joining()` function to concatenate supplied fields in child rows.

* Issue **#1784** : Several functions were previously prevented from working on results from aggregate functions but are now applied regardless.

* Fix config file validation not working when hot loading config file changes.

* Change config file validation to be the first thing that happens on boot.

* Fix error when empty branches are in the config file.

* Add `pipeline.referenceData.getLmdbSystemLibraryPath` prop to support provided LMDB binary.

* Change extraction location of bundled LMDB binary to be the same as the store files.

* Change default value for `pipeline.referenceData.maxPutsBeforeCommit` to 0 (i.e. don't commit mid-load).


## [v7.0-beta.50] - 2020-09-07

* Add /api/refData/v1/lookup REST endpoint for doing ref data lookups.

* Issue **#1755** : Stepping now runs in a separate thread to prevent interruption of DW threads when trying to terminate stepping early.

* Issue **#1798** : Fixed REST serialisation issue that was preventing stepping XPath filters from being passed to the server.

* Issue **#1666** : Stepping now loads element documents that use name patterns.

* Issue **#1666** : Parsers now support name patterns for loading config documents. 

* Issue **#1835** : Fix error when viewing data as lowly user.

* Issue **#1836** : Fix Forbidden error when importing data.

* Issue **#1809** : Fix handling of import with no permissions except Import Configuration.

* Issue **#1657** : Remove INTERNAL_PROCESSING_USER from Users list in App Permissions screen.

* Issue **#1782** : Fix handling of empty NOT/AND/OR in stats queries and immprove the error handling for the remote data sources.

* Issue **#1781** : Fix SQL stats handling of NOT() with more than one term in the NOT.

* Issue **#1830** : Change quick filters on Annotations screen to use fuzzy filtering consistent with the rest of stroom. Disable the comment quick filter drop down if there are no standard comments configured. Remove the qualified fields from the quick filter tooltips.

* Issue **#1829** : Fix Annotations screen recording change history when clicking an empty title/subject.

* Issue **#1737** : Fix quick filter in users/groups popup.

* Issue **#1832** : Fix inability to add users/groups in the Document Permissions screen.


## [v7.0-beta.49] - 2020-09-02

* Fix accidental commit of broken code.


## [v7.0-beta.48] - 2020-09-02

* Fix duplicate call to bintray upload in travis script.


## [v7.0-beta.47] - 2020-09-02

* Issue **#1821** : Fix SQL Stat queries whose table doesn't use any datasource fields.

* Issue **#1694** : Fix UUID filtering in quick filters, now using `uuid:` field qualifier. Removed support for `#` prefix in Quick Filter and suggesters.

* Issue **#1699** : Add a docker managed volume for the ref data store.

* Add `pooledByteBufferCounts` to ref data config.

* Issue **#1700** : Stopped stepping happening on open.

* Uplift LMDB to v0.8.1.

* Changed implementaion of the byte buffer pool used in the ref data store to improve performance.

* Increase default value for ref data `maxPutsBeforeCommit` to improve load times.

* Fix instances of trace logging that are not using lambdas for complex args. This is particularly a problem in the ref data store code.

* Made stroom compatible with AWS authentication.

* Issue **#1707** : Fix reference data lookups picking the wrong effective stream.

* Issue **#1797** : Altered how search completion is recorded to try and prevent hanging. 

* Issue **#1762** : Fix for search jobs that do not terminate correctly.

* The build should now ensure GWT compilation only occurs after test has completed.

* Issue **#1790** : You can now provide `TYPE` as an optional HTTP header when sending data to Stroom. If provided this attribute is used to determine what data type to assign to the data being received. Data forwarding and aggregation also maintains this attribute and behaviour. 

* Issue **#1665** : Recognised meta types can now be specified in config and drop downs now allow selection in the pipeline editor.


## [v7.0-beta.46] - 2020-08-23

* Issue **#1702** : Fix namespace handling in XML reference data values.

* Issue **#1789** : Prevent dashboards without an extraction pipeline showing as "Missing" on dependency screen.

* Issue **#1803** : Fix `/api/export/v1` failing with NoSuchFileException.

* Issue **#1719** : Create rest endpoint to get rererence data store entries. Experimental feature at the moment.

* Issue **#1649** : Make the local reference data store searchable from the dashboard. Experimental feature at the moment.

* Issue **#1805** : Fix missing alert popup when document is saved but has been updated by another user/tab.

* Fix _No appender for stroom.docref.DocRef_ ERRORs in the log.


## [v7.0-beta.45] - 2020-08-14

* Issue **#1793** : Fixed Solr search query creation.

* Issue **#1791** : Fixed Solr connection test response.

* Update Gradle to v6.6

* Revert back to full build.


## [v7.0-beta.44] - 2020-08-14

* Reverted deploy changes until travis dpl v2 is stable.


## [v7.0-beta.43] - 2020-08-14

* Fixing release artefacts.


## [v7.0-beta.42] - 2020-08-13

* Issue **#1783** : Made change to prevent nodes called by the cluster from using localhost, 127.0.0.1 or the same URL as other nodes.

* Issue **#1706** : Terminating processing jobs early now writes appropriate termination errors to the processing info (error) stream and deletes other outputs.

* Issue **#1749** : Removed old benchmark job.


## [v7.0-beta.41] - 2020-08-12

* Issue **#1785** : Fix proxy not forwarding any data.

* Issue **#1675** : All dashboard table fields are now present in text pane settings even if they are hidden or special, e.g. internally added mandatory fields like StreamId and EventId. This change prevents the field settings from being altered incorrectly when these fields were not found.

* Issue **#1758** : Added file locations to meta details and improved tooltip layout.

* Issue **#1778** : Remove error streams following reprocessing when no new streams are created.

* Added support for time based expressions when searching for streams from UI. 

* Issue **#1760** : Support time based expressions for ProcessorTask data source

* Issue **#1761** : Allow processor id to be displayed when searching processor tasks data source.

* Issue **#1693** : Fix dependencies screen listing links to internal searchables as "missing".

* Issue **#1751** : Display correct UUID for "to" dependency in UI dependency screen.

* Issue **#1664** : Fix crash when all streams for pipeline are deleted.

* Issue **#1701** : Fix crash when alternative pipeline is selected/used for processing.

## [v7.0-beta.40] - 2020-07-27

* Issue **#1756** : Fix for IdEnrichmentFilter where is attempts to change attribute values that already exist.

* Issue **#1741** : Fix for search hanging issue.

* Issue **#1740** : `CombinedParser` now removes invalid XML 1.0 characters when `fixInvalidChars` is set and not XML 1.1.

* Add `readTimeout` property to `HTTPAppender` 

* Issue **#1747** : Nodes are now notified about changes to document permissions so that caches are cleared etc.

* Issue **#1752** : Meta info tooltips now show appropriate units for values.

* The `admin` account is now auto created if it doesn't exist.

* Issue **#1310** : Improved file cleanup between tests.

* Issue **#1533** : Improved meta data attribute value flushing to DB.

* Issue **#1634** : `FileSystemClean` will now only examine active data volumes.

* Issue **#1672** : Index shards are now only updated in the DB on flush when the document count or shard size changes.

* Issue **#1713** : Fixed issue where processor task start times were being displayed incorrectly.

* Issue **#1748** : Removed border from explorer quick filter.

* Issue **#1656** : Only managed jobs will now appear on the jobs page.

* Issue **#1669** : Changed the way next scheduled time is calculated based on current time.

* Issue **#1662** : Processor tasks and meta data sources now correctly show pipeline names in dashboard results.

* Issue **#1677** : Active tasks are now correctly filtered.

* Issue **#1718** : Added server task info for some tasks.

* Issue **#1731** : Fixed calendar date picker style that was broken by tooltip CSS changes.

* Issue **#1657** : `INTERNAL_PROCESSING_USER` is no longer visible in the UI.

* Issue **#1449** : You can now create users to associate permissions by clicking the create button in the `User Permissions` page.

* Issue **#1727** : Typo.

* Issue **#1501** : Multiple fixes for new UI.

* Issue **#1506** : Multiple fixes for new UI.

* Issue **#1561** : Multiple fixes for new UI.

* Issue **#1483** : Multiple fixes for new UI.

* Issue **#1525** : Multiple fixes for new UI.

* Issue **#1587** : Multiple fixes for new UI.

* Issue **#1526** : Multiple fixes for new UI.

* Issue **#1499** : Multiple fixes for new UI.

* Issue **#1481** : Multiple fixes for new UI.

* Issue **#1498** : Multiple fixes for new UI.

* Issue **#1660** : Multiple fixes for new UI.

* Issue **#1659** : Multiple fixes for new UI.

* Issue **#1725** : Fix Data Splitter onlyMatch using zero based instead of one based numbers.


## [v7.0-beta.39] - 2020-07-06

* Issue **#1716** : Prevent export of processor filters that are reprocess or deleted.

* Issue **#1638** : Suppress error when searching deleted streams.

* Issue **#1696** : Fix reprocessing from unfiltered meta data view.

* Issue **#1648** : Fix streams not being deleted following reprocessing.

* Issue **#1695** : Fix `Records` stream types not being identified correctly.

* Issue **#1668** : Fixed incorrect parameter count for XSLT `meta` function.

* Issue **#1619** : Fix delete stream summary.


## [v7.0-beta.38] - 2020-06-25

* Issue **#1670** : Stop _parse-uri_ XSLT function returning -1 for missing port numbers.

* Issue **#1673** : Increase limit for age spinner in retention rules to 9999.

* Issue **#1683** : Add `!` NOT operator to fuzzy match filtering.

* Add field searching to Activity quick filter.

* Add field searching to entity selection popups.

* Change entity selection popups to clear quick filter on show.

* Add column sorting and field searching to Properties screen.

* Add field searching to Explorer Tree quick filter.

* Add field searching to Properties quick filter.

* Add field searching to Server Tasks quick filter.

* Add field searching to dependencies quick filter.

* Improve info tooltip layouts.

* Issue **#1248** : Add quick filter to dependencies screen.

* Issue **#1650** : Use consistent blue colour.

* Issue **#1671** :Fix XSLT function `hex-to-oct`.

* Add `readTimeout` property to `HTTPAppender`.

* Issue **#1632** : SQL stats now compatible with MySQL 8 Group Replication

* Issue **#1650** : Use consistent blue colour.

* Issue **#1627** : Fix Up/Down buttons on Rule Set screen. Now keeps selection after use.

* Issue **#1277** : Fix Enable/Disable toggle button on Rule Set screen.


## [v7.0-beta.37] - 2020-06-15

* Add _Impact Summary_ tab to _Data Retention_ to show breakdown of counts of streams to be deleted.

* Add support for the `.` separator in the word boundary fuzzy matching.

* Change the fuzzy match filter to switch to a case sensitive wild-carded exact match when the input contains a `*`.

* Issue **#1640** : Fix server error when clicking disabled delete/info icon for deleted streams.

* Issue **#1639** : Default index volume group property changes.

* Issue **#1636** : Fix data retention deletion using wrong action for rules.

* Issue **#1280** : Fix creation of default index volumes.


## [v7.0-beta.36] - 2020-06-02

* Issue **#1621** : Fix NPE in proxy content syncing.

* Issue **#1462** : Stroom not working with MySQL 8.0 due to SQLException

* Issue **#1564** : Fix error in data retention section of stream info popup.

* Change data retention delete batching approach to use time ranges.

* Issue **#1611** : Change explorer tree filtering to also filter on an exact match of the entity's UUID.

* Add regex filtering with `/` prefix to fuzzy matching.

* Change word boundary matching to require a `?` prefix.


## [v7.0-beta.35] - 2020-05-28

* Issue **#1608** : Fixed NPE in UI data presenter.

* Issue **#1595** : Fixed names for imported items that already exist but are updated by import.

* Issue **#1603** : XSLT imports now error if more than one matching XSLT is found.

* Issue **#1604** : XSLT import resolution now accepts the use of UUIDs and DocRef strings.

* Issue **#1403** : Dashboard query download now retains expression parameters.

* Issue **#1514** : Fixed properties edit presenter issue.

* Issue **#1569** : Additional changes to improve the new `Data Delete` task that replaces the `File System Clean` task.

* Issue **#1565** : Stop data retention rules deleting all data.

* Add default data retention rule to the UI screen to make it clear what happens by default.

* Add fuzzy match filter to explorer tree.


## [v7.0-beta.34] - 2020-05-26

* Issue **#1569** : Removed recursive multi threading from file system clean as thread limit was being reached. 

* Issue **#1478** : Fixed data volume creation and other resource methods.

* Issue **#1594** : Now auto creates root explorer node on startup if it is missing.

* Issue **#1544** : Fixes for imported dashboards.

* Issue **#1586** : Fixed migration and initial population of standard meta type names.

* Issue **#1592** : Changed DB bit(1) columns to be tinyint(1) so that they show values correctly in the CLI.

* Issue **#1510** : Added logical delete for processor and processor filter to allow a user to force deletion without encountering a DB constraint. 

* Issue **#1557** : Process, reprocess, delete and download data functions now provide an impact summary before a user can proceed with the action.

* Issue **#1557** : The process data function in the data browser now provides the option to process or reprocess data. When selected a user can also choose: the priority of the process filters that will be created; to set the priority automatically based on previous filters; set the enabled state.

* Issue **#1557** : Reprocessing data no longer has a limitation on how many items can be reprocessed as it is now implemented by reprocess specific filters.

* Issue **#1585** : Fixed issue that was preventing viewing folders processors.

* Issue **#1557** : Added an impact summary to meta data actions such as delete, restore, process and download.

* Issue **#1593** : NPE copying empty expressions


## [v7.0-beta.33] - 2020-05-22

* Issue **#1588** : Fix processor filter import.

* Issue **#1566** : Fixed UI data restore behaviour.

* Make public port configurable


## [v7.0-beta.32] - 2020-05-19

* Issue **#1573** : Active tasks tab now only shows tasks related to the open feed.

* Issue **#1584** : Add @ApiParam to POST/PUT/DELETE endpoints so the request type appears in swagger-ui.

* Issue **#1581** : Change streamId to a path param in GET /api/data/v1.

* Issue **#1567** : Added error handling so the confirmation dialog continues to work even when there is a failure in a previous use.

* Issue **#1568** : Pipeline names should now be shown where needed in the UI.

* Issue **#1457** : Change field value suggester to use fuzzy matching.

* Issue **#1574** : Make feed suggestions return all feeds, not just ones with meta.

* Issue **#1544** : Imported dashboards from 6.1 now work.

* Issue **#1577** : Cluster node status is now updated when node settings are changed.

* Issue **#1396** : Completely changed DB migration and import/export compatibility code.

* Fix index creation stored procedure.

* Issue **#1508** : Tidy up property descriptions, change connection pool props to use Stroom Duration type.

* Issue **#473** : Fix value stats being ignored during in memory stat aggregation.

* Issue **#1141** : Make SQL stats aggregation delete unused stat keys at the end.


## [v7.0-beta.31] - 2020-05-12

* Issue **#1546** : Fixed opening and editing of data retention rules.

* Issue **#1494** : Scrollbars now have a white background unless used in a readonly text area.

* Issue **#1547** : Added pipeline names to processor task screens.

* Issue **#1543** : Prevent import/export of processor filters with id fields

* Issue **#1112** : You can now copy feeds along with other items and copies are named appropriately.

* Issue **#1112** : When copying a selection of several items, the dependencies between the items are altered in the resulting copies so that the copied items work together as a new set of content.

* Issue **#1112** : As part of fixing dependencies when copying items, the dependencies screen now works correctly and now also shows processor filters. 

* Issue **#1545** : Add property `enableDistributedJobsOnBootstrap` to enable/disable processing on first boot.


## [v7.0-beta.30] - 2020-05-06

* Issue **#1503** : Further fix for enabled/disabled expression items and dashboard tab visibility.

* Issue **#1511** : Data pages now show pipeline names rather than pipeline UUIDs.

* Issue **#1529** : Fix error when selecting datasource in new dashboard.

* Fix NPE in SystemInfoResource.get().

* Issue **#1527** : Fixed missing aud in API eky tokens.

* Add missing guice binding for SystemInfoResource.

* Make export add new line to the end of all files to adhere to POSIX standard.

* Issue **#1532** : Fixed index shard criteria in UI.

* Change SecurityFilter to return a 401 on authentication exceptions.

* Move some health checks into SystemInfoResource.

* Remove healthchecks from rest resources and servlets that never give an unhealthy result.

* Add error info to AppConfigMonitor health check.


## [v7.0-beta.29] - 2020-05-04

* Issue **#1496** : Fixed paging of processed data.

* Add stroom.statistics.internal.enabledStoreTypes and make internal stat processing respect it.

* Improve SQL stats shutdown processing so all in memory stats are flushed.

* Issue **#1521** : Dashboards with missing datasources break entirely.

* Issue **#1477** : Disable edit button on stream processor.

* Issue **#1497** : Fixed data list result paging.

* Issue **#1492** : Fixed data list result paging.

* Issue **#1513** : You can now view data in folders.

* Issue **#1500** : Fixed data delete/restore behaviour.

* Issue **#1515** : Fix proxyDir default when running in a stack.

* Issue **#1509** : Unable to update processor filter.

* Issue **#1495** : Speculative fix for missing swagger.json file in the fat jar.

* Issue **#1503** : Fixed Dashboard serialisation and JSON template.

* Issue **#1479** : Unable to set index volume limits.


## [v7.0-beta.28] - 2020-04-29

* Issue **#1489** : Reprocess streams feature failing.

* Issue **#1465** : Add default Open ID credentials to allow proxy to be able to authenticate out of the box.

* Issue **#1455** : Fix interactive search.

* Issue **#1471** : Pipeline name not shown on processors/filters in UI.

* Issue **#1491** : Download stream feature failing. 

* Issue **#1433** : StandardKafkaProducer failed when writing XML kafka payloads. 


## [v7.0-beta.27] - 2020-04-27

* Issue **#1417** : Allow processor filters to be exported with Pipelines. 

* Issue **#1480** : Index settings now shows index volume groups and allows selection. 

* Issue **#1450** : Further attempt to improve criteria filtering on data tab.

* Issue **#1467** : The cluster node state node uses NodeResource to determine active nodes.

* Issue **#1448** : The internal processing user now has a JWT and passes it when making calls to other nodes.


## [v7.0-beta.26] - 2020-04-22

* Fix gradle build for versioned builds


## [v7.0-beta.25] - 2020-04-22

* Assorted fixes to the new React UI pages.


## [v7.0-beta.24] - 2020-04-21

* Issue **#1450** : Stop data tabs showing all feeds.

* Issue **#1454** : Fix NPE in feed name suggestion box.

* Remove internal statistics from setup sample data.

* Fix issue of pipeline structure not showing when it contains a StatisticsFilter.

* Update auth flow for auth-into-stroom integration

* Issue **#1426** : Change /logout endpoint to /noauth/logout.

* Fix `Expecting a real user identity` errors on auto import of content packs.

* Increase wait timeout to 240s in `start.sh`.

* Issue **#1404** : Fixed issue with invalid XML character filter.

* Issue **#1413** : Attempt to fix search hanging issue.

* Issue **#1393** : The annotations data popup now formats content on load.

* Issue **#1399** : Removed error logging for expected exceptions in TaskExecutor.

* Issue **#1385** : File output param `streamId` now aliased to `sourceId` and `streamNo` is now aliased to `partNo` for consistency with new source tracking XSLT functions.

* Issue **#1392** : Downloading dashboard queries now provides the current query without the need to save the dashboard.

* Issue **#1427** : Change remote call to auth service to a local call.


## [v7.0-beta.23] - 2020-03-24

* Rename all legacy DB tables to `OLD_`.

* Issue **#1394** : Fix duplicate tables appearing in Monitoring -> Database Tables.

* Add NodeEndpointConfiguration. Change `node` table to hold the base endpoint.


## [v7.0-beta.22] - 2020-03-10

* Brought stroom-auth-service into stroom

* Issue **#563** : Kafka producer improvements - StandardKafkaProducer

* Issue **#1399** : Removed error logging for expected exceptions in TaskExecutor. 

* Fix missing $ in start.sh

* Issue **#1387** : Changed the way tasks are executed to reduce changes of unhandled execution errors.

* Issue **#1378** : Improved logging detail when processor filters fail.

* Issue **#1379** : Fixed issue where you couldn't open a processor filter if parts of the filter referenced deleted items.

* Issue **#1378** : Improved logging detail when processor filters fail.

* Issue **#1382** : Added `decode-url` and `encode-url` XSLT functions.

* Issue **#655** : Fixed SQL Stats queries ignoring the enabled state of the dashboard query terms.

* Issue **#1362** : Fixed issue where hiding dashboard annotation fields removed them.

* Issue **#1357** : Fixed dragging tabs in dashboard with hidden panes to create a new split.

* Issue **#1357** : Fixed dragging tabs in dashboard with hidden panes.

* Issue **#1368** : Fixed FindReplaceFilter as it wasn't working when used in conjunction with Data Splitter.

* Issue **#1361** : Changed the way headers are parsed for the HttpCall XSLT function.


## [v7.0-beta.21] - 2020-02-24

* Add null checks to DB migration.

* Add deletion of constraint `IDX_SHARD_FK_IDX_ID` to migration script.


## [v7.0-beta.20] - 2020-02-13

* Fix bug in `processor_task` migration script.


## [v7.0-beta.19] - 2020-02-10

* Fix bugs in DB migration scripts.


## [v7.0-beta.18] - 2020-02-05

* Re-locate index database migrations.

* Fix issues with migrating null audit columns.

* Improve output of TestYamlUtil.


## [v7.0-beta.17] - 2020-01-29

* Issue **#1355** : Fixed stepping from dashboard text pane.

* Issue **#1354** : Fixed double click to edit list items, e.g. properties.

* Issue **#1340** : Fixed issue with FindReplaceFilter where it failed in some cases when more than one filter was chained together.

* Issue **#1338** : You can now configure the max size of the map store cache.

* Issue **#1350** : Fixed scope of dictionaries when loaded in multiple XSLT pipeline steps.

* Issue **#1347** : Added SSL options to `http-call` XSLT method.

* Issue **#1352** : Fixed Hessian serialisation of user identities on tasks.

* Change docker image to allow us to pass in the dropwizard command to run, e.g. server|migrate.

* Stop MySQL outputing Note level warnings during migration about things that don't exist when we expect them not to.


## [v7.0-beta.13] - 2019-12-24

* Add `migrate` command line argument to run just the DB migrations.

* Updated API key to include audience and added client id and secret.

* Change `stroom.conf.sh` to also look for ip in `/sbin`

* Issue **#260** : You can now hide dashboard tabs.

* Issue **#1332** : The text pane can now be configured to show source data.

* Issue **#1311** : Improved source location tracking.


## [v7.0-beta.12] - 2019-12-04

* Change local.yml.sh to also look for ip in /sbin


## [v7.0-beta.11] - 2019-12-04

* Fix invalid SQL syntax in V07_00_00_012__Dictionary


## [v7.0-beta.10] - 2019-12-04

* Update auth api version

* Add clientId and clientSecret to config

* Update API keys (needed aud)

* Issue **#1338** : Added new config options to control the maximum size of some caches: `stroom.pipeline.parser.maxPoolSize`, `stroom.pipeline.schema.maxPoolSize`, `stroom.pipeline.schema.maxPoolSize`, `stroom.pipeline.xslt.maxPoolSize`, `stroom.entity.maxCacheSize`, `stroom.referenceData.mapStore.maxCacheSize`.

* Issue **#642** : Downloading query details now ignores hidden fields.

* Issue **#1337** : Fixed issue where downloading large numbers of search results in Excel format was exceeding maximum style count of 64000. 

* Issue **#1341** : Added XSRF protection to GWT RPC requests.

* Issue **#1335** : Made session cookie `Secure` and `HttpOnly`.

* Issue **#1334** : Fix 404 when accessing `/stroom/resourcestore/........`, i.e. fix Tools->Export.

* Issue **#1333** : Improved resilience against XSS attacks.

* Issue **#1330** : Allow configuration of `Content-Type` in HTTPAppender.

* Issue **#1327** : Improvements to annotations.

* Issue **#1328** : Increased size of data window and removed max size restrictions.

* Issue **#1324** : Improved logging and added SSL options for HTTPAppender.


## [v7.0-beta.9] - 2019-11-20

* Fix SSL connection failure on remote feed staus check.

* Remove ConfigServlet as the functionality is covered by ProxyConfigHealthCheck.

* Fix password masking in ProxyConfigHealthCheck.

* Change servlet path of ProxyStatusServlet from `/config` to `/status`.


## [v7.0-beta.8] - 2019-11-20

* Change precedence order for config properties. YAML > database > default. Change UI to show effective value. Add hot loading of YAML file changes.

* Issue **#1322** : Stroom now asks if you really want to leave site when stepping items are dirty. Also fixed `Save` and `Save All` menu items and dashboard param changes now correctly make a dashboard dirty.

* Issue **#1320** : Fixed formatting of XML where trailing spaces were being removed from content surrounded by start and end tags (data content) which should not happen. 

* Issue **#1321** : Make path relative in stroom distribution .zip.sha256 hash file.

* The auth service now supports the use of HTTPS without certificate verification and adds additional logging.

* Issue **gchq/stroom-auth#157** : Automatically refresh user's API key when it expires.

* Issue **#1243** : Dashboard visualisations now link with similar functions available to dashboard tables, e.g. `link()`, `dashboard()`, `annotation()`, `stepping()`, `data()`.

* Issue **#1316** : JSONParser now includes various parse options including handling comments.

* Issue **#48** : Added option to hide/show dashboard table columns.

* Issue **#1315** : Improved health check for missing API key.

* Updated stroom expression to v1.5.4 and added new field types.

* Issue **#1315** : Improved health check for missing API key.

* Issue **#1314** : Fixed NPE thrown when logging caused when viewing docs that can't be found.

* Issue **#1313** : Suggestion boxes now make suggestions immediately before the user even starts typing.

* Issue **#1043** : Added feature to allow floating point numbers to be indexed.

* Issue **#1312** : Dictionaries now change the entity name in the DB when renamed.

* Issue **#1312** : Fixed read only behaviour of dictionary settings UI.

* Issue **#1300** : Multiple changes to annotations.

* Issue **#1265** : Added `modulus()` function along with alias `mod()` and modulus operator `%`.

* Issue **#1300** : Added `annotation()` link creation function, `currentUser()` alias for `param('currentUser()')` and additional link creation functions for `data()` and `stepping()`.

* Issue **#67** : Table columns now display menu items on left click.

* Uplift stroom-query to v2.2.4 to add better diagnostic logging.

* Uplift Kafka client to v2.2.1.

* Issue **#1293** : Add more static file types to allow nginx/browser caching on.

* Issue **#1295** : Add authentication bypass for servlets such as /remoting, /status, /echo, etc.

* Issue **#1297** : The UI now supplies API tokens to the backend for resource calls.

* Issue **#1296** : Fixed NPE in StreamMapCreator caused when a stream can not be found.

## [v7.0-beta.7] - 2019-10-23

* Issue **#1288** : Streams now show the name of the pipeline used to create them even if the user doesn't have permission to see the pipeline.

* Issue **#1282** : Fixed issue where items were imported into the explorer even if not selected for import.

* Issue **#1291** : Fixed issue where empty dashboard table cells did not select table rows when clicked. 

* Issue **#1290** : Fixed issue where executor provider was not executing supplied runnable if parent task had terminated.

* Fix problem of missing fallback config in docker image.


## [v7.0-beta.6] - 2019-10-15

* Add default for stroom.security.authentication.durationToWarnBeforeExpiry

* Fix missing icons for Kafka Config and Rule Set.

* Fix Kafka Config entity serialisation.

* Issue **#1264** : Dashboards running in embedded mode will not always ask for the user to choose an activity if the users session has one set already.

* Issue **#1275** : Fixed permission filtering when showing related streams.

* Issue **#1274** : Fixed issue with batch search caused by Hibernate not returning pipeline details in stream processor filters.

* Issue **#1272** : Fixed saving query favourites.

* Issue **#1266** : Stroom will now lock the cluster before releasing owned tasks so it doesn't clash with other task related processes that lock the DB for long periods.

* Issue **#1264** : Added `embedded` mode for dashboards to hide dashboard chrome and save options.

* Issue **#1264** : Stroom no longer asks if you want to leave the web page if no content needs saving.

* Issue **#1263** : Fixed issues related to URL encoding/decoding with the `dashboard()` function.

* Issue **#1263** : Fixed issue where date expressions were being allowed without '+' or '-' signs to add or subtract durations.

* Add fallback config.yml file into the docker images for running outside of a stack.

* Issue **#1263** : Fixed issues related to URL encoding/decoding in dashboard expressions.

* Issue **#1262** : Improved behaviour of `+` when used for concatenation in dashboard expressions.

* Issue **#1259** : Fixed schema compliance when logging failed document update events.

* Issue **#1245** : Fixed various issues with session management and authentication.

* Issue **#1258** : Fixed issue affecting search expressions against keyword fields using dictionaries containing carriage returns.


## [v7.0-beta.5] - 2019-09-23

* Fixes to proxy


## [v7.0-beta.4] - 2019-09-16

* Fix stroom-proxy Dockerfile


## [v7.0-beta.3] - 2019-09-16

* Minor fixes, including an essential fix to config


## [v7.0-beta.2] - 2019-09-13

* Fix docker build


## [v7.0-beta.1] - 2019-09-11

* Issue **#1253** : Data retention policies containing just `AND` will now match everything.

* Issue **#1252** : Stream type suggestions no longer list internal types.

* Issue **#1218** : All stepping panes will now show line numbers automatically if there are indicators (errors, warnings etc) that need to be displayed.  

* Issue **#1254** : Added option to allow non Java escaped find and replacement text to be used in `FindReplaceFilter`. 

* Issue **#1250** : Fixed logging description for reading and writing documents.

* Issue **#1251** : Copy permissions from a parent now shows changes prior to the user clicking ok.

* Issue **#758** : You no longer need the `Manage Processors` privilege to call `stroom:meta('Pipeline')` in XSLT.

* Issue **#1256** : Fix error caused when logging data source name when downloading search results.

* Issue **#399** : Fix for error message when stepping that said user needed `read` permission on parent pipeline and not just `use`.

* Issue **#1242** : Fix for pipeline corruption caused when moving elements back to inherited parents.

* Issue **#1244** : Updated Dropwizard to version 1.3.14 to fix session based memory leak.

* Issue **#1246** : Removed elastic search document type, menu items and filter.

* Issue **#1247** : Added XSLT functions (`source`, `sourceId`, `partNo`, `recordNo`, `lineFrom`, `colFrom`, `lineTo`, `colTo`) to determine the current source location so it can be embedded in a cooked event. Events containing raw source location info can be made into links in dashboard tables or the text pane so that a user can see raw source data or jump directly to stepping that raw record.

* Add data retention feature and index optimisation to Solr indexes.

* Initial support for Solr indexing and search.

* Issue **#1244** : Updated Dropwizard to version 1.3.14 to fix session based memory leak.

* Issue **#1246** : Removed elastic search document type, menu items and filter.

* Issue **#1214** : Fixed issue where the max results setting in dashboard tables was not always being obeyed. Also fixed some dashboard table result page size issues.

* Issue **#1238** : During proxy clean task we no longer show a failed attempt to delete an empty directory as an error as this condition is expected.

* Issue **#1237** : Fixed issue where explorer model requests were failing outside of user sessions, e.g. when we want to find folder descendants for processing.

* Issue **#1230** : Fix test.

* Issue **#1230** : Search expressions no longer have the `contains` condition. 

* Issue **#1220** : Fixed attempt to open newly created index shards as if they were old existing shards.

* Issue **#1232** : Fixed handling of enter key on pipeline element editor dialog.

* Issue **#1229** : Fixed issue where users needed `Read` permission on an index instead of just `Use` permission to search it.

* Issue **#1207** : Removed task id from meta to reduce DB size and complexity especially given the fact tasks are transient. Superseded output is now found by querying the processor task service when new output is written rather than using task ids on meta.

* Uplift HBase to 2.1.5 and refactor code accordingly

* Uplift Kafka to 2.1.1 and refactor code accordingly

* Uplift Curator to 4.2.0

* Issue **#1143** : Added mechanism to inject dashboard parameters into expressions using the `param` and `params` functions so that dashboard parameters can be echoed by expressions to create dashboard links.

* Issue **#1205** : Change proxy repo clean to not delete configured rootRepoDir.

* Issue **#1204** : Fix ProxySecurityFilter to use correct API key on feedStatus requests.

* Issue **#1211** : Added a quick filter to the server tasks page.

* Issue **#1206** : Fixed sorting active tasks when clicking column header.

* Issue **#1201** : Fixed dependencies.

* Issue **#1201** : Fixed tests.

* Issue **#1201** : Document permission changes now mutate the user document permissions cache rather than clearing it.

* Issue **#1153** : Changed security context to be a Spring singleton to improve explorer performance.

* Issue **#1202** : Fixed NumberFormatException in StreamAttributeMapUtil.

* Issue **#1203** : Fixed event logging detail for dictionaries.

* Issue **#1197** : Restored Save As functionality.

* Issue **#1199** : The index fields page now copes with more than 100 index fields.

* Issue **#1200** : Removed blocking queue that was causing search to hang when full.

* Issue **#1198** : Filtering by empty folders now works correctly.

* Comment out rollCron in proxy-prod.yml

* Change swagger UI at gchq.github.io/stroom to work off 6.0 branch

* Issue **#1195** : Fixed issue where combination of quick filter and type filter were not displaying explorer items correctly.

* Issue **#1153** : Changed the way document permissions are retrieved and cached to improve explorer performance.

* Issue **#1196** : Added code to resolve data source names from doc refs if the name is missing when logging.

* Issue **#1165** : Fixed corruption of pipeline structure when adding items to Source.

* Issue **#1193** : Added optional validation to activities.

* Change default config for proxy repositoryFormat to "${executionUuid}/${year}-${month}-${day}/${feed}/${pathId}/${id}"

* Issue **#1194** : Fixed NPE in FindTaskProgressCriteria.

* Issue **#1191** : SQL statistics search tasks now show appropriate information in the server tasks pane.

* Issue **#1192** : Executor provider tasks now run as the current user.

* Issue **#1190** : Copied indexes now retain associated index volumes.

* Issue **#1177** : Data retention now works with is doc refs.

* Issue **#1160** : Proxy repositories now only roll if all output streams for a repository are closed. Proxy repositories also only calculate the current max id if the `executionUuid` repo format param is not used.

* Issue **#1186** : Volume status is now refreshed every 5 minutes.

* Fix incorrect default keystore in proxy config yaml.

* Rename environment variables in proxy config yaml.

* Issue **#1170** : The UI should now treat the `None` tree node as a null selection.

* Issue **#1184** : Remove dropwizard yaml files from docker images.

* Issue **#1181** : Remove dropwizard config yaml from the docker images.

* Issue **#1152** : You can now control the maximum number of files that are fragmented prior to proxy aggregation with `stroom.maxFileScan`.

* Issue **#1182** : Fixed use of `in folder` for data retention and receipt policies.

* Updated to allow stacks to be built at this version.

* Issue **#1154** : Search now terminates during result creation if it is asked to do so.

* Issue **#1167** : Fix for proxy to deal with lack of explorer folder based collections.

* Issue **#1172** : Fixed logging detail for viewing docs.

* Issue **#1166** : Fixed issue where users with only read permission could not copy items.

* Issue **#1174** : Reduced hits on the document permission cache.

* Issue **#1168** : Statistics searches now work when user only has `Use` permission.

* Issue **#1170** : Extra validation to check valid feed provided for stream appender.

* Issue **#1174** : The size of the document permissions cache is now configurable via the `stroom.security.documentPermissions.maxCacheSize` property.

* Issue **#1176** : Created index on document permissions to improve performance.

* Issue **#1175** : Dropping unnecessary index `explorerTreePath_descendant_idx`.

* Issue **#747** : XSLT can now reference dictionaries by UUID.

* Issue **#1167** : Use of folders to include child feeds and pipelines is now supported.

* Issue **#1153** : The explorer tree is now built with fewer DB queries.

* Issue **#1163** : Added indexes to the DB to improve explorer performance.

* Issue **#1153** : The explorer tree now only rebuilds synchronously for users who alter the tree, if has never been built or is very old. All other rebuilds of the explorer tree required to keep it fresh will happen asynchronously.

* Issue **#1162** : Proxy aggregation will no longer recurse parts directories when creating parts.

* Issue **#1157** : Migration now adds dummy feeds etc to processor filters if the original doc can't be found. This will prevent filters from matching more items than they should if migration fails to map feeds etc because they can't be found.

* Issue **#1162** : Remove invalid CopyOption in move() call.

* Issue **#1159** : Fix NPE in rolling appenders with no frequency value.

* Issue **#1160** : Proxy repositories will no longer scan contents on open if they are set to be read only.

* Issue **#1162** : Added buffering etc to improve the performance of proxy aggregation.

* Issue **#1156** : Added code to reduce unlikely chance of NPE or uncontrolled processing in the event of a null or empty processing filter.

* Issue **#1149** : Changed the way EntryIdSet is unmarshalled so jaxb can now use the getter to add items to a collection.

* Ignore broken junit test that cannot work as it stands

* Fix NPE in DictionaryStoreImpl.findByName().

* Issue **#1146** : Added `encodeUrl()`, `decodeUrl()` and `dashboard()` functions to dashboard tables to make dashboard linking easier. The `link()` function now automatically encodes/decodes each param so that parameters do not break the link format, e.g. `[Click Here](http://www.somehost.com/somepath){dialog|Dialog Title}`.

* Issue **#1144** : Changed StreamRange to account for inclusive stream id ranges in v6.0 that was causing an issue with file system maintenance.

* Mask passwords on the proxy admin page.

* Add exception to wrapped exception in the feedStatus service.

* Issue **#1140** : Add health check for proxy feed status url.

* Issue **#1138** : Stroom proxy now deletes empty repository directories based on creation time and depth first so that pruning empty directories is quicker and generally more successful.

* Issue **#1137** : Change proxy remote url health check to accept a 406 code as the feed will not be specified.

* Issue **#1135** : Data retention policies are now migrated to use `Type` and not `Stream Type`.

* Issue **#1136** : Remove recursive chown from stroom and proxy docker entrypoint scripts.


## [v7.0-alpha.5] - 2019-06-12

* Fix YAML substitution.


## [v7.0-alpha.4] - 2019-06-11

* Update API paths


## [v7.0-alpha.3] - 2019-05-10

* Fix config


## [v7.0-alpha.2] - 2019-05-10

* Fix config

* Issue **#1134** : Proxy now requires feed name to always be supplied.

* Expose proxy api key in yaml config via SYNC_API_KEY

* Issue **#1130** : Change `start.sh` so it works when realpath is not installed.

* Issue **#1129** : Fixed stream download from the UI.

* Issue **#1119** : StreamDumpTool will now dump data to zip files containing all data and associated meta and context data. This now behaves the same way as downloading data from the UI and can be used as an input to proxy aggregation or uploaded manually.


## [v7.0-alpha.1] - 2019-04-23

* Fix config issue

* Fixed NPE created when using empty config sections.

* Issue **#1122** : Fixed hessian communication between stroom and stroom proxy used to establish feed receive status. Added restful endpoints for feed status to stroom and stroom proxy. Proxy will now be able to request feed status from upstream stroom or stroom proxy instances.

* Fixed incompatibility issues with MySQL 5.7 and 8.0.

* Added debug to help diagnose search failures

* Issue **#382** : Large zip files are now broken apart prior to proxy aggregation.

* Change start script to use absolute paths for jar, config and logs to distinguish stroom and proxy instances.

* Issue **#1116** : Better implementation of proxy aggregation.

* Issue **#1116** : Changed the way tasks are executed to ensure thread pools expand to the maximum number of threads specified rather than just queueing all tasks and only providing core threads.

* Remove full path from file in sha256 hash file release artifact.

* Issue **#1115** : Add missing super.startProcessing to AbstractKafkaProducerFilter.

* Improve exception handling and logging in RemoteDataSourceProvider. Now the full url is included in dashboard connection errors.

* Change Travis build to generate sha256 hashes for release zip/jars.

* Uplift the visualisations content pack to v3.2.1

* Issue **#1100** : Fix incorrect sort direction being sent to visualisations.

* Add guard against race condition

* Add migration script to remove property `stroom.node.status.heapHistogram.jMapExecutable`.

* Uplift base docker image to openjdk:8u191-jdk-alpine3.9, reverting back to JDK for access to diagnostic tools.

* Issue **#1084** : Change heap histogram statistics to java MBean approach rather than jmap binary. Remove stroom.node.status.heapHistogram.jMapExecutable property.

* Improve resource for setting user's status

* Issue **#1079** : Improved the logging of permission errors encountered during stream processing

* Issue **#1058** : Added property `stroom.pipeline.parser.secureProcessing` to enable/disable the XML secure processing feature.

* Issue **#1062** : Add env var for UI path

* Uplift distribution visualisation content pack to v3.1.0

* Add transform_user_extract.py, for pre-6.0 to 6.0 user migration

* Issue **#1059** : Fix guice errors on stroom-proxy startup.

* Issue **#1010** : Improve distribution start/stop/etc scripts by adding monochrome switch and background log tailing.

* Issue **#1053** : Add API to disabled authorisation users

* Issue **#1042** : Improve error message for an ApiException when requesting a user's token.

* Issue **#1050** : Prevent creation of permission entries if key already exists.

* Issue **#1015** : Add sortDirections[] and keySortDirection to visualisation data object to fix sorting in the visualisations.

* Issue **#1019** : Fix visualisations settings dialog so you can un-set text and list controls.

* Issue **#1041** : Add a healthcheck to Stroom to alert for API key expiry

* Issue **#1040** : Fix for visualisations that do not require nested data.

* Issue **#1036** : Fix for scrollbar position on explorer popup windows.

* Issue **#1037** : Updated `moment.js` for parsing/formatting dates and times.

* Issue **#1021** : Dashboard links now allow `{}` characters to be used without URL encoding.

* Issue **#1018** : Added Health Checks for the external connectors that are registered via plugins

* Issue **#1025** : Fixed ACE editor resize issue where horizontal scroll bar was not always correctly shown.

* Issue **#1025** : Updated ACE editor to v1.4.2.

* Issue **#1022** : Added `Contains` condition to all search expression fields so that regex terms can be used.

* Issue **#1024** : Superseded output helper no longer expects initialisation in all cases.

* Issue **#1021** : Multiple changes to improve vis, dashboard and external linking in Stroom.

* Issue **#1019** : Fix visualisations settings dialog so you can un-set text and list controls.

* Issue **#986** : Fix direct dashboard links.

* Issue **#1006** : Added Exception Mapper for PermissionExceptions to return HTTP FORBIDDEN.

* Issue **#1012** : Fix for NPE caused when checking if an output is superseded.

* Issue **#1011** : Old UI versions running in browsers often cause Stroom to throw an NPE as it can't find the appropriate GWT serialisation policy. Stroom will no longer throw an NPE but will report an `IncompatibleRemoteServiceException` instead. This is the default GWT behaviour.

* Issue **#1007** : Max visualisation results are now limited by default to the maximum number of results defined for the first level of the parent table. This can be further limited by settings in the visualisation.

* Issue **#1004** : Table cells now support multiple links.

* Issue **#1001** : Changed link types to `tab`, `dialog`, `dashboard`, `browser`.

* Issue **#1001** : Added dashboard link option to link to a dashboard from within a vis, e.g. `stroomLink(d.name, 'type=Dashboard&uuid=<TARGET_DASHBOARD_UUID>&params=userId%3D' + d.name, 'DASHBOARD')`.

* Issue **#1001** : Added dashboard link option to link to a dashboard using the `DASHBOARD` target name, e.g. `link(${UserId}, concat('type=Dashboard&uuid=<TARGET_DASHBOARD_UUID>', ${UserId}), '', 'DASHBOARD')`.

* Issue **#1002** : Popup dialogs shown when clicking dashboard hyperlinks are now resizable.

* Issue **#993** : Moving documents in the explorer no longer affects items that are being edited as they are not updated in the process.

* Issue **#996** : Updated functions in dashboard function picker.

* Issue **#981** : Fixed dashboard deletion

* Issue **#989** : Upgraded stroom-expression to v1.4.13 to add new dashboard `link` function.

* Issue **#988** : Changed `generate-url` XSLT function to `link` so it matches the dashboard expression. Changed the parameters to create 4 variants of the function to make creation of simple links easier.

* Issue **#980** : Fix for NPE when fetching dependencies for scripts.

* Issue **#978** : Re-ordering the fields in stream data source

* Issue **gchq/stroom-content#31** : Uplift stroom-logs content pack to v2.0-alpha.5.

* Issue **#982** : Stop proxy trying to health check the content syncing if it isn't enabled.

* Change error logging in ContentSyncService to log stack trace

* Uplift send_to_stroom.sh in the distribution to v2.0

* Issue **#973** : Export servlet changed to a Resource API, added permission check, improved error responses.

* Issue **#969** : The code now suppresses errors for index shards being locked for writing as it is expected. We now lock shards using maps rather than the file system as it is more reliable between restarts.

* Issue **#941** : Internal Meta Stats are now being written

* Issue **#970** : Add stream type of `Records` for translated stroom app events.

* Issue **#966** : Proxy was always reporting zero bytes for the request content in the receive log.

* Issue **#938** : Fixed an NPE in authentication session state.

* Change the proxy yaml configuration for the stack to add `remotedn` and `remotecertexpiry` headers to the receive log

* Change logback archived logs to be gzip compressed for stroom and proxy

* Uplift stroom-logs content pack to v2.0-alpha.3

* Uplift send_to_stroom script to v1.8.1

* Issue **#324** : Changed XML serialisation so that forbidden XML characters U+FFFE and U+FFFF are not written. Note that these characters are not even allowed as character references so they are ignored entirely.

* Issue **#945** : More changes to fix some visualisations only showing 10 data points.

* Issue **#945** : Visualisations now show an unlimited number of data points unless constrained by their parent table or their own maximum value setting.

* Issue **#948** : Catching Spring initialisation runtime errors and ensuring they are logged.

* Add `set_log_levels.sh` script to the distribution

* Uplift visualisations content pack to v3.0.6 in the gradle build

* Issue **#952** : Remote data sources now execute calls within the context of the user for the active query. As a result all running search `destroy()` calls will now be made as the same user that initiated the search.

* Issue **#566** : Info and warning icons are now displayed in stepping screen when needed.

* Issue **#923** : Dashboard queries will now terminate if there are no index shards to search.

* Issue **#959** : Remove Material UI from Login and from password management pages

* Issue **#933** : Add health check for password resets

* Issue **#929** : Add more comprehensive password validation

* Issue **#876** : Fix password reset issues

* Issue **#768** : Preventing deletion of /store in empty volumes

* Issue **#939** : Including Subject DN in receive.log

* Issue **#940** : Capturing User DN and cert expiry on DW terminated SSL

* Issue **#744** : Improved reporting of error when running query with no search extraction pipeline

* Issue **#134** : Copy permissions from parent button

* Issue **#688** : Cascading permissions when moving/copying folder into a destination

* Issue **#788** : Adding DocRef and IsDocRef to stroom query to allow doc ref related filtering. Migration of stream filters uses this.

* Issue **#936** : Add conversion of header `X-SSL-Client-V-End` into `RemoteCertExpiry`, translating date format in the process.

* Issue **#953** : Fixed NPE.

* Issue **#947** : Fixed issue where data retention policy contains incorrect field names.

* Remove Material UI from the Users and API Keys pages

* Add content packs to stroom distribution

* Change distribution to use send_to_stroom.sh v1.7

* Updated stroom expression to v1.4.12 to improve handling or errors values and add new type checking functions `isBoolean()`, `isDouble()`, `isError()`, `isInteger()`, `isLong()`, `isNull()`, `isNumber()`, `isString()`, `isValue()`. Testing equality of null with `x=null()` is no longer valid and must be replaced with `isNull(x)`.

* Issue **#920** : Fix error handling for sql stats queries

* Remove log sending cron process from docker images (now handled by stroom-log-sender).

* Issue **#924** : The `FindReplaceFilter` now records the location of errors.

* Issue **#939** : Added `remotedn` to default list of keys to include in `receive.log`.

* Add git_tag and git_commit labels to docker images

* Uplift stroom-logs content pack in docker image to` v2.0-alpha.2`

* Stop truncation of `logger` in logback console logs

* Issue **#921** : Renaming open documents now correctly changes their tab name. Documents that are being edited now prevent the rename operation until they are saved.

* Issue **#922** : The explorer now changes the selection on a right click if the item clicked is not already selected (could be part of a multi select).

* Issue **#903** : Feed names can now contain wildcard characters when filtering in the data browser.

* Add API to allow creation of an internal Stroom user.

* Fix logger configuration for SqlExceptionHelper

* Add template-pipelines and standard-pipelines content packs to docker image

* Issue **#904** : The UI now shows dictionary names in expressions without the need to enter edit mode.

* Updated ACE editor to v1.4.1.

* Add colours to console logs in docker.

* Issue **#869** : Delete will now properly delete all descendant nodes and documents when deleting folders but will not delete items from the tree if they cannot be deleted, e.g. feeds that have associated data.

* Issue **#916** : You can no longer export empty folders or import nothing.

* Issue **#911** : Changes to feeds and pipelines no longer clear data browsing filters.

* Issue **#907** : Default volumes are now created as soon as they are needed.

* Issue **#910** : Changes to index settings in the UI now register as changes and enable save.

* Issue **#913** : Improve FindReplaceFilter to cope with more complex conditions.

* Change log level for SqlExceptionHelper to OFF, to stop expected exceptions from polluting the logs

* Fix invalid requestLog logFormat in proxy configuration

* Stop service discovery health checks being registered if stroom.serviceDiscovery.enabled=false

* Add fixed version of send_to_stroom.sh to release distribution

* Uplift docker base image for stroom & proxy to openjdk:8u181-jdk-alpine3.8

* Add a health check for getting a public key from the authentication service.

* Issue **#897** : Import no longer attempts to rename or move existing items but will still update content.

* Issue **#902** : Improved the XSLT `format-date` function to better cope with week based dates and to default values to the stream time where year etc are omitted.

* Issue **#905** : Popup resize and move operations are now constrained to ensure that a popup cannot be dragged off screen or resized to be bigger than the current browser window size.

* Issue **#898** : Improved the way many read only aspects of the UI behave.

* Issue **#894** : The system now generates and displays errors to the user when you attempt to copy a feed.

* Issue **#896** : Extended folder `create` permissions are now correctly cached.

* Issue **#893** : You can now manage volumes without the `Manage Nodes` permission.

* Issue **#892** : The volume editor now waits for the node list to be loaded before opening.

* Issue **#889** : Index field editing in the UI now works correctly.

* Issue **#891** : `StreamAppender` now keeps track of it's own record write count and no longer makes use of any other write counting pipeline element.

* Issue **#885** : Improved the way import works to ensure updates to entities are at least attempted when creating an import confirmation.

* Issue **#892** : Changed `Ok` to `OK`.

* Issue **#883** : Output streams are now immediately unlocked as soon as they are closed.

* Removed unnecessary OR operator that was being inserted into expressions where only a single child term was being used. This happened when reprocessing single streams.

* Issue **#882** : Splitting aggregated streams now works when using `FindReplaceFilter`. This functionality was previously broken because various reader elements were not passing the `endStream` event on.

* Issue **#881** : The find and replace strings specified for the `FindReplaceFilter` are now treated as unescaped Java strings and now support new line characters etc.

* Issue **#880** : Increased the maximum value a numeric pipeline property can be set to via the UI to 10000000.

* Issue **#888** : The dependencies listing now copes with external dependencies failing to provide data due to authentication issues.

* Issue **#890** : Dictionaries now show the words tab by default.

* Add admin healthchecks to stroom-proxy

* Add stroom-proxy docker image

* Refactor stroom docker images to reduce image size

* Add enabled flag to storing, forwarding and synching in stroom-proxy configuration

* Issue **#884** : Added extra fonts to stroom docker image to fix bug downloading xls search results.

* Issue **#879** : Fixed bug where reprocess and delete did not work if no stream status was set in the filter.

* Issue **#878** : Changed the appearance of stream filter fields to be more user friendly, e.g. `feedName` is now `Feed` etc.

* Issue **#809** : Changed default job frequency for `Stream Attributes Retention` and `Stream Task Retention` to `1d` (one day).

* Issue **#813** : Turned on secure processing feature for XML parsers and XML transformers so that external entities are not resolved. This prevents DoS attacks and gaining unauthorised access to the local machine.

* Issue **#871** : Fix for OptimisticLockException when processing streams.

* Issue **#872** : The parser cache is now automatically cleared when a schema changes as this can affect the way a data splitter parser is created.

* Add a health check for getting a public key from the authentication service.

* Issue **#897** : Import no longer attempts to rename or move existing items but will still update content.

* Issue **#902** : Improved the XSLT `format-date` function to better cope with week based dates and to default values to the stream time where year etc are omitted.

* Issue **#905** : Popup resize and move operations are now constrained to ensure that a popup cannot be dragged off screen or resized to be bigger than the current browser window size.

* Issue **#898** : Improved the way many read only aspects of the UI behave.

* Issue **#894** : The system now generates and displays errors to the user when you attempt to copy a feed.

* Issue **#896** : Extended folder `create` permissions are now correctly cached.

* Issue **#893** : You can now manage volumes without the `Manage Nodes` permission.

* Issue **#892** : The volume editor now waits for the node list to be loaded before opening.

* Issue **#889** : Index field editing in the UI now works correctly.

* Issue **#891** : `StreamAppender` now keeps track of it's own record write count and no longer makes use of any other write counting pipeline element.

* Issue **#885** : Improved the way import works to ensure updates to entities are at least attempted when creating an import confirmation.

* Issue **#892** : Changed `Ok` to `OK`.

* Issue **#883** : Output streams are now immediately unlocked as soon as they are closed.

* Removed unnecessary OR operator that was being inserted into expressions where only a single child term was being used. This happened when reprocessing single streams.

* Issue **#882** : Splitting aggregated streams now works when using `FindReplaceFilter`. This functionality was previously broken because various reader elements were not passing the `endStream` event on.

* Issue **#881** : The find and replace strings specified for the `FindReplaceFilter` are now treated as unescaped Java strings and now support new line characters etc.

* Issue **#880** : Increased the maximum value a numeric pipeline property can be set to via the UI to 10000000.

* Issue **#888** : The dependencies listing now copes with external dependencies failing to provide data due to authentication issues.

* Issue **#890** : Dictionaries now show the words tab by default.

* Add admin healthchecks to stroom-proxy

* Add stroom-proxy docker image

* Refactor stroom docker images to reduce image size

* Add enabled flag to storing, forwarding and synching in stroom-proxy configuration

* Issue **#884** : Added extra fonts to stroom docker image to fix bug downloading xls search results.

* Issue **#879** : Fixed bug where reprocess and delete did not work if no stream status was set in the filter.

* Issue **#878** : Changed the appearance of stream filter fields to be more user friendly, e.g. `feedName` is now `Feed` etc.

* Issue **#809** : Changed default job frequency for `Stream Attributes Retention` and `Stream Task Retention` to `1d` (one day).

* Issue **#813** : Turned on secure processing feature for XML parsers and XML transformers so that external entities are not resolved. This prevents DoS attacks and gaining unauthorised access to the local machine.

* Issue **#871** : Fix for OptimisticLockException when processing streams.

* Issue **#872** : The parser cache is now automatically cleared when a schema changes as this can affect the way a data splitter parser is created.

* Issue **#865** : Made `stroom.conf` location relative to YAML file when `externalConfig` YAML property is set.

* Issue **#867** : Added an option `showReplacementCount` to the find replace filter to choose whether to report total replacements on process completion.

* Issue **#867** : Find replace filter now creates an error if an invalid regex is used.

* Issue **#855** : Further fixes for stepping data that contains a BOM.

* Changed selected default tab for pipelines to be `Data`.

* Issue **#860** : Fixed issue where stepping failed when using any sort of input filter or reader before the parser.

* Issue **#867** : Added an option `showReplacementCount` to the find replace filter to choose whether to report total replacements on process completion.

* Improved Stroom instance management scripts

* Add contentPack import

* Fix typo in Dockerfile

* Issue **#859** : Change application startup to keep retrying when establishing a DB connection except for certain connection errors like access denied.

* Issue **#730** : The `System` folder now displays data and processors. This is a bug fix related to changing the default initial page for some document types.

* Issue **#854** : The activity screen no longer shows a permission error when shown to non admin users.

* Issue **#853** : The activity chooser will no longer display on startup if activity tracking is not enabled.

* Issue **#855** : Fixed stepping data that contains a BOM.

* Change base docker image to openjdk:8u171-jdk-alpine

* Improved loading of activity list prior to showing the chooser dialog.

* Issue **#852** : Fix for more required permissions when logging other 'find' events.

* Issue **#730** : Changed the default initial page for some document types.

* Issue **#852** : Fix for required permission when logging 'find' events.

* Changed the way the root pane loads so that error popups that appear when the main page is loading are not hidden.

* Issue **#851** : Added additional type info to type id when logging events.

* Issue **#848** : Fixed various issues related to stream processor filter editor.

* Issue **#815** : `stroom.pageTitle` property changed to `stroom.htmlTitle`.

* Issue **#732** : Added `host-address` and `host-name` XSLT functions.

* Issue **#338** : Added `splitAggregatedStreams` property to `StreamAppender`, `FileAppender` and `HDFSFileAppender` so that aggregated streams can be split into separate streams on output.

* Issue **#338** : Added `streamNo` path replacement variable for files to record the stream number within an aggregate.

* Added tests and fixed sorting of server tasks.

* Improved the way text input and output is buffered and recorded when stepping.

* The find and replace filter now resets the match count in between nested streams so that each stream is treated the same way, i.e. it can have the same number of text replacements.

* Added multiple fixes and improvements to the find and replace filter including limited support of input/output recording when stepping.

* Issue **#827** : Added `TextReplacementFilterReader` pipeline element.

* Issue **#736** : Added sorting to server tasks table.

* Inverted the behaviour of `disableQueryInfo` to now be `requireQueryInfo`.

* Issue **#596** : Rolling stream and file appenders can now roll on a cron schedule in addition to a frequency.

* The accept button now enabled on splash screen.

* Added additional event logging to stepping.

* An activity property with an id of `disableQueryInfo` can now be used to disable the query info popup on a per activity basis.

* Activity properties can now include the attributes `id`, `name`, `showInSelection` and `showInList` to determine their appearance and behaviour;

* Nested elements are now usable in the activity editor HTML.

* Record counts are now recorded on a per output stream basis even when splitting output streams.

* Splash presenter buttons are now always enabled.

* Fix background colour to white on activity pane.

* Changed `splitWhenBiggerThan` property to `rollSize` and added the property to the rolling appenders for consistency.

* Issue **#838** : Fix bug where calculation of written and read bytes was being accounted for twice due to the use of Java internal `FilterInputStream` and `FilterOutputStream` behaviour. This was leading to files being split at half od the expected size. Replaced Java internal classes with our own `WrappedInputStream` and `WrappedOutputStream` code.

* Issue **#837** : Fix bug to no longer try and record set activity events for null activities.

* Issue **#595** : Added stream appender and file appender property `splitWhenBiggerThan` to limit the size of output streams.

* Now logs activity change correctly.

* Add support for checkbox and selection control types to activity descriptions.

* Issue **#833** : The global property edit dialog can now be made larger.

* Fixed some issues in the activity manager.

* Issue **#722** : Change pipeline reference data loader to store its reference data in an off-heap disk backed LMDB store to reduce Java heap usage. See the `stroom.refloader.*` properties for configuration of the off-heap store.

* Issue **#794** : Automatically suggest a pipeline element name when creating it

* Issue **#792** : Preferred order of properties for Pipeline Elements

* Issue **824** : Fix for replace method in PathCreator also found in stroom proxy.

* Issue **#828** : Changed statistics store caches to 10 minute time to live so that they will definitely pick up new statistics store definitions after 10 minutes.

* Issue **#774** : Event logging now logs find stream criteria correctly so that feeds ids are included.

* Issue **#829** : Stroom now logs event id when viewing individual events.

* Added functionality to record actions against user defined activities.

* Added functionality to show a splash screen on login.

* Issue **#791** : Fixed broken equals method so query total row count gets updated correctly.

* Issue **#830** : Fix for API queries not returning before timing out.

* Issue **#824** : Fix for replace method in PathCreator also found in stroom proxy.

* Issue **#820** : Fix updating index shards so that they are loaded, updated and saved under lock.

* Issue **#819** : Updated `stroom-expression` to v1.4.3 to fix violation of contract exception when sorting search results.

* Issue **#817** : Increased maximum number of concurrent stream processor tasks to 1000 per node.

* Moved Index entities over to the new multi part document store.

* Moved Pipeline entities over to the new multi part document store.

* Moved both Statistic Store entity types over to the new multi part document store.

* Moved XSLT entities over to the new multi part document store.

* Moved Visualisation entities over to the new multi part document store.

* Moved Script entities over to the new multi part document store.

* Moved Dashboard entities over to the new multi part document store.

* Moved XmlSchema entities over to the new multi part document store.

* Moved TextConverter entities over to the new multi part document store.

* Modified the storage of dictionaries to use the new multi part document store.

* Changed the document store to hold multiple entries for a document so that various parts of a document can be written separately, e.g. the meta data about a dictionary and the dictionary text are now written as separate DB entries. Entries are combined during the serialisation/deserialisation process.

* Changed the import export API to use byte arrays to hold values rather than strings. *POSSIBLE BREAKING CHANGE*
Issue **gchq/stroom-expression#22** : Add `typeOf(...)` function to dashboard.

* Issue **#697** : Fix for reference data sometimes failing to find the appropriate effective stream due to the incorrect use of the effective stream cache. It was incorrectly configured to use a time to idle (TTI) expiry rather than a time to live (TTL) expiry meaning that heavy use of the cache would prevent the cached effective streams being refreshed.

* Issue **#806** : Fix for clearing previous dashboard table results if search results deliver no data.

* Issue **#805** : Fix for dashboard date time formatting to use local time zone.

* Issue **#803** : Fix for group key conversion to an appropriate value for visualisations.

* Issue **#802** : Restore lucene-backward-codecs to the build

* Issue **#800** : Add DB migration script 33 to replace references to the `Stream Type` type in the STRM_PROC_FILT table with `streamTypeName`.

* Issue **#798** : Add DB migration script 32 to replace references to the `NStatFilter` type in the PIPE table with `StatisticsFilter`.

* Fix data receipt policy defect

* Issue **#791** : Search completion signal is now only sent to the UI once all pending search result merges are completed.

* Issue **#795** : Import and export now works with appropriate application permissions. Read permission is required to export items and Create/Update permissions are required to import items depending on whether the update will create a new item or update an existing one.

* Improve configurabilty of stroom-proxy.

* Issue **#783** : Reverted code that ignored duplicate selection to fix double click in tables.

* Issue **#782** : Fix for NPE thrown when using CountGroups when GroupKey string was null due to non grouped child rows.

* Issue **#778** : Fix for text selection on tooltips etc in the latest version of Chrome.

* Uplift stroom-expression to v1.4.1

* Issue **#776** : Removal of index shard searcher caching to hopefully fix Lucene directory closing issue.

* Issue **#779** : Fix permissions defect.

* Issue **gchq/stroom-expression#22** : Add `typeOf(...)` function to dashboard.

* Issue **#766** : Fix NullPointerExceptions when downloading table results to Excel format.

* Issue **#770** : Speculative fix for memory leak in SQL Stats queries.

* Issue **#761** : New fix for premature truncation of SQL stats queries due to thread interruption.

* Issue **#748** : Fix build issue resulting from a change to SafeXMLFilter.

* Issue **#748** : Added a command line interface (CLI) in addition to headless execution so that full pipelines can be run against input files.

* Issue **#748** : Fixes for error output for headless mode.

* Issue **#761** : Fixed statistic searches failing to search more than once.

* Issue **#756** : Fix for state being held by `InheritableThreadLocal` causing objects to be held in memory longer than necessary.

* Issue **#761** : Fixed premature truncation of SQL stats queries due to thread interruption.

* Added `pipeline-name` and `put` XSLT functions back into the code as they were lost in a merge.

* Issue **#749** : Fix inability to query with only `use` privileges on the index.

* Issue **#613** : Fixed visualisation display in latest Firefox and Chrome.

* Added permission caching to reference data lookup.

* Updated to stroom-expression 1.3.1

    Added cast functions `toBoolean`, `toDouble`, `toInteger`, `toLong` and `toString`.
    Added `include` and `exclude` functions.
    Added `if` and `not` functions.
    Added value functions `true()`, `false()`, `null()` and `err()`.
    Added `match` boolean function.
    Added `variance` and `stDev` functions.
    Added `hash` function.
    Added `formatDate` function.
    Added `parseDate` function.
    Made `substring` and `decode` functions capable of accepting functional parameters.
    Added `substringBefore`, `substringAfter`, `indexOf` and `lastIndexOf` functions.
    Added `countUnique` function.

* Issue **#613** : Fixed visualisation display in latest Firefox and Chrome.

* Issue **#753** : Fixed script editing in UI.

* Issue **#751** : Fix inability to query on a dashboard with only use+read rights.

* Issue **#719** : Fix creation of headless Jar to ensure logback is now included.

* Issue **#735** : Change the format-date xslt function to parse dates in a case insensitive way.

* Issue **#719** : Fix creation of headless Jar. Exclude gwt-unitCache folder from build JARs.

* Issue **#720** : Fix for Hessian serialisation of table coprocessor settings.

* Issue **#217** : Add an 'all/none' checkbox to the Explorer Tree's quick filter.

* Issue **#400** : Shows a warning when cascading folder permissions.

* Issue **#405** : Fixed quick filter on permissions dialog, for users and for groups. It will now match anywhere in the user or group name, not just at the start.

* Issue **#708** : Removed parent folder UUID from ExplorerActionHandler.

* Application security code is now implemented using lambda expressions rather than AOP. This simplifies debugging and makes the code easier to understand.

* Changed the task system to allow task threads to be interrupted from the task UI.

* Made changes to improve search performance by making various parts of search wait for interruptible conditions.

* Migrated code from Spring to Guice for managing dependency injection.

* Issue **#229** : When a user 'OKs' a folder permission change it can take a while to return. This disables the ok/cancel buttons while Stroom is processing the permission change.

* Issue **#405** : Fixed quick filter on permissions dialog, for users and for groups. It will now match anywhere in the user or group name, not just at the start.

* Issue **#588** : Fixed display of horizontal scrollbar on explorer tree in export, create, copy and move dialogs.

* Issue **#691** : Volumes now reload on edit so that the entities are no longer stale the second time they are edited.

* Issue **#692** : Properties now reload on edit so that the entities are no longer stale the second time they are edited.

* Issue **#703** : Removed logging of InterruptedException stack trace on SQL stat queries, improved concurrency code.

* Issue **#697** : Improved XSLT `Lookup` trace messages.

* Issue **#697** : Added a feature to trace XSLT `Lookup` attempts so that reference data lookups can be debugged.

* Issue **#702** : Fix for hanging search extraction tasks

* Issue **#701** : The search `maxDocIdQueueSize` is now 1000 by default.

* Issue **#700** : The format-date XSLT function now defaults years, months and days to the stream receipt time regardless of whether the input date pattern specifies them.

* Issue **#657** : Change SQL Stats query code to process/transform the data as it comes back from the database rather than holding the full resultset before processing. This will reduce memory overhead and improve performance.

* Issue **#634** : Remove excessive thread sleeping in index shard searching. Sleeps were causing a significant percentage of inactivity and increasing memory use as data backed up. Add more logging and logging of durations of chunks of code. Add an integration test for testing index searching for large data volumes.

* Issue **#698** : Migration of Processing Filters now protects against folders that have since been deleted

* Issue **#634** : Remove excessive thread sleeping in index shard searching. Sleeps were causing a significant percentage of inactivity and increasing memory use as data backed up. Add more logging and logging of durations of chunks of code. Add an integration test for testing index searching for large data volumes.

* Issue **#659** : Made format-date XSLT function default year if none specified to the year the data was received unless this would make the date later then the received time in which case a year is subtracted.

* Issue **#658** : Added a hashing function for XSLT translations.

* Issue **#680** : Fixed the order of streams in the data viewer to descending by date

* Issue **#679** : Fixed the editing of Stroom properties that are 'persistent'.

* Issue **#681** : Added dry run to check processor filters will convert to find stream criteria. Throws error to UI if fails.

* Issue **#676** : Fixed use of custom stream type values in expression based processing filters.

* Issue **#673** : Fixed issue with Stream processing filters that specify Create Time

* Issue **#675** : Fixed issue with datafeed requests authenticating incorrectly

* Issue **#666** : Fixed the duplicate dictionary issue in processing filter migrations, made querying more efficient too
* Database migration fixes and tools

* Issue **#668** : Fixed the issue that prevented editing of stroom volumes

* Issue **#669** : Elastic Index Filter now uses stroomServiceUser to retrieve the index config from the Query Elastic service.

* Minor fix to migrations

* Add logging to migrations

* Add logging to migrations

* Issue **#651** : Removed the redundant concept of Pipeline Types, it's half implementation prevented certain picker dialogs from working.

* Issue **#481** : Fix handling of non-incremental index queries on the query API. Adds timeout option in request and blocking code to wait for the query to complete. Exit early from wait loops in index/event search.

* Issue **#626** : Fixed issue with document settings not being persisted

* Issue **#621** : Changed the document info to prevent requests for multi selections

* Issue **#620** : Copying a directory now recursively copies it's contents, plus renaming copies is done more intelligently.

* Issue **#546** : Fixed race conditions with the Explorer Tree, it was causing odd delays to population of the explorer in various places.

* Issue **#495** : Fixed the temporary expansion of the Explorer Tree caused by filtering

* Issue **#376** : Welcome tab details fixed since move to gradle

* Issue **#523** : Changed permission behaviours for copy and move to support `None`, `Source`, `Destination` and `Combined` behaviours. Creating new items now allows for `None` and `Destination` permission behaviours. Also imported items now receive permissions from the destination folder. Event logging now indicates the permission behaviour used during copy, move and create operations.

* Issue **#480** : Change the downloaded search request API JSON to have a fetch type of ALL.

* Issue **#623** : Fixed issue where items were being added to sublist causing a stack overflow exception during data retention processing.

* Issue **#617** : Introduced a concept of `system` document types that prevents the root `System` folder type from being created, copied, deleted, moved, renamed etc.

* Issue **#622** : Fix incorrect service discovery based api paths, remove authentication and authorisation from service discovery

* Issue **#568** : Fixed filtering streams by pipeline in the pipeline screen.

* Issue **#565** : Fixed authorisation issue on dashboards.

* Issue **#592** : Mount stroom at /stroom.

* Issue **#608** : Fixed stream grep and stream dump tools and added tests to ensure continued operation.

* Issue **#603** : Changed property description from `tags` to `XML elements` in `BadTextXMLFilterReader`.

* Issue **#600** : Added debug to help diagnose cause of missing index shards in shard list.

* Issue **#611** : Changed properties to be defined in code rather than Spring XML.

* Issue **#605** : Added a cache for retrieving user by name to reduce DB use when pushing users for each task.

* Issue **#610** : Added `USE INDEX (PRIMARY)` hint to data retention select SQL to improve performance.

* Issue **#607** : Multiple improvements to the code to ensure DB connections, prepared statements, result sets etc use try-with-resources constructs wherever possible to ensure no DB resources are leaked. Also all connections obtained from a data source are now returned appropriately so that connections from pools are reused.

* Issue **#602** : Changed the data retention rule table column order.

* Issue **#606** : Added more stroom properties to tune the c3P0 connection pool. The properties are prefixed by `stroom.db.connectionPool` and `stroom.statistics.sql.db.connectionPool`.

* Issue **#601** : Fixed NPE generated during index shard retention process that was caused by a shard being deleted from the DB at the same time as the index shard retention job running.

* Issue **#609** : Add configurable regex to replace IDs in heap histogram class names, e.g. `....$Proxy54` becomes `....$Proxy--ID-REMOVED--`

* Issue **#570** : Refactor the heap histogram internal statistics for the new InternalStatisticsReceiver

* Issue **#599** : DocumentServiceWriteAction was being used in the wrong places where EntityServiceSaveAction should have been used instead to save entities that aren't document entities.

* Issue **#593** : Fixed node save RPC call.

* Issue **#591** : Made the query info popup more configurable with a title, validation regex etc. The popup will now only be displayed when enabled and when a manual user action takes place, e.g. clicking a search button or running a parameterised execution with one or more queries.

* Added 'prompt' option to force the identity provider to ask for a login.

* Issue **#549** : Change to not try to connect to kafka when kafka is not configured and improve failure handling

* Issue **#573** : Fixed viewing folders with no permitted underlying feeds. It now correctly shows blank data screen, rather than System/Data.

* Issue **#150** : Added a feature to optionally require specification of search purpose.

* Issue **#572** : Added a feature to allow easy download of dictionary contents as a text file.

* Generate additional major and minor floating docker tags in travis build, e.g. v6-LATEST and v6.0-LATEST

* Change docker image to be based on openjdk:8u151-jre-alpine

* Added a feature to list dependencies for all document entities and indicate where dependencies are missing.

* Issue **#540** : Improve description text for stroom.statistics.sql.maxProcessingAge property

* Issue **#538** : Lists of items such as users or user groups were sometimes not being converted into result pages correctly, this is now fixed.

* Issue **#537** : Users without `Manage Policies` permission can now view streams.

* Issue **#522** : Selection of data retention rules now remains when moving rules up or down.

* Issue **#411** : When data retention rules are disabled they are now shown greyed out to indicate this.

* Issue **#536** : Fix for missing visualisation icons.

* Issue **#368** : Fixed hidden job type button on job node list screen when a long cron pattern is used.

* Issue **#507** : Added dictionary inheritance via import references.

* Issue **#554** : Added a `parseUri` XSLT function.

* Issue **#557** : Added dashboard functions to parse and output URI parts.

* Issue **#552** : Fix for NPE caused by bad XSLT during search data extraction.

* Issue **#560** : Replaced instances of `Files.walk()` with `Files.walkFileTree()`. `Files.walk()` throws errors if any files are deleted or are not accessible during the walk operation. This is a major issue with the Java design for walking files using Java 8 streams. To avoid this issue `Files.walkFileTree()` has now been used in place of `Files.walk()`.

* Issue **#567** : Changed `parseUri` to be `parse-uri` to keep it consistently named with respect to other XSLT functions. The old name `parseUri` still works but is deprecated and will be removed in a later version.

* Issue **#567** : The XSLT function `parse-uri` now correctly returns a `schemeSpecificPart` element rather than the incorrectly named `schemeSpecificPort`.

* Issue **#567** : The dashboard expression function `extractSchemeSpecificPortFromUri` has now been corrected to be called `extractSchemeSpecificPartFromUri`.

* Issue **#567** : The missing dashboard expression function `extractQueryFromUri` has been added.

* Issue **#571** : Streams are now updated to have a status of deleted in batches using native SQL and prepared statements rather than using the stream store.

* Issue **#559** : Changed CSS to allow table text selection in newer browsers.

* Issue **#574** : Fixed SQL debug trace output.

* Issue **#574** : Fixed SQL UNION code that was resulting in missing streams in the data browser when paging.

* Issue **#590** : Improved data browser performance by using a local cache to remember feeds, stream types, processors, pipelines etc while decorating streams.

* Issue **#150** : Added a property to optionally require specification of search purpose.

* New authentication flow based around OpenId

* New user management screens

* The ability to issue API keys

* Issue **#501** : Improve the database teardown process in integration tests to speed up builds

* Relax regex in build script to allow tags like v6.0-alpha.3 to be published to Bintray

* Add Bintray publish plugin to Gradle build

* Issue **#75** : Upgraded to Lucene 5.

* Issue **#135** : [BREAKING CHANGE] Removed JODA Time library and replaced with Java 7 Time API. This change breaks time zone output previously formatted with `ZZ` or `ZZZ`.

* Added XSLT functions generate-url and fetch-json

* Added ability to put clickable hyperlinks in Dashboard tables

* Added an HTTP appender.

* Added an appender for the proxy store.

* Issue **#412** : Fixed no-column table breakage

* Issue **#380** : Fixed build details on welcome/about

* Issue **#348** : Fixed new menu icons.

* Issue **98** : Fix premature trimming of results in the store

* Issue **360** : Fix inability to sort sql stats results in the dashboard table

* Issue **#550** : Fix for info message output for data retention.

* Issue **#551** : Improved server task detail for data retention job.

* Issue **#541** : Changed stream retention job descriptions.

* Issue **#553** : The data retention job now terminates if requested to do so and also tracks progress in a local temp file so a nodes progress will survive application restarts.

* Change docker image to use openjdk:8u151-jre-alpine as a base

* Issue **#539** : Fix issue of statistic search failing after it is imported

* Issue **#547** : Data retention processing is now performed in batches (size determined by `stroom.stream.deleteBatchSize`). This change should reduce the memory required to process the data retention job.

* Issue **#541** : Marked old stream retention job as deprecated in description.

* Issue **#542** : Fix for lazy hibernate object initialisation when stepping cooked data.

* Issue **#524** : Remove dependency on stroom-proxy:stroom-proxy-repo and replaced with duplicated code from stroom-proxy-repo (commit b981e1e)

* Issue **#203** : Initial release of the new data receipt policy functionality.

* Issue **#202** : Initial release of the new data retention policy functionality.

* Issue **#521** : Fix for the job list screen to correct the help URL.

* Issue **#526** : Fix for XSLT functions that should return optional results but were being forced to return a single value.

* Issue **#527** : Fix for XSLT error reporting. All downstream errors were being reported as XSLT module errors and were
 hiding the underlying exception.

* Issue **#501** : Improve the database teardown process in integration tests to speed up builds.

* Issue **#511** : Fix NPE thrown during pipeline stepping by downstream XSLT.

* Issue **#521** : Fix for the job list screen to use the help URL system property for displaying context sensitive help.

* Issue **#511** : Fix for XSLT functions to allow null return values where a value cannot be returned due to an error etc.

* Issue **#515** : Fix handling of errors that occur before search starts sending.

* Issue **#506** : In v5 dashboard table filters were enhanced to allow parameters to be used in include/exclude filters. The implementation included the use of ` \ ` to escape `$` characters that were not to be considered part of a parameter reference. This change resulted in regular expressions requiring ` \ ` being escaped with additional ` \ ` characters. This escaping has now been removed and instead only `$` chars before `{` chars need escaping when necessary with double `$$` chars, e.g. use `$${something` if you actually want `${something` not to be replaced with a parameter.

* Issue **#505** : Fix the property UI so all edited value whitespace is trimmed

* Issue **#513** : Now only actively executing tasks are visible as server tasks

* Issue **#483** : When running stream retention jobs the transactions are now set to REQUIRE_NEW to hopefully ensure that the job is done in small batches rather than a larger transaction spanning multiple changes.

* Issue **#508** : Fix directory creation for index shards.

* Issue **#492** : Task producers were still not being marked as complete on termination which meant that the parent cluster task was not completing. This has now been fixed.

* Issue **#497** : DB connections obtained from the data source are now released back to the pool after use.

* Issue **#492** : Task producers were not being marked as complete on termination which meant that the parent cluster task was not completing. This has now been fixed.

* Issue **#497** : Change stream task creation to use straight JDBC rather than hibernate for inserts and use a configurable batch size (stroom.databaseMultiInsertMaxBatchSize) for the inserts.

* Issue **#502** : The task executor was not responding to shutdown and was therefore preventing the app from stopping gracefully.

* Issue **#476** : Stepping with dynamic XSLT or text converter properties now correctly falls back to the specified entity if a match cannot be found by name.

* Issue **#498** : The UI was adding more than one link between 'Source' and 'Parser' elements, this is now fixed.

* Issue **#492** : Search tasks were waiting for part of the data extraction task to run which was not checking for termination. The code for this has been changed and should now terminate when required.

* Issue **#494** : Fix problem of proxy aggregation never stopping if more files exist

* Issue **#490** : Fix errors in proxy aggregation due to a bounded thread pool size

* Issue **#484** : Remove custom finalize() methods to reduce memory overhead

* Issue **#475** : Fix memory leak of java.io.File references when proxy aggregation runs

* Issue **#470** : You can now correctly add destinations directly to the pipeline 'Source' element to enable raw streaming.

* Issue **#487** : Search result list trimming was throwing an illegal argument exception `Comparison method violates its general contract`, this should now be fixed.

* Issue **#488** : Permissions are now elevated to 'Use' for the purposes of reporting the data source being queried.

* Migrated to ehcache 3.4.0 to add options for off-heap and disk based caching to reduce memory overhead.

* Caches of pooled items no longer use Apache Commons Pool.

* Issue **#401** : Reference data was being cached per user to ensure a user centric view of reference data was being used. This required more memory so now reference data is built in the context of the internal processing user and then filtered during processing by user access to streams.

* The effective stream cache now holds 1000 items.

* Reduced the amount of cached reference data to 100 streams.

* Reduced the number of active queries to 100.

* Removed Ehcache and switched to Guava cache.

* Issue **#477** : Additional changes to ensure search sub tasks use threads fairly between multiple searches.

* Issue **#477** : Search sub tasks are now correctly linked to their parent task and can therefore be terminated by terminating parent tasks.

* Issue **#425** : Changed string replacement in pipeline migration code to use a literal match

* Issue **#469** : Add Heap Histogram internal statistics for memory use monitoring

* Issue **#463** : Made further improvements to the index shard writer cache to improve performance.

* Issue **#448** : Some search related tasks never seem to complete, presumably because an error is thrown at some point and so their callbacks do not get called normally. This fix changes the way task completion is recorded so that it isn't dependant on the callbacks being called correctly.

* Issue **#464** : When a user resets a password, the password now has an expiry date set in the future determined by the password expiry policy. Password that are reset by email still expire immediately as expected.

* Issue **#462** : Permission exceptions now carry details of the user that the exception applies to. This change allows error logging to record the user id in the message where appropriate.

* Issue **#463** : Many index shards are being corrupted which may be caused by insufficient locking of the shard writers and readers. This fix changes the locking mechanism to use the file system.

* Issue **#451** : Data paging was allowing the user to jump beyond the end of a stream whereby just the XML root elements were displayed. This is now fixed by adding a constraint to the page offset so that the user cannot jump beyond the last record. Because data paging assumes that segmented streams have a header and footer, text streams now include segments after a header and before a footer, even if neither are added, so that paging always works correctly regardless of the presence of a header or footer.

* Issue **#461** : The stream attributes on the filter dialog were not sorted alphabetically, they now are.

* Issue **#460** : In some instances error streams did not always have stream attributes added to them for fatal errors. This mainly occurred in instances where processing failed early on during pipeline creation. An error was recorded but stream attributes were not added to the meta data for the error stream. Processing now ensures that stream attributes are recorded for all error cases.

* Issue **#442** : Remove 'Old Internal Statistics' folder, improve import exception handling

* Issue **#457** : Add check to import to prevent duplicate root level entities

* Issue **#444** : Fix for segment markers when writing text to StreamAppender.

* Issue **#447** : Fix for AsyncSearchTask not being displayed as a child of EventSearchTask in the server tasks view.

* Issue **#421** : FileAppender now causes fatal error where no output path set.

* Issue **#427** : Pipelines with no source element will now only treat a single parser element as being a root element for backwards compatibility.

* Issue **#420** : Pipelines were producing errors in the UI when elements were deleted but still had properties set on them. The pipeline validator was attempting to set and validate properties for unknown elements. The validator now ignores properties and links to elements that are undeclared.

* Issue **#420** : The pipeline model now removes all properties and links for deleted elements on save.

* Issue **#458** : Only event searches should populate the `searchId`. Now `searchId` is only populated when a stream processor task is created by an event search as only event searches extract specific records from the source stream.

* Issue **#437** : The event log now includes source in move events.

* Issue **#419** : Fix multiple xml processing instructions appearing in output.

* Issue **#446** : Fix for deadlock on rolling appenders.

* Issue **#444** : Fix segment markers on RollingStreamAppender.

* Issue **#426** : Fix for incorrect processor filters. Old processor filters reference `systemGroupIdSet` rather than `folderIdSet`. The new migration updates them accordingly.

* Issue **#429** : Fix to remove `usePool` parser parameter.

* Issue **#439** : Fix for caches where elements were not eagerly evicted.

* Issue **#424** : Fix for cluster ping error display.

* Issue **#441** : Fix to ensure correct names are shown in pipeline properties.

* Issue **#433** : Fixed slow stream queries caused by feed permission restrictions.

* Issue **#385** : Individual index shards can now be deleted without deleting all shards.

* Issue **#391** : Users needed `Manage Processors` permission to initiate pipeline stepping. This is no longer required as the 'best fit' pipeline is now discovered as the internal processing user.

* Issue **#392** : Inherited pipelines now only require 'Use' permission to be used instead of requiring 'Read' permission.

* Issue **#394** : Pipeline stepping will now show errors with an alert popup.

* Issue **#396** : All queries associated with a dashboard should now be correctly deleted when a dashboard is deleted.

* Issue **#393** : All caches now cache items within the context of the current user so that different users do not have the possibility of having problems caused by others users not having read permissions on items.

* Issue **#358** : Schemas are now selected from a subset matching the criteria set on SchemaFilter by the user.

* Issue **#369** : Translation stepping wasn't showing any errors during stepping if a schema had an error in it.

* Issue **#364** : Switched index writer lock factory to a SingleInstanceLockFactory as index shards are accessed by a single process.

* Issue **#363** : IndexShardWriterCacheImpl now closes and flushes writers using an executor provided by the TaskManager. Writers are now also closed in LRU order when sweeping up writers that exceed TTL and TTI constraints.

* Issue **#361** : Information has been added to threads executing index writer and index searcher maintenance tasks.

* Issue **#356** : Changed the way index shard writers are cached to improve indexing performance and reduce blocking.

* Issue **#353** : Reduced expected error logging to debug.

* Issue **#354** : Changed the way search index shard readers get references to open writers so that any attempt to get an open writer will not cause, or have to wait for, a writer to close.

* Issue **#351** : Fixed ehcache item eviction issue caused by ehcache internally using a deprecated API.

* Issue **#347** : Added a 'Source' node to pipelines to establish a proper root for a pipeline rather than an assumed one based on elements with no parent.

* Issue **#350** : Removed 'Advanced Mode' from pipeline structure editor as it is no longer very useful.

* Issue **#349** : Improved index searcher cache to ensure searchers are not affected by writers closing.

* Issue **#342** : Changed the way indexing is performed to ensure index readers reference open writers correctly.

* Issue **#346** : Improved multi depth config content import.

* Issue **#328** : You can now delete corrupt shards from the UI.

* Issue **#343** : Fixed login expiry issue.

* Issue **#345** : Allowed for multi depth config content import.

* Issue **#341** : Fixed arg in SQL.

* Issue **#340** : Fixed headless and corresponding test.

* Issue **#333** : Fixed event-logging version in build.

* Issue **#334** : Improved entity sorting SQL and separated generation of SQL and HQL to help avoid future issues.

* Issue **#335** : Improved user management

* Issue **#337** : Added certificate auth option to export servlet and disabled the export config feature by default.

* Issue **#337** : Added basic auth option to export servlet to complement cert based auth.

* Issue **#332** : The index shard searcher cache now makes sure to get the current writer needed for the current searcher on open.

* Issue **#322** : The index cache and other caching beans should now throw exceptions on `get` that were generated during the creation of cached items.

* Issue **#325** : Query history is now cleaned with a separate job. Also query history is only recorded for manual querying, i.e. not when query is automated (on open or auto refresh). Queries are now recorded on a dashboard + query component basis and do not apply across multiple query components in a dashboard.

* Issue **#323** : Fixed an issue where parser elements were not being returned as 'processors' correctly when downstream of a reader.

* Issue **#322** : Index should now provide a more helpful message when an attempt is made to index data and no volumes have been assigned to an index.

* Issue **#316** : Search history is now only stored on initial query when using automated queries or when a user runs a query manually. Search history is also automatically purged to keep either a specified number of items defined by `stroom.query.history.itemsRetention` (default 100) or for a number of days specified by `stroom.query.history.daysRetention` (default 365).

* Issue **#317** : Users now need update permission on an index plus 'Manage Index Shards' permission to flush or close index shards. In addition to this a user needs delete permission to delete index shards.

* Issue **#319** : SaveAs now fetches the parent folder correctly so that users can copy items if they have permission to do so.

* Issue **#311** : Fixed request for `Pipeline` in `meta` XSLT function. Errors are now dealt with correctly so that the XSLT will not fail due to missing meta data.

* Issue **#313** : Fixed case of `xmlVersion` property on `InvalidXMLCharFilterReader`.

* Issue **#314** : Improved description of `tags` property in `BadTextXMLFilterReader`.

* Issue **#307** : Made some changes to avoid potential NPE caused by session serialisation.

* Issue **#306** : Added a stroom `meta` XSLT function. The XSLT function now exposes `Feed`, `StreamType`, `CreatedTime`, `EffectiveTime` and `Pipeline` meta attributes from the currently processing stream in addition to any other meta data that might apply. To access these meta data attributes of the current stream use `stroom:meta('StreamType')` etc. The `feed-attribute` function is now an alias for the `meta` function and should be considered to be deprecated.

* Issue **#303** : The stream delete job now uses cron in preference to a frequency.

* Issue **#152** : Changed the way indexing is performed so that a single indexer object is now responsible for indexing documents and adding them to the appropriate shard.

* Issue **#179** : Updated Saxon-HE to version 9.7.0-18 and added XSLTFilter option to `usePool` to see if caching might be responsible for issue.

* Issue **#288** : Made further changes to ensure that the IndexShardWriterCache doesn't try to reuse an index shard that has failed when adding any documents.

* Issue **#295** : Made the help URL absolute and not relative.

* Issue **#293** : Attempt to fix mismatch document count error being reported when index shards are opened.

* Issue **#292** : Fixed locking for rolling stream appender.

* Issue **#292** : Rolling stream output is no longer associated with a task, processor or pipeline to avoid future processing tasks from deleting rolling streams by thinking they are superseded.

* Issue **#292** : Data that we expect to be unavailable, e.g. locked and deleted streams, will no longer log exceptions when a user tries to view it and will instead return an appropriate message to the user in place of the data.

* Issue **#288** : The error condition 'Expected a new writer but got the same one back!!!' should no longer be encountered as the root cause should now be fixed. The original check has been reinstated so that processing will terminate if we do encounter this problem.

* Issue **#295** : Fixed the help property so that it can now be configured.

* Issue **#296** : Removed 'New' and 'Delete' buttons from the global property dialog.

* Issue **#279** : Fixed NPE thrown during proxy aggregation.

* Issue **#294** : Changing stream task status now tries multiple times to attempt to avoid a hibernate LockAcquisitionException.

* Issue **#287** : XSLT not found warnings property description now defaults to false.

* Issue **#261** : The save button is now only enabled when a dashboard or other item is made dirty and it is not read only.

* Issue **#286** : Dashboards now correctly save the selected tab when a tab is selected via the popup tab selector (visible when tabs are collapsed).

* Issue **#289** : Changed Log4J configuration to suppress logging from Hibernate SqlExceptionHandler for expected exceptions like constraint violations.

* Issue **#288** : Changed 'Expected a new writer...' fatal error to warning as the condition in question might be acceptable.

* Issue **#285** : Attempted fix for GWT RPC serialisation issue.

* Issue **#283** : Statistics for the stream task queue are now captured even if the size is zero.

* Issue **#226** : Fixed issue where querying an index failed with "User does not have the required permission (Manage Users)" message.

* Issue **#281** : Made further changes to cope with Files.list() and Files.walk() returning streams that should be closed with 'try with resources' construct.

* Issue **#224** : Removing an element from the pipeline structure now removes all child elements too.

* Issue **#282** : Users can now upload data with just 'Data - View' and 'Data - Import' application permissions, plus read permission on the appropriate feed.

* Issue **#199** : The explorer now scrolls selected items into view.

* Issue **#280** : Fixed 'No user is currently authenticated' issue when viewing jobs and nodes.

* Issue **#278** : The date picker now hides once you select a date.

* Issue **#281** : Directory streams etc are now auto closed to prevent systems running out of file handles.

* Issue **#263** : The explorer tree now allows you to collapse the root 'System' node after it is first displayed.

* Issue **#266** : The explorer tree now resets (clears and collapses all previously open nodes) and shows the currently selected item every time an explorer drop down in opened.

* Issue **#233** : Users now only see streams if they are administrators or have 'Data - View' permission. Non administrators will only see data that they have 'read' permission on for the associated feed and 'use' permission on for the associated pipeline if there is one.

* Issue **#265** : The stream filter now orders stream attributes alphabetically.

* Issue **#270** : Fixed security issue where null users were being treated as INTERNAL users.

* Issue **#270** : Improved security by pushing user tokens rather than just user names so that internal system (processing) users are clearly identifiable by the security system and cannot be spoofed by regular user accounts.

* Issue **#269** : When users are prevented from logging in with 'preventLogin' their failed login count is no longer incremented.

* Issue **#267** : The login page now shows the maintenance message.

* Issue **#276** : Session list now shows session user ids correctly.

* Issue **#201** : The permissions menu item is no longer available on the root 'System' folder.

* Issue **#176** : Improved performance of the explorer tree by increasing the size of the document permissions cache to 1M items and changing the eviction policy from LRU to LFU.

* Issue **#176** : Added an optimisation to the explorer tree that prevents the need for a server call when collapsing tree nodes.

* Issue **#273** : Removed an unnecessary script from the build.

* Issue **#277** : Fixed a layout issue that was causing the feed section of the processor filter popup to take up too much room.

* Issue **#274** : The editor pane was only returning the current user edited text when attached to the DOM which meant changes to text were ignored if an editor pane was not visible when save was pressed. This has now been fixed so that the current content of an editor pane is always returned even when it is in a detached state.

* Issue **#264** : Added created by/on and updated by/on info to pipeline stream processor info tooltips.

* Issue **#222** : Explorer items now auto expand when a quick filter is used.

* Issue **#205** : File permissions in distribution have now been changed to `0750` for directories and shell scripts and `0640` for all other files.

* Issue **#240** : Separate application permissions are now required to manage DB tables and tasks.

* Issue **#210** : The statistics tables are now listed in the database tables monitoring pane.

* Issue **#249** : Removed spaces between values and units.

* Issue **#237** : Users without 'Download Search Results' permission will no longer see the download button on the table component in a dashboard.

* Issue **#232** : Users can now inherit from pipelines that they have 'use' permissions on.

* Issue **#191** : Max stream size was not being treated as IEC value, e.g. Mebibytes etc.

* Issue **#235** : Users can now only view the processor filters that they have created if they have 'Manage Processors' permission unless they are an administrator in which case they will see all filters. Users without the 'Manage Processors' permission who are also not administrators will see no processor filters in the UI. Users with 'Manage Processors' permission who are not administrators will be able to update their own processor filters if they have 'update' permission on the associated pipeline. Administrators are able to update all processor filters.

* Issue **#212** : Changes made to text in any editor including those made with cut and paste are now correctly handled so that altered content is now saved.

* Issue **#247** : The editor pane now attempts to maintain the scroll position when formatting content.

* Issue **#251** : Volume and memory statistics are now recorded in bytes and not MiB.

* Issue **#243** : The error marker pane should now discover and display all error types even if they are preceded by over 1000 warnings.

* Issue **#254** : Fixed search result download.

* Issue **#209** : Statistics are now queryable in a dashboard if a user has 'use' permissions on a statistic.

* Issue **#255** : Fixed issue where error indicators were not being shown in the schema validator pane because the text needed to be formatted so that it spanned multiple lines before attempting to add annotations.

* Issue **#257** : The dashboard text pane now provides padding at the top to allow for tabs and controls.

* Issue **#174** : Index shard checking is now done asynchronously during startup to reduce startup time.

* Issue **#225** : Fixed NPE that was caused by processing instruction SAX events unexpectedly being fired by Xerces before start document events. This looks like it might be a bug in Xerces but the code now copes with the unexpected processing instruction event anyway.

* Issue **#230** : The maintenance message can now be set with the property 'stroom.maintenance.message' and the message now appears as a banner at the top of the screen rather than an annoying popup. Non admin users can also be prevented from logging on to the system by setting the 'stroom.maintenance.preventLogin' property to 'true'.

* Issue **#155** : Changed password values to be obfuscated in the UI as 20 asterisks regardless of length.

* Issue **#188** : All of the writers in a pipeline now display IO in the UI when stepping.

* Issue **#208** : Schema filter validation errors are now shown on the output pane during stepping.

* Issue **#211** : Turned off print margins in all editors.

* Issue **#200** : The stepping presenter now resizes the top pane to fit the tree structure even if it is several elements high.

* Issue **#168** : Code and IO is now loaded lazily into the element presenter panes during stepping which prevents the scrollbar in the editors being in the wrong position.

* Issue **#219** : Changed async dispatch code to work with new lambda classes rather than callbacks.

* Issue **#221** : Fixed issue where `*.zip.bad` files were being picked up for proxy aggregation.

* Issue **#242** : Improved the way properties are injected into some areas of the code to fix an issue where 'stroom.maxStreamSize' and other properties were not being set.

* Issue **#241** : XMLFilter now ignores the XSLT name pattern if an empty string is supplied.

* Issue **#236** : 'Manage Cache Permission' has been changed to 'Manage Cache'.

* Issue **#219** : Made further changes to use lambda expressions where possible to simplify code.

* Issue **#231** : Changed the way internal statistics are created so that multiple facets of a statistic, e.g. Free & Used Memory, are combined into a single statistic to allow combined visualisation.

* Issue **#172** : Further improvement to dashboard L&F.

* Issue **#194** : Fixed missing Roboto fonts.

* Issue **#195** : Improved font weights and removed underlines from link tabs.

* Issue **#196** : Reordered fields on stream, relative stream, volume and server task tables.

* Issue **#182** : Changed the way dates and times are parsed and formatted and improved the datebox control L&F.

* Issue **#198** : Renamed 'INTERNAL_PROCESSING_USER' to 'INTERNAL'.

* Issue **#154** : Active tasks are now sortable by processor filter priority.

* Issue **#204** : Pipeline processor statistics now include 'Node' as a tag.

* Issue **#170** : Changed import/export to delegate import/export responsibility to individual services. Import/export now only works with items that have valid UUIDs specified.

* Issue **#164** : Reduced caching to ensure tree items appear as soon as they are added.

* Issue **#177** : Removed 'Meta Data-Bytes Received' statistic as it was a duplicate.

* Issue **#152** : Changed the way index shard creation is locked so that only a single shard should be fetched from the cache with a given shard key at any one time.

* Issue **#189** : You now have to click within a checkbox to select it within a table rather than just clicking the cell the checkbox is in.

* Issue **#186** : Data is no longer artificially wrapped with the insertion of new lines server side. Instead the client now receives the data and an option to soft wrap lines has been added to the UI.

* Issue **#167** : Fixed formatting of JavaScript and JSON.

* Issue **#175** : Fixed visibility of items by inferred permissions.

* Issue **#178** : Added new properties and corresponding configuration to connect and create a separate SQL statistics DB.

* Issue **#172** : Improved dashboard L&F.

* Issue **#169** : Improved L&F of tables to make better use of screen real estate.

* Issue **#191** : Mebibytes (multiples of 1024) etc are now used as standard throughout the application for both memory and disk sizes and have single letter suffixes (B, K, M, G, T).

* Issue **#173** : Fixed the way XML formatter deals with spaces in attribute values.

* Issue **#151** : Fixed meta data statistics. 'metaDataStatistics' bean was declared as an interface and not a class.

* Issue **#158** : Added a new global property 'stroom.proxy.zipFilenameDelimiter' to enable Stroom proxy repositories to be processed that have a custom file name pattern.

* Issue **#153** : Clicking tick boxes and other cell components in tables no longer requires the row to be selected first.

* Issue **#148** : The stream browsing UI no longer throws an error when attempting to clear markers from the error markers pane.

* Issue **#160** : Stream processing tasks are now created within the security context of the user that created the associated stream processor filter.

* Issue **#157** : Data is now formatted by the editor automatically on display.

* Issue **#144** : Old processing output will now be deleted when content is reprocessed even if the new processing task does not produce output.

* Issue **#159** : Fixed NPE thrown during import.

* Issue **#166** : Fixed NPE thrown when searching statistics.

* Issue **#165** : Dashboards now add a query and result table from a template by default on creation. This was broken when adding permission inheritance to documents.

* Issue **#162** : The editor annotation popup now matches the style of other popups.

* Issue **#163** : Imported the Roboto Mono font to ensure consistency of the editor across platforms.

* Issue **#143** : Stroom now logs progress information about closing index shard writers during shutdown.

* Issue **#140** : Replaced code editor to improve UI performance and add additional code formatting & styling options.

* Issue **#146** : Object pool should no longer throw an error when abandoned objects are returned to the pool.

* Issue **#142** : Changed the way permissions are cached so that changes to permissions provide immediate access to documents.

* Issue **#123** : Changed the way entity service result caching works so that the underlying entity manager is cached instead of individual services. This allows entity result caching to be performed while still applying user permissions to cached results.

* Issue **#156** : Attempts to open items that that user does not have permission to open no longer show an error and spin the progress indicator forever, instead the item will just not open.

* Issue **#141** : Improved log output during entity reference migration and fixed statistic data source reference migration.

* Issue **#127** : Entity reference replacement should now work with references to 'StatisticsDataSource'.

* Issue **#125** : Fixed display of active tasks which was broken by changes to the task summary table selection model.

* Issue **#121** : Fixed cache clearing.

* Issue **#122** : Improved the look of the cache screen.

* Issue **#106** : Disabled users and groups are now displayed with greyed out icon in the UI.

* Issue **#132** : The explorer tree is now cleared on login so that users with different permissions do not see the previous users items.

* Issue **#128** : Improved error handling during login.

* Issue **#130** : Users with no permissions are no longer able to open folders including the root System folder to attempt data browsing.

* Issue **#120** : Entity chooser now treats 'None' as a special root level explorer node so that it can be selected in the same way as other nodes, e.g. visibly selected and responsive to double click.

* Issue **#129** : Fixed NPE.

* Issue **#119** : User permissions dialog now clears permissions when a user or group is deleted.

* Issue **#115** : User permissions on documents can now be inherited from parent folders on create, copy and move.

* Issue **#109** : Added packetSize="65536" property to AJP connector in server.xml template.

* Issue **#100** : Various list of items in stroom now allow multi selection for add/remove purposes.

* Issue **#112** : Removed 'pool' monitoring screen as all pools are now caches of one form or another.

* Issue **#105** : Users were not seeing 'New' menu for folders that they had some create child doc permissions for. This was due to DocumentType not implementing equals() and is now fixed.

* Issue **#111** : Fixed query favourites and history.

* Issue **#91** : Only CombinedParser was allowing code to be injected during stepping. Now DSParser and XMLFragmentParser support code injection during stepping.

* Issue **#107** : The UI now only shows new pipeline element items on the 'Add' menu that are allowed children of the selected element.

* Issue **#113** : User names are now validated against a regex specified by the 'stroom.security.userNamePattern' property.

* Issue **#116** : Rename is now only possible when a single explorer item is selected.

* Issue **#114** : Fixed selection manager so that the explorer tree does not select items when a node expander is clicked.

* Issue **#65** : Selection lists are now limited to 300px tall and show scrollbars if needed.

* Issue **#50** : Defaults table result fields to use local time without outputting the timezone.

* Issue **#15** : You can now express time zones in dashboard query expressions or just omit a time zone to use the locale of the browser.

* Issue **#49** : Dynamic XSLT selection now works with pipeline stepping.

* Issue **#63** : Entity selection control now shows current entity name even if it has changed since referencing entity was last saved.

* Issue **#70** : You can now select multiple explorer rows with ctrl and shift key modifiers and perform bulk actions such as copy, move, rename and delete.

* Issue **#85** : findDelete() no longer tries to add ORDER BY condition on UPDATE SQL when deleting streams.

* Issue **#89** : Warnings should now be present in processing logs for reference data lookups that don't specify feed or stream type. This was previously throwing a NullPointerException.

* Issue **#90** : Fixed entity selection dialog used outside of drop down selection control.

* Issue **#88** : Pipeline reference edit dialog now correctly selects the current stream type.

* Issue **#77** : Default index volume creation now sets stream status to INACTIVE rather than CLOSED and stream volume creation sets index status to INACTIVE rather than CLOSED.

* Issue **#93** : Fixed code so that the 'Item' menu is now visible.

* Issue **#97** : Index shard partition date range creation has been improved.

* Issue **#94** : Statistics searches now ignore expression terms with null or empty values so that the use of substitution parameters can be optional.

* Issue **#87** : Fixed explorer scrolling to the top by disabling keyboard selection.

* Issue **#104** : 'Query' no longer appears as an item that a user can allow 'create' on for permissions within a folder.

* Issue **#103** : Added 10 years as a supported data retention age.

* Issue **#86** : The stream delete button is now re-enabled when new items are selected for deletion.

* Issue **#81** : No exception will now be thrown if a client rejects a response for an EntityEvent.

* Issue **#79** : The client node no longer tries to create directories on the file system for a volume that may be owned by another node.

* Issue **#92** : Error summaries of multiple types no longer overlap each other at the top of the error markers list.

* Issue **#64** : Fixed Hessian serialisation of 'now' which was specified as a ZonedDateTime which cannot be serialised. This field is now a long representing millseconds since epoch.

* Issue **#62** : Task termination button is now enabled.

* Issue **#60** : Fixed validation of stream attributes prior to data upload to prevent null pointer exception.

* Issue **#9** : Created a new implementation of the expression parser that improved expression tokenisation and deals with BODMAS rules properly.

* Issue **#36** : Fixed and vastly improved the configuration of email so that more options can be set allowing for the use of other email services requiring more complex configuration such as gmail.

* Issue **#24** : Header and footer strings are now unescaped so that character sequences such as '\n' are translated into single characters as with standard Java strings, e.g. '\n' will become a new line and '\t' a tab.

* Issue **#40** : Changed Stroom docker container to be based on Alpine linux to save space

* Issue **#40** : Auto import of content packs on Stroom startup and added default content packs into the docker build for Stroom.

* Issue **#30** : Entering stepping mode was prompting for the pipeline to step with but also auto selecting a pipeline at the same time and entering stepping immediately.

* Dashboard auto refresh is now limited to a minimum interval of 10 seconds.

* Issue **#31** : Pipeline stepping was not including user changes immediately as parsers and XSLT filters were using cached content when they should have been ignoring the cache in stepping mode.

* Issue **#27** : Stroom now listens to window closing events and asks the user if they really want to leave the page. This replaces the previous crude attempts to block keys that affected the history or forced a browser refresh.

* Issue **#2** : The order of fields in the query editor is now alphabetical.

* Issue **#3** : When a filter is active on a dashboard table column, a filter icon now appears to indicate this.

* Issue **#5** : Replace() and Decode() dashboard table expression functions no longer ignore cells with null values.

* Issue **#7** : Dashboards are now able to query on open.

* Issue **#8** : Dashboards are now able to re-query automatically at fixed intervals.

* Updated GWT to v2.8.0 and Gin to v2.1.2.

* Issue **#12** : Dashboard queries can now evaluate relative date/time expressions such as now(), hour() etc. In addition to this the expressions also allow the addition or subtraction of durations, e.g. now - 5d.

* Issue **#14** : Dashboard query expressions can now be parameterised with any term able to accept a user defined parameter, e.g. ${user}. Once added parameters can be changed for the entire dashboard via a text box at the top of the dashboard screen which will then execute all queries when enter is pressed or it loses focus.

* Issue **#16** : Dashboard table filters can also accept user defined parameters, e.g. ${user}, to perform filtering when a query is executed.

* Fixed missing text presenter in dashboards.

* Issue **#18** : The data dashboard component will now show data relative to the last selected table row (even if there is more than one table component on the dashboard) if the data component has not been configured to listen to row selections for a specific table component.

* Changed table styling to colour alternate rows, add borders between rows and increase vertical padding

* Issue **#22** : Dashboard table columns can now be configured to wrap text via the format options.

* Issue **#28** : Dashboard component dependencies are now listed with the component name plus the component id in brackets rather than just the component id.

* Issue **#202** : Initial release of the new data retention policy functionality.

[Unreleased]: https://github.com/gchq/stroom/compare/v7.0-beta.115...HEAD
[v7.0-beta.115]: https://github.com/gchq/stroom/compare/v7.0-beta.114...v7.0-beta.115
[v7.0-beta.114]: https://github.com/gchq/stroom/compare/v7.0-beta.113...v7.0-beta.114
[v7.0-beta.113]: https://github.com/gchq/stroom/compare/v7.0-beta.112...v7.0-beta.113
[v7.0-beta.112]: https://github.com/gchq/stroom/compare/v7.0-beta.111...v7.0-beta.112
[v7.0-beta.111]: https://github.com/gchq/stroom/compare/v7.0-beta.110...v7.0-beta.111
[v7.0-beta.110]: https://github.com/gchq/stroom/compare/v7.0-beta.109...v7.0-beta.110
[v7.0-beta.109]: https://github.com/gchq/stroom/compare/v7.0-beta.108...v7.0-beta.109
[v7.0-beta.108]: https://github.com/gchq/stroom/compare/v7.0-beta.107...v7.0-beta.108
[v7.0-beta.107]: https://github.com/gchq/stroom/compare/v7.0-beta.106...v7.0-beta.107
[v7.0-beta.106]: https://github.com/gchq/stroom/compare/v7.0-beta.105...v7.0-beta.106
[v7.0-beta.105]: https://github.com/gchq/stroom/compare/v7.0-beta.104...v7.0-beta.105
[v7.0-beta.104]: https://github.com/gchq/stroom/compare/v7.0-beta.103...v7.0-beta.104
[v7.0-beta.103]: https://github.com/gchq/stroom/compare/v7.0-beta.102...v7.0-beta.103
[v7.0-beta.102]: https://github.com/gchq/stroom/compare/v7.0-beta.101...v7.0-beta.102
[v7.0-beta.101]: https://github.com/gchq/stroom/compare/v7.0-beta.100...v7.0-beta.101
[v7.0-beta.100]: https://github.com/gchq/stroom/compare/v7.0-beta.99...v7.0-beta.100
[v7.0-beta.99]: https://github.com/gchq/stroom/compare/v7.0-beta.98...v7.0-beta.99
[v7.0-beta.98]: https://github.com/gchq/stroom/compare/v7.0-beta.97...v7.0-beta.98
[v7.0-beta.97]: https://github.com/gchq/stroom/compare/v7.0-beta.96...v7.0-beta.97
[v7.0-beta.96]: https://github.com/gchq/stroom/compare/v7.0-beta.95...v7.0-beta.96
[v7.0-beta.95]: https://github.com/gchq/stroom/compare/v7.0-beta.94...v7.0-beta.95
[v7.0-beta.94]: https://github.com/gchq/stroom/compare/v7.0-beta.93...v7.0-beta.94
[v7.0-beta.93]: https://github.com/gchq/stroom/compare/v7.0-beta.92...v7.0-beta.93
[v7.0-beta.92]: https://github.com/gchq/stroom/compare/v7.0-beta.91...v7.0-beta.92
[v7.0-beta.91]: https://github.com/gchq/stroom/compare/v7.0-beta.90...v7.0-beta.91
[v7.0-beta.90]: https://github.com/gchq/stroom/compare/v7.0-beta.89...v7.0-beta.90
[v7.0-beta.89]: https://github.com/gchq/stroom/compare/v7.0-beta.88...v7.0-beta.89
[v7.0-beta.88]: https://github.com/gchq/stroom/compare/v7.0-beta.87...v7.0-beta.88
[v7.0-beta.87]: https://github.com/gchq/stroom/compare/v7.0-beta.86...v7.0-beta.87
[v7.0-beta.86]: https://github.com/gchq/stroom/compare/v7.0-beta.85...v7.0-beta.86
[v7.0-beta.85]: https://github.com/gchq/stroom/compare/v7.0-beta.84...v7.0-beta.85
[v7.0-beta.84]: https://github.com/gchq/stroom/compare/v7.0-beta.83...v7.0-beta.84
[v7.0-beta.83]: https://github.com/gchq/stroom/compare/v7.0-beta.82...v7.0-beta.83
[v7.0-beta.82]: https://github.com/gchq/stroom/compare/v7.0-beta.81...v7.0-beta.82
[v7.0-beta.81]: https://github.com/gchq/stroom/compare/v7.0-beta.80...v7.0-beta.81
[v7.0-beta.80]: https://github.com/gchq/stroom/compare/v7.0-beta.79...v7.0-beta.80
[v7.0-beta.79]: https://github.com/gchq/stroom/compare/v7.0-beta.78...v7.0-beta.79
[v7.0-beta.78]: https://github.com/gchq/stroom/compare/v7.0-beta.77...v7.0-beta.78
[v7.0-beta.77]: https://github.com/gchq/stroom/compare/v7.0-beta.76...v7.0-beta.77
[v7.0-beta.76]: https://github.com/gchq/stroom/compare/v7.0-beta.75...v7.0-beta.76
[v7.0-beta.75]: https://github.com/gchq/stroom/compare/v7.0-beta.74...v7.0-beta.75
[v7.0-beta.74]: https://github.com/gchq/stroom/compare/v7.0-beta.73...v7.0-beta.74
[v7.0-beta.73]: https://github.com/gchq/stroom/compare/v7.0-beta.72...v7.0-beta.73
[v7.0-beta.72]: https://github.com/gchq/stroom/compare/v7.0-beta.71...v7.0-beta.72
[v7.0-beta.71]: https://github.com/gchq/stroom/compare/v7.0-beta.70...v7.0-beta.71
[v7.0-beta.70]: https://github.com/gchq/stroom/compare/v7.0-beta.69...v7.0-beta.70
[v7.0-beta.69]: https://github.com/gchq/stroom/compare/v7.0-beta.68...v7.0-beta.69
[v7.0-beta.68]: https://github.com/gchq/stroom/compare/v7.0-beta.67...v7.0-beta.68
[v7.0-beta.67]: https://github.com/gchq/stroom/compare/v7.0-beta.66...v7.0-beta.67
[v7.0-beta.66]: https://github.com/gchq/stroom/compare/v7.0-beta.65...v7.0-beta.66
[v7.0-beta.65]: https://github.com/gchq/stroom/compare/v7.0-beta.64...v7.0-beta.65
[v7.0-beta.64]: https://github.com/gchq/stroom/compare/v7.0-beta.63...v7.0-beta.64
[v7.0-beta.63]: https://github.com/gchq/stroom/compare/v7.0-beta.62...v7.0-beta.63
[v7.0-beta.62]: https://github.com/gchq/stroom/compare/v7.0-beta.61...v7.0-beta.62
[v7.0-beta.61]: https://github.com/gchq/stroom/compare/v7.0-beta.60...v7.0-beta.61
[v7.0-beta.60]: https://github.com/gchq/stroom/compare/v7.0-beta.59...v7.0-beta.60
[v7.0-beta.59]: https://github.com/gchq/stroom/compare/v7.0-beta.58...v7.0-beta.59
[v7.0-beta.58]: https://github.com/gchq/stroom/compare/v7.0-beta.57...v7.0-beta.58
[v7.0-beta.57]: https://github.com/gchq/stroom/compare/v7.0-beta.56...v7.0-beta.57
[v7.0-beta.56]: https://github.com/gchq/stroom/compare/v7.0-beta.55...v7.0-beta.56
[v7.0-beta.55]: https://github.com/gchq/stroom/compare/v7.0-beta.54...v7.0-beta.55
[v7.0-beta.54]: https://github.com/gchq/stroom/compare/v7.0-beta.53...v7.0-beta.54
[v7.0-beta.53]: https://github.com/gchq/stroom/compare/v7.0-beta.52...v7.0-beta.53
[v7.0-beta.52]: https://github.com/gchq/stroom/compare/v7.0-beta.51...v7.0-beta.52
[v7.0-beta.51]: https://github.com/gchq/stroom/compare/v7.0-beta.50...v7.0-beta.51
[v7.0-beta.50]: https://github.com/gchq/stroom/compare/v7.0-beta.49...v7.0-beta.50
[v7.0-beta.49]: https://github.com/gchq/stroom/compare/v7.0-beta.48...v7.0-beta.49
[v7.0-beta.48]: https://github.com/gchq/stroom/compare/v7.0-beta.47...v7.0-beta.48
[v7.0-beta.47]: https://github.com/gchq/stroom/compare/v7.0-beta.46...v7.0-beta.47
[v7.0-beta.46]: https://github.com/gchq/stroom/compare/v7.0-beta.45...v7.0-beta.46
[v7.0-beta.45]: https://github.com/gchq/stroom/compare/v7.0-beta.44...v7.0-beta.45
[v7.0-beta.44]: https://github.com/gchq/stroom/compare/v7.0-beta.43...v7.0-beta.44
[v7.0-beta.43]: https://github.com/gchq/stroom/compare/v7.0-beta.42...v7.0-beta.43
[v7.0-beta.42]: https://github.com/gchq/stroom/compare/v7.0-beta.41...v7.0-beta.42
[v7.0-beta.41]: https://github.com/gchq/stroom/compare/v7.0-beta.40...v7.0-beta.41
[v7.0-beta.40]: https://github.com/gchq/stroom/compare/v7.0-beta.39...v7.0-beta.40
[v7.0-beta.39]: https://github.com/gchq/stroom/compare/v7.0-beta.38...v7.0-beta.39
[v7.0-beta.38]: https://github.com/gchq/stroom/compare/v7.0-beta.37...v7.0-beta.38
[v7.0-beta.37]: https://github.com/gchq/stroom/compare/v7.0-beta.36...v7.0-beta.37
[v7.0-beta.36]: https://github.com/gchq/stroom/compare/v7.0-beta.35...v7.0-beta.36
[v7.0-beta.35]: https://github.com/gchq/stroom/compare/v7.0-beta.34...v7.0-beta.35
[v7.0-beta.34]: https://github.com/gchq/stroom/compare/v7.0-beta.33...v7.0-beta.34
[v7.0-beta.33]: https://github.com/gchq/stroom/compare/v7.0-beta.32...v7.0-beta.33
[v7.0-beta.32]: https://github.com/gchq/stroom/compare/v7.0-beta.31...v7.0-beta.32
[v7.0-beta.31]: https://github.com/gchq/stroom/compare/v7.0-beta.30...v7.0-beta.31
[v7.0-beta.30]: https://github.com/gchq/stroom/compare/v7.0-beta.29...v7.0-beta.30
[v7.0-beta.29]: https://github.com/gchq/stroom/compare/v7.0-beta.28...v7.0-beta.29
[v7.0-beta.28]: https://github.com/gchq/stroom/compare/v7.0-beta.27...v7.0-beta.28
[v7.0-beta.27]: https://github.com/gchq/stroom/compare/v7.0-beta.26...v7.0-beta.27
[v7.0-beta.26]: https://github.com/gchq/stroom/compare/v7.0-beta.25...v7.0-beta.26
[v7.0-beta.25]: https://github.com/gchq/stroom/compare/v7.0-beta.24...v7.0-beta.25
[v7.0-beta.24]: https://github.com/gchq/stroom/compare/v7.0-beta.23...v7.0-beta.24
[v7.0-beta.23]: https://github.com/gchq/stroom/compare/v7.0-beta.22...v7.0-beta.23
[v7.0-beta.22]: https://github.com/gchq/stroom/compare/v7.0-beta.21...v7.0-beta.22
[v7.0-beta.21]: https://github.com/gchq/stroom/compare/v7.0-beta.20...v7.0-beta.21
[v7.0-beta.20]: https://github.com/gchq/stroom/compare/v7.0-beta.19...v7.0-beta.20
[v7.0-beta.19]: https://github.com/gchq/stroom/compare/v7.0-beta.18...v7.0-beta.19
[v7.0-beta.18]: https://github.com/gchq/stroom/compare/v7.0-beta.17...v7.0-beta.18
[v7.0-beta.17]: https://github.com/gchq/stroom/compare/v7.0-beta.16...v7.0-beta.17
[v7.0-beta.16]: https://github.com/gchq/stroom/compare/v7.0-beta.15...v7.0-beta.16
[v7.0-beta.15]: https://github.com/gchq/stroom/compare/v7.0-beta.14...v7.0-beta.15
[v7.0-beta.14]: https://github.com/gchq/stroom/compare/v7.0-beta.13...v7.0-beta.14
[v7.0-beta.13]: https://github.com/gchq/stroom/compare/v7.0-beta.12...v7.0-beta.13
[v7.0-beta.12]: https://github.com/gchq/stroom/compare/v7.0-beta.11...v7.0-beta.12
[v7.0-beta.11]: https://github.com/gchq/stroom/compare/v7.0-beta.10...v7.0-beta.11
[v7.0-beta.10]: https://github.com/gchq/stroom/compare/v7.0-beta.9...v7.0-beta.10
[v7.0-beta.9]: https://github.com/gchq/stroom/compare/v7.0-beta.8...v7.0-beta.9
[v7.0-beta.8]: https://github.com/gchq/stroom/compare/v7.0-beta.7...v7.0-beta.8
[v7.0-beta.7]: https://github.com/gchq/stroom/compare/v7.0-beta.6...v7.0-beta.7
[v7.0-beta.6]: https://github.com/gchq/stroom/compare/v7.0-beta.5...v7.0-beta.6
[v7.0-beta.5]: https://github.com/gchq/stroom/compare/v7.0-beta.4...v7.0-beta.5
[v7.0-beta.4]: https://github.com/gchq/stroom/compare/v7.0-beta.3...v7.0-beta.4
[v7.0-beta.3]: https://github.com/gchq/stroom/compare/v7.0-beta.2...v7.0-beta.3
[v7.0-beta.2]: https://github.com/gchq/stroom/compare/v7.0-beta.1...v7.0-beta.2
[v7.0-beta.1]: https://github.com/gchq/stroom/compare/v7.0-alpha.5...v7.0-beta.1
[v7.0-alpha.5]: https://github.com/gchq/stroom/compare/v7.0-alpha.4...v7.0-alpha.5
[v7.0-alpha.4]: https://github.com/gchq/stroom/compare/v7.0-alpha.3...v7.0-alpha.4
[v7.0-alpha.3]: https://github.com/gchq/stroom/compare/v7.0-alpha.2...v7.0-alpha.3
[v7.0-alpha.2]: https://github.com/gchq/stroom/compare/v7.0-alpha.1...v7.0-alpha.2
[v7.0-alpha.1]: https://github.com/gchq/stroom/compare/v6.0.0...v7.0-alpha.1
[v6.0.0]: https://github.com/gchq/stroom/compare/v5.4.0...v6.0.0<|MERGE_RESOLUTION|>--- conflicted
+++ resolved
@@ -7,11 +7,10 @@
 
 ## [Unreleased]
 
+* Issue **#2231** : Added visualisation selection behaviour to dashboards.
+
 * Issue **#2232** : Fixed issue where search was getting stuck due to LMDB locking transactions.
 
-<<<<<<< HEAD
-* Issue **#2231** : Added visualisation selection behaviour to dashboards.
-=======
 * Issue **#2226** : Ensure that `<Process>` audit events are schema compliant.
 
 * Uplift version of `stroom-logs` content pack selected for download to `3.0-beta.1`
@@ -39,7 +38,6 @@
 ## [v7.0-beta.112] - 2021-05-06
 
 * Issue **#2223** : Fixed migration issue.
->>>>>>> b8655863
 
 
 ## [v7.0-beta.111] - 2021-05-04
