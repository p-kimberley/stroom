--- conflicted
+++ resolved
@@ -6,13 +6,11 @@
 
 ## [Unreleased]
 
-<<<<<<< HEAD
 * Change swagger UI at gchq.github.io/stroom to work off 6.0 branch
 
 * Issue **#1195** : Fixed issue where combination of quick filter and type filter were not displaying explorer items correctly.
-=======
+
 * Issue **#1153** : Changed the way document permissions are retrieved and cached to improve explorer performance.
->>>>>>> e03444cc
 
 
 ## [v6.0-beta.55] - 2019-07-11
