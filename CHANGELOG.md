--- conflicted
+++ resolved
@@ -6,11 +6,9 @@
 
 ## [Unreleased]
 
-<<<<<<< HEAD
 * Issue **#1573** : Active tasks tab now only shows tasks related to the open feed.
-=======
+
 * Issue **#1568** : Pipeline names should now be shown where needed in the UI.
->>>>>>> 0766337b
 
 * Issue **#1457** : Change field value suggester to use fuzzy matching.
 
