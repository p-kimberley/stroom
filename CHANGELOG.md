# Change Log
All notable changes to this project will be documented in this file.

The format is based on [Keep a Changelog](http://keepachangelog.com/) 
and this project adheres to [Semantic Versioning](http://semver.org/).

## [Unreleased]

<<<<<<< HEAD
* Issue **#549** : Change to not try to connect to kafka when kafka is not configured and improve failure handling

* Generate additional major and minor floating docker tags in travis build, e.g. v6-LATEST and v6.0-LATEST

* Change docker image to be based on openjdk:8u151-jre-alpine

* Added a feature to list dependencies for all document entities and indicate where dependencies are missing.

* Issue **#540** : Improve description text for stroom.statistics.sql.maxProcessingAge property

* Issue **#538** : Lists of items such as users or user groups were sometimes not being converted into result pages correctly, this is now fixed.

* Issue **#537** : Users without `Manage Policies` permission can now view streams.

* Issue **#522** : Selection of data retention rules now remains when moving rules up or down.

* Issue **#411** : When data retention rules are disabled they are now shown greyed out to indicate this.

* Issue **#536** : Fix for missing visualisation icons.

* Issue **#368** : Fixed hidden job type button on job node list screen when a long cron pattern is used.

* Issue **#507** : Added dictionary inheritance via import references.

* Issue **#554** : Added a `parseUri` XSLT function.

* Issue **#557** : Added dashboard functions to parse and output URI parts.

* Issue **#552** : Fix for NPE caused by bad XSLT during search data extraction.

* Issue **#560** : Replaced instances of `Files.walk()` with `Files.walkFileTree()`. `Files.walk()` throws errors if any files are deleted or are not accessible during the walk operation. This is a major issue with the Java design for walking files using Java 8 streams. To avoid this issue `Files.walkFileTree()` has now been used in place of `Files.walk()`.
=======
* Issue **#572** : Added a feature to allow easy download of dictionary contents as a text file.

* Issue **#559** : Changed CSS to allow table text selection in newer browsers.

## [v5.1-beta.10] - 2018-01-26
>>>>>>> 570b80c0

* Issue **#567** : Changed `parseUri` to be `parse-uri` to keep it consistently named with respect to other XSLT functions. The old name `parseUri` still works but is deprecated and will be removed in a later version.

* Issue **#567** : The XSLT function `parse-uri` now correctly returns a `schemeSpecificPart` element rather than the incorrectly named `schemeSpecificPort`.

* Issue **#567** : The dashboard expression function `extractSchemeSpecificPortFromUri` has now been corrected to be called `extractSchemeSpecificPartFromUri`.

* Issue **#567** : The missing dashboard expression function `extractQueryFromUri` has been added.

<<<<<<< HEAD
## [v6.0-alpha.4]
=======
* Issue **#571** : Streams are now updated to have a status of deleted in batches using native SQL and prepared statements rather than using the stream store.

## [v5.1-beta.9] - 2018-01-16
>>>>>>> 570b80c0

* New authentication flow based around OpenId

* New user management screens

* The ability to issue API keys

* Issue **#501** : Improve the database teardown process in integration tests to speed up builds

* Merged in [v5.1-beta.2]

## [v6.0-alpha.3] - 2017-12-05

* Relax regex in build script to allow tags like v6.0-alpha.3 to be published to Bintray

## [v6.0-alpha.2] - 2017-12-05

* Add Bintray publish plugin to Gradle build

* Merged in [v5.0-beta.64]

## [v6.0-alpha.1] - 2017-11-28

* Issue **#75** : Upgraded to Lucene 5.

* Issue **#135** : [BREAKING CHANGE] Removed JODA Time library and replaced with Java 7 Time API. This change breaks time zone output previously formatted with `ZZ` or `ZZZ`.

* Added XSLT functions generate-url and fetch-json

* Added ability to put clickable hyperlinks in Dashboard tables

* Added an HTTP appender.

* Added an appender for the proxy store.

* Issue **#412** : Fixed no-column table breakage

* Issue **#380** : Fixed build details on welcome/about

* Issue **#348** : Fixed new menu icons.

* Issue **98** : Fix premature trimming of results in the store

* Issue **360** : Fix inability to sort sql stats results in the dashboard table

* Merged in [v5.1-alpha.2]

* Merged in [v5.0-beta.63]

## [v5.1-beta.8] - 2018-01-12

* Issue **#550** : Fix for info message output for data retention.

* Issue **#551** : Improved server task detail for data retention job.

* Issue **#541** : Changed stream retention job descriptions.

* Issue **#553** : The data retention job now terminates if requested to do so and also tracks progress in a local temp file so a nodes progress will survive application restarts.

## [v5.1-beta.7] - 2018-01-10

* Change docker image to use openjdk:8u151-jre-alpine as a base

* Issue **#539** : Fix issue of statistic search failing after it is imported

* Issue **#547** : Data retention processing is now performed in batches (size determined by `stroom.stream.deleteBatchSize`). This change should reduce the memory required to process the data retention job.

## [v5.1-beta.6] - 2018-01-08

* Issue **#541** : Marked old stream retention job as deprecated in description.

* Issue **#542** : Fix for lazy hibernate object initialisation when stepping cooked data.

## [v5.1-beta.4] - 2017-12-20

* Merged [v5.0-beta.71]

## [v5.1-beta.3] - 2017-12-18

* Merged [v5.0-beta.70]

* Issue **#524** : Remove dependency on stroom-proxy:stroom-proxy-repo and replaced with duplicated code from stroom-proxy-repo (commit b981e1e)

## [v5.1-beta.2] - 2017-12-12

* Merged [v5.0-beta.69]

## [v5.1-beta.1] - 2017-12-11

* Issue **#348** : Fixed new menu icons.

* Merged [v5.0-beta.68]

## [v5.1-alpha.2] - 2017-06-22

* Issue **#203** : Initial release of the new data receipt policy functionality.

## [v5.1-alpha.1] - 2017-06-07

* Issue **#202** : Initial release of the new data retention policy functionality.

## [v5.0.1] - 2018-01-10

* Issue **#368** : Fixed hidden job type button on job node list screen when a long cron pattern is used.

* Issue **#538** : Lists of items such as users or user groups were sometimes not being converted into result pages correctly, this is now fixed.

## [v5.0.0] - 2018-01-10

* Promoted v5.0-beta.71 to v5.0.0

## [v5.0-beta.71] - 2017-12-20

* Issue **#521** : Fix for the job list screen to correct the help URL.

* Issue **#526** : Fix for XSLT functions that should return optional results but were being forced to return a single value.

* Issue **#527** : Fix for XSLT error reporting. All downstream errors were being reported as XSLT module errors and were
 hiding the underlying exception.

## [v5.0-beta.70] - 2017-12-15

* Issue **#501** : Improve the database teardown process in integration tests to speed up builds.

* Issue **#511** : Fix NPE thrown during pipeline stepping by downstream XSLT.

* Issue **#521** : Fix for the job list screen to use the help URL system property for displaying context sensitive help.

* Issue **#524** : Remove dependency on stroom-proxy:stroom-proxy-repo and replaced with duplicated code from stroom-proxy-repo (commit b981e1e)

## [v5.0-beta.69] - 2017-12-12

* Issue **#511** : Fix for XSLT functions to allow null return values where a value cannot be returned due to an error etc.

## [v5.0-beta.68] - 2017-12-11

* Issue **#515** : Fix handling of errors that occur before search starts sending.

* Issue **#506** : In v5 dashboard table filters were enhanced to allow parameters to be used in include/exclude filters. The implementation included the use of `\` to escape `$` characters that were not to be considered part of a parameter reference. This change resulted in regular expressions requiring `\` being escaped with additional `\` characters. This escaping has now been removed and instead only `$` chars before `{` chars need escaping when necessary with double `$$` chars, e.g. use `$${something` if you actually want `${something` not to be replaced with a parameter.

* Issue **#505** : Fix the property UI so all edited value whitespace is trimmed

* Issue **#513** : Now only actively executing tasks are visible as server tasks

* Issue **#483** : When running stream retention jobs the transactions are now set to REQUIRE_NEW to hopefully ensure that the job is done in small batches rather than a larger transaction spanning multiple changes.

## [v5.0-beta.67] - 2017-12-05

* Issue **#508** : Fix directory creation for index shards.

## [v5.0-beta.66] - 2017-11-30

* Issue **#492** : Task producers were still not being marked as complete on termination which meant that the parent cluster task was not completing. This has now been fixed.

## [v5.0-beta.65] - 2017-11-29

* Issue **#497** : DB connections obtained from the data source are now released back to the pool after use.

* Issue **#492** : Task producers were not being marked as complete on termination which meant that the parent cluster task was not completing. This has now been fixed.

## [v5.0-beta.64] - 2017-11-27

* Issue **#497** : Change stream task creation to use straight JDBC rather than hibernate for inserts and use a configurable batch size (stroom.databaseMultiInsertMaxBatchSize) for the inserts.

* Issue **#502** : The task executor was not responding to shutdown and was therefore preventing the app from stopping gracefully.

* Issue **#476** : Stepping with dynamic XSLT or text converter properties now correctly falls back to the specified entity if a match cannot be found by name.

## [v5.0-beta.63] - 2017-11-20

* Issue **#498** : The UI was adding more than one link between 'Source' and 'Parser' elements, this is now fixed.

* Issue **#492** : Search tasks were waiting for part of the data extraction task to run which was not checking for termination. The code for this has been changed and should now terminate when required.

## [v5.0-beta.62] - 2017-11-16

* Issue **#494** : Fix problem of proxy aggregation never stopping if more files exist

## [v5.0-beta.61] - 2017-11-15

* Issue **#490** : Fix errors in proxy aggregation due to a bounded thread pool size

## [v5.0-beta.60] - 2017-11-14

* Issue **#484** : Remove custom finalize() methods to reduce memory overhead

* Issue **#475** : Fix memory leak of java.io.File references when proxy aggregation runs

* Issue **#470** : You can now correctly add destinations directly to the pipeline 'Source' element to enable raw streaming.

* Issue **#487** : Search result list trimming was throwing an illegal argument exception `Comparison method violates its general contract`, this should now be fixed.

* Issue **#488** : Permissions are now elevated to 'Use' for the purposes of reporting the data source being queried.

* Migrated to ehcache 3.4.0 to add options for off-heap and disk based caching to reduce memory overhead.

* Caches of pooled items no longer use Apache Commons Pool.

* Issue **#401** : Reference data was being cached per user to ensure a user centric view of reference data was being used. This required more memory so now reference data is built in the context of the internal processing user and then filtered during processing by user access to streams.

* The effective stream cache now holds 1000 items.

* Reduced the amount of cached reference data to 100 streams.

* Reduced the number of active queries to 100.

* Removed Ehcache and switched to Guava cache.

## [v5.0-beta.59] - 2017-11-10

* Issue **#477** : Additional changes to ensure search sub tasks use threads fairly between multiple searches.

## [v5.0-beta.58] - 2017-11-09

* Issue **#477** : Additional changes to ensure search sub tasks use threads fairly between multiple searches.

## [v5.0-beta.57] - 2017-11-08

* Issue **#477** : Search sub tasks are now correctly linked to their parent task and can therefore be terminated by terminating parent tasks.

## [v5.0-beta.56] - 2017-11-06

* Issue **#425** : Changed string replacement in pipeline migration code to use a literal match

* Issue **#469** : Add Heap Histogram internal statistics for memory use monitoring

## [v5.0-beta.55] - 2017-10-26

* Issue **#463** : Made further improvements to the index shard writer cache to improve performance.

## [v5.0-beta.54] - 2017-10-25

* Issue **#448** : Some search related tasks never seem to complete, presumably because an error is thrown at some point and so their callbacks do not get called normally. This fix changes the way task completion is recorded so that it isn't dependant on the callbacks being called correctly.

* Issue **#464** : When a user resets a password, the password now has an expiry date set in the future determined by the password expiry policy. Password that are reset by email still expire immediately as expected.

* Issue **#462** : Permission exceptions now carry details of the user that the exception applies to. This change allows error logging to record the user id in the message where appropriate.

* Issue **#463** : Many index shards are being corrupted which may be caused by insufficient locking of the shard writers and readers. This fix changes the locking mechanism to use the file system.

## [v5.0-beta.53] - 2017-10-18

* Issue **#451** : Data paging was allowing the user to jump beyond the end of a stream whereby just the XML root elements were displayed. This is now fixed by adding a constraint to the page offset so that the user cannot jump beyond the last record. Because data paging assumes that segmented streams have a header and footer, text streams now include segments after a header and before a footer, even if neither are added, so that paging always works correctly regardless of the presence of a header or footer.

* Issue **#461** : The stream attributes on the filter dialog were not sorted alphabetically, they now are.

* Issue **#460** : In some instances error streams did not always have stream attributes added to them for fatal errors. This mainly occurred in instances where processing failed early on during pipeline creation. An error was recorded but stream attributes were not added to the meta data for the error stream. Processing now ensures that stream attributes are recorded for all error cases.

* Issue **#442** : Remove 'Old Internal Statistics' folder, improve import exception handling

* Issue **#457** : Add check to import to prevent duplicate root level entities

## [v5.0-beta.52] - 2017-10-17

* Issue **#444** : Fix for segment markers when writing text to StreamAppender.

* Issue **#447** : Fix for AsyncSearchTask not being displayed as a child of EventSearchTask in the server tasks view.

* Issue **#421** : FileAppender now causes fatal error where no output path set.

* Issue **#427** : Pipelines with no source element will now only treat a single parser element as being a root element for backwards compatibility.

* Issue **#420** : Pipelines were producing errors in the UI when elements were deleted but still had properties set on them. The pipeline validator was attempting to set and validate properties for unknown elements. The validator now ignores properties and links to elements that are undeclared.

* Issue **#420** : The pipeline model now removes all properties and links for deleted elements on save.

* Issue **#458** : Only event searches should populate the `searchId`. Now `searchId` is only populated when a stream processor task is created by an event search as only event searches extract specific records from the source stream.

* Issue **#437** : The event log now includes source in move events.

## [v5.0-beta.51] - 2017-10-13

* Issue **#419** : Fix multiple xml processing instructions appearing in output.

* Issue **#446** : Fix for deadlock on rolling appenders.

## [v5.0-beta.50] - 2017-10-13

* Issue **#444** : Fix segment markers on RollingStreamAppender.

## [v5.0-beta.49] - 2017-10-11

* Issue **#426** : Fix for incorrect processor filters. Old processor filters reference `systemGroupIdSet` rather than `folderIdSet`. The new migration updates them accordingly.

* Issue **#429** : Fix to remove `usePool` parser parameter.

* Issue **#439** : Fix for caches where elements were not eagerly evicted.

* Issue **#424** : Fix for cluster ping error display.

* Issue **#441** : Fix to ensure correct names are shown in pipeline properties.

## [v5.0-beta.48] - 2017-10-05

* Issue **#433** : Fixed slow stream queries caused by feed permission restrictions.

## [v5.0-beta.47] - 2017-09-11

* Issue **#385** : Individual index shards can now be deleted without deleting all shards.

* Issue **#391** : Users needed `Manage Processors` permission to initiate pipeline stepping. This is no longer required as the 'best fit' pipeline is now discovered as the internal processing user.

* Issue **#392** : Inherited pipelines now only require 'Use' permission to be used instead of requiring 'Read' permission.

* Issue **#394** : Pipeline stepping will now show errors with an alert popup.

* Issue **#396** : All queries associated with a dashboard should now be correctly deleted when a dashboard is deleted.

* Issue **#393** : All caches now cache items within the context of the current user so that different users do not have the possibility of having problems caused by others users not having read permissions on items.

* Issue **#358** : Schemas are now selected from a subset matching the criteria set on SchemaFilter by the user.

* Issue **#369** : Translation stepping wasn't showing any errors during stepping if a schema had an error in it.

## [v5.0-beta.46] - 2017-08-15

* Issue **#364** : Switched index writer lock factory to a SingleInstanceLockFactory as index shards are accessed by a single process.

* Issue **#363** : IndexShardWriterCacheImpl now closes and flushes writers using an executor provided by the TaskManager. Writers are now also closed in LRU order when sweeping up writers that exceed TTL and TTI constraints.

* Issue **#361** : Information has been added to threads executing index writer and index searcher maintenance tasks.

## [v5.0-beta.45] - 2017-08-08

* Issue **#356** : Changed the way index shard writers are cached to improve indexing performance and reduce blocking.

## [v5.0-beta.44] - 2017-07-28

* Issue **#353** : Reduced expected error logging to debug.

* Issue **#354** : Changed the way search index shard readers get references to open writers so that any attempt to get an open writer will not cause, or have to wait for, a writer to close.

## [v5.0-beta.43] - 2017-07-25

* Issue **#351** : Fixed ehcache item eviction issue caused by ehcache internally using a deprecated API.

## [v5.0-beta.42] - 2017-07-24

* Issue **#347** : Added a 'Source' node to pipelines to establish a proper root for a pipeline rather than an assumed one based on elements with no parent.

* Issue **#350** : Removed 'Advanced Mode' from pipeline structure editor as it is no longer very useful.

* Issue **#349** : Improved index searcher cache to ensure searchers are not affected by writers closing.

## [v5.0-beta.41] - 2017-07-20

* Issue **#342** : Changed the way indexing is performed to ensure index readers reference open writers correctly.

* Issue **#346** : Improved multi depth config content import.

* Issue **#328** : You can now delete corrupt shards from the UI.

## [v5.0-beta.40] - 2017-07-14

* Issue **#343** : Fixed login expiry issue.

* Issue **#345** : Allowed for multi depth config content import.

## [v5.0-beta.39] - 2017-07-09

* Issue **#341** : Fixed arg in SQL.

## [v5.0-beta.38] - 2017-07-07

* Issue **#340** : Fixed headless and corresponding test.

## [v5.0-beta.37] - 2017-07-07

* Issue **#333** : Fixed event-logging version in build.

## [v5.0-beta.36] - 2017-07-06

* Issue **#334** : Improved entity sorting SQL and separated generation of SQL and HQL to help avoid future issues.

* Issue **#335** : Improved user management

* Issue **#337** : Added certificate auth option to export servlet and disabled the export config feature by default.

* Issue **#337** : Added basic auth option to export servlet to complement cert based auth.

* Issue **#332** : The index shard searcher cache now makes sure to get the current writer needed for the current searcher on open.

## [v5.0-beta.35] - 2017-06-26

* Issue **#322** : The index cache and other caching beans should now throw exceptions on `get` that were generated during the creation of cached items.

## [v5.0-beta.34] - 2017-06-22

* Issue **#325** : Query history is now cleaned with a separate job. Also query history is only recorded for manual querying, i.e. not when query is automated (on open or auto refresh). Queries are now recorded on a dashboard + query component basis and do not apply across multiple query components in a dashboard.

* Issue **#323** : Fixed an issue where parser elements were not being returned as 'processors' correctly when downstream of a reader.

* Issue **#322** : Index should now provide a more helpful message when an attempt is made to index data and no volumes have been assigned to an index.

## [v5.0-beta.33] - 2017-06-19

* Issue **#316** : Search history is now only stored on initial query when using automated queries or when a user runs a query manually. Search history is also automatically purged to keep either a specified number of items defined by `stroom.query.history.itemsRetention` (default 100) or for a number of days specified by `stroom.query.history.daysRetention` (default 365).

* Issue **#317** : Users now need update permission on an index plus 'Manage Index Shards' permission to flush or close index shards. In addition to this a user needs delete permission to delete index shards.

* Issue **#319** : SaveAs now fetches the parent folder correctly so that users can copy items if they have permission to do so.

## [v5.0-beta.32] - 2017-06-13

* Issue **#311** : Fixed request for `Pipeline` in `meta` XSLT function. Errors are now dealt with correctly so that the XSLT will not fail due to missing meta data.

* Issue **#313** : Fixed case of `xmlVersion` property on `InvalidXMLCharFilterReader`.

* Issue **#314** : Improved description of `tags` property in `BadTextXMLFilterReader`.

## [v5.0-beta.31] - 2017-06-07

* Issue **#307** : Made some changes to avoid potential NPE caused by session serialisation.

* Issue **#306** : Added a stroom `meta` XSLT function. The XSLT function now exposes `Feed`, `StreamType`, `CreatedTime`, `EffectiveTime` and `Pipeline` meta attributes from the currently processing stream in addition to any other meta data that might apply. To access these meta data attributes of the current stream use `stroom:meta('StreamType')` etc. The `feed-attribute` function is now an alias for the `meta` function and should be considered to be deprecated.

* Issue **#303** : The stream delete job now uses cron in preference to a frequency.

## [v5.0-beta.30] - 2017-06-06

* Issue **#152** : Changed the way indexing is performed so that a single indexer object is now responsible for indexing documents and adding them to the appropriate shard.

## [v5.0-beta.29] - 2017-05-26

* Issue **#179** : Updated Saxon-HE to version 9.7.0-18 and added XSLTFilter option to `usePool` to see if caching might be responsible for issue.

* Issue **#288** : Made further changes to ensure that the IndexShardWriterCache doesn't try to reuse an index shard that has failed when adding any documents.

## [v5.0-beta.28] - 2017-05-19

* Issue **#295** : Made the help URL absolute and not relative.

* Issue **#293** : Attempt to fix mismatch document count error being reported when index shards are opened.

* Issue **#292** : Fixed locking for rolling stream appender.

* Issue **#292** : Rolling stream output is no longer associated with a task, processor or pipeline to avoid future processing tasks from deleting rolling streams by thinking they are superseded.

* Issue **#292** : Data that we expect to be unavailable, e.g. locked and deleted streams, will no longer log exceptions when a user tries to view it and will instead return an appropriate message to the user in place of the data.

## [v5.0-beta.27] - 2017-05-18

* Issue **#288** : The error condition 'Expected a new writer but got the same one back!!!' should no longer be encountered as the root cause should now be fixed. The original check has been reinstated so that processing will terminate if we do encounter this problem.

* Issue **#295** : Fixed the help property so that it can now be configured.

* Issue **#296** : Removed 'New' and 'Delete' buttons from the global property dialog.

* Issue **#279** : Fixed NPE thrown during proxy aggregation.

* Issue **#294** : Changing stream task status now tries multiple times to attempt to avoid a hibernate LockAcquisitionException.

## [v5.0-beta.26] - 2017-05-12

* Issue **#287** : XSLT not found warnings property description now defaults to false.

* Issue **#261** : The save button is now only enabled when a dashboard or other item is made dirty and it is not read only.

* Issue **#286** : Dashboards now correctly save the selected tab when a tab is selected via the popup tab selector (visible when tabs are collapsed).

* Issue **#289** : Changed Log4J configuration to suppress logging from Hibernate SqlExceptionHandler for expected exceptions like constraint violations.

* Issue **#288** : Changed 'Expected a new writer...' fatal error to warning as the condition in question might be acceptable.

## [v5.0-beta.25] - 2017-05-10

* Issue **#285** : Attempted fix for GWT RPC serialisation issue.

## [v5.0-beta.24] - 2017-05-09

* Issue **#283** : Statistics for the stream task queue are now captured even if the size is zero.

* Issue **#226** : Fixed issue where querying an index failed with "User does not have the required permission (Manage Users)" message.

## [v5.0-beta.23] - 2017-05-06

* Issue **#281** : Made further changes to cope with Files.list() and Files.walk() returning streams that should be closed with 'try with resources' construct.

* Issue **#224** : Removing an element from the pipeline structure now removes all child elements too.

* Issue **#282** : Users can now upload data with just 'Data - View' and 'Data - Import' application permissions, plus read permission on the appropriate feed.

* Issue **#199** : The explorer now scrolls selected items into view.

## [v5.0-beta.22] - 2017-05-04

* Issue **#280** : Fixed 'No user is currently authenticated' issue when viewing jobs and nodes.

* Issue **#278** : The date picker now hides once you select a date.

* Issue **#281** : Directory streams etc are now auto closed to prevent systems running out of file handles.

## [v5.0-beta.21] - 2017-05-03

* Issue **#263** : The explorer tree now allows you to collapse the root 'System' node after it is first displayed.

* Issue **#266** : The explorer tree now resets (clears and collapses all previously open nodes) and shows the currently selected item every time an explorer drop down in opened.

* Issue **#233** : Users now only see streams if they are administrators or have 'Data - View' permission. Non administrators will only see data that they have 'read' permission on for the associated feed and 'use' permission on for the associated pipeline if there is one.

* Issue **#265** : The stream filter now orders stream attributes alphabetically.

* Issue **#270** : Fixed security issue where null users were being treated as INTERNAL users.

* Issue **#270** : Improved security by pushing user tokens rather than just user names so that internal system (processing) users are clearly identifiable by the security system and cannot be spoofed by regular user accounts.

* Issue **#269** : When users are prevented from logging in with 'preventLogin' their failed login count is no longer incremented.

* Issue **#267** : The login page now shows the maintenance message.

* Issue **#276** : Session list now shows session user ids correctly.

* Issue **#201** : The permissions menu item is no longer available on the root 'System' folder.

* Issue **#176** : Improved performance of the explorer tree by increasing the size of the document permissions cache to 1M items and changing the eviction policy from LRU to LFU.

* Issue **#176** : Added an optimisation to the explorer tree that prevents the need for a server call when collapsing tree nodes.

* Issue **#273** : Removed an unnecessary script from the build.

* Issue **#277** : Fixed a layout issue that was causing the feed section of the processor filter popup to take up too much room.

* Issue **#274** : The editor pane was only returning the current user edited text when attached to the DOM which meant changes to text were ignored if an editor pane was not visible when save was pressed. This has now been fixed so that the current content of an editor pane is always returned even when it is in a detached state.

* Issue **#264** : Added created by/on and updated by/on info to pipeline stream processor info tooltips.

* Issue **#222** : Explorer items now auto expand when a quick filter is used.

## [v5.0-beta.20] - 2017-04-26

* Issue **#205** : File permissions in distribution have now been changed to `0750` for directories and shell scripts and `0640` for all other files.

* Issue **#240** : Separate application permissions are now required to manage DB tables and tasks.

* Issue **#210** : The statistics tables are now listed in the database tables monitoring pane.

* Issue **#249** : Removed spaces between values and units.

* Issue **#237** : Users without 'Download Search Results' permission will no longer see the download button on the table component in a dashboard.

* Issue **#232** : Users can now inherit from pipelines that they have 'use' permissions on.

* Issue **#191** : Max stream size was not being treated as IEC value, e.g. Mebibytes etc.

* Issue **#235** : Users can now only view the processor filters that they have created if they have 'Manage Processors' permission unless they are an administrator in which case they will see all filters. Users without the 'Manage Processors' permission who are also not administrators will see no processor filters in the UI. Users with 'Manage Processors' permission who are not administrators will be able to update their own processor filters if they have 'update' permission on the associated pipeline. Administrators are able to update all processor filters.

* Issue **#212** : Changes made to text in any editor including those made with cut and paste are now correctly handled so that altered content is now saved.

* Issue **#247** : The editor pane now attempts to maintain the scroll position when formatting content.

* Issue **#251** : Volume and memory statistics are now recorded in bytes and not MiB.

* Issue **#243** : The error marker pane should now discover and display all error types even if they are preceded by over 1000 warnings.

* Issue **#254** : Fixed search result download.

* Issue **#209** : Statistics are now queryable in a dashboard if a user has 'use' permissions on a statistic.

* Issue **#255** : Fixed issue where error indicators were not being shown in the schema validator pane because the text needed to be formatted so that it spanned multiple lines before attempting to add annotations.

* Issue **#257** : The dashboard text pane now provides padding at the top to allow for tabs and controls.

* Issue **#174** : Index shard checking is now done asynchronously during startup to reduce startup time.

* Issue **#225** : Fixed NPE that was caused by processing instruction SAX events unexpectedly being fired by Xerces before start document events. This looks like it might be a bug in Xerces but the code now copes with the unexpected processing instruction event anyway.

* Issue **#230** : The maintenance message can now be set with the property 'stroom.maintenance.message' and the message now appears as a banner at the top of the screen rather than an annoying popup. Non admin users can also be prevented from logging on to the system by setting the 'stroom.maintenance.preventLogin' property to 'true'.

## [v5.0-beta.19] - 2017-04-21

* Issue **#155** : Changed password values to be obfuscated in the UI as 20 asterisks regardless of length.

* Issue **#188** : All of the writers in a pipeline now display IO in the UI when stepping.

* Issue **#208** : Schema filter validation errors are now shown on the output pane during stepping.

* Issue **#211** : Turned off print margins in all editors.

* Issue **#200** : The stepping presenter now resizes the top pane to fit the tree structure even if it is several elements high.

* Issue **#168** : Code and IO is now loaded lazily into the element presenter panes during stepping which prevents the scrollbar in the editors being in the wrong position.

* Issue **#219** : Changed async dispatch code to work with new lambda classes rather than callbacks.

* Issue **#205** : File permissions in distribution have now been changed to `0750` for directories and shell scripts and `0640` for all other files.

* Issue **#221** : Fixed issue where `*.zip.bad` files were being picked up for proxy aggregation.

* Issue **#242** : Improved the way properties are injected into some areas of the code to fix an issue where 'stroom.maxStreamSize' and other properties were not being set.

* Issue **#241** : XMLFilter now ignores the XSLT name pattern if an empty string is supplied.

* Issue **#236** : 'Manage Cache Permission' has been changed to 'Manage Cache'.

* Issue **#219** : Made further changes to use lambda expressions where possible to simplify code.

* Issue **#231** : Changed the way internal statistics are created so that multiple facets of a statistic, e.g. Free & Used Memory, are combined into a single statistic to allow combined visualisation.

## [v5.0-beta.18] - 2017-04-13

* Issue **#172** : Further improvement to dashboard L&F.

* Issue **#194** : Fixed missing Roboto fonts.

* Issue **#195** : Improved font weights and removed underlines from link tabs.

* Issue **#196** : Reordered fields on stream, relative stream, volume and server task tables.

* Issue **#182** : Changed the way dates and times are parsed and formatted and improved the datebox control L&F.

* Issue **#198** : Renamed 'INTERNAL_PROCESSING_USER' to 'INTERNAL'.

* Issue **#154** : Active tasks are now sortable by processor filter priority.

* Issue **#204** : Pipeline processor statistics now include 'Node' as a tag.

## [v5.0-beta.17] - 2017-04-05

* Issue **#170** : Changed import/export to delegate import/export responsibility to individual services. Import/export now only works with items that have valid UUIDs specified.

* Issue **#164** : Reduced caching to ensure tree items appear as soon as they are added.

* Issue **#177** : Removed 'Meta Data-Bytes Received' statistic as it was a duplicate.

* Issue **#152** : Changed the way index shard creation is locked so that only a single shard should be fetched from the cache with a given shard key at any one time.

* Issue **#189** : You now have to click within a checkbox to select it within a table rather than just clicking the cell the checkbox is in.

* Issue **#186** : Data is no longer artificially wrapped with the insertion of new lines server side. Instead the client now receives the data and an option to soft wrap lines has been added to the UI.

* Issue **#167** : Fixed formatting of JavaScript and JSON.

* Issue **#175** : Fixed visibility of items by inferred permissions.

* Issue **#178** : Added new properties and corresponding configuration to connect and create a separate SQL statistics DB.

* Issue **#172** : Improved dashboard L&F.

* Issue **#169** : Improved L&F of tables to make better use of screen real estate.

* Issue **#191** : Mebibytes (multiples of 1024) etc are now used as standard throughout the application for both memory and disk sizes and have single letter suffixes (B, K, M, G, T).

## [v5.0-beta.16] - 2017-03-31

* Issue **#173** : Fixed the way XML formatter deals with spaces in attribute values.

## [v5.0-beta.15] - 2017-03-27

* Issue **#151** : Fixed meta data statistics. 'metaDataStatistics' bean was declared as an interface and not a class.

* Issue **#158** : Added a new global property 'stroom.proxy.zipFilenameDelimiter' to enable Stroom proxy repositories to be processed that have a custom file name pattern.

## [v5.0-beta.14] - 2017-03-22

* Issue **#153** : Clicking tick boxes and other cell components in tables no longer requires the row to be selected first.

* Issue **#148** : The stream browsing UI no longer throws an error when attempting to clear markers from the error markers pane.

* Issue **#160** : Stream processing tasks are now created within the security context of the user that created the associated stream processor filter.

* Issue **#157** : Data is now formatted by the editor automatically on display.

* Issue **#144** : Old processing output will now be deleted when content is reprocessed even if the new processing task does not produce output.

* Issue **#159** : Fixed NPE thrown during import.

* Issue **#166** : Fixed NPE thrown when searching statistics.

* Issue **#165** : Dashboards now add a query and result table from a template by default on creation. This was broken when adding permission inheritance to documents.

* Issue **#162** : The editor annotation popup now matches the style of other popups.

* Issue **#163** : Imported the Roboto Mono font to ensure consistency of the editor across platforms.

## [v5.0-beta.13] - 2017-03-20

* Issue **#143** : Stroom now logs progress information about closing index shard writers during shutdown.

* Issue **#140** : Replaced code editor to improve UI performance and add additional code formatting & styling options.

* Issue **#146** : Object pool should no longer throw an error when abandoned objects are returned to the pool.

* Issue **#142** : Changed the way permissions are cached so that changes to permissions provide immediate access to documents.

* Issue **#123** : Changed the way entity service result caching works so that the underlying entity manager is cached instead of individual services. This allows entity result caching to be performed while still applying user permissions to cached results.

* Issue **#156** : Attempts to open items that that user does not have permission to open no longer show an error and spin the progress indicator forever, instead the item will just not open.

## [v5.0-beta.12] - 2017-03-13

* Issue **#141** : Improved log output during entity reference migration and fixed statistic data source reference migration.

## [v5.0-beta.11] - 2017-02-23

* Issue **#127** : Entity reference replacement should now work with references to 'StatisticsDataSource'.

* Issue **#125** : Fixed display of active tasks which was broken by changes to the task summary table selection model.

* Issue **#121** : Fixed cache clearing.

* Issue **#122** : Improved the look of the cache screen.

* Issue **#106** : Disabled users and groups are now displayed with greyed out icon in the UI.

* Issue **#132** : The explorer tree is now cleared on login so that users with different permissions do not see the previous users items.

* Issue **#128** : Improved error handling during login.

* Issue **#130** : Users with no permissions are no longer able to open folders including the root System folder to attempt data browsing.

* Issue **#120** : Entity chooser now treats 'None' as a special root level explorer node so that it can be selected in the same way as other nodes, e.g. visibly selected and responsive to double click.

* Issue **#129** : Fixed NPE.

* Issue **#119** : User permissions dialog now clears permissions when a user or group is deleted.

* Issue **#115** : User permissions on documents can now be inherited from parent folders on create, copy and move.

## [v5.0-beta.10] - 2017-02-07

* Issue **#109** : Added packetSize="65536" property to AJP connector in server.xml template.

* Issue **#100** : Various list of items in stroom now allow multi selection for add/remove purposes.

* Issue **#112** : Removed 'pool' monitoring screen as all pools are now caches of one form or another.

* Issue **#105** : Users were not seeing 'New' menu for folders that they had some create child doc permissions for. This was due to DocumentType not implementing equals() and is now fixed.

* Issue **#111** : Fixed query favourites and history.

* Issue **#91** : Only CombinedParser was allowing code to be injected during stepping. Now DSParser and XMLFragmentParser support code injection during stepping.

* Issue **#107** : The UI now only shows new pipeline element items on the 'Add' menu that are allowed children of the selected element.

* Issue **#113** : User names are now validated against a regex specified by the 'stroom.security.userNamePattern' property.

* Issue **#116** : Rename is now only possible when a single explorer item is selected.

* Issue **#114** : Fixed selection manager so that the explorer tree does not select items when a node expander is clicked.

* Issue **#65** : Selection lists are now limited to 300px tall and show scrollbars if needed.

* Issue **#50** : Defaults table result fields to use local time without outputting the timezone.

* Issue **#15** : You can now express time zones in dashboard query expressions or just omit a time zone to use the locale of the browser.

* Issue **#49** : Dynamic XSLT selection now works with pipeline stepping.

## [v5.0-beta.9] - 2017-02-01
* Issue **#63** : Entity selection control now shows current entity name even if it has changed since referencing entity was last saved.

* Issue **#70** : You can now select multiple explorer rows with ctrl and shift key modifiers and perform bulk actions such as copy, move, rename and delete.

* Issue **#85** : findDelete() no longer tries to add ORDER BY condition on UPDATE SQL when deleting streams.

* Issue **#89** : Warnings should now be present in processing logs for reference data lookups that don't specify feed or stream type. This was previously throwing a NullPointerException.

* Issue **#90** : Fixed entity selection dialog used outside of drop down selection control.

* Issue **#88** : Pipeline reference edit dialog now correctly selects the current stream type.

* Issue **#77** : Default index volume creation now sets stream status to INACTIVE rather than CLOSED and stream volume creation sets index status to INACTIVE rather than CLOSED.

* Issue **#93** : Fixed code so that the 'Item' menu is now visible.

* Issue **#97** : Index shard partition date range creation has been improved.

* Issue **#94** : Statistics searches now ignore expression terms with null or empty values so that the use of substitution parameters can be optional.

* Issue **#87** : Fixed explorer scrolling to the top by disabling keyboard selection.

* Issue **#104** : 'Query' no longer appears as an item that a user can allow 'create' on for permissions within a folder.

* Issue **#103** : Added 10 years as a supported data retention age.

* Issue **#86** : The stream delete button is now re-enabled when new items are selected for deletion.

* Issue **#81** : No exception will now be thrown if a client rejects a response for an EntityEvent.

* Issue **#79** : The client node no longer tries to create directories on the file system for a volume that may be owned by another node.

* Issue **#92** : Error summaries of multiple types no longer overlap each other at the top of the error markers list.

## [v5.0-beta.8] - 2016-12-21
* Issue **#64** : Fixed Hessian serialisation of 'now' which was specified as a ZonedDateTime which cannot be serialised. This field is now a long representing millseconds since epoch.

* Issue **#62** : Task termination button is now enabled.

* Issue **#60** : Fixed validation of stream attributes prior to data upload to prevent null pointer exception.

## [v5.0-beta.7] - 2016-12-14
* Issue **#9** : Created a new implementation of the expression parser that improved expression tokenisation and deals with BODMAS rules properly.

* Issue **#36** : Fixed and vastly improved the configuration of email so that more options can be set allowing for the use of other email services requiring more complex configuration such as gmail.

* Issue **#24** : Header and footer strings are now unescaped so that character sequences such as '\n' are translated into single characters as with standard Java strings, e.g. '\n' will become a new line and '\t' a tab.

* Issue **#40** : Changed Stroom docker conatiner to be based on Alpine linux to save space

* Issue **#40** : Auto import of content packs on Stroom startup and added default content packs into the docker build for Stroom.

## [v5.0-beta.6] - 2016-11-22
* Issue **#30** : Entering stepping mode was prompting for the pipeline to step with but also auto selecting a pipeline at the same time and entering stepping immediately.

* Dashboard auto refresh is now limited to a minimum interval of 10 seconds.

* Issue **#31** : Pipeline stepping was not including user changes immediately as parsers and XSLT filters were using cached content when they should have been ignoring the cache in stepping mode.

* Issue **#27** : Stroom now listens to window closing events and asks the user if they really want to leave the page. This replaces the previous crude attempts to block keys that affected the history or forced a browser refresh.

## [v5.0-beta.5] - 2016-11-17
* Issue **#2** : The order of fields in the query editor is now alphabetical.

* Issue **#3** : When a filter is active on a dashboard table column, a filter icon now appears to indicate this.

* Issue **#5** : Replace() and Decode() dashboard table expression functions no longer ignore cells with null values.

* Issue **#7** : Dashboards are now able to query on open.

* Issue **#8** : Dashboards are now able to re-query automatically at fixed intervals.

* Updated GWT to v2.8.0 and Gin to v2.1.2.

* Issue **#12** : Dashboard queries can now evaluate relative date/time expressions such as now(), hour() etc. In addition to this the expressions also allow the addition or subtraction of durations, e.g. now - 5d.

* Issue **#14** : Dashboard query expressions can now be parameterised with any term able to accept a user defined parameter, e.g. ${user}. Once added parameters can be changed for the entire dashboard via a text box at the top of the dashboard screen which will then execute all queries when enter is pressed or it loses focus.

* Issue **#16** : Dashboard table filters can also accept user defined parameters, e.g. ${user}, to perform filtering when a query is executed.

* Fixed missing text presenter in dashboards.

* Issue **#18** : The data dashboard component will now show data relative to the last selected table row (even if there is more than one table component on the dashboard) if the data component has not been configured to listen to row selections for a specific table component.

* Changed table styling to colour alternate rows, add borders between rows and increase vertical padding

* Issue **#22** : Dashboard table columns can now be configured to wrap text via the format options.

* Issue **#28** : Dashboard component dependencies are now listed with the component name plus the component id in brackets rather than just the component id.

## [v5.0-beta.4] - 2016-10-03
* Initial open source release

<<<<<<< HEAD
[Unreleased]: https://github.com/gchq/stroom/compare/v6.0-alpha.3...HEAD

[v6.0-alpha.3]: https://github.com/gchq/stroom/compare/v6.0-alpha.2...v6.0-alpha.3
[v6.0-alpha.2]: https://github.com/gchq/stroom/compare/v6.0-alpha.1...v6.0-alpha.2
[v6.0-alpha.1]: https://github.com/gchq/stroom/releases/tag/v6.0-alpha.1

=======
[Unreleased]: https://github.com/gchq/stroom/compare/v5.1-beta.10...HEAD
[v5.1-beta.10]: https://github.com/gchq/stroom/compare/v5.1-beta.9...v5.1-beta.10
>>>>>>> 570b80c0
[v5.1-beta.9]: https://github.com/gchq/stroom/compare/v5.1-beta.8...v5.1-beta.9
[v5.1-beta.8]: https://github.com/gchq/stroom/compare/v5.1-beta.7...v5.1-beta.8
[v5.1-beta.7]: https://github.com/gchq/stroom/compare/v5.1-beta.6...v5.1-beta.7
[v5.1-beta.6]: https://github.com/gchq/stroom/compare/v5.1-beta.5...v5.1-beta.6
[v5.1-beta.5]: https://github.com/gchq/stroom/compare/v5.1-beta.4...v5.1-beta.5
[v5.1-beta.4]: https://github.com/gchq/stroom/compare/v5.1-beta.3...v5.1-beta.4
[v5.1-beta.3]: https://github.com/gchq/stroom/compare/v5.1-beta.2...v5.1-beta.3
[v5.1-beta.2]: https://github.com/gchq/stroom/compare/v5.1-beta.1...v5.1-beta.2
[v5.1-beta.1]: https://github.com/gchq/stroom/compare/v5.1-alpha.2...v5.1-beta.1
[v5.1-alpha.2]: https://github.com/gchq/stroom/compare/v5.0-alpha.1...v5.1-alpha.2
[v5.1-alpha.1]: https://github.com/gchq/stroom/releases/tag/v5.1-alpha.1

[v5.0.3]: https://github.com/gchq/stroom/compare/v5.0.2...v5.0.3
[v5.0.2]: https://github.com/gchq/stroom/compare/v5.0.1...v5.0.2
[v5.0.1]: https://github.com/gchq/stroom/compare/v5.0.0...v5.0.1
[v5.0.0]: https://github.com/gchq/stroom/compare/v5.0-beta.71...v5.0.0
[v5.0-beta.71]: https://github.com/gchq/stroom/compare/v5.0-beta.70...v5.0-beta.71
[v5.0-beta.70]: https://github.com/gchq/stroom/compare/v5.0-beta.69...v5.0-beta.70
[v5.0-beta.69]: https://github.com/gchq/stroom/compare/v5.0-beta.68...v5.0-beta.69
[v5.0-beta.68]: https://github.com/gchq/stroom/compare/v5.0-beta.67...v5.0-beta.68
[v5.0-beta.67]: https://github.com/gchq/stroom/compare/v5.0-beta.66...v5.0-beta.67
[v5.0-beta.66]: https://github.com/gchq/stroom/compare/v5.0-beta.65...v5.0-beta.66
[v5.0-beta.65]: https://github.com/gchq/stroom/compare/v5.0-beta.64...v5.0-beta.65
[v5.0-beta.64]: https://github.com/gchq/stroom/compare/v5.0-beta.63...v5.0-beta.64
[v5.0-beta.63]: https://github.com/gchq/stroom/compare/v5.0-beta.62...v5.0-beta.63
[v5.0-beta.62]: https://github.com/gchq/stroom/compare/v5.0-beta.61...v5.0-beta.62
[v5.0-beta.61]: https://github.com/gchq/stroom/compare/v5.0-beta.60...v5.0-beta.61
[v5.0-beta.60]: https://github.com/gchq/stroom/compare/v5.0-beta.59...v5.0-beta.60
[v5.0-beta.59]: https://github.com/gchq/stroom/compare/v5.0-beta.58...v5.0-beta.59
[v5.0-beta.58]: https://github.com/gchq/stroom/compare/v5.0-beta.57...v5.0-beta.58
[v5.0-beta.57]: https://github.com/gchq/stroom/compare/v5.0-beta.56...v5.0-beta.57
[v5.0-beta.56]: https://github.com/gchq/stroom/compare/v5.0-beta.55...v5.0-beta.56
[v5.0-beta.55]: https://github.com/gchq/stroom/compare/v5.0-beta.54...v5.0-beta.55
[v5.0-beta.54]: https://github.com/gchq/stroom/compare/v5.0-beta.53...v5.0-beta.54
[v5.0-beta.53]: https://github.com/gchq/stroom/compare/v5.0-beta.52...v5.0-beta.53
[v5.0-beta.52]: https://github.com/gchq/stroom/compare/v5.0-beta.51...v5.0-beta.52
[v5.0-beta.51]: https://github.com/gchq/stroom/compare/v5.0-beta.50...v5.0-beta.51
[v5.0-beta.50]: https://github.com/gchq/stroom/compare/v5.0-beta.49...v5.0-beta.50
[v5.0-beta.49]: https://github.com/gchq/stroom/compare/v5.0-beta.48...v5.0-beta.49
[v5.0-beta.48]: https://github.com/gchq/stroom/compare/v5.0-beta.47...v5.0-beta.48
[v5.0-beta.47]: https://github.com/gchq/stroom/compare/v5.0-beta.46...v5.0-beta.47
[v5.0-beta.46]: https://github.com/gchq/stroom/compare/v5.0-beta.45...v5.0-beta.46
[v5.0-beta.45]: https://github.com/gchq/stroom/compare/v5.0-beta.44...v5.0-beta.45
[v5.0-beta.44]: https://github.com/gchq/stroom/compare/v5.0-beta.43...v5.0-beta.44
[v5.0-beta.43]: https://github.com/gchq/stroom/compare/v5.0-beta.42...v5.0-beta.43
[v5.0-beta.42]: https://github.com/gchq/stroom/compare/v5.0-beta.41...v5.0-beta.42
[v5.0-beta.41]: https://github.com/gchq/stroom/compare/v5.0-beta.40...v5.0-beta.41
[v5.0-beta.40]: https://github.com/gchq/stroom/compare/v5.0-beta.39...v5.0-beta.40
[v5.0-beta.39]: https://github.com/gchq/stroom/compare/v5.0-beta.38...v5.0-beta.39
[v5.0-beta.38]: https://github.com/gchq/stroom/compare/v5.0-beta.37...v5.0-beta.38
[v5.0-beta.37]: https://github.com/gchq/stroom/compare/v5.0-beta.36...v5.0-beta.37
[v5.0-beta.36]: https://github.com/gchq/stroom/compare/v5.0-beta.35...v5.0-beta.36
[v5.0-beta.35]: https://github.com/gchq/stroom/compare/v5.0-beta.34...v5.0-beta.35
[v5.0-beta.34]: https://github.com/gchq/stroom/compare/v5.0-beta.33...v5.0-beta.34
[v5.0-beta.33]: https://github.com/gchq/stroom/compare/v5.0-beta.32...v5.0-beta.33
[v5.0-beta.32]: https://github.com/gchq/stroom/compare/v5.0-beta.31...v5.0-beta.32
[v5.0-beta.31]: https://github.com/gchq/stroom/compare/v5.0-beta.30...v5.0-beta.31
[v5.0-beta.30]: https://github.com/gchq/stroom/compare/v5.0-beta.29...v5.0-beta.30
[v5.0-beta.29]: https://github.com/gchq/stroom/compare/v5.0-beta.28...v5.0-beta.29
[v5.0-beta.28]: https://github.com/gchq/stroom/compare/v5.0-beta.27...v5.0-beta.28
[v5.0-beta.27]: https://github.com/gchq/stroom/compare/v5.0-beta.26...v5.0-beta.27
[v5.0-beta.26]: https://github.com/gchq/stroom/compare/v5.0-beta.25...v5.0-beta.26
[v5.0-beta.25]: https://github.com/gchq/stroom/compare/v5.0-beta.24...v5.0-beta.25
[v5.0-beta.24]: https://github.com/gchq/stroom/compare/v5.0-beta.23...v5.0-beta.24
[v5.0-beta.23]: https://github.com/gchq/stroom/compare/v5.0-beta.22...v5.0-beta.23
[v5.0-beta.22]: https://github.com/gchq/stroom/compare/v5.0-beta.21...v5.0-beta.22
[v5.0-beta.21]: https://github.com/gchq/stroom/compare/v5.0-beta.20...v5.0-beta.21
[v5.0-beta.20]: https://github.com/gchq/stroom/compare/v5.0-beta.19...v5.0-beta.20
[v5.0-beta.19]: https://github.com/gchq/stroom/compare/v5.0-beta.18...v5.0-beta.19
[v5.0-beta.18]: https://github.com/gchq/stroom/compare/v5.0-beta.17...v5.0-beta.18
[v5.0-beta.17]: https://github.com/gchq/stroom/compare/v5.0-beta.16...v5.0-beta.17
[v5.0-beta.16]: https://github.com/gchq/stroom/compare/v5.0-beta.15...v5.0-beta.16
[v5.0-beta.15]: https://github.com/gchq/stroom/compare/v5.0-beta.14...v5.0-beta.15
[v5.0-beta.14]: https://github.com/gchq/stroom/compare/v5.0-beta.13...v5.0-beta.14
[v5.0-beta.13]: https://github.com/gchq/stroom/compare/v5.0-beta.12...v5.0-beta.13
[v5.0-beta.12]: https://github.com/gchq/stroom/compare/v5.0-beta.11...v5.0-beta.12
[v5.0-beta.11]: https://github.com/gchq/stroom/compare/v5.0-beta.10...v5.0-beta.11
[v5.0-beta.10]: https://github.com/gchq/stroom/compare/v5.0-beta.9...v5.0-beta.10
[v5.0-beta.9]: https://github.com/gchq/stroom/compare/v5.0-beta.8...v5.0-beta.9
[v5.0-beta.8]: https://github.com/gchq/stroom/compare/v5.0-beta.7...v5.0-beta.8
[v5.0-beta.7]: https://github.com/gchq/stroom/compare/v5.0-beta.6...v5.0-beta.7
[v5.0-beta.6]: https://github.com/gchq/stroom/compare/v5.0-beta.5...v5.0-beta.6
[v5.0-beta.5]: https://github.com/gchq/stroom/compare/v5.0-beta.4...v5.0-beta.5
[v5.0-beta.4]: https://github.com/gchq/stroom/releases/tag/v5.0-beta.4<|MERGE_RESOLUTION|>--- conflicted
+++ resolved
@@ -6,7 +6,6 @@
 
 ## [Unreleased]
 
-<<<<<<< HEAD
 * Issue **#549** : Change to not try to connect to kafka when kafka is not configured and improve failure handling
 
 * Generate additional major and minor floating docker tags in travis build, e.g. v6-LATEST and v6.0-LATEST
@@ -38,29 +37,30 @@
 * Issue **#552** : Fix for NPE caused by bad XSLT during search data extraction.
 
 * Issue **#560** : Replaced instances of `Files.walk()` with `Files.walkFileTree()`. `Files.walk()` throws errors if any files are deleted or are not accessible during the walk operation. This is a major issue with the Java design for walking files using Java 8 streams. To avoid this issue `Files.walkFileTree()` has now been used in place of `Files.walk()`.
-=======
+
+* Issue **#567** : Changed `parseUri` to be `parse-uri` to keep it consistently named with respect to other XSLT functions. The old name `parseUri` still works but is deprecated and will be removed in a later version.
+
+* Issue **#567** : The XSLT function `parse-uri` now correctly returns a `schemeSpecificPart` element rather than the incorrectly named `schemeSpecificPort`.
+
+* Issue **#567** : The dashboard expression function `extractSchemeSpecificPortFromUri` has now been corrected to be called `extractSchemeSpecificPartFromUri`.
+
+* Issue **#567** : The missing dashboard expression function `extractQueryFromUri` has been added.
+
+* Issue **#567** : Changed `parseUri` to be `parse-uri` to keep it consistently named with respect to other XSLT functions. The old name `parseUri` still works but is deprecated and will be removed in a later version.
+
+* Issue **#567** : The XSLT function `parse-uri` now correctly returns a `schemeSpecificPart` element rather than the incorrectly named `schemeSpecificPort`.
+
+* Issue **#567** : The dashboard expression function `extractSchemeSpecificPortFromUri` has now been corrected to be called `extractSchemeSpecificPartFromUri`.
+
+* Issue **#567** : The missing dashboard expression function `extractQueryFromUri` has been added.
+
+* Issue **#571** : Streams are now updated to have a status of deleted in batches using native SQL and prepared statements rather than using the stream store.
+
 * Issue **#572** : Added a feature to allow easy download of dictionary contents as a text file.
 
 * Issue **#559** : Changed CSS to allow table text selection in newer browsers.
 
-## [v5.1-beta.10] - 2018-01-26
->>>>>>> 570b80c0
-
-* Issue **#567** : Changed `parseUri` to be `parse-uri` to keep it consistently named with respect to other XSLT functions. The old name `parseUri` still works but is deprecated and will be removed in a later version.
-
-* Issue **#567** : The XSLT function `parse-uri` now correctly returns a `schemeSpecificPart` element rather than the incorrectly named `schemeSpecificPort`.
-
-* Issue **#567** : The dashboard expression function `extractSchemeSpecificPortFromUri` has now been corrected to be called `extractSchemeSpecificPartFromUri`.
-
-* Issue **#567** : The missing dashboard expression function `extractQueryFromUri` has been added.
-
-<<<<<<< HEAD
 ## [v6.0-alpha.4]
-=======
-* Issue **#571** : Streams are now updated to have a status of deleted in batches using native SQL and prepared statements rather than using the stream store.
-
-## [v5.1-beta.9] - 2018-01-16
->>>>>>> 570b80c0
 
 * New authentication flow based around OpenId
 
@@ -70,20 +70,10 @@
 
 * Issue **#501** : Improve the database teardown process in integration tests to speed up builds
 
-* Merged in [v5.1-beta.2]
-
-## [v6.0-alpha.3] - 2017-12-05
-
 * Relax regex in build script to allow tags like v6.0-alpha.3 to be published to Bintray
 
-## [v6.0-alpha.2] - 2017-12-05
-
 * Add Bintray publish plugin to Gradle build
 
-* Merged in [v5.0-beta.64]
-
-## [v6.0-alpha.1] - 2017-11-28
-
 * Issue **#75** : Upgraded to Lucene 5.
 
 * Issue **#135** : [BREAKING CHANGE] Removed JODA Time library and replaced with Java 7 Time API. This change breaks time zone output previously formatted with `ZZ` or `ZZZ`.
@@ -106,12 +96,6 @@
 
 * Issue **360** : Fix inability to sort sql stats results in the dashboard table
 
-* Merged in [v5.1-alpha.2]
-
-* Merged in [v5.0-beta.63]
-
-## [v5.1-beta.8] - 2018-01-12
-
 * Issue **#550** : Fix for info message output for data retention.
 
 * Issue **#551** : Improved server task detail for data retention job.
@@ -120,59 +104,49 @@
 
 * Issue **#553** : The data retention job now terminates if requested to do so and also tracks progress in a local temp file so a nodes progress will survive application restarts.
 
-## [v5.1-beta.7] - 2018-01-10
-
 * Change docker image to use openjdk:8u151-jre-alpine as a base
 
 * Issue **#539** : Fix issue of statistic search failing after it is imported
 
 * Issue **#547** : Data retention processing is now performed in batches (size determined by `stroom.stream.deleteBatchSize`). This change should reduce the memory required to process the data retention job.
 
-## [v5.1-beta.6] - 2018-01-08
-
 * Issue **#541** : Marked old stream retention job as deprecated in description.
 
 * Issue **#542** : Fix for lazy hibernate object initialisation when stepping cooked data.
 
-## [v5.1-beta.4] - 2017-12-20
-
-* Merged [v5.0-beta.71]
-
-## [v5.1-beta.3] - 2017-12-18
-
-* Merged [v5.0-beta.70]
+* Issue **#540** : Improve description text for stroom.statistics.sql.maxProcessingAge property
+
+* Issue **#538** : Lists of items such as users or user groups were sometimes not being converted into result pages correctly, this is now fixed.
+
+* Issue **#537** : Users without `Manage Policies` permission can now view streams.
+
+* Issue **#522** : Selection of data retention rules now remains when moving rules up or down.
+
+* Issue **#411** : When data retention rules are disabled they are now shown greyed out to indicate this.
+
+* Issue **#536** : Fix for missing visualisation icons.
+
+* Issue **#368** : Fixed hidden job type button on job node list screen when a long cron pattern is used.
 
 * Issue **#524** : Remove dependency on stroom-proxy:stroom-proxy-repo and replaced with duplicated code from stroom-proxy-repo (commit b981e1e)
 
-## [v5.1-beta.2] - 2017-12-12
-
-* Merged [v5.0-beta.69]
-
-## [v5.1-beta.1] - 2017-12-11
-
 * Issue **#348** : Fixed new menu icons.
 
-* Merged [v5.0-beta.68]
-
-## [v5.1-alpha.2] - 2017-06-22
-
 * Issue **#203** : Initial release of the new data receipt policy functionality.
 
-## [v5.1-alpha.1] - 2017-06-07
-
 * Issue **#202** : Initial release of the new data retention policy functionality.
 
-## [v5.0.1] - 2018-01-10
+* Issue **#554** : Added a `parseUri` XSLT function.
+
+* Issue **#557** : Added dashboard functions to parse and output URI parts.
+
+* Issue **#552** : Fix for NPE caused by bad XSLT during search data extraction.
+
+* Issue **#560** : Replaced instances of `Files.walk()` with `Files.walkFileTree()`. `Files.walk()` throws errors if any files are deleted or are not accessible during the walk operation. This is a major issue with the Java design for walking files using Java 8 streams. To avoid this issue `Files.walkFileTree()` has now been used in place of `Files.walk()`.
 
 * Issue **#368** : Fixed hidden job type button on job node list screen when a long cron pattern is used.
 
 * Issue **#538** : Lists of items such as users or user groups were sometimes not being converted into result pages correctly, this is now fixed.
-
-## [v5.0.0] - 2018-01-10
-
-* Promoted v5.0-beta.71 to v5.0.0
-
-## [v5.0-beta.71] - 2017-12-20
 
 * Issue **#521** : Fix for the job list screen to correct the help URL.
 
@@ -181,8 +155,6 @@
 * Issue **#527** : Fix for XSLT error reporting. All downstream errors were being reported as XSLT module errors and were
  hiding the underlying exception.
 
-## [v5.0-beta.70] - 2017-12-15
-
 * Issue **#501** : Improve the database teardown process in integration tests to speed up builds.
 
 * Issue **#511** : Fix NPE thrown during pipeline stepping by downstream XSLT.
@@ -191,12 +163,8 @@
 
 * Issue **#524** : Remove dependency on stroom-proxy:stroom-proxy-repo and replaced with duplicated code from stroom-proxy-repo (commit b981e1e)
 
-## [v5.0-beta.69] - 2017-12-12
-
 * Issue **#511** : Fix for XSLT functions to allow null return values where a value cannot be returned due to an error etc.
 
-## [v5.0-beta.68] - 2017-12-11
-
 * Issue **#515** : Fix handling of errors that occur before search starts sending.
 
 * Issue **#506** : In v5 dashboard table filters were enhanced to allow parameters to be used in include/exclude filters. The implementation included the use of `\` to escape `$` characters that were not to be considered part of a parameter reference. This change resulted in regular expressions requiring `\` being escaped with additional `\` characters. This escaping has now been removed and instead only `$` chars before `{` chars need escaping when necessary with double `$$` chars, e.g. use `$${something` if you actually want `${something` not to be replaced with a parameter.
@@ -207,44 +175,28 @@
 
 * Issue **#483** : When running stream retention jobs the transactions are now set to REQUIRE_NEW to hopefully ensure that the job is done in small batches rather than a larger transaction spanning multiple changes.
 
-## [v5.0-beta.67] - 2017-12-05
-
 * Issue **#508** : Fix directory creation for index shards.
 
-## [v5.0-beta.66] - 2017-11-30
-
 * Issue **#492** : Task producers were still not being marked as complete on termination which meant that the parent cluster task was not completing. This has now been fixed.
 
-## [v5.0-beta.65] - 2017-11-29
-
 * Issue **#497** : DB connections obtained from the data source are now released back to the pool after use.
 
 * Issue **#492** : Task producers were not being marked as complete on termination which meant that the parent cluster task was not completing. This has now been fixed.
 
-## [v5.0-beta.64] - 2017-11-27
-
 * Issue **#497** : Change stream task creation to use straight JDBC rather than hibernate for inserts and use a configurable batch size (stroom.databaseMultiInsertMaxBatchSize) for the inserts.
 
 * Issue **#502** : The task executor was not responding to shutdown and was therefore preventing the app from stopping gracefully.
 
 * Issue **#476** : Stepping with dynamic XSLT or text converter properties now correctly falls back to the specified entity if a match cannot be found by name.
 
-## [v5.0-beta.63] - 2017-11-20
-
 * Issue **#498** : The UI was adding more than one link between 'Source' and 'Parser' elements, this is now fixed.
 
 * Issue **#492** : Search tasks were waiting for part of the data extraction task to run which was not checking for termination. The code for this has been changed and should now terminate when required.
 
-## [v5.0-beta.62] - 2017-11-16
-
 * Issue **#494** : Fix problem of proxy aggregation never stopping if more files exist
 
-## [v5.0-beta.61] - 2017-11-15
-
 * Issue **#490** : Fix errors in proxy aggregation due to a bounded thread pool size
 
-## [v5.0-beta.60] - 2017-11-14
-
 * Issue **#484** : Remove custom finalize() methods to reduce memory overhead
 
 * Issue **#475** : Fix memory leak of java.io.File references when proxy aggregation runs
@@ -269,30 +221,18 @@
 
 * Removed Ehcache and switched to Guava cache.
 
-## [v5.0-beta.59] - 2017-11-10
-
 * Issue **#477** : Additional changes to ensure search sub tasks use threads fairly between multiple searches.
 
-## [v5.0-beta.58] - 2017-11-09
-
 * Issue **#477** : Additional changes to ensure search sub tasks use threads fairly between multiple searches.
 
-## [v5.0-beta.57] - 2017-11-08
-
 * Issue **#477** : Search sub tasks are now correctly linked to their parent task and can therefore be terminated by terminating parent tasks.
 
-## [v5.0-beta.56] - 2017-11-06
-
 * Issue **#425** : Changed string replacement in pipeline migration code to use a literal match
 
 * Issue **#469** : Add Heap Histogram internal statistics for memory use monitoring
 
-## [v5.0-beta.55] - 2017-10-26
-
 * Issue **#463** : Made further improvements to the index shard writer cache to improve performance.
 
-## [v5.0-beta.54] - 2017-10-25
-
 * Issue **#448** : Some search related tasks never seem to complete, presumably because an error is thrown at some point and so their callbacks do not get called normally. This fix changes the way task completion is recorded so that it isn't dependant on the callbacks being called correctly.
 
 * Issue **#464** : When a user resets a password, the password now has an expiry date set in the future determined by the password expiry policy. Password that are reset by email still expire immediately as expected.
@@ -301,8 +241,6 @@
 
 * Issue **#463** : Many index shards are being corrupted which may be caused by insufficient locking of the shard writers and readers. This fix changes the locking mechanism to use the file system.
 
-## [v5.0-beta.53] - 2017-10-18
-
 * Issue **#451** : Data paging was allowing the user to jump beyond the end of a stream whereby just the XML root elements were displayed. This is now fixed by adding a constraint to the page offset so that the user cannot jump beyond the last record. Because data paging assumes that segmented streams have a header and footer, text streams now include segments after a header and before a footer, even if neither are added, so that paging always works correctly regardless of the presence of a header or footer.
 
 * Issue **#461** : The stream attributes on the filter dialog were not sorted alphabetically, they now are.
@@ -313,8 +251,6 @@
 
 * Issue **#457** : Add check to import to prevent duplicate root level entities
 
-## [v5.0-beta.52] - 2017-10-17
-
 * Issue **#444** : Fix for segment markers when writing text to StreamAppender.
 
 * Issue **#447** : Fix for AsyncSearchTask not being displayed as a child of EventSearchTask in the server tasks view.
@@ -331,18 +267,12 @@
 
 * Issue **#437** : The event log now includes source in move events.
 
-## [v5.0-beta.51] - 2017-10-13
-
 * Issue **#419** : Fix multiple xml processing instructions appearing in output.
 
 * Issue **#446** : Fix for deadlock on rolling appenders.
 
-## [v5.0-beta.50] - 2017-10-13
-
 * Issue **#444** : Fix segment markers on RollingStreamAppender.
 
-## [v5.0-beta.49] - 2017-10-11
-
 * Issue **#426** : Fix for incorrect processor filters. Old processor filters reference `systemGroupIdSet` rather than `folderIdSet`. The new migration updates them accordingly.
 
 * Issue **#429** : Fix to remove `usePool` parser parameter.
@@ -353,12 +283,8 @@
 
 * Issue **#441** : Fix to ensure correct names are shown in pipeline properties.
 
-## [v5.0-beta.48] - 2017-10-05
-
 * Issue **#433** : Fixed slow stream queries caused by feed permission restrictions.
 
-## [v5.0-beta.47] - 2017-09-11
-
 * Issue **#385** : Individual index shards can now be deleted without deleting all shards.
 
 * Issue **#391** : Users needed `Manage Processors` permission to initiate pipeline stepping. This is no longer required as the 'best fit' pipeline is now discovered as the internal processing user.
@@ -375,64 +301,42 @@
 
 * Issue **#369** : Translation stepping wasn't showing any errors during stepping if a schema had an error in it.
 
-## [v5.0-beta.46] - 2017-08-15
-
 * Issue **#364** : Switched index writer lock factory to a SingleInstanceLockFactory as index shards are accessed by a single process.
 
 * Issue **#363** : IndexShardWriterCacheImpl now closes and flushes writers using an executor provided by the TaskManager. Writers are now also closed in LRU order when sweeping up writers that exceed TTL and TTI constraints.
 
 * Issue **#361** : Information has been added to threads executing index writer and index searcher maintenance tasks.
 
-## [v5.0-beta.45] - 2017-08-08
-
 * Issue **#356** : Changed the way index shard writers are cached to improve indexing performance and reduce blocking.
 
-## [v5.0-beta.44] - 2017-07-28
-
 * Issue **#353** : Reduced expected error logging to debug.
 
 * Issue **#354** : Changed the way search index shard readers get references to open writers so that any attempt to get an open writer will not cause, or have to wait for, a writer to close.
 
-## [v5.0-beta.43] - 2017-07-25
-
 * Issue **#351** : Fixed ehcache item eviction issue caused by ehcache internally using a deprecated API.
 
-## [v5.0-beta.42] - 2017-07-24
-
 * Issue **#347** : Added a 'Source' node to pipelines to establish a proper root for a pipeline rather than an assumed one based on elements with no parent.
 
 * Issue **#350** : Removed 'Advanced Mode' from pipeline structure editor as it is no longer very useful.
 
 * Issue **#349** : Improved index searcher cache to ensure searchers are not affected by writers closing.
 
-## [v5.0-beta.41] - 2017-07-20
-
 * Issue **#342** : Changed the way indexing is performed to ensure index readers reference open writers correctly.
 
 * Issue **#346** : Improved multi depth config content import.
 
 * Issue **#328** : You can now delete corrupt shards from the UI.
 
-## [v5.0-beta.40] - 2017-07-14
-
 * Issue **#343** : Fixed login expiry issue.
 
 * Issue **#345** : Allowed for multi depth config content import.
 
-## [v5.0-beta.39] - 2017-07-09
-
 * Issue **#341** : Fixed arg in SQL.
 
-## [v5.0-beta.38] - 2017-07-07
-
 * Issue **#340** : Fixed headless and corresponding test.
 
-## [v5.0-beta.37] - 2017-07-07
-
 * Issue **#333** : Fixed event-logging version in build.
 
-## [v5.0-beta.36] - 2017-07-06
-
 * Issue **#334** : Improved entity sorting SQL and separated generation of SQL and HQL to help avoid future issues.
 
 * Issue **#335** : Improved user management
@@ -443,54 +347,38 @@
 
 * Issue **#332** : The index shard searcher cache now makes sure to get the current writer needed for the current searcher on open.
 
-## [v5.0-beta.35] - 2017-06-26
-
 * Issue **#322** : The index cache and other caching beans should now throw exceptions on `get` that were generated during the creation of cached items.
 
-## [v5.0-beta.34] - 2017-06-22
-
 * Issue **#325** : Query history is now cleaned with a separate job. Also query history is only recorded for manual querying, i.e. not when query is automated (on open or auto refresh). Queries are now recorded on a dashboard + query component basis and do not apply across multiple query components in a dashboard.
 
 * Issue **#323** : Fixed an issue where parser elements were not being returned as 'processors' correctly when downstream of a reader.
 
 * Issue **#322** : Index should now provide a more helpful message when an attempt is made to index data and no volumes have been assigned to an index.
 
-## [v5.0-beta.33] - 2017-06-19
-
 * Issue **#316** : Search history is now only stored on initial query when using automated queries or when a user runs a query manually. Search history is also automatically purged to keep either a specified number of items defined by `stroom.query.history.itemsRetention` (default 100) or for a number of days specified by `stroom.query.history.daysRetention` (default 365).
 
 * Issue **#317** : Users now need update permission on an index plus 'Manage Index Shards' permission to flush or close index shards. In addition to this a user needs delete permission to delete index shards.
 
 * Issue **#319** : SaveAs now fetches the parent folder correctly so that users can copy items if they have permission to do so.
 
-## [v5.0-beta.32] - 2017-06-13
-
 * Issue **#311** : Fixed request for `Pipeline` in `meta` XSLT function. Errors are now dealt with correctly so that the XSLT will not fail due to missing meta data.
 
 * Issue **#313** : Fixed case of `xmlVersion` property on `InvalidXMLCharFilterReader`.
 
 * Issue **#314** : Improved description of `tags` property in `BadTextXMLFilterReader`.
 
-## [v5.0-beta.31] - 2017-06-07
-
 * Issue **#307** : Made some changes to avoid potential NPE caused by session serialisation.
 
 * Issue **#306** : Added a stroom `meta` XSLT function. The XSLT function now exposes `Feed`, `StreamType`, `CreatedTime`, `EffectiveTime` and `Pipeline` meta attributes from the currently processing stream in addition to any other meta data that might apply. To access these meta data attributes of the current stream use `stroom:meta('StreamType')` etc. The `feed-attribute` function is now an alias for the `meta` function and should be considered to be deprecated.
 
 * Issue **#303** : The stream delete job now uses cron in preference to a frequency.
 
-## [v5.0-beta.30] - 2017-06-06
-
 * Issue **#152** : Changed the way indexing is performed so that a single indexer object is now responsible for indexing documents and adding them to the appropriate shard.
 
-## [v5.0-beta.29] - 2017-05-26
-
 * Issue **#179** : Updated Saxon-HE to version 9.7.0-18 and added XSLTFilter option to `usePool` to see if caching might be responsible for issue.
 
 * Issue **#288** : Made further changes to ensure that the IndexShardWriterCache doesn't try to reuse an index shard that has failed when adding any documents.
 
-## [v5.0-beta.28] - 2017-05-19
-
 * Issue **#295** : Made the help URL absolute and not relative.
 
 * Issue **#293** : Attempt to fix mismatch document count error being reported when index shards are opened.
@@ -501,8 +389,6 @@
 
 * Issue **#292** : Data that we expect to be unavailable, e.g. locked and deleted streams, will no longer log exceptions when a user tries to view it and will instead return an appropriate message to the user in place of the data.
 
-## [v5.0-beta.27] - 2017-05-18
-
 * Issue **#288** : The error condition 'Expected a new writer but got the same one back!!!' should no longer be encountered as the root cause should now be fixed. The original check has been reinstated so that processing will terminate if we do encounter this problem.
 
 * Issue **#295** : Fixed the help property so that it can now be configured.
@@ -513,8 +399,6 @@
 
 * Issue **#294** : Changing stream task status now tries multiple times to attempt to avoid a hibernate LockAcquisitionException.
 
-## [v5.0-beta.26] - 2017-05-12
-
 * Issue **#287** : XSLT not found warnings property description now defaults to false.
 
 * Issue **#261** : The save button is now only enabled when a dashboard or other item is made dirty and it is not read only.
@@ -525,18 +409,12 @@
 
 * Issue **#288** : Changed 'Expected a new writer...' fatal error to warning as the condition in question might be acceptable.
 
-## [v5.0-beta.25] - 2017-05-10
-
 * Issue **#285** : Attempted fix for GWT RPC serialisation issue.
 
-## [v5.0-beta.24] - 2017-05-09
-
 * Issue **#283** : Statistics for the stream task queue are now captured even if the size is zero.
 
 * Issue **#226** : Fixed issue where querying an index failed with "User does not have the required permission (Manage Users)" message.
 
-## [v5.0-beta.23] - 2017-05-06
-
 * Issue **#281** : Made further changes to cope with Files.list() and Files.walk() returning streams that should be closed with 'try with resources' construct.
 
 * Issue **#224** : Removing an element from the pipeline structure now removes all child elements too.
@@ -545,16 +423,12 @@
 
 * Issue **#199** : The explorer now scrolls selected items into view.
 
-## [v5.0-beta.22] - 2017-05-04
-
 * Issue **#280** : Fixed 'No user is currently authenticated' issue when viewing jobs and nodes.
 
 * Issue **#278** : The date picker now hides once you select a date.
 
 * Issue **#281** : Directory streams etc are now auto closed to prevent systems running out of file handles.
 
-## [v5.0-beta.21] - 2017-05-03
-
 * Issue **#263** : The explorer tree now allows you to collapse the root 'System' node after it is first displayed.
 
 * Issue **#266** : The explorer tree now resets (clears and collapses all previously open nodes) and shows the currently selected item every time an explorer drop down in opened.
@@ -589,8 +463,6 @@
 
 * Issue **#222** : Explorer items now auto expand when a quick filter is used.
 
-## [v5.0-beta.20] - 2017-04-26
-
 * Issue **#205** : File permissions in distribution have now been changed to `0750` for directories and shell scripts and `0640` for all other files.
 
 * Issue **#240** : Separate application permissions are now required to manage DB tables and tasks.
@@ -629,8 +501,6 @@
 
 * Issue **#230** : The maintenance message can now be set with the property 'stroom.maintenance.message' and the message now appears as a banner at the top of the screen rather than an annoying popup. Non admin users can also be prevented from logging on to the system by setting the 'stroom.maintenance.preventLogin' property to 'true'.
 
-## [v5.0-beta.19] - 2017-04-21
-
 * Issue **#155** : Changed password values to be obfuscated in the UI as 20 asterisks regardless of length.
 
 * Issue **#188** : All of the writers in a pipeline now display IO in the UI when stepping.
@@ -659,8 +529,6 @@
 
 * Issue **#231** : Changed the way internal statistics are created so that multiple facets of a statistic, e.g. Free & Used Memory, are combined into a single statistic to allow combined visualisation.
 
-## [v5.0-beta.18] - 2017-04-13
-
 * Issue **#172** : Further improvement to dashboard L&F.
 
 * Issue **#194** : Fixed missing Roboto fonts.
@@ -677,8 +545,6 @@
 
 * Issue **#204** : Pipeline processor statistics now include 'Node' as a tag.
 
-## [v5.0-beta.17] - 2017-04-05
-
 * Issue **#170** : Changed import/export to delegate import/export responsibility to individual services. Import/export now only works with items that have valid UUIDs specified.
 
 * Issue **#164** : Reduced caching to ensure tree items appear as soon as they are added.
@@ -703,18 +569,12 @@
 
 * Issue **#191** : Mebibytes (multiples of 1024) etc are now used as standard throughout the application for both memory and disk sizes and have single letter suffixes (B, K, M, G, T).
 
-## [v5.0-beta.16] - 2017-03-31
-
 * Issue **#173** : Fixed the way XML formatter deals with spaces in attribute values.
 
-## [v5.0-beta.15] - 2017-03-27
-
 * Issue **#151** : Fixed meta data statistics. 'metaDataStatistics' bean was declared as an interface and not a class.
 
 * Issue **#158** : Added a new global property 'stroom.proxy.zipFilenameDelimiter' to enable Stroom proxy repositories to be processed that have a custom file name pattern.
 
-## [v5.0-beta.14] - 2017-03-22
-
 * Issue **#153** : Clicking tick boxes and other cell components in tables no longer requires the row to be selected first.
 
 * Issue **#148** : The stream browsing UI no longer throws an error when attempting to clear markers from the error markers pane.
@@ -735,8 +595,6 @@
 
 * Issue **#163** : Imported the Roboto Mono font to ensure consistency of the editor across platforms.
 
-## [v5.0-beta.13] - 2017-03-20
-
 * Issue **#143** : Stroom now logs progress information about closing index shard writers during shutdown.
 
 * Issue **#140** : Replaced code editor to improve UI performance and add additional code formatting & styling options.
@@ -749,12 +607,8 @@
 
 * Issue **#156** : Attempts to open items that that user does not have permission to open no longer show an error and spin the progress indicator forever, instead the item will just not open.
 
-## [v5.0-beta.12] - 2017-03-13
-
 * Issue **#141** : Improved log output during entity reference migration and fixed statistic data source reference migration.
 
-## [v5.0-beta.11] - 2017-02-23
-
 * Issue **#127** : Entity reference replacement should now work with references to 'StatisticsDataSource'.
 
 * Issue **#125** : Fixed display of active tasks which was broken by changes to the task summary table selection model.
@@ -779,8 +633,6 @@
 
 * Issue **#115** : User permissions on documents can now be inherited from parent folders on create, copy and move.
 
-## [v5.0-beta.10] - 2017-02-07
-
 * Issue **#109** : Added packetSize="65536" property to AJP connector in server.xml template.
 
 * Issue **#100** : Various list of items in stroom now allow multi selection for add/remove purposes.
@@ -809,7 +661,6 @@
 
 * Issue **#49** : Dynamic XSLT selection now works with pipeline stepping.
 
-## [v5.0-beta.9] - 2017-02-01
 * Issue **#63** : Entity selection control now shows current entity name even if it has changed since referencing entity was last saved.
 
 * Issue **#70** : You can now select multiple explorer rows with ctrl and shift key modifiers and perform bulk actions such as copy, move, rename and delete.
@@ -844,14 +695,12 @@
 
 * Issue **#92** : Error summaries of multiple types no longer overlap each other at the top of the error markers list.
 
-## [v5.0-beta.8] - 2016-12-21
 * Issue **#64** : Fixed Hessian serialisation of 'now' which was specified as a ZonedDateTime which cannot be serialised. This field is now a long representing millseconds since epoch.
 
 * Issue **#62** : Task termination button is now enabled.
 
 * Issue **#60** : Fixed validation of stream attributes prior to data upload to prevent null pointer exception.
 
-## [v5.0-beta.7] - 2016-12-14
 * Issue **#9** : Created a new implementation of the expression parser that improved expression tokenisation and deals with BODMAS rules properly.
 
 * Issue **#36** : Fixed and vastly improved the configuration of email so that more options can be set allowing for the use of other email services requiring more complex configuration such as gmail.
@@ -862,7 +711,6 @@
 
 * Issue **#40** : Auto import of content packs on Stroom startup and added default content packs into the docker build for Stroom.
 
-## [v5.0-beta.6] - 2016-11-22
 * Issue **#30** : Entering stepping mode was prompting for the pipeline to step with but also auto selecting a pipeline at the same time and entering stepping immediately.
 
 * Dashboard auto refresh is now limited to a minimum interval of 10 seconds.
@@ -871,7 +719,6 @@
 
 * Issue **#27** : Stroom now listens to window closing events and asks the user if they really want to leave the page. This replaces the previous crude attempts to block keys that affected the history or forced a browser refresh.
 
-## [v5.0-beta.5] - 2016-11-17
 * Issue **#2** : The order of fields in the query editor is now alphabetical.
 
 * Issue **#3** : When a filter is active on a dashboard table column, a filter icon now appears to indicate this.
@@ -900,101 +747,7 @@
 
 * Issue **#28** : Dashboard component dependencies are now listed with the component name plus the component id in brackets rather than just the component id.
 
-## [v5.0-beta.4] - 2016-10-03
 * Initial open source release
 
-<<<<<<< HEAD
-[Unreleased]: https://github.com/gchq/stroom/compare/v6.0-alpha.3...HEAD
-
-[v6.0-alpha.3]: https://github.com/gchq/stroom/compare/v6.0-alpha.2...v6.0-alpha.3
-[v6.0-alpha.2]: https://github.com/gchq/stroom/compare/v6.0-alpha.1...v6.0-alpha.2
-[v6.0-alpha.1]: https://github.com/gchq/stroom/releases/tag/v6.0-alpha.1
-
-=======
-[Unreleased]: https://github.com/gchq/stroom/compare/v5.1-beta.10...HEAD
-[v5.1-beta.10]: https://github.com/gchq/stroom/compare/v5.1-beta.9...v5.1-beta.10
->>>>>>> 570b80c0
-[v5.1-beta.9]: https://github.com/gchq/stroom/compare/v5.1-beta.8...v5.1-beta.9
-[v5.1-beta.8]: https://github.com/gchq/stroom/compare/v5.1-beta.7...v5.1-beta.8
-[v5.1-beta.7]: https://github.com/gchq/stroom/compare/v5.1-beta.6...v5.1-beta.7
-[v5.1-beta.6]: https://github.com/gchq/stroom/compare/v5.1-beta.5...v5.1-beta.6
-[v5.1-beta.5]: https://github.com/gchq/stroom/compare/v5.1-beta.4...v5.1-beta.5
-[v5.1-beta.4]: https://github.com/gchq/stroom/compare/v5.1-beta.3...v5.1-beta.4
-[v5.1-beta.3]: https://github.com/gchq/stroom/compare/v5.1-beta.2...v5.1-beta.3
-[v5.1-beta.2]: https://github.com/gchq/stroom/compare/v5.1-beta.1...v5.1-beta.2
-[v5.1-beta.1]: https://github.com/gchq/stroom/compare/v5.1-alpha.2...v5.1-beta.1
-[v5.1-alpha.2]: https://github.com/gchq/stroom/compare/v5.0-alpha.1...v5.1-alpha.2
-[v5.1-alpha.1]: https://github.com/gchq/stroom/releases/tag/v5.1-alpha.1
-
-[v5.0.3]: https://github.com/gchq/stroom/compare/v5.0.2...v5.0.3
-[v5.0.2]: https://github.com/gchq/stroom/compare/v5.0.1...v5.0.2
-[v5.0.1]: https://github.com/gchq/stroom/compare/v5.0.0...v5.0.1
-[v5.0.0]: https://github.com/gchq/stroom/compare/v5.0-beta.71...v5.0.0
-[v5.0-beta.71]: https://github.com/gchq/stroom/compare/v5.0-beta.70...v5.0-beta.71
-[v5.0-beta.70]: https://github.com/gchq/stroom/compare/v5.0-beta.69...v5.0-beta.70
-[v5.0-beta.69]: https://github.com/gchq/stroom/compare/v5.0-beta.68...v5.0-beta.69
-[v5.0-beta.68]: https://github.com/gchq/stroom/compare/v5.0-beta.67...v5.0-beta.68
-[v5.0-beta.67]: https://github.com/gchq/stroom/compare/v5.0-beta.66...v5.0-beta.67
-[v5.0-beta.66]: https://github.com/gchq/stroom/compare/v5.0-beta.65...v5.0-beta.66
-[v5.0-beta.65]: https://github.com/gchq/stroom/compare/v5.0-beta.64...v5.0-beta.65
-[v5.0-beta.64]: https://github.com/gchq/stroom/compare/v5.0-beta.63...v5.0-beta.64
-[v5.0-beta.63]: https://github.com/gchq/stroom/compare/v5.0-beta.62...v5.0-beta.63
-[v5.0-beta.62]: https://github.com/gchq/stroom/compare/v5.0-beta.61...v5.0-beta.62
-[v5.0-beta.61]: https://github.com/gchq/stroom/compare/v5.0-beta.60...v5.0-beta.61
-[v5.0-beta.60]: https://github.com/gchq/stroom/compare/v5.0-beta.59...v5.0-beta.60
-[v5.0-beta.59]: https://github.com/gchq/stroom/compare/v5.0-beta.58...v5.0-beta.59
-[v5.0-beta.58]: https://github.com/gchq/stroom/compare/v5.0-beta.57...v5.0-beta.58
-[v5.0-beta.57]: https://github.com/gchq/stroom/compare/v5.0-beta.56...v5.0-beta.57
-[v5.0-beta.56]: https://github.com/gchq/stroom/compare/v5.0-beta.55...v5.0-beta.56
-[v5.0-beta.55]: https://github.com/gchq/stroom/compare/v5.0-beta.54...v5.0-beta.55
-[v5.0-beta.54]: https://github.com/gchq/stroom/compare/v5.0-beta.53...v5.0-beta.54
-[v5.0-beta.53]: https://github.com/gchq/stroom/compare/v5.0-beta.52...v5.0-beta.53
-[v5.0-beta.52]: https://github.com/gchq/stroom/compare/v5.0-beta.51...v5.0-beta.52
-[v5.0-beta.51]: https://github.com/gchq/stroom/compare/v5.0-beta.50...v5.0-beta.51
-[v5.0-beta.50]: https://github.com/gchq/stroom/compare/v5.0-beta.49...v5.0-beta.50
-[v5.0-beta.49]: https://github.com/gchq/stroom/compare/v5.0-beta.48...v5.0-beta.49
-[v5.0-beta.48]: https://github.com/gchq/stroom/compare/v5.0-beta.47...v5.0-beta.48
-[v5.0-beta.47]: https://github.com/gchq/stroom/compare/v5.0-beta.46...v5.0-beta.47
-[v5.0-beta.46]: https://github.com/gchq/stroom/compare/v5.0-beta.45...v5.0-beta.46
-[v5.0-beta.45]: https://github.com/gchq/stroom/compare/v5.0-beta.44...v5.0-beta.45
-[v5.0-beta.44]: https://github.com/gchq/stroom/compare/v5.0-beta.43...v5.0-beta.44
-[v5.0-beta.43]: https://github.com/gchq/stroom/compare/v5.0-beta.42...v5.0-beta.43
-[v5.0-beta.42]: https://github.com/gchq/stroom/compare/v5.0-beta.41...v5.0-beta.42
-[v5.0-beta.41]: https://github.com/gchq/stroom/compare/v5.0-beta.40...v5.0-beta.41
-[v5.0-beta.40]: https://github.com/gchq/stroom/compare/v5.0-beta.39...v5.0-beta.40
-[v5.0-beta.39]: https://github.com/gchq/stroom/compare/v5.0-beta.38...v5.0-beta.39
-[v5.0-beta.38]: https://github.com/gchq/stroom/compare/v5.0-beta.37...v5.0-beta.38
-[v5.0-beta.37]: https://github.com/gchq/stroom/compare/v5.0-beta.36...v5.0-beta.37
-[v5.0-beta.36]: https://github.com/gchq/stroom/compare/v5.0-beta.35...v5.0-beta.36
-[v5.0-beta.35]: https://github.com/gchq/stroom/compare/v5.0-beta.34...v5.0-beta.35
-[v5.0-beta.34]: https://github.com/gchq/stroom/compare/v5.0-beta.33...v5.0-beta.34
-[v5.0-beta.33]: https://github.com/gchq/stroom/compare/v5.0-beta.32...v5.0-beta.33
-[v5.0-beta.32]: https://github.com/gchq/stroom/compare/v5.0-beta.31...v5.0-beta.32
-[v5.0-beta.31]: https://github.com/gchq/stroom/compare/v5.0-beta.30...v5.0-beta.31
-[v5.0-beta.30]: https://github.com/gchq/stroom/compare/v5.0-beta.29...v5.0-beta.30
-[v5.0-beta.29]: https://github.com/gchq/stroom/compare/v5.0-beta.28...v5.0-beta.29
-[v5.0-beta.28]: https://github.com/gchq/stroom/compare/v5.0-beta.27...v5.0-beta.28
-[v5.0-beta.27]: https://github.com/gchq/stroom/compare/v5.0-beta.26...v5.0-beta.27
-[v5.0-beta.26]: https://github.com/gchq/stroom/compare/v5.0-beta.25...v5.0-beta.26
-[v5.0-beta.25]: https://github.com/gchq/stroom/compare/v5.0-beta.24...v5.0-beta.25
-[v5.0-beta.24]: https://github.com/gchq/stroom/compare/v5.0-beta.23...v5.0-beta.24
-[v5.0-beta.23]: https://github.com/gchq/stroom/compare/v5.0-beta.22...v5.0-beta.23
-[v5.0-beta.22]: https://github.com/gchq/stroom/compare/v5.0-beta.21...v5.0-beta.22
-[v5.0-beta.21]: https://github.com/gchq/stroom/compare/v5.0-beta.20...v5.0-beta.21
-[v5.0-beta.20]: https://github.com/gchq/stroom/compare/v5.0-beta.19...v5.0-beta.20
-[v5.0-beta.19]: https://github.com/gchq/stroom/compare/v5.0-beta.18...v5.0-beta.19
-[v5.0-beta.18]: https://github.com/gchq/stroom/compare/v5.0-beta.17...v5.0-beta.18
-[v5.0-beta.17]: https://github.com/gchq/stroom/compare/v5.0-beta.16...v5.0-beta.17
-[v5.0-beta.16]: https://github.com/gchq/stroom/compare/v5.0-beta.15...v5.0-beta.16
-[v5.0-beta.15]: https://github.com/gchq/stroom/compare/v5.0-beta.14...v5.0-beta.15
-[v5.0-beta.14]: https://github.com/gchq/stroom/compare/v5.0-beta.13...v5.0-beta.14
-[v5.0-beta.13]: https://github.com/gchq/stroom/compare/v5.0-beta.12...v5.0-beta.13
-[v5.0-beta.12]: https://github.com/gchq/stroom/compare/v5.0-beta.11...v5.0-beta.12
-[v5.0-beta.11]: https://github.com/gchq/stroom/compare/v5.0-beta.10...v5.0-beta.11
-[v5.0-beta.10]: https://github.com/gchq/stroom/compare/v5.0-beta.9...v5.0-beta.10
-[v5.0-beta.9]: https://github.com/gchq/stroom/compare/v5.0-beta.8...v5.0-beta.9
-[v5.0-beta.8]: https://github.com/gchq/stroom/compare/v5.0-beta.7...v5.0-beta.8
-[v5.0-beta.7]: https://github.com/gchq/stroom/compare/v5.0-beta.6...v5.0-beta.7
-[v5.0-beta.6]: https://github.com/gchq/stroom/compare/v5.0-beta.5...v5.0-beta.6
-[v5.0-beta.5]: https://github.com/gchq/stroom/compare/v5.0-beta.4...v5.0-beta.5
-[v5.0-beta.4]: https://github.com/gchq/stroom/releases/tag/v5.0-beta.4+[Unreleased]: https://github.com/gchq/stroom/compare/v6.0-alpha.4...HEAD
+[v6.0-alpha.4]: https://github.com/gchq/stroom/compare/v6.0-alpha.3...v6.0-alpha.4