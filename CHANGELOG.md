# Change Log
All notable changes to this project will be documented in this file.

The format is based on [Keep a Changelog](http://keepachangelog.com/) 
and this project adheres to [Semantic Versioning](http://semver.org/).


## [Unreleased]

* Add JVM OOM args to zip distribution scripts.

* Issue **#1866** : Change zip distribution shell scripts to execute from anywhere.

<<<<<<< HEAD
* Issue **#759** : Add GZIP support for `FileAppender` and `RollingFileAppender`.

=======
## [v6.2.0 - Unreleased]

* Add Elasticsearch integration

* Issue **#2058** : Support authenticating Elasticsearch requests with an API token

* Add ability to provide a custom CA certificate (in PEM or DER encoding) for verifying Elasticsearch connections
  over HTTPS
  
* Remove legacy Elasticsearch integration assets

* Add common secret property encryption utils (`CryptoUtils`)

* Add common property `stroom.secret.encryptionKey` for encrypting secrets at rest
>>>>>>> 69030a43

## [v6.1.32] - 2021-01-28

* Updated tokens to fix Travis build.


## [v6.1.31] - 2021-01-27

* Failed bintray deployment.


## [v6.1.30] - 2021-01-27

* Failed bintray deployment.


## [v6.1.29] - 2021-01-26

* Issue **#2013** : The attribute value queue is now bounded and should prevent out of memory exceptions. 

* Issue **#2009** : Fixed issue where Solr searches were not returning results.

* Issue **#1964** : BGZIP files are now closed on exception.

* Changed default dashboard time zone to use UTC.

* Fixed SQL statistics upsert statements for MySQL 5.7.

* Issue **#1793** : Fixed Solr search query creation.

* Issue **#1791** : Fixed Solr connection test response.


## [v6.1.28] - 2020-11-25

* Issue **#1954** : Change code that sets ReceivedPath to try getting a value from DOCKER_HOST_(HOSTNAME|IP) env vars first.


## [v6.1.27] - 2020-10-30

* Issue **#1925** : Fixed logging error that was happening on search.


## [v6.1.26] - 2020-10-29

* Issue **#1921** : Fixed problem with the dashboard text pane not migrating properly to the new special stream id and event id fields. 

* Issue **#1910** : Fixed issue preventing display of table data where a table had duplicate column names.

* Issue **#1919** : Fixed issue that was preventing dashboard tabs from being closed.


## [v6.1.25] - 2020-10-28

* Removed rxjava.


## [v6.1.24] - 2020-10-28

* Issue **#1919** : Dashboards now prevent tabs being closed from the close button if some nested tabs on the same pane are hidden.

* Issue **#1915** : Multiple statistic searches on a dashboard are now executed in parallel.

* Issue **#1915** : Fixed task context user identity for statistics searches.


## [v6.1.23] - 2020-10-28

* Issue **#1915** : Fixed task context for statistics searches.


## [v6.1.22] - 2020-10-26

* Issue **#1910** : Duplicate fields in dashboard tables are now avoided by adding a numeric suffix to the field name when adding a duplicate.

* Issue **#1918** : Text presenter was losing track of stream and event id fields when settings were changed.


## [v6.1.21] - 2020-10-19

* Issue **#1906** : Added info about queue sizes to extraction task.

* Issue **#1906** : Made changes to allow early termination of searches if we have enough data.

* Issue **#1906** : Fixed node task nesting.

* Issue **#1906** : The maximum size of the stream event map is now configurable with the `stroom.search.extraction.maxStreamEventMapSize` property.

* Issue **#1906** : Improved the way search extractions events are grouped so we can extract more events per stream and therefore improve performance.

* Issue **#1907** : Fixed NPE.


## [v6.1.20] - 2020-10-15

* Failed build.


## [v6.1.19] - 2020-10-15

* Issue **#1894** : Improvements to search performance and fix for hanging searches.


## [v6.1.18] - 2020-10-02

* Issue **#1887** : Fix searches hanging generally and specifically when streams have been deleted.


## [v6.1.17] - 2020-10-01

* Issue **#1877** : Change conditional formatting to support decimals.

* Change conditional formatting to set the available rule operators according to the format type of the column.

* Change conditional formatting to support date terms and date comparisons.

* Issue **#1885** : Fix annotations icon not being enabled on dashboard tables.

* Issue **#1883** : Code now deals with missing streams when performing search extraction.

* Issue **#1882** : Added capacity restriction to the stream event map used in search result extraction. The previous version was causing out of memory exceptions.


## [v6.1.16] - 2020-09-30

* Change names of hidden special table columns on dashboards to avoid name clashes.

* Make dashboard table settings popup bigger to accommodate the conditional formatting.

* Added logic to rename conditional formatting term fields on a column rename.

* Added logic to prevent renaming a column to an existing name.

* Issue **#1872** : Partially fixed to show the 1st 1k chars of the single line raw source. Full fix will come in v7.

* Issue **#1874** : Fixed dashboard tables not showing data if the stream id column is present.

* Issue **#1868** : Stop `Stream not found with id=nnn` errors during searching.


## [v6.1.15] - 2020-09-21

* Failed build.


## [v6.1.14] - 2020-09-21

* Issue **#1864** : Added `*` wildcard to conditional formatting matches. 

* Issue **#1865** : Fixed NoSuchMethodError.


## [v6.1.13] - 2020-09-15

* Issue **#1854** : Changed search mechanism to poll for remote results to reduce the chances of hung searches.

* Issue **#580** : Added conditional formatting options to dashboard tables.

* Change stroom admin path from `admin` to `stroomAdmin` in the distribution.

* Fix `command not found` bug in distribution `start.sh`.

* Change `start.sh` to log pre-logback output to start.sh.log.

* Change logFormat to include time in `prod.yml` and `config.yml`.


## [v6.1.12] - 2020-09-08

* Issue **#1824** : Fix for search hang when extraction is requested but no search pipeline is provided.

* Issue **#1083** : Added `any()`, `first()`, `last()`, `nth()`, `top()` and `bottom()` selection functions to select child values of grouped items.

* Issue **#1837** : Added `joining()` function to concatenate supplied fields in child rows.

* Issue **#1784** : Several functions were previously prevented from working on results from aggregate functions but are now applied regardless.


## [v6.1.11] - 2020-08-26

* Issue **#1797** : Altered how search completion is recorded to try and prevent hanging. 


## [v6.1.10] - 2020-07-31

* Issue **#1762** : Fix for search jobs that do not terminate correctly.


## [v6.1.9] - 2020-07-27

* Issue **#1756** : Fix for IdEnrichmentFilter where is attempts to change attribute values that already exist.


## [v6.1.8] - 2020-07-20

* Issue **#1741** : Fix for search hanging issue.


## [v6.1.7] - 2020-07-17

* Issue **#1740** : `CombinedParser` now removes invalid XML 1.0 characters when `fixInvalidChars` is set and not XML 1.1.


## [v6.1.6] - 2020-06-23

* Add `readTimeout` property to `HTTPAppender` 

* Fix `Expecting a real user identity` errors on auto import of content packs.

* Increase wait timeout to 240s in `start.sh`.

* Issue **#1404** : Fixed issue with invalid XML character filter.


## [v6.1.5] - 2020-03-12

* Issue **#1413** : Attempt to fix search hanging issue.

* Issue **#1393** : The annotations data popup now formats content on load.

* Issue **#1399** : Removed error logging for expected exceptions in TaskExecutor.

* Issue **#1385** : File output param `streamId` now aliased to `sourceId` and `streamNo` is now aliased to `partNo` for consistency with new source tracking XSLT functions.

* Issue **#1392** : Downloading dashboard queries now provides the current query without the need to save the dashboard.


## [v6.1.4] - 2020-03-04

* Build for 6.1.3 failed.


## [v6.1.3] - 2020-03-04

* Issue **#1399** : Removed error logging for expected exceptions in TaskExecutor. 

* Fix missing $ in start.sh


## [v6.1.2] - 2020-03-01

* Issue **#1387** : Changed the way tasks are executed to reduce changes of unhandled execution errors.


## [v6.1.1] - 2020-02-14

* Issue **#1378** : Improved logging detail when processor filters fail.


## [v6.1.0] - 2020-02-14

* Issue **#1379** : Fixed issue where you couldn't open a processor filter if parts of the filter referenced deleted items.

* Issue **#1378** : Improved logging detail when processor filters fail.

* Issue **#1382** : Added `decode-url` and `encode-url` XSLT functions.

* Issue **#655** : Fixed SQL Stats queries ignoring the enabled state of the dashboard query terms.


## [v6.1-beta.19] - 2020-02-13

* Issue **#1362** : Fixed issue where hiding dashboard annotation fields removed them.

* Issue **#1357** : Fixed dragging tabs in dashboard with hidden panes to create a new split.


## [v6.1-beta.18] - 2020-02-03

* Issue **#1357** : Fixed dragging tabs in dashboard with hidden panes.

* Issue **#1368** : Fixed FindReplaceFilter as it wasn't working when used in conjunction with Data Splitter.

* Issue **#1361** : Changed the way headers are parsed for the HttpCall XSLT function.


## [v6.1-beta.17] - 2020-01-21

* Issue **#1355** : Fixed stepping from dashboard text pane.

* Issue **#1354** : Fixed double click to edit list items, e.g. properties.

* Issue **#1340** : Fixed issue with FindReplaceFilter where it failed in some cases when more than one filter was chained together.

* Issue **#1338** : You can now configure the max size of the map store cache.

* Issue **#1350** : Fixed scope of dictionaries when loaded in multiple XSLT pipeline steps.

* Issue **#1347** : Added SSL options to `http-call` XSLT method.


## [v6.1-beta.16] - 2020-01-14

* Issue **#1352** : Fixed Hessian serialisation of user identities on tasks.


## [v6.1-beta.15] - 2020-01-10

* Issue **#1353** : Removed session identities from tasks.

* Issue **#1352** : Removed internal API token.

* Issue **#1347** : Added `http-call` method to XSLT.

## [v6.1-beta.14] - 2019-12-05

* Updated API key to include audience and added client id and secret.

* Change `stroom.conf.sh` to also look for ip in `/sbin`

## [v6.1-beta.13] - 2019-12-05

* Issue **#260** : You can now hide dashboard tabs.

* Issue **#1332** : The text pane can now be configured to show source data.

* Issue **#1311** : Improved source location tracking.

* Issue **#1338** : Added new config options to control the maximum size of some caches: `stroom.pipeline.parser.maxPoolSize`, `stroom.pipeline.schema.maxPoolSize`, `stroom.pipeline.schema.maxPoolSize`, `stroom.pipeline.xslt.maxPoolSize`, `stroom.entity.maxCacheSize`, `stroom.referenceData.mapStore.maxCacheSize`.

* Issue **#642** : Downloading query details now ignores hidden fields.

* Issue **#1337** : Fixed issue where downloading large numbers of search results in Excel format was exceeding maximum style count of 64000. 

* Issue **#1341** : Added XSRF protection to GWT RPC requests.

* Issue **#1335** : Made session cookie `Secure` and `HttpOnly`.

## [v6.1-beta.12] - 2019-11-18

* Fix build dependencies.

## [v6.1-beta.11] - 2019-11-18

* Issue **#1334** : Fix 404 when accessing `/stroom/resourcestore/........`, i.e. fix Tools->Export.

* Issue **#1333** : Improved resilience against XSS attacks.

* Issue **#1330** : Allow configuration of `Content-Type` in HTTPAppender.

* Issue **#1327** : Improvements to annotations.

* Issue **#1328** : Increased size of data window and removed max size restrictions.

* Issue **#1324** : Improved logging and added SSL options for HTTPAppender.

* Issue **#1322** : Stroom now asks if you really want to leave site when stepping items are dirty. Also fixed `Save` and `Save All` menu items and dashboard param changes now correctly make a dashboard dirty.

* Issue **#1320** : Fixed formatting of XML where trailing spaces were being removed from content surrounded by start and end tags (data content) which should not happen. 

* Issue **#1321** : Make path relative in stroom distribution .zip.sha256 hash file.

* The auth service now supports the use of HTTPS without certificate verification and adds additional logging.

* Issue **gchq/stroom-auth#157** : Automatically refresh user's API key when it expires.

## [v6.1-beta.10] - 2019-11-05

* Issue **#1243** : Dashboard visualisations now link with similar functions available to dashboard tables, e.g. `link()`, `dashboard()`, `annotation()`, `stepping()`, `data()`.

* Issue **#1316** : JSONParser now includes various parse options including handling comments.

* Issue **#48** : Added option to hide/show dashboard table columns.

* Issue **#1315** : Improved health check for missing API key.

* Updated stroom expression to v1.5.4 and added new field types.

* Issue **#1315** : Improved health check for missing API key.

* Issue **#1314** : Fixed NPE thrown when logging caused when viewing docs that can't be found.

* Issue **#1313** : Suggestion boxes now make suggestions immediately before the user even starts typing.

* Issue **#1043** : Added feature to allow floating point numbers to be indexed.

* Issue **#1312** : Dictionaries now change the entity name in the DB when renamed.

* Issue **#1312** : Fixed read only behaviour of dictionary settings UI.

## [v6.1-beta.9] - 2019-10-31

* Issue **#1300** : Multiple changes to annotations.

* Issue **#1265** : Added `modulus()` function along with alias `mod()` and modulus operator `%`.

* Issue **#1300** : Added `annotation()` link creation function, `currentUser()` alias for `param('currentUser()')` and additional link creation functions for `data()` and `stepping()`.

* Issue **#67** : Table columns now display menu items on left click.

* Uplift stroom-query to v2.2.4 to add better diagnostic logging.

## [v6.1-beta.8] - 2019-10-23

* Uplift Kafka client to v2.2.1.

* Issue **#1293** : Add more static file types to allow nginx/browser caching on.

* Issue **#1295** : Add authentication bypass for servlets such as /remoting, /status, /echo, etc.

* Issue **#1297** : The UI now supplies API tokens to the backend for resource calls.

* Issue **#1296** : Fixed NPE in StreamMapCreator caused when a stream can not be found.

## [v6.1-beta.7] - 2019-10-16

* Fixed some annotations issues.

## [v6.1-beta.6] - 2019-10-15

* Fixed dependencies.

## [v6.1-beta.5] - 2019-10-14

* Issue **#1288** : Streams now show the name of the pipeline used to create them even if the user doesn't have permission to see the pipeline.

* Issue **#1282** : Fixed issue where items were imported into the explorer even if not selected for import.

* Issue **#1291** : Fixed issue where empty dashboard table cells did not select table rows when clicked. 

* Issue **#1290** : Fixed issue where executor provider was not executing supplied runnable if parent task had terminated.

* Issue **#1264** : Dashboards running in embedded mode will not always ask for the user to choose an activity if the users session has one set already.

* Issue **#1275** : Fixed permission filtering when showing related streams.

* Issue **#1274** : Fixed issue with batch search caused by Hibernate not returning pipeline details in stream processor filters.

* Issue **#1272** : Fixed saving query favourites.

* Issue **#1266** : Stroom will now lock the cluster before releasing owned tasks so it doesn't clash with other task related processes that lock the DB for long periods.

* Issue **#1264** : Added `embedded` mode for dashboards to hide dashboard chrome and save options.

* Issue **#1264** : Stroom no longer asks if you want to leave the web page if no content needs saving.

* Issue **#1263** : Fixed issues related to URL encoding/decoding with the `dashboard()` function.

* Issue **#1263** : Fixed issue where date expressions were being allowed without '+' or '-' signs to add or subtract durations.

* Add fallback config.yml file into the docker images for running outside of a stack.

* Issue **#1263** : Fixed issues related to URL encoding/decoding in dashboard expressions.

* Issue **#1262** : Improved behaviour of `+` when used for concatenation in dashboard expressions.

* Issue **#1259** : Fixed schema compliance when logging failed document update events.

* Issue **#1245** : Fixed various issues with session management and authentication.

* Issue **#1258** : Fixed issue affecting search expressions against keyword fields using dictionaries containing carriage returns.


## [v6.1-beta.4] - 2019-09-04

* Issue **#1253** : Data retention policies containing just `AND` will now match everything.

* Issue **#1252** : Stream type suggestions no longer list internal types.

* Issue **#1218** : All stepping panes will now show line numbers automatically if there are indicators (errors, warnings etc) that need to be displayed.  

* Issue **#1254** : Added option to allow non Java escaped find and replacement text to be used in `FindReplaceFilter`. 

* Issue **#1250** : Fixed logging description for reading and writing documents.

* Issue **#1251** : Copy permissions from a parent now shows changes prior to the user clicking ok.

* Issue **#758** : You no longer need the `Manage Processors` privilege to call `stroom:meta('Pipeline')` in XSLT.

* Issue **#1256** : Fix error caused when logging data source name when downloading search results.

* Issue **#399** : Fix for error message when stepping that said user needed `read` permission on parent pipeline and not just `use`.

* Issue **#1242** : Fix for pipeline corruption caused when moving elements back to inherited parents.

* Issue **#1244** : Updated Dropwizard to version 1.3.14 to fix session based memory leak.

* Issue **#1246** : Removed elastic search document type, menu items and filter.

* Issue **#1247** : Added XSLT functions (`source`, `sourceId`, `partNo`, `recordNo`, `lineFrom`, `colFrom`, `lineTo`, `colTo`) to determine the current source location so it can be embedded in a cooked event. Events containing raw source location info can be made into links in dashboard tables or the text pane so that a user can see raw source data or jump directly to stepping that raw record.


## [v6.1-beta.3] - 2019-08-21

* Fix build.


## [v6.1-beta.2] - 2019-08-21

* Add data retention feature and index optimisation to Solr indexes.


## [v6.1-beta.1] - 2019-08-19

* Initial support for Solr indexing and search.


## [v6.0.7] - 2019-08-08

* Issue **#1214** : Fixed issue where the max results setting in dashboard tables was not always being obeyed. Also fixed some dashboard table result page size issues.


## [v6.0.6] - 2019-08-08

* Issue **#1238** : During proxy clean task we no longer show a failed attempt to delete an empty directory as an error as this condition is expected.


## [v6.0.5] - 2019-08-07

* Issue **#1237** : Fixed issue where explorer model requests were failing outside of user sessions, e.g. when we want to find folder descendants for processing.


## [v6.0.4] - 2019-08-05

* Fixed build.


## [v6.0.3] - 2019-08-02

* Fixed test.


## [v6.0.2] - 2019-08-02

* Issue **#1230** : Fix test.
 

## [v6.0.1] - 2019-08-02

* Issue **#1230** : Search expressions no longer have the `contains` condition. 

* Issue **#1220** : Fixed attempt to open newly created index shards as if they were old existing shards.

* Issue **#1232** : Fixed handling of enter key on pipeline element editor dialog.

* Issue **#1229** : Fixed issue where users needed `Read` permission on an index instead of just `Use` permission to search it.


## [v6.0-beta.66] - 2019-07-24

* Uplift HBase to 2.1.5 and refactor code accordingly

* Uplift Kafka to 2.1.1 and refactor code accordingly

* Uplift Curator to 4.2.0


## [v6.0-beta.65] - 2019-07-19

* Issue **#1143** : Added mechanism to inject dashboard parameters into expressions using the `param` and `params` functions so that dashboard parameters can be echoed by expressions to create dashboard links.


## [v6.0-beta.64] - 2019-07-19

* Issue **#1205** : Change proxy repo clean to not delete configured rootRepoDir.

* Issue **#1204** : Fix ProxySecurityFilter to use correct API key on feedStatus requests.

* Issue **#1211** : Added a quick filter to the server tasks page.

* Issue **#1206** : Fixed sorting active tasks when clicking column header.


## [v6.0-beta.63] - 2019-07-17

* Issue **#1201** : Fixed dependencies.


## [v6.0-beta.62] - 2019-07-17

* Issue **#1201** : Fixed tests.


## [v6.0-beta.61] - 2019-07-17

* Issue **#1201** : Document permission changes now mutate the user document permissions cache rather than clearing it.

* Issue **#1153** : Changed security context to be a Spring singleton to improve explorer performance.

* Issue **#1202** : Fixed NumberFormatException in StreamAttributeMapUtil.

* Issue **#1203** : Fixed event logging detail for dictionaries.


## [v6.0-beta.60] - 2019-07-16

* Issue **#1197** : Restored Save As functionality.


## [v6.0-beta.59] - 2019-07-16

* Issue **#1199** : The index fields page now copes with more than 100 index fields.


## [v6.0-beta.58] - 2019-07-16

* Issue **#1200** : Removed blocking queue that was causing search to hang when full.


## [v6.0-beta.57] - 2019-07-15

* Issue **#1198** : Filtering by empty folders now works correctly.


## [v6.0-beta.56] - 2019-07-15

* Comment out rollCron in proxy-prod.yml

* Change swagger UI at gchq.github.io/stroom to work off 6.0 branch

* Issue **#1195** : Fixed issue where combination of quick filter and type filter were not displaying explorer items correctly.

* Issue **#1153** : Changed the way document permissions are retrieved and cached to improve explorer performance.

* Issue **#1196** : Added code to resolve data source names from doc refs if the name is missing when logging.

* Issue **#1165** : Fixed corruption of pipeline structure when adding items to Source.


## [v6.0-beta.55] - 2019-07-11

* Issue **#1193** : Added optional validation to activities.


## [v6.0-beta.54] - 2019-07-11

* Change default config for proxy repositoryFormat to "${executionUuid}/${year}-${month}-${day}/${feed}/${pathId}/${id}"

* Issue **#1194** : Fixed NPE in FindTaskProgressCriteria.

* Issue **#1191** : SQL statistics search tasks now show appropriate information in the server tasks pane.

* Issue **#1192** : Executor provider tasks now run as the current user.


## [v6.0-beta.53] - 2019-07-11

* Issue **#1190** : Copied indexes now retain associated index volumes.


## [v6.0-beta.52] - 2019-07-10

* Issue **#1177** : Data retention now works with is doc refs.

* Issue **#1160** : Proxy repositories now only roll if all output streams for a repository are closed. Proxy repositories also only calculate the current max id if the `executionUuid` repo format param is not used.

* Issue **#1186** : Volume status is now refreshed every 5 minutes.


## [v6.0-beta.51] - 2019-06-28

* Fix incorrect default keystore in proxy config yaml.

* Rename environment variables in proxy config yaml.

* Issue **#1170** : The UI should now treat the `None` tree node as a null selection.


## [v6.0-beta.50] - 2019-06-28

* Issue **#1184** : Remove dropwizard yaml files from docker images.

* Issue **#1181** : Remove dropwizard config yaml from the docker images.

* Issue **#1152** : You can now control the maximum number of files that are fragmented prior to proxy aggregation with `stroom.maxFileScan`.

* Issue **#1182** : Fixed use of `in folder` for data retention and receipt policies.


## [v6.0-beta.49] - 2019-06-24

* Updated to allow stacks to be built at this version.


## [v6.0-beta.48] - 2019-06-24

* Issue **#1154** : Search now terminates during result creation if it is asked to do so.

* Issue **#1167** : Fix for proxy to deal with lack of explorer folder based collections.


## [v6.0-beta.47] - 2019-06-21

* Issue **#1172** : Fixed logging detail for viewing docs.

* Issue **#1166** : Fixed issue where users with only read permission could not copy items.

* Issue **#1174** : Reduced hits on the document permission cache.

* Issue **#1168** : Statistics searches now work when user only has `Use` permission.

* Issue **#1170** : Extra validation to check valid feed provided for stream appender.

* Issue **#1174** : The size of the document permissions cache is now configurable via the `stroom.security.documentPermissions.maxCacheSize` property.

* Issue **#1176** : Created index on document permissions to improve performance.

* Issue **#1175** : Dropping unnecessary index `explorerTreePath_descendant_idx`.

* Issue **#747** : XSLT can now reference dictionaries by UUID.

* Issue **#1167** : Use of folders to include child feeds and pipelines is now supported.


## [v6.0-beta.46] - 2019-06-11

* Issue **#1153** : The explorer tree is now built with fewer DB queries.

* Issue **#1163** : Added indexes to the DB to improve explorer performance.

* Issue **#1153** : The explorer tree now only rebuilds synchronously for users who alter the tree, if has never been built or is very old. All other rebuilds of the explorer tree required to keep it fresh will happen asynchronously.


## [v6.0-beta.45] - 2019-06-06

* Issue **#1162** : Proxy aggregation will no longer recurse parts directories when creating parts.

* Issue **#1157** : Migration now adds dummy feeds etc to processor filters if the original doc can't be found. This will prevent filters from matching more items than they should if migration fails to map feeds etc because they can't be found.


## [v6.0-beta.44] - 2019-06-06

* Issue **#1162** : Remove invalid CopyOption in move() call.


## [v6.0-beta.43] - 2019-06-06

* Issue **#1159** : Fix NPE in rolling appenders with no frequency value.

* Issue **#1160** : Proxy repositories will no longer scan contents on open if they are set to be read only.

* Issue **#1162** : Added buffering etc to improve the performance of proxy aggregation.

* Issue **#1156** : Added code to reduce unlikely chance of NPE or uncontrolled processing in the event of a null or empty processing filter.


## [v6.0-beta.42] - 2019-06-05

* Issue **#1149** : Changed the way EntryIdSet is unmarshalled so jaxb can now use the getter to add items to a collection.

* Ignore broken junit test that cannot work as it stands

* Fix NPE in DictionaryStoreImpl.findByName().

* Issue **#1146** : Added `encodeUrl()`, `decodeUrl()` and `dashboard()` functions to dashboard tables to make dashboard linking easier. The `link()` function now automatically encodes/decodes each param so that parameters do not break the link format, e.g. `[Click Here](http://www.somehost.com/somepath){dialog|Dialog Title}`.


## [v6.0-beta.41] - 2019-05-24

* Issue **#1144** : Changed StreamRange to account for inclusive stream id ranges in v6.0 that was causing an issue with file system maintenance.


## [v6.0-beta.40] - 2019-05-21

* Mask passwords on the proxy admin page.

* Add exception to wrapped exception in the feedStatus service.


## [v6.0-beta.39] - 2019-05-17

* Issue **#1140** : Add health check for proxy feed status url.

* Issue **#1138** : Stroom proxy now deletes empty repository directories based on creation time and depth first so that pruning empty directories is quicker and generally more successful.

* Issue **#1137** : Change proxy remote url health check to accept a 406 code as the feed will not be specified.

* Issue **#1135** : Data retention policies are now migrated to use `Type` and not `Stream Type`.


## [v6.0-beta.38] - 2019-05-13

* Issue **#1136** : Remove recursive chown from stroom and proxy docker entrypoint scripts.


## [v6.0-beta.37] - 2019-05-10

* Issue **#1134** : Proxy now requires feed name to always be supplied.


## [v6.0-beta.36] - 2019-05-08

* Expose proxy api key in yaml config via SYNC_API_KEY


## [v6.0-beta.35] - 2019-05-07

* Test release, no changes


## [v6.0-beta.34] - 2019-04-29

* Issue **#1130** : Change `start.sh` so it works when realpath is not installed.

* Issue **#1129** : Fixed stream download from the UI.

* Issue **#1119** : StreamDumpTool will now dump data to zip files containing all data and associated meta and context data. This now behaves the same way as downloading data from the UI and can be used as an input to proxy aggregation or uploaded manually.


## [v6.0-beta.33] - 2019-04-17

* Fixed NPE created when using empty config sections.


## [v6.0-beta.32] - 2019-04-17

* Issue **#1122** : Fixed hessian communication between stroom and stroom proxy used to establish feed receive status. Added restful endpoints for feed status to stroom and stroom proxy. Proxy will now be able to request feed status from upstream stroom or stroom proxy instances.

* Fixed incompatibility issues with MySQL 5.7 and 8.0.


## [v6.0-beta.31] - 2019-03-25

* Added debug to help diagnose search failures

* Issue **#382** : Large zip files are now broken apart prior to proxy aggregation.

* Change start script to use absolute paths for jar, config and logs to distinguish stroom and proxy instances.


## [v6.0-beta.30] - 2019-03-17

* Issue **#1116** : Better implementation of proxy aggregation.

* Issue **#1116** : Changed the way tasks are executed to ensure thread pools expand to the maximum number of threads specified rather than just queueing all tasks and only providing core threads.

* Remove full path from file in sha256 hash file release artifact.


## [v6.0-beta.29] - 2019-03-13

* Issue **#1115** : Add missing super.startProcessing to AbstractKafkaProducerFilter.

* Improve exception handling and logging in RemoteDataSourceProvider. Now the full url is included in dashboard connection errors.

* Change Travis build to generate sha256 hashes for release zip/jars.

* Uplift the visualisations content pack to v3.2.1

* Issue **#1100** : Fix incorrect sort direction being sent to visualisations.


## [v6.0-beta.28] - 2019-02-20

* Add guard against race condition

* Add migration script to remove property `stroom.node.status.heapHistogram.jMapExecutable`.


## [v6.0-beta.27] - 2019-02-07

* Uplift base docker image to openjdk:8u191-jdk-alpine3.9, reverting back to JDK for access to diagnostic tools.


## [v6.0-beta.26] - 2019-02-05

* Issue **#1084** : Change heap histogram statistics to java MBean approach rather than jmap binary. Remove stroom.node.status.heapHistogram.jMapExecutable property.

* Improve resource for setting user's status


## [v6.0-beta.25] - 2019-01-30

* Issue **#1079** : Improved the logging of permission errors encountered during stream processing

* Issue **#1058** : Added property `stroom.pipeline.parser.secureProcessing` to enable/disable the XML secure processing feature.

* Issue **#1062** : Add env var for UI path

* Uplift distribution visualisation content pack to v3.1.0

* Add transform_user_extract.py, for pre-6.0 to 6.0 user migration


## [v6.0-beta.24] - 2019-01-03

* Issue **#1059** : Fix guice errors on stroom-proxy startup.


## [v6.0-beta.23] - 2019-01-03

* Issue **#1010** : Improve distribution start/stop/etc scripts by adding monochrome switch and background log tailing.


## [v6.0-beta.22] - 2019-01-02

* Issue **#1053** : Add API to disabled authorisation users

* Issue **#1042** : Improve error message for an ApiException when requesting a user's token.

* Issue **#1050** : Prevent creation of permission entries if key already exists.

* Issue **#1015** : Add sortDirections[] and keySortDirection to visualisation data object to fix sorting in the visualisations.

* Issue **#1019** : Fix visualisations settings dialog so you can un-set text and list controls.

* Issue **#1041** : Add a healthcheck to Stroom to alert for API key expiry

* Issue **#1040** : Fix for visualisations that do not require nested data.

* Issue **#1036** : Fix for scrollbar position on explorer popup windows.

* Issue **#1037** : Updated `moment.js` for parsing/formatting dates and times.

* Issue **#1021** : Dashboard links now allow `{}` characters to be used without URL encoding.

* Issue **#1018** : Added Health Checks for the external connectors that are registered via plugins

* Issue **#1025** : Fixed ACE editor resize issue where horizontal scroll bar was not always correctly shown.

* Issue **#1025** : Updated ACE editor to v1.4.2.


## [v6.0-beta.21] - 2018-12-13

* Issue **#1022** : Added `Contains` condition to all search expression fields so that regex terms can be used.

* Issue **#1024** : Superseded output helper no longer expects initialisation in all cases.


## [v6.0-beta.20] - 2018-12-13

* Issue **#1021** : Multiple changes to improve vis, dashboard and external linking in Stroom.

* Issue **#1019** : Fix visualisations settings dialog so you can un-set text and list controls.

* Issue **#986** : Fix direct dashboard links.

* Issue **#1006** : Added Exception Mapper for PermissionExceptions to return HTTP FORBIDDEN.


## [v6.0-beta.19] - 2018-12-11

* Issue **#1012** : Fix for NPE caused when checking if an output is superseded.

* Issue **#1011** : Old UI versions running in browsers often cause Stroom to throw an NPE as it can't find the appropriate GWT serialisation policy. Stroom will no longer throw an NPE but will report an `IncompatibleRemoteServiceException` instead. This is the default GWT behaviour.

* Issue **#1007** : Max visualisation results are now limited by default to the maximum number of results defined for the first level of the parent table. This can be further limited by settings in the visualisation.

* Issue **#1004** : Table cells now support multiple links.

* Issue **#1001** : Changed link types to `tab`, `dialog`, `dashboard`, `browser`.

* Issue **#1001** : Added dashboard link option to link to a dashboard from within a vis, e.g. `stroomLink(d.name, 'type=Dashboard&uuid=<TARGET_DASHBOARD_UUID>&params=userId%3D' + d.name, 'DASHBOARD')`.

* Issue **#1001** : Added dashboard link option to link to a dashboard using the `DASHBOARD` target name, e.g. `link(${UserId}, concat('type=Dashboard&uuid=<TARGET_DASHBOARD_UUID>', ${UserId}), '', 'DASHBOARD')`.

* Issue **#1002** : Popup dialogs shown when clicking dashboard hyperlinks are now resizable.

* Issue **#993** : Moving documents in the explorer no longer affects items that are being edited as they are not updated in the process.

* Issue **#996** : Updated functions in dashboard function picker.


## [v6.0-beta.18] - 2018-12-07

* Issue **#981** : Fixed dashboard deletion

* Issue **#989** : Upgraded stroom-expression to v1.4.13 to add new dashboard `link` function.

* Issue **#988** : Changed `generate-url` XSLT function to `link` so it matches the dashboard expression. Changed the parameters to create 4 variants of the function to make creation of simple links easier.

* Issue **#980** : Fix for NPE when fetching dependencies for scripts.

* Issue **#978** : Re-ordering the fields in stream data source

* Issue **gchq/stroom-content#31** : Uplift stroom-logs content pack to v2.0-alpha.5.

* Issue **#982** : Stop proxy trying to health check the content syncing if it isn't enabled.

* Change error logging in ContentSyncService to log stack trace

* Uplift send_to_stroom.sh in the distribution to v2.0

* Issue **#973** : Export servlet changed to a Resource API, added permission check, improved error responses.


## [v6.0-beta.17] - 2018-12-04

* Issue **#969** : The code now suppresses errors for index shards being locked for writing as it is expected. We now lock shards using maps rather than the file system as it is more reliable between restarts.

* Issue **#941** : Internal Meta Stats are now being written


## [v6.0-beta.16] - 2018-12-04

* Issue **#970** : Add stream type of `Records` for translated stroom app events.


## [v6.0-beta.15] - 2018-12-03

* Issue **#966** : Proxy was always reporting zero bytes for the request content in the receive log.

* Issue **#938** : Fixed an NPE in authentication session state.

* Change the proxy yaml configuration for the stack to add `remotedn` and `remotecertexpiry` headers to the receive log

* Change logback archived logs to be gzip compressed for stroom and proxy

* Uplift stroom-logs content pack to v2.0-alpha.3

* Uplift send_to_stroom script to v1.8.1

* Issue **#324** : Changed XML serialisation so that forbidden XML characters U+FFFE and U+FFFF are not written. Note that these characters are not even allowed as character references so they are ignored entirely.

* Issue **#945** : More changes to fix some visualisations only showing 10 data points.


## [v6.0-beta.14] - 2018-11-28

* Issue **#945** : Visualisations now show an unlimited number of data points unless constrained by their parent table or their own maximum value setting.

* Issue **#948** : Catching Spring initialisation runtime errors and ensuring they are logged.

* Add `set_log_levels.sh` script to the distribution

* Uplift visualisations content pack to v3.0.6 in the gradle build

* Issue **#952** : Remote data sources now execute calls within the context of the user for the active query. As a result all running search `destroy()` calls will now be made as the same user that initiated the search.

* Issue **#566** : Info and warning icons are now displayed in stepping screen when needed.

* Issue **#923** : Dashboard queries will now terminate if there are no index shards to search.

* Issue **#959** : Remove Material UI from Login and from password management pages

* Issue **#933** : Add health check for password resets

* Issue **#929** : Add more comprehensive password validation

* Issue **#876** : Fix password reset issues

* Issue **#768** : Preventing deletion of /store in empty volumes

* Issue **#939** : Including Subject DN in receive.log

* Issue **#940** : Capturing User DN and cert expiry on DW terminated SSL

* Issue **#744** : Improved reporting of error when running query with no search extraction pipeline

* Issue **#134** : Copy permissions from parent button

* Issue **#688** : Cascading permissions when moving/copying folder into a destination

* Issue **#788** : Adding DocRef and IsDocRef to stroom query to allow doc ref related filtering. Migration of stream filters uses this.

* Issue **#936** : Add conversion of header `X-SSL-Client-V-End` into `RemoteCertExpiry`, translating date format in the process.

* Issue **#953** : Fixed NPE.

* Issue **#947** : Fixed issue where data retention policy contains incorrect field names.

* Remove Material UI from the Users and API Keys pages

* Add content packs to stroom distribution

* Change distribution to use send_to_stroom.sh v1.7

* Updated stroom expression to v1.4.12 to improve handling or errors values and add new type checking functions `isBoolean()`, `isDouble()`, `isError()`, `isInteger()`, `isLong()`, `isNull()`, `isNumber()`, `isString()`, `isValue()`. Testing equality of null with `x=null()` is no longer valid and must be replaced with `isNull(x)`.

* Issue **#920** : Fix error handling for sql stats queries


## [v6.0-beta.13] - 2018-11-19

* Remove log sending cron process from docker images (now handled by stroom-log-sender).

* Issue **#924** : The `FindReplaceFilter` now records the location of errors.

* Issue **#939** : Added `remotedn` to default list of keys to include in `receive.log`.

* Add git_tag and git_commit labels to docker images

* Uplift stroom-logs content pack in docker image to` v2.0-alpha.2`

* Stop truncation of `logger` in logback console logs

* Issue **#921** : Renaming open documents now correctly changes their tab name. Documents that are being edited now prevent the rename operation until they are saved.

* Issue **#922** : The explorer now changes the selection on a right click if the item clicked is not already selected (could be part of a multi select).

* Issue **#903** : Feed names can now contain wildcard characters when filtering in the data browser.


## [v6.0-beta.12] - 2018-11-14

* Add API to allow creation of an internal Stroom user.

* Fix logger configuration for SqlExceptionHelper

* Add template-pipelines and standard-pipelines content packs to docker image

* Issue **#904** : The UI now shows dictionary names in expressions without the need to enter edit mode.

* Updated ACE editor to v1.4.1.

* Add colours to console logs in docker.

* Issue **#869** : Delete will now properly delete all descendant nodes and documents when deleting folders but will not delete items from the tree if they cannot be deleted, e.g. feeds that have associated data.

* Issue **#916** : You can no longer export empty folders or import nothing.

* Issue **#911** : Changes to feeds and pipelines no longer clear data browsing filters.

* Issue **#907** : Default volumes are now created as soon as they are needed.

* Issue **#910** : Changes to index settings in the UI now register as changes and enable save.

* Issue **#913** : Improve FindReplaceFilter to cope with more complex conditions.

* Change log level for SqlExceptionHelper to OFF, to stop expected exceptions from polluting the logs

* Fix invalid requestLog logFormat in proxy configuration


## [v6.0-beta.11] - 2018-11-07

* Stop service discovery health checks being registered if stroom.serviceDiscovery.enabled=false


## [v6.0-beta.10] - 2018-11-06

* Add fixed version of send_to_stroom.sh to release distribution

* Uplift docker base image for stroom & proxy to openjdk:8u181-jdk-alpine3.8


## [v6.0-beta.9] - 2018-11-02

* Add a health check for getting a public key from the authentication service.

* Issue **#897** : Import no longer attempts to rename or move existing items but will still update content.

* Issue **#902** : Improved the XSLT `format-date` function to better cope with week based dates and to default values to the stream time where year etc are omitted.

* Issue **#905** : Popup resize and move operations are now constrained to ensure that a popup cannot be dragged off screen or resized to be bigger than the current browser window size.

* Issue **#898** : Improved the way many read only aspects of the UI behave.

* Issue **#894** : The system now generates and displays errors to the user when you attempt to copy a feed.

* Issue **#896** : Extended folder `create` permissions are now correctly cached.

* Issue **#893** : You can now manage volumes without the `Manage Nodes` permission.

* Issue **#892** : The volume editor now waits for the node list to be loaded before opening.

* Issue **#889** : Index field editing in the UI now works correctly.

* Issue **#891** : `StreamAppender` now keeps track of it's own record write count and no longer makes use of any other write counting pipeline element.

* Issue **#885** : Improved the way import works to ensure updates to entities are at least attempted when creating an import confirmation.

* Issue **#892** : Changed `Ok` to `OK`.

* Issue **#883** : Output streams are now immediately unlocked as soon as they are closed.

* Removed unnecessary OR operator that was being inserted into expressions where only a single child term was being used. This happened when reprocessing single streams.

* Issue **#882** : Splitting aggregated streams now works when using `FindReplaceFilter`. This functionality was previously broken because various reader elements were not passing the `endStream` event on.

* Issue **#881** : The find and replace strings specified for the `FindReplaceFilter` are now treated as unescaped Java strings and now support new line characters etc.

* Issue **#880** : Increased the maximum value a numeric pipeline property can be set to via the UI to 10000000.

* Issue **#888** : The dependencies listing now copes with external dependencies failing to provide data due to authentication issues.

* Issue **#890** : Dictionaries now show the words tab by default.

* Add admin healthchecks to stroom-proxy

* Add stroom-proxy docker image

* Refactor stroom docker images to reduce image size

* Add enabled flag to storing, forwarding and synching in stroom-proxy configuration

* Issue **#884** : Added extra fonts to stroom docker image to fix bug downloading xls search results.


## [v6.0-beta.8] - 2018-10-17

* Issue **#879** : Fixed bug where reprocess and delete did not work if no stream status was set in the filter.

* Issue **#878** : Changed the appearance of stream filter fields to be more user friendly, e.g. `feedName` is now `Feed` etc.

* Issue **#809** : Changed default job frequency for `Stream Attributes Retention` and `Stream Task Retention` to `1d` (one day).

* Issue **#813** : Turned on secure processing feature for XML parsers and XML transformers so that external entities are not resolved. This prevents DoS attacks and gaining unauthorised access to the local machine.

* Issue **#871** : Fix for OptimisticLockException when processing streams.

* Issue **#872** : The parser cache is now automatically cleared when a schema changes as this can affect the way a data splitter parser is created.

* Issue **#865** : Made `stroom.conf` location relative to YAML file when `externalConfig` YAML property is set.

* Issue **#867** : Added an option `showReplacementCount` to the find replace filter to choose whether to report total replacements on process completion.

* Issue **#867** : Find replace filter now creates an error if an invalid regex is used.

* Issue **#855** : Further fixes for stepping data that contains a BOM.

* Changed selected default tab for pipelines to be `Data`.

* Issue **#860** : Fixed issue where stepping failed when using any sort of input filter or reader before the parser.

* Issue **#867** : Added an option `showReplacementCount` to the find replace filter to choose whether to report total replacements on process completion.

* Improved Stroom instance management scripts


## [v6.0-beta.7] - 2018-10-12

* Add contentPack import


## [v6.0-beta.6] - 2018-10-10

* Fix typo in Dockerfile


## [v6.0-beta.5] - 2018-10-10

* Issue **#859** : Change application startup to keep retrying when establishing a DB connection except for certain connection errors like access denied.

* Issue **#730** : The `System` folder now displays data and processors. This is a bug fix related to changing the default initial page for some document types.

* Issue **#854** : The activity screen no longer shows a permission error when shown to non admin users.

* Issue **#853** : The activity chooser will no longer display on startup if activity tracking is not enabled.

* Issue **#855** : Fixed stepping data that contains a BOM.


## [v6.0-beta.4] - 2018-10-04

* Change base docker image to openjdk:8u171-jdk-alpine

* Improved loading of activity list prior to showing the chooser dialog.

* Issue **#852** : Fix for more required permissions when logging other 'find' events.

* Issue **#730** : Changed the default initial page for some document types.

* Issue **#852** : Fix for required permission when logging 'find' events.

* Changed the way the root pane loads so that error popups that appear when the main page is loading are not hidden.

* Issue **#851** : Added additional type info to type id when logging events.

* Issue **#848** : Fixed various issues related to stream processor filter editor.

* Issue **#815** : `stroom.pageTitle` property changed to `stroom.htmlTitle`.

* Issue **#732** : Added `host-address` and `host-name` XSLT functions.

* Issue **#338** : Added `splitAggregatedStreams` property to `StreamAppender`, `FileAppender` and `HDFSFileAppender` so that aggregated streams can be split into separate streams on output.

* Issue **#338** : Added `streamNo` path replacement variable for files to record the stream number within an aggregate.

* Added tests and fixed sorting of server tasks.

* Improved the way text input and output is buffered and recorded when stepping.

* The find and replace filter now resets the match count in between nested streams so that each stream is treated the same way, i.e. it can have the same number of text replacements.

* Added multiple fixes and improvements to the find and replace filter including limited support of input/output recording when stepping.

* Issue **#827** : Added `TextReplacementFilterReader` pipeline element.

* Issue **#736** : Added sorting to server tasks table.

* Inverted the behaviour of `disableQueryInfo` to now be `requireQueryInfo`.

* Issue **#596** : Rolling stream and file appenders can now roll on a cron schedule in addition to a frequency.

* The accept button now enabled on splash screen.

* Added additional event logging to stepping.

* An activity property with an id of `disableQueryInfo` can now be used to disable the query info popup on a per activity basis.

* Activity properties can now include the attributes `id`, `name`, `showInSelection` and `showInList` to determine their appearance and behaviour;

* Nested elements are now usable in the activity editor HTML.

* Record counts are now recorded on a per output stream basis even when splitting output streams.

* Splash presenter buttons are now always enabled.

* Fix background colour to white on activity pane.


## [v6.0-beta.3] - 2018-09-18

* Changed `splitWhenBiggerThan` property to `rollSize` and added the property to the rolling appenders for consistency.

* Issue **#838** : Fix bug where calculation of written and read bytes was being accounted for twice due to the use of Java internal `FilterInputStream` and `FilterOutputStream` behaviour. This was leading to files being split at half od the expected size. Replaced Java internal classes with our own `WrappedInputStream` and `WrappedOutputStream` code.

* Issue **#837** : Fix bug to no longer try and record set activity events for null activities.

* Issue **#595** : Added stream appender and file appender property `splitWhenBiggerThan` to limit the size of output streams.

* Now logs activity change correctly.

* Add support for checkbox and selection control types to activity descriptions.

* Issue **#833** : The global property edit dialog can now be made larger.

* Fixed some issues in the activity manager.

* Issue **#828** : Changed statistics store caches to 10 minute time to live so that they will definitely pick up new statistics store definitions after 10 minutes.

* Issue **#774** : Event logging now logs find stream criteria correctly so that feeds ids are included.

* Issue **#829** : Stroom now logs event id when viewing individual events.

* Added functionality to record actions against user defined activities.

* Added functionality to show a splash screen on login.

* Issue **#791** : Fixed broken equals method so query total row count gets updated correctly.

* Issue **#830** : Fix for API queries not returning before timing out.

* Issue **#824** : Fix for replace method in PathCreator also found in stroom proxy.

* Issue **#820** : Fix updating index shards so that they are loaded, updated and saved under lock.

* Issue **#819** : Updated `stroom-expression` to v1.4.3 to fix violation of contract exception when sorting search results.

* Issue **#817** : Increased maximum number of concurrent stream processor tasks to 1000 per node.

* Issue **#697** : Fix for reference data sometimes failing to find the appropriate effective stream due to the incorrect use of the effective stream cache. It was incorrectly configured to use a time to idle (TTI) expiry rather than a time to live (TTL) expiry meaning that heavy use of the cache would prevent the cached effective streams being refreshed.

* Issue **#806** : Fix for clearing previous dashboard table results if search results deliver no data.

* Issue **#805** : Fix for dashboard date time formatting to use local time zone.


## [v6.0-beta.2] - 2018-07-09

* Issue **#803** : Fix for group key conversion to an appropriate value for visualisations.


## [v6.0-beta.1] - 2018-07-04

* Issue **#802** : Restore lucene-backward-codecs to the build

* Issue **#800** : Add DB migration script 33 to replace references to the `Stream Type` type in the STRM_PROC_FILT table with `streamTypeName`.

* Issue **#798** : Add DB migration script 32 to replace references to the `NStatFilter` type in the PIPE table with `StatisticsFilter`.


## [v6.0-alpha.27]

* Fix data receipt policy defect

* Issue **#791** : Search completion signal is now only sent to the UI once all pending search result merges are completed.

* Issue **#795** : Import and export now works with appropriate application permissions. Read permission is required to export items and Create/Update permissions are required to import items depending on whether the update will create a new item or update an existing one.


## [v6.0-alpha.26]

* Improve configurabilty of stroom-proxy.

* Issue **#783** : Reverted code that ignored duplicate selection to fix double click in tables.

* Issue **#782** : Fix for NPE thrown when using CountGroups when GroupKey string was null due to non grouped child rows.

* Issue **#778** : Fix for text selection on tooltips etc in the latest version of Chrome.

* Issue **#776** : Removal of index shard searcher caching to hopefully fix Lucene directory closing issue.


## [v6.0-alpha.25]

* Issue **#779** : Fix permissions defect.

* Issue **gchq/stroom-expression#22** : Add `typeOf(...)` function to dashboard.

* Uplift stroom-expression to v1.4.1

* Issue **#766** : Fix NullPointerExceptions when downloading table results to Excel format.

* Issue **#770** : Speculative fix for memory leak in SQL Stats queries.

* Issue **#761** : New fix for premature truncation of SQL stats queries due to thread interruption.


## [v6.0-alpha.24]

* Issue **#748** : Fix build issue resulting from a change to SafeXMLFilter.


## [v6.0-alpha.23]

* Issue **#748** : Added a command line interface (CLI) in addition to headless execution so that full pipelines can be run against input files.

* Issue **#748** : Fixes for error output for headless mode.

* Issue **#761** : Fixed statistic searches failing to search more than once.

* Issue **#756** : Fix for state being held by `InheritableThreadLocal` causing objects to be held in memory longer than necessary.

* Issue **#761** : Fixed premature truncation of SQL stats queries due to thread interruption.

* Added `pipeline-name` and `put` XSLT functions back into the code as they were lost in a merge.

* Issue **#749** : Fix inability to query with only `use` privileges on the index.

* Issue **#613** : Fixed visualisation display in latest Firefox and Chrome.

* Added permission caching to reference data lookup.

* Updated to stroom-expression 1.3.1

    Added cast functions `toBoolean`, `toDouble`, `toInteger`, `toLong` and `toString`.
    Added `include` and `exclude` functions.
    Added `if` and `not` functions.
    Added value functions `true()`, `false()`, `null()` and `err()`.
    Added `match` boolean function.
    Added `variance` and `stDev` functions.
    Added `hash` function.
    Added `formatDate` function.
    Added `parseDate` function.
    Made `substring` and `decode` functions capable of accepting functional parameters.
    Added `substringBefore`, `substringAfter`, `indexOf` and `lastIndexOf` functions.
    Added `countUnique` function.

* Issue **#613** : Fixed visualisation display in latest Firefox and Chrome.

* Issue **#753** : Fixed script editing in UI.

* Issue **#751** : Fix inability to query on a dashboard with only use+read rights.


## [v6.0-alpha.22]

* Issue **#719** : Fix creation of headless Jar to ensure logback is now included.

* Issue **#735** : Change the format-date xslt function to parse dates in a case insensitive way.


## [v6.0-alpha.21]

* Issue **#719** : Fix creation of headless Jar. Exclude gwt-unitCache folder from build JARs.


## [v6.0-alpha.20]

* Issue **#720** : Fix for Hessian serialisation of table coprocessor settings.

* Issue **#405** : Fixed quick filter on permissions dialog, for users and for groups. It will now match anywhere in the user or group name, not just at the start.


## [v6.0-alpha.19]

* Issue **#588** : Fixed display of horizontal scrollbar on explorer tree in export, create, copy and move dialogs.

* Issue **#691** : Volumes now reload on edit so that the entities are no longer stale the second time they are edited.

* Issue **#692** : Properties now reload on edit so that the entities are no longer stale the second time they are edited.

* Issue **#703** : Removed logging of InterruptedException stack trace on SQL stat queries, improved concurrency code.

* Issue **#697** : Improved XSLT `Lookup` trace messages.

* Issue **#697** : Added a feature to trace XSLT `Lookup` attempts so that reference data lookups can be debugged.

* Issue **#702** : Fix for hanging search extraction tasks

* Issue **#701** : The search `maxDocIdQueueSize` is now 1000 by default.

* Issue **#700** : The format-date XSLT function now defaults years, months and days to the stream receipt time regardless of whether the input date pattern specifies them.

* Issue **#657** : Change SQL Stats query code to process/transform the data as it comes back from the database rather than holding the full resultset before processing. This will reduce memory overhead and improve performance.

* Issue **#634** : Remove excessive thread sleeping in index shard searching. Sleeps were causing a significant percentage of inactivity and increasing memory use as data backed up. Add more logging and logging of durations of chunks of code. Add an integration test for testing index searching for large data volumes.


## [v6.0-alpha.18]

* Issue **#698** : Migration of Processing Filters now protects against folders that have since been deleted

* Issue **#634** : Remove excessive thread sleeping in index shard searching. Sleeps were causing a significant percentage of inactivity and increasing memory use as data backed up. Add more logging and logging of durations of chunks of code. Add an integration test for testing index searching for large data volumes.

* Issue **#659** : Made format-date XSLT function default year if none specified to the year the data was received unless this would make the date later then the received time in which case a year is subtracted.

* Issue **#658** : Added a hashing function for XSLT translations.

* Issue **#680** : Fixed the order of streams in the data viewer to descending by date

* Issue **#679** : Fixed the editing of Stroom properties that are 'persistent'.

* Issue **#681** : Added dry run to check processor filters will convert to find stream criteria. Throws error to UI if fails.


## [v6.0-alpha.17]

* Issue **#676** : Fixed use of custom stream type values in expression based processing filters.


## [v6.0-alpha.16]

* Issue **#673** : Fixed issue with Stream processing filters that specify Create Time

* Issue **#675** : Fixed issue with datafeed requests authenticating incorrectly


## [v6.0-alpha.15]

* Issue **#666** : Fixed the duplicate dictionary issue in processing filter migrations, made querying more efficient too
* Database migration fixes and tools

* Issue **#668** : Fixed the issue that prevented editing of stroom volumes

* Issue **#669** : Elastic Index Filter now uses stroomServiceUser to retrieve the index config from the Query Elastic service.


## [v6.0-alpha.14]

* Minor fix to migrations


## [v6.0-alpha.13]

* Add logging to migrations


## [v6.0-alpha.12]

* Add logging to migrations


## [v6.0-alpha.11]

* Issue **#651** : Removed the redundant concept of Pipeline Types, it's half implementation prevented certain picker dialogs from working.

* Issue **#481** : Fix handling of non-incremental index queries on the query API. Adds timeout option in request and blocking code to wait for the query to complete. Exit early from wait loops in index/event search.

* Issue **#626** : Fixed issue with document settings not being persisted

* Issue **#621** : Changed the document info to prevent requests for multi selections

* Issue **#620** : Copying a directory now recursively copies it's contents, plus renaming copies is done more intelligently.

* Issue **#546** : Fixed race conditions with the Explorer Tree, it was causing odd delays to population of the explorer in various places.

* Issue **#495** : Fixed the temporary expansion of the Explorer Tree caused by filtering

* Issue **#376** : Welcome tab details fixed since move to gradle


## [v6.0-alpha.10]

* Issue **#523** : Changed permission behaviours for copy and move to support `None`, `Source`, `Destination` and `Combined` behaviours. Creating new items now allows for `None` and `Destination` permission behaviours. Also imported items now receive permissions from the destination folder. Event logging now indicates the permission behaviour used during copy, move and create operations.

* Issue **#480** : Change the downloaded search request API JSON to have a fetch type of ALL.

* Issue **#623** : Fixed issue where items were being added to sublist causing a stack overflow exception during data retention processing.

* Issue **#617** : Introduced a concept of `system` document types that prevents the root `System` folder type from being created, copied, deleted, moved, renamed etc.

* Issue **#622** : Fix incorrect service discovery based api paths, remove authentication and authorisation from service discovery

* Issue **#568** : Fixed filtering streams by pipeline in the pipeline screen.

* Issue **#565** : Fixed authorisation issue on dashboards.


## [v6.0-alpha.9]

* Issue **#592** : Mount stroom at /stroom.

* Issue **#608** : Fixed stream grep and stream dump tools and added tests to ensure continued operation.

* Issue **#603** : Changed property description from `tags` to `XML elements` in `BadTextXMLFilterReader`.

* Issue **#600** : Added debug to help diagnose cause of missing index shards in shard list.

* Issue **#611** : Changed properties to be defined in code rather than Spring XML.

* Issue **#605** : Added a cache for retrieving user by name to reduce DB use when pushing users for each task.

* Issue **#610** : Added `USE INDEX (PRIMARY)` hint to data retention select SQL to improve performance.

* Issue **#607** : Multiple improvements to the code to ensure DB connections, prepared statements, result sets etc use try-with-resources constructs wherever possible to ensure no DB resources are leaked. Also all connections obtained from a data source are now returned appropriately so that connections from pools are reused.

* Issue **#602** : Changed the data retention rule table column order.

* Issue **#606** : Added more stroom properties to tune the c3P0 connection pool. The properties are prefixed by `stroom.db.connectionPool` and `stroom.statistics.sql.db.connectionPool`.

* Issue **#601** : Fixed NPE generated during index shard retention process that was caused by a shard being deleted from the DB at the same time as the index shard retention job running.

* Issue **#609** : Add configurable regex to replace IDs in heap histogram class names, e.g. `....$Proxy54` becomes `....$Proxy--ID-REMOVED--`

* Issue **#570** : Refactor the heap histogram internal statistics for the new InternalStatisticsReceiver

* Issue **#599** : DocumentServiceWriteAction was being used in the wrong places where EntityServiceSaveAction should have been used instead to save entities that aren't document entities.


## [v6.0-alpha.8]

* Issue **#593** : Fixed node save RPC call.

* Issue **#591** : Made the query info popup more configurable with a title, validation regex etc. The popup will now only be displayed when enabled and when a manual user action takes place, e.g. clicking a search button or running a parameterised execution with one or more queries.

* Added 'prompt' option to force the identity provider to ask for a login.


## [v6.0-alpha.7]

* Issue **#549** : Change to not try to connect to kafka when kafka is not configured and improve failure handling

* Issue **#573** : Fixed viewing folders with no permitted underlying feeds. It now correctly shows blank data screen, rather than System/Data.

* Issue **#150** : Added a feature to optionally require specification of search purpose.

* Issue **#572** : Added a feature to allow easy download of dictionary contents as a text file.

* Generate additional major and minor floating docker tags in travis build, e.g. v6-LATEST and v6.0-LATEST

* Change docker image to be based on openjdk:8u151-jre-alpine

* Added a feature to list dependencies for all document entities and indicate where dependencies are missing.

* Issue **#540** : Improve description text for stroom.statistics.sql.maxProcessingAge property

* Issue **#538** : Lists of items such as users or user groups were sometimes not being converted into result pages correctly, this is now fixed.

* Issue **#537** : Users without `Manage Policies` permission can now view streams.

* Issue **#522** : Selection of data retention rules now remains when moving rules up or down.

* Issue **#411** : When data retention rules are disabled they are now shown greyed out to indicate this.

* Issue **#536** : Fix for missing visualisation icons.

* Issue **#368** : Fixed hidden job type button on job node list screen when a long cron pattern is used.

* Issue **#507** : Added dictionary inheritance via import references.

* Issue **#554** : Added a `parseUri` XSLT function.

* Issue **#557** : Added dashboard functions to parse and output URI parts.

* Issue **#552** : Fix for NPE caused by bad XSLT during search data extraction.

* Issue **#560** : Replaced instances of `Files.walk()` with `Files.walkFileTree()`. `Files.walk()` throws errors if any files are deleted or are not accessible during the walk operation. This is a major issue with the Java design for walking files using Java 8 streams. To avoid this issue `Files.walkFileTree()` has now been used in place of `Files.walk()`.

* Issue **#567** : Changed `parseUri` to be `parse-uri` to keep it consistently named with respect to other XSLT functions. The old name `parseUri` still works but is deprecated and will be removed in a later version.

* Issue **#567** : The XSLT function `parse-uri` now correctly returns a `schemeSpecificPart` element rather than the incorrectly named `schemeSpecificPort`.

* Issue **#567** : The dashboard expression function `extractSchemeSpecificPortFromUri` has now been corrected to be called `extractSchemeSpecificPartFromUri`.

* Issue **#567** : The missing dashboard expression function `extractQueryFromUri` has been added.

* Issue **#571** : Streams are now updated to have a status of deleted in batches using native SQL and prepared statements rather than using the stream store.

* Issue **#559** : Changed CSS to allow table text selection in newer browsers.

* Issue **#574** : Fixed SQL debug trace output.

* Issue **#574** : Fixed SQL UNION code that was resulting in missing streams in the data browser when paging.

* Issue **#590** : Improved data browser performance by using a local cache to remember feeds, stream types, processors, pipelines etc while decorating streams.

* Issue **#150** : Added a property to optionally require specification of search purpose.


## [v6.0-alpha.4]

* New authentication flow based around OpenId

* New user management screens

* The ability to issue API keys

* Issue **#501** : Improve the database teardown process in integration tests to speed up builds

* Relax regex in build script to allow tags like v6.0-alpha.3 to be published to Bintray

* Add Bintray publish plugin to Gradle build

* Issue **#75** : Upgraded to Lucene 5.

* Issue **#135** : [BREAKING CHANGE] Removed JODA Time library and replaced with Java 7 Time API. This change breaks time zone output previously formatted with `ZZ` or `ZZZ`.

* Added XSLT functions generate-url and fetch-json

* Added ability to put clickable hyperlinks in Dashboard tables

* Added an HTTP appender.

* Added an appender for the proxy store.

* Issue **#412** : Fixed no-column table breakage

* Issue **#380** : Fixed build details on welcome/about

* Issue **#348** : Fixed new menu icons.

* Issue **98** : Fix premature trimming of results in the store

* Issue **360** : Fix inability to sort sql stats results in the dashboard table

* Issue **#550** : Fix for info message output for data retention.

* Issue **#551** : Improved server task detail for data retention job.

* Issue **#541** : Changed stream retention job descriptions.

* Issue **#553** : The data retention job now terminates if requested to do so and also tracks progress in a local temp file so a nodes progress will survive application restarts.

* Change docker image to use openjdk:8u151-jre-alpine as a base

* Issue **#539** : Fix issue of statistic search failing after it is imported

* Issue **#547** : Data retention processing is now performed in batches (size determined by `stroom.stream.deleteBatchSize`). This change should reduce the memory required to process the data retention job.

* Issue **#541** : Marked old stream retention job as deprecated in description.

* Issue **#542** : Fix for lazy hibernate object initialisation when stepping cooked data.

* Issue **#524** : Remove dependency on stroom-proxy:stroom-proxy-repo and replaced with duplicated code from stroom-proxy-repo (commit b981e1e)

* Issue **#203** : Initial release of the new data receipt policy functionality.

* Issue **#202** : Initial release of the new data retention policy functionality.

* Issue **#521** : Fix for the job list screen to correct the help URL.

* Issue **#526** : Fix for XSLT functions that should return optional results but were being forced to return a single value.

* Issue **#527** : Fix for XSLT error reporting. All downstream errors were being reported as XSLT module errors and were
 hiding the underlying exception.

* Issue **#501** : Improve the database teardown process in integration tests to speed up builds.

* Issue **#511** : Fix NPE thrown during pipeline stepping by downstream XSLT.

* Issue **#521** : Fix for the job list screen to use the help URL system property for displaying context sensitive help.

* Issue **#511** : Fix for XSLT functions to allow null return values where a value cannot be returned due to an error etc.

* Issue **#515** : Fix handling of errors that occur before search starts sending.

* Issue **#506** : In v5 dashboard table filters were enhanced to allow parameters to be used in include/exclude filters. The implementation included the use of ` \ ` to escape `$` characters that were not to be considered part of a parameter reference. This change resulted in regular expressions requiring ` \ ` being escaped with additional ` \ ` characters. This escaping has now been removed and instead only `$` chars before `{` chars need escaping when necessary with double `$$` chars, e.g. use `$${something` if you actually want `${something` not to be replaced with a parameter.

* Issue **#505** : Fix the property UI so all edited value whitespace is trimmed

* Issue **#513** : Now only actively executing tasks are visible as server tasks

* Issue **#483** : When running stream retention jobs the transactions are now set to REQUIRE_NEW to hopefully ensure that the job is done in small batches rather than a larger transaction spanning multiple changes.

* Issue **#508** : Fix directory creation for index shards.

* Issue **#492** : Task producers were still not being marked as complete on termination which meant that the parent cluster task was not completing. This has now been fixed.

* Issue **#497** : DB connections obtained from the data source are now released back to the pool after use.

* Issue **#492** : Task producers were not being marked as complete on termination which meant that the parent cluster task was not completing. This has now been fixed.

* Issue **#497** : Change stream task creation to use straight JDBC rather than hibernate for inserts and use a configurable batch size (stroom.databaseMultiInsertMaxBatchSize) for the inserts.

* Issue **#502** : The task executor was not responding to shutdown and was therefore preventing the app from stopping gracefully.

* Issue **#476** : Stepping with dynamic XSLT or text converter properties now correctly falls back to the specified entity if a match cannot be found by name.

* Issue **#498** : The UI was adding more than one link between 'Source' and 'Parser' elements, this is now fixed.

* Issue **#492** : Search tasks were waiting for part of the data extraction task to run which was not checking for termination. The code for this has been changed and should now terminate when required.

* Issue **#494** : Fix problem of proxy aggregation never stopping if more files exist

* Issue **#490** : Fix errors in proxy aggregation due to a bounded thread pool size

* Issue **#484** : Remove custom finalize() methods to reduce memory overhead

* Issue **#475** : Fix memory leak of java.io.File references when proxy aggregation runs

* Issue **#470** : You can now correctly add destinations directly to the pipeline 'Source' element to enable raw streaming.

* Issue **#487** : Search result list trimming was throwing an illegal argument exception `Comparison method violates its general contract`, this should now be fixed.

* Issue **#488** : Permissions are now elevated to 'Use' for the purposes of reporting the data source being queried.

* Migrated to ehcache 3.4.0 to add options for off-heap and disk based caching to reduce memory overhead.

* Caches of pooled items no longer use Apache Commons Pool.

* Issue **#401** : Reference data was being cached per user to ensure a user centric view of reference data was being used. This required more memory so now reference data is built in the context of the internal processing user and then filtered during processing by user access to streams.

* The effective stream cache now holds 1000 items.

* Reduced the amount of cached reference data to 100 streams.

* Reduced the number of active queries to 100.

* Removed Ehcache and switched to Guava cache.

* Issue **#477** : Additional changes to ensure search sub tasks use threads fairly between multiple searches.

* Issue **#477** : Search sub tasks are now correctly linked to their parent task and can therefore be terminated by terminating parent tasks.

* Issue **#425** : Changed string replacement in pipeline migration code to use a literal match

* Issue **#469** : Add Heap Histogram internal statistics for memory use monitoring

* Issue **#463** : Made further improvements to the index shard writer cache to improve performance.

* Issue **#448** : Some search related tasks never seem to complete, presumably because an error is thrown at some point and so their callbacks do not get called normally. This fix changes the way task completion is recorded so that it isn't dependant on the callbacks being called correctly.

* Issue **#464** : When a user resets a password, the password now has an expiry date set in the future determined by the password expiry policy. Password that are reset by email still expire immediately as expected.

* Issue **#462** : Permission exceptions now carry details of the user that the exception applies to. This change allows error logging to record the user id in the message where appropriate.

* Issue **#463** : Many index shards are being corrupted which may be caused by insufficient locking of the shard writers and readers. This fix changes the locking mechanism to use the file system.

* Issue **#451** : Data paging was allowing the user to jump beyond the end of a stream whereby just the XML root elements were displayed. This is now fixed by adding a constraint to the page offset so that the user cannot jump beyond the last record. Because data paging assumes that segmented streams have a header and footer, text streams now include segments after a header and before a footer, even if neither are added, so that paging always works correctly regardless of the presence of a header or footer.

* Issue **#461** : The stream attributes on the filter dialog were not sorted alphabetically, they now are.

* Issue **#460** : In some instances error streams did not always have stream attributes added to them for fatal errors. This mainly occurred in instances where processing failed early on during pipeline creation. An error was recorded but stream attributes were not added to the meta data for the error stream. Processing now ensures that stream attributes are recorded for all error cases.

* Issue **#442** : Remove 'Old Internal Statistics' folder, improve import exception handling

* Issue **#457** : Add check to import to prevent duplicate root level entities

* Issue **#444** : Fix for segment markers when writing text to StreamAppender.

* Issue **#447** : Fix for AsyncSearchTask not being displayed as a child of EventSearchTask in the server tasks view.

* Issue **#421** : FileAppender now causes fatal error where no output path set.

* Issue **#427** : Pipelines with no source element will now only treat a single parser element as being a root element for backwards compatibility.

* Issue **#420** : Pipelines were producing errors in the UI when elements were deleted but still had properties set on them. The pipeline validator was attempting to set and validate properties for unknown elements. The validator now ignores properties and links to elements that are undeclared.

* Issue **#420** : The pipeline model now removes all properties and links for deleted elements on save.

* Issue **#458** : Only event searches should populate the `searchId`. Now `searchId` is only populated when a stream processor task is created by an event search as only event searches extract specific records from the source stream.

* Issue **#437** : The event log now includes source in move events.

* Issue **#419** : Fix multiple xml processing instructions appearing in output.

* Issue **#446** : Fix for deadlock on rolling appenders.

* Issue **#444** : Fix segment markers on RollingStreamAppender.

* Issue **#426** : Fix for incorrect processor filters. Old processor filters reference `systemGroupIdSet` rather than `folderIdSet`. The new migration updates them accordingly.

* Issue **#429** : Fix to remove `usePool` parser parameter.

* Issue **#439** : Fix for caches where elements were not eagerly evicted.

* Issue **#424** : Fix for cluster ping error display.

* Issue **#441** : Fix to ensure correct names are shown in pipeline properties.

* Issue **#433** : Fixed slow stream queries caused by feed permission restrictions.

* Issue **#385** : Individual index shards can now be deleted without deleting all shards.

* Issue **#391** : Users needed `Manage Processors` permission to initiate pipeline stepping. This is no longer required as the 'best fit' pipeline is now discovered as the internal processing user.

* Issue **#392** : Inherited pipelines now only require 'Use' permission to be used instead of requiring 'Read' permission.

* Issue **#394** : Pipeline stepping will now show errors with an alert popup.

* Issue **#396** : All queries associated with a dashboard should now be correctly deleted when a dashboard is deleted.

* Issue **#393** : All caches now cache items within the context of the current user so that different users do not have the possibility of having problems caused by others users not having read permissions on items.

* Issue **#358** : Schemas are now selected from a subset matching the criteria set on SchemaFilter by the user.

* Issue **#369** : Translation stepping wasn't showing any errors during stepping if a schema had an error in it.

* Issue **#364** : Switched index writer lock factory to a SingleInstanceLockFactory as index shards are accessed by a single process.

* Issue **#363** : IndexShardWriterCacheImpl now closes and flushes writers using an executor provided by the TaskManager. Writers are now also closed in LRU order when sweeping up writers that exceed TTL and TTI constraints.

* Issue **#361** : Information has been added to threads executing index writer and index searcher maintenance tasks.

* Issue **#356** : Changed the way index shard writers are cached to improve indexing performance and reduce blocking.

* Issue **#353** : Reduced expected error logging to debug.

* Issue **#354** : Changed the way search index shard readers get references to open writers so that any attempt to get an open writer will not cause, or have to wait for, a writer to close.

* Issue **#351** : Fixed ehcache item eviction issue caused by ehcache internally using a deprecated API.

* Issue **#347** : Added a 'Source' node to pipelines to establish a proper root for a pipeline rather than an assumed one based on elements with no parent.

* Issue **#350** : Removed 'Advanced Mode' from pipeline structure editor as it is no longer very useful.

* Issue **#349** : Improved index searcher cache to ensure searchers are not affected by writers closing.

* Issue **#342** : Changed the way indexing is performed to ensure index readers reference open writers correctly.

* Issue **#346** : Improved multi depth config content import.

* Issue **#328** : You can now delete corrupt shards from the UI.

* Issue **#343** : Fixed login expiry issue.

* Issue **#345** : Allowed for multi depth config content import.

* Issue **#341** : Fixed arg in SQL.

* Issue **#340** : Fixed headless and corresponding test.

* Issue **#333** : Fixed event-logging version in build.

* Issue **#334** : Improved entity sorting SQL and separated generation of SQL and HQL to help avoid future issues.

* Issue **#335** : Improved user management

* Issue **#337** : Added certificate auth option to export servlet and disabled the export config feature by default.

* Issue **#337** : Added basic auth option to export servlet to complement cert based auth.

* Issue **#332** : The index shard searcher cache now makes sure to get the current writer needed for the current searcher on open.

* Issue **#322** : The index cache and other caching beans should now throw exceptions on `get` that were generated during the creation of cached items.

* Issue **#325** : Query history is now cleaned with a separate job. Also query history is only recorded for manual querying, i.e. not when query is automated (on open or auto refresh). Queries are now recorded on a dashboard + query component basis and do not apply across multiple query components in a dashboard.

* Issue **#323** : Fixed an issue where parser elements were not being returned as 'processors' correctly when downstream of a reader.

* Issue **#322** : Index should now provide a more helpful message when an attempt is made to index data and no volumes have been assigned to an index.

* Issue **#316** : Search history is now only stored on initial query when using automated queries or when a user runs a query manually. Search history is also automatically purged to keep either a specified number of items defined by `stroom.query.history.itemsRetention` (default 100) or for a number of days specified by `stroom.query.history.daysRetention` (default 365).

* Issue **#317** : Users now need update permission on an index plus 'Manage Index Shards' permission to flush or close index shards. In addition to this a user needs delete permission to delete index shards.

* Issue **#319** : SaveAs now fetches the parent folder correctly so that users can copy items if they have permission to do so.

* Issue **#311** : Fixed request for `Pipeline` in `meta` XSLT function. Errors are now dealt with correctly so that the XSLT will not fail due to missing meta data.

* Issue **#313** : Fixed case of `xmlVersion` property on `InvalidXMLCharFilterReader`.

* Issue **#314** : Improved description of `tags` property in `BadTextXMLFilterReader`.

* Issue **#307** : Made some changes to avoid potential NPE caused by session serialisation.

* Issue **#306** : Added a stroom `meta` XSLT function. The XSLT function now exposes `Feed`, `StreamType`, `CreatedTime`, `EffectiveTime` and `Pipeline` meta attributes from the currently processing stream in addition to any other meta data that might apply. To access these meta data attributes of the current stream use `stroom:meta('StreamType')` etc. The `feed-attribute` function is now an alias for the `meta` function and should be considered to be deprecated.

* Issue **#303** : The stream delete job now uses cron in preference to a frequency.

* Issue **#152** : Changed the way indexing is performed so that a single indexer object is now responsible for indexing documents and adding them to the appropriate shard.

* Issue **#179** : Updated Saxon-HE to version 9.7.0-18 and added XSLTFilter option to `usePool` to see if caching might be responsible for issue.

* Issue **#288** : Made further changes to ensure that the IndexShardWriterCache doesn't try to reuse an index shard that has failed when adding any documents.

* Issue **#295** : Made the help URL absolute and not relative.

* Issue **#293** : Attempt to fix mismatch document count error being reported when index shards are opened.

* Issue **#292** : Fixed locking for rolling stream appender.

* Issue **#292** : Rolling stream output is no longer associated with a task, processor or pipeline to avoid future processing tasks from deleting rolling streams by thinking they are superseded.

* Issue **#292** : Data that we expect to be unavailable, e.g. locked and deleted streams, will no longer log exceptions when a user tries to view it and will instead return an appropriate message to the user in place of the data.

* Issue **#288** : The error condition 'Expected a new writer but got the same one back!!!' should no longer be encountered as the root cause should now be fixed. The original check has been reinstated so that processing will terminate if we do encounter this problem.

* Issue **#295** : Fixed the help property so that it can now be configured.

* Issue **#296** : Removed 'New' and 'Delete' buttons from the global property dialog.

* Issue **#279** : Fixed NPE thrown during proxy aggregation.

* Issue **#294** : Changing stream task status now tries multiple times to attempt to avoid a hibernate LockAcquisitionException.

* Issue **#287** : XSLT not found warnings property description now defaults to false.

* Issue **#261** : The save button is now only enabled when a dashboard or other item is made dirty and it is not read only.

* Issue **#286** : Dashboards now correctly save the selected tab when a tab is selected via the popup tab selector (visible when tabs are collapsed).

* Issue **#289** : Changed Log4J configuration to suppress logging from Hibernate SqlExceptionHandler for expected exceptions like constraint violations.

* Issue **#288** : Changed 'Expected a new writer...' fatal error to warning as the condition in question might be acceptable.

* Issue **#285** : Attempted fix for GWT RPC serialisation issue.

* Issue **#283** : Statistics for the stream task queue are now captured even if the size is zero.

* Issue **#226** : Fixed issue where querying an index failed with "User does not have the required permission (Manage Users)" message.

* Issue **#281** : Made further changes to cope with Files.list() and Files.walk() returning streams that should be closed with 'try with resources' construct.

* Issue **#224** : Removing an element from the pipeline structure now removes all child elements too.

* Issue **#282** : Users can now upload data with just 'Data - View' and 'Data - Import' application permissions, plus read permission on the appropriate feed.

* Issue **#199** : The explorer now scrolls selected items into view.

* Issue **#280** : Fixed 'No user is currently authenticated' issue when viewing jobs and nodes.

* Issue **#278** : The date picker now hides once you select a date.

* Issue **#281** : Directory streams etc are now auto closed to prevent systems running out of file handles.

* Issue **#263** : The explorer tree now allows you to collapse the root 'System' node after it is first displayed.

* Issue **#266** : The explorer tree now resets (clears and collapses all previously open nodes) and shows the currently selected item every time an explorer drop down in opened.

* Issue **#233** : Users now only see streams if they are administrators or have 'Data - View' permission. Non administrators will only see data that they have 'read' permission on for the associated feed and 'use' permission on for the associated pipeline if there is one.

* Issue **#265** : The stream filter now orders stream attributes alphabetically.

* Issue **#270** : Fixed security issue where null users were being treated as INTERNAL users.

* Issue **#270** : Improved security by pushing user tokens rather than just user names so that internal system (processing) users are clearly identifiable by the security system and cannot be spoofed by regular user accounts.

* Issue **#269** : When users are prevented from logging in with 'preventLogin' their failed login count is no longer incremented.

* Issue **#267** : The login page now shows the maintenance message.

* Issue **#276** : Session list now shows session user ids correctly.

* Issue **#201** : The permissions menu item is no longer available on the root 'System' folder.

* Issue **#176** : Improved performance of the explorer tree by increasing the size of the document permissions cache to 1M items and changing the eviction policy from LRU to LFU.

* Issue **#176** : Added an optimisation to the explorer tree that prevents the need for a server call when collapsing tree nodes.

* Issue **#273** : Removed an unnecessary script from the build.

* Issue **#277** : Fixed a layout issue that was causing the feed section of the processor filter popup to take up too much room.

* Issue **#274** : The editor pane was only returning the current user edited text when attached to the DOM which meant changes to text were ignored if an editor pane was not visible when save was pressed. This has now been fixed so that the current content of an editor pane is always returned even when it is in a detached state.

* Issue **#264** : Added created by/on and updated by/on info to pipeline stream processor info tooltips.

* Issue **#222** : Explorer items now auto expand when a quick filter is used.

* Issue **#205** : File permissions in distribution have now been changed to `0750` for directories and shell scripts and `0640` for all other files.

* Issue **#240** : Separate application permissions are now required to manage DB tables and tasks.

* Issue **#210** : The statistics tables are now listed in the database tables monitoring pane.

* Issue **#249** : Removed spaces between values and units.

* Issue **#237** : Users without 'Download Search Results' permission will no longer see the download button on the table component in a dashboard.

* Issue **#232** : Users can now inherit from pipelines that they have 'use' permissions on.

* Issue **#191** : Max stream size was not being treated as IEC value, e.g. Mebibytes etc.

* Issue **#235** : Users can now only view the processor filters that they have created if they have 'Manage Processors' permission unless they are an administrator in which case they will see all filters. Users without the 'Manage Processors' permission who are also not administrators will see no processor filters in the UI. Users with 'Manage Processors' permission who are not administrators will be able to update their own processor filters if they have 'update' permission on the associated pipeline. Administrators are able to update all processor filters.

* Issue **#212** : Changes made to text in any editor including those made with cut and paste are now correctly handled so that altered content is now saved.

* Issue **#247** : The editor pane now attempts to maintain the scroll position when formatting content.

* Issue **#251** : Volume and memory statistics are now recorded in bytes and not MiB.

* Issue **#243** : The error marker pane should now discover and display all error types even if they are preceded by over 1000 warnings.

* Issue **#254** : Fixed search result download.

* Issue **#209** : Statistics are now queryable in a dashboard if a user has 'use' permissions on a statistic.

* Issue **#255** : Fixed issue where error indicators were not being shown in the schema validator pane because the text needed to be formatted so that it spanned multiple lines before attempting to add annotations.

* Issue **#257** : The dashboard text pane now provides padding at the top to allow for tabs and controls.

* Issue **#174** : Index shard checking is now done asynchronously during startup to reduce startup time.

* Issue **#225** : Fixed NPE that was caused by processing instruction SAX events unexpectedly being fired by Xerces before start document events. This looks like it might be a bug in Xerces but the code now copes with the unexpected processing instruction event anyway.

* Issue **#230** : The maintenance message can now be set with the property 'stroom.maintenance.message' and the message now appears as a banner at the top of the screen rather than an annoying popup. Non admin users can also be prevented from logging on to the system by setting the 'stroom.maintenance.preventLogin' property to 'true'.

* Issue **#155** : Changed password values to be obfuscated in the UI as 20 asterisks regardless of length.

* Issue **#188** : All of the writers in a pipeline now display IO in the UI when stepping.

* Issue **#208** : Schema filter validation errors are now shown on the output pane during stepping.

* Issue **#211** : Turned off print margins in all editors.

* Issue **#200** : The stepping presenter now resizes the top pane to fit the tree structure even if it is several elements high.

* Issue **#168** : Code and IO is now loaded lazily into the element presenter panes during stepping which prevents the scrollbar in the editors being in the wrong position.

* Issue **#219** : Changed async dispatch code to work with new lambda classes rather than callbacks.

* Issue **#221** : Fixed issue where `*.zip.bad` files were being picked up for proxy aggregation.

* Issue **#242** : Improved the way properties are injected into some areas of the code to fix an issue where 'stroom.maxStreamSize' and other properties were not being set.

* Issue **#241** : XMLFilter now ignores the XSLT name pattern if an empty string is supplied.

* Issue **#236** : 'Manage Cache Permission' has been changed to 'Manage Cache'.

* Issue **#219** : Made further changes to use lambda expressions where possible to simplify code.

* Issue **#231** : Changed the way internal statistics are created so that multiple facets of a statistic, e.g. Free & Used Memory, are combined into a single statistic to allow combined visualisation.

* Issue **#172** : Further improvement to dashboard L&F.

* Issue **#194** : Fixed missing Roboto fonts.

* Issue **#195** : Improved font weights and removed underlines from link tabs.

* Issue **#196** : Reordered fields on stream, relative stream, volume and server task tables.

* Issue **#182** : Changed the way dates and times are parsed and formatted and improved the datebox control L&F.

* Issue **#198** : Renamed 'INTERNAL_PROCESSING_USER' to 'INTERNAL'.

* Issue **#154** : Active tasks are now sortable by processor filter priority.

* Issue **#204** : Pipeline processor statistics now include 'Node' as a tag.

* Issue **#170** : Changed import/export to delegate import/export responsibility to individual services. Import/export now only works with items that have valid UUIDs specified.

* Issue **#164** : Reduced caching to ensure tree items appear as soon as they are added.

* Issue **#177** : Removed 'Meta Data-Bytes Received' statistic as it was a duplicate.

* Issue **#152** : Changed the way index shard creation is locked so that only a single shard should be fetched from the cache with a given shard key at any one time.

* Issue **#189** : You now have to click within a checkbox to select it within a table rather than just clicking the cell the checkbox is in.

* Issue **#186** : Data is no longer artificially wrapped with the insertion of new lines server side. Instead the client now receives the data and an option to soft wrap lines has been added to the UI.

* Issue **#167** : Fixed formatting of JavaScript and JSON.

* Issue **#175** : Fixed visibility of items by inferred permissions.

* Issue **#178** : Added new properties and corresponding configuration to connect and create a separate SQL statistics DB.

* Issue **#172** : Improved dashboard L&F.

* Issue **#169** : Improved L&F of tables to make better use of screen real estate.

* Issue **#191** : Mebibytes (multiples of 1024) etc are now used as standard throughout the application for both memory and disk sizes and have single letter suffixes (B, K, M, G, T).

* Issue **#173** : Fixed the way XML formatter deals with spaces in attribute values.

* Issue **#151** : Fixed meta data statistics. 'metaDataStatistics' bean was declared as an interface and not a class.

* Issue **#158** : Added a new global property 'stroom.proxy.zipFilenameDelimiter' to enable Stroom proxy repositories to be processed that have a custom file name pattern.

* Issue **#153** : Clicking tick boxes and other cell components in tables no longer requires the row to be selected first.

* Issue **#148** : The stream browsing UI no longer throws an error when attempting to clear markers from the error markers pane.

* Issue **#160** : Stream processing tasks are now created within the security context of the user that created the associated stream processor filter.

* Issue **#157** : Data is now formatted by the editor automatically on display.

* Issue **#144** : Old processing output will now be deleted when content is reprocessed even if the new processing task does not produce output.

* Issue **#159** : Fixed NPE thrown during import.

* Issue **#166** : Fixed NPE thrown when searching statistics.

* Issue **#165** : Dashboards now add a query and result table from a template by default on creation. This was broken when adding permission inheritance to documents.

* Issue **#162** : The editor annotation popup now matches the style of other popups.

* Issue **#163** : Imported the Roboto Mono font to ensure consistency of the editor across platforms.

* Issue **#143** : Stroom now logs progress information about closing index shard writers during shutdown.

* Issue **#140** : Replaced code editor to improve UI performance and add additional code formatting & styling options.

* Issue **#146** : Object pool should no longer throw an error when abandoned objects are returned to the pool.

* Issue **#142** : Changed the way permissions are cached so that changes to permissions provide immediate access to documents.

* Issue **#123** : Changed the way entity service result caching works so that the underlying entity manager is cached instead of individual services. This allows entity result caching to be performed while still applying user permissions to cached results.

* Issue **#156** : Attempts to open items that that user does not have permission to open no longer show an error and spin the progress indicator forever, instead the item will just not open.

* Issue **#141** : Improved log output during entity reference migration and fixed statistic data source reference migration.

* Issue **#127** : Entity reference replacement should now work with references to 'StatisticsDataSource'.

* Issue **#125** : Fixed display of active tasks which was broken by changes to the task summary table selection model.

* Issue **#121** : Fixed cache clearing.

* Issue **#122** : Improved the look of the cache screen.

* Issue **#106** : Disabled users and groups are now displayed with greyed out icon in the UI.

* Issue **#132** : The explorer tree is now cleared on login so that users with different permissions do not see the previous users items.

* Issue **#128** : Improved error handling during login.

* Issue **#130** : Users with no permissions are no longer able to open folders including the root System folder to attempt data browsing.

* Issue **#120** : Entity chooser now treats 'None' as a special root level explorer node so that it can be selected in the same way as other nodes, e.g. visibly selected and responsive to double click.

* Issue **#129** : Fixed NPE.

* Issue **#119** : User permissions dialog now clears permissions when a user or group is deleted.

* Issue **#115** : User permissions on documents can now be inherited from parent folders on create, copy and move.

* Issue **#109** : Added packetSize="65536" property to AJP connector in server.xml template.

* Issue **#100** : Various list of items in stroom now allow multi selection for add/remove purposes.

* Issue **#112** : Removed 'pool' monitoring screen as all pools are now caches of one form or another.

* Issue **#105** : Users were not seeing 'New' menu for folders that they had some create child doc permissions for. This was due to DocumentType not implementing equals() and is now fixed.

* Issue **#111** : Fixed query favourites and history.

* Issue **#91** : Only CombinedParser was allowing code to be injected during stepping. Now DSParser and XMLFragmentParser support code injection during stepping.

* Issue **#107** : The UI now only shows new pipeline element items on the 'Add' menu that are allowed children of the selected element.

* Issue **#113** : User names are now validated against a regex specified by the 'stroom.security.userNamePattern' property.

* Issue **#116** : Rename is now only possible when a single explorer item is selected.

* Issue **#114** : Fixed selection manager so that the explorer tree does not select items when a node expander is clicked.

* Issue **#65** : Selection lists are now limited to 300px tall and show scrollbars if needed.

* Issue **#50** : Defaults table result fields to use local time without outputting the timezone.

* Issue **#15** : You can now express time zones in dashboard query expressions or just omit a time zone to use the locale of the browser.

* Issue **#49** : Dynamic XSLT selection now works with pipeline stepping.

* Issue **#63** : Entity selection control now shows current entity name even if it has changed since referencing entity was last saved.

* Issue **#70** : You can now select multiple explorer rows with ctrl and shift key modifiers and perform bulk actions such as copy, move, rename and delete.

* Issue **#85** : findDelete() no longer tries to add ORDER BY condition on UPDATE SQL when deleting streams.

* Issue **#89** : Warnings should now be present in processing logs for reference data lookups that don't specify feed or stream type. This was previously throwing a NullPointerException.

* Issue **#90** : Fixed entity selection dialog used outside of drop down selection control.

* Issue **#88** : Pipeline reference edit dialog now correctly selects the current stream type.

* Issue **#77** : Default index volume creation now sets stream status to INACTIVE rather than CLOSED and stream volume creation sets index status to INACTIVE rather than CLOSED.

* Issue **#93** : Fixed code so that the 'Item' menu is now visible.

* Issue **#97** : Index shard partition date range creation has been improved.

* Issue **#94** : Statistics searches now ignore expression terms with null or empty values so that the use of substitution parameters can be optional.

* Issue **#87** : Fixed explorer scrolling to the top by disabling keyboard selection.

* Issue **#104** : 'Query' no longer appears as an item that a user can allow 'create' on for permissions within a folder.

* Issue **#103** : Added 10 years as a supported data retention age.

* Issue **#86** : The stream delete button is now re-enabled when new items are selected for deletion.

* Issue **#81** : No exception will now be thrown if a client rejects a response for an EntityEvent.

* Issue **#79** : The client node no longer tries to create directories on the file system for a volume that may be owned by another node.

* Issue **#92** : Error summaries of multiple types no longer overlap each other at the top of the error markers list.

* Issue **#64** : Fixed Hessian serialisation of 'now' which was specified as a ZonedDateTime which cannot be serialised. This field is now a long representing millseconds since epoch.

* Issue **#62** : Task termination button is now enabled.

* Issue **#60** : Fixed validation of stream attributes prior to data upload to prevent null pointer exception.

* Issue **#9** : Created a new implementation of the expression parser that improved expression tokenisation and deals with BODMAS rules properly.

* Issue **#36** : Fixed and vastly improved the configuration of email so that more options can be set allowing for the use of other email services requiring more complex configuration such as gmail.

* Issue **#24** : Header and footer strings are now unescaped so that character sequences such as '\n' are translated into single characters as with standard Java strings, e.g. '\n' will become a new line and '\t' a tab.

* Issue **#40** : Changed Stroom docker container to be based on Alpine linux to save space

* Issue **#40** : Auto import of content packs on Stroom startup and added default content packs into the docker build for Stroom.

* Issue **#30** : Entering stepping mode was prompting for the pipeline to step with but also auto selecting a pipeline at the same time and entering stepping immediately.

* Dashboard auto refresh is now limited to a minimum interval of 10 seconds.

* Issue **#31** : Pipeline stepping was not including user changes immediately as parsers and XSLT filters were using cached content when they should have been ignoring the cache in stepping mode.

* Issue **#27** : Stroom now listens to window closing events and asks the user if they really want to leave the page. This replaces the previous crude attempts to block keys that affected the history or forced a browser refresh.

* Issue **#2** : The order of fields in the query editor is now alphabetical.

* Issue **#3** : When a filter is active on a dashboard table column, a filter icon now appears to indicate this.

* Issue **#5** : Replace() and Decode() dashboard table expression functions no longer ignore cells with null values.

* Issue **#7** : Dashboards are now able to query on open.

* Issue **#8** : Dashboards are now able to re-query automatically at fixed intervals.

* Updated GWT to v2.8.0 and Gin to v2.1.2.

* Issue **#12** : Dashboard queries can now evaluate relative date/time expressions such as now(), hour() etc. In addition to this the expressions also allow the addition or subtraction of durations, e.g. now - 5d.

* Issue **#14** : Dashboard query expressions can now be parameterised with any term able to accept a user defined parameter, e.g. ${user}. Once added parameters can be changed for the entire dashboard via a text box at the top of the dashboard screen which will then execute all queries when enter is pressed or it loses focus.

* Issue **#16** : Dashboard table filters can also accept user defined parameters, e.g. ${user}, to perform filtering when a query is executed.

* Fixed missing text presenter in dashboards.

* Issue **#18** : The data dashboard component will now show data relative to the last selected table row (even if there is more than one table component on the dashboard) if the data component has not been configured to listen to row selections for a specific table component.

* Changed table styling to colour alternate rows, add borders between rows and increase vertical padding

* Issue **#22** : Dashboard table columns can now be configured to wrap text via the format options.

* Issue **#28** : Dashboard component dependencies are now listed with the component name plus the component id in brackets rather than just the component id.

* Issue **#202** : Initial release of the new data retention policy functionality.

[Unreleased]: https://github.com/gchq/stroom/compare/v6.1.32...6.1
[v6.1.32]: https://github.com/gchq/stroom/compare/v6.1.31...v6.1.32
[v6.1.31]: https://github.com/gchq/stroom/compare/v6.1.30...v6.1.31
[v6.1.30]: https://github.com/gchq/stroom/compare/v6.1.29...v6.1.30
[v6.1.29]: https://github.com/gchq/stroom/compare/v6.1.28...v6.1.29
[v6.1.28]: https://github.com/gchq/stroom/compare/v6.1.27...v6.1.28
[v6.1.27]: https://github.com/gchq/stroom/compare/v6.1.26...v6.1.27
[v6.1.26]: https://github.com/gchq/stroom/compare/v6.1.25...v6.1.26
[v6.1.25]: https://github.com/gchq/stroom/compare/v6.1.24...v6.1.25
[v6.1.24]: https://github.com/gchq/stroom/compare/v6.1.23...v6.1.24
[v6.1.23]: https://github.com/gchq/stroom/compare/v6.1.22...v6.1.23
[v6.1.22]: https://github.com/gchq/stroom/compare/v6.1.21...v6.1.22
[v6.1.21]: https://github.com/gchq/stroom/compare/v6.1.20...v6.1.21
[v6.1.20]: https://github.com/gchq/stroom/compare/v6.1.19...v6.1.20
[v6.1.19]: https://github.com/gchq/stroom/compare/v6.1.18...v6.1.19
[v6.1.18]: https://github.com/gchq/stroom/compare/v6.1.17...v6.1.18
[v6.1.17]: https://github.com/gchq/stroom/compare/v6.1.16...v6.1.17
[v6.1.16]: https://github.com/gchq/stroom/compare/v6.1.15...v6.1.16
[v6.1.15]: https://github.com/gchq/stroom/compare/v6.1.14...v6.1.15
[v6.1.14]: https://github.com/gchq/stroom/compare/v6.1.13...v6.1.14
[v6.1.13]: https://github.com/gchq/stroom/compare/v6.1.12...v6.1.13
[v6.1.12]: https://github.com/gchq/stroom/compare/v6.1.11...v6.1.12
[v6.1.11]: https://github.com/gchq/stroom/compare/v6.1.10...v6.1.11
[v6.1.10]: https://github.com/gchq/stroom/compare/v6.1.9...v6.1.10
[v6.1.9]: https://github.com/gchq/stroom/compare/v6.1.8...v6.1.9
[v6.1.8]: https://github.com/gchq/stroom/compare/v6.1.7...v6.1.8
[v6.1.7]: https://github.com/gchq/stroom/compare/v6.1.6...v6.1.7
[v6.1.6]: https://github.com/gchq/stroom/compare/v6.1.5...v6.1.6
[v6.1.5]: https://github.com/gchq/stroom/compare/v6.1.4...v6.1.5
[v6.1.4]: https://github.com/gchq/stroom/compare/v6.1.3...v6.1.4
[v6.1.3]: https://github.com/gchq/stroom/compare/v6.1.2...v6.1.3
[v6.1.2]: https://github.com/gchq/stroom/compare/v6.1.1...v6.1.2
[v6.1.1]: https://github.com/gchq/stroom/compare/v6.1.0...v6.1.1
[v6.1.0]: https://github.com/gchq/stroom/compare/v6.1-beta.19...v6.1.0
[v6.1-beta.19]: https://github.com/gchq/stroom/compare/v6.1-beta.18...v6.1-beta.19
[v6.1-beta.18]: https://github.com/gchq/stroom/compare/v6.1-beta.17...v6.1-beta.18
[v6.1-beta.17]: https://github.com/gchq/stroom/compare/v6.1-beta.16...v6.1-beta.17
[v6.1-beta.16]: https://github.com/gchq/stroom/compare/v6.1-beta.15...v6.1-beta.16
[v6.1-beta.15]: https://github.com/gchq/stroom/compare/v6.1-beta.14...v6.1-beta.15
[v6.1-beta.14]: https://github.com/gchq/stroom/compare/v6.1-beta.13...v6.1-beta.14
[v6.1-beta.13]: https://github.com/gchq/stroom/compare/v6.1-beta.12...v6.1-beta.13
[v6.1-beta.12]: https://github.com/gchq/stroom/compare/v6.1-beta.11...v6.1-beta.12
[v6.1-beta.11]: https://github.com/gchq/stroom/compare/v6.1-beta.10...v6.1-beta.11
[v6.1-beta.10]: https://github.com/gchq/stroom/compare/v6.1-beta.9...v6.1-beta.10
[v6.1-beta.9]: https://github.com/gchq/stroom/compare/v6.1-beta.8...v6.1-beta.9
[v6.1-beta.8]: https://github.com/gchq/stroom/compare/v6.1-beta.7...v6.1-beta.8
[v6.1-beta.7]: https://github.com/gchq/stroom/compare/v6.1-beta.6...v6.1-beta.7
[v6.1-beta.6]: https://github.com/gchq/stroom/compare/v6.1-beta.5...v6.1-beta.6
[v6.1-beta.5]: https://github.com/gchq/stroom/compare/v6.1-beta.4...v6.1-beta.5
[v6.1-beta.4]: https://github.com/gchq/stroom/compare/v6.1-beta.3...v6.1-beta.4
[v6.1-beta.3]: https://github.com/gchq/stroom/compare/v6.1-beta.2...v6.1-beta.3
[v6.1-beta.2]: https://github.com/gchq/stroom/compare/v6.1-beta.1...v6.1-beta.2
[v6.1-beta.1]: https://github.com/gchq/stroom/compare/v6.0.7...v6.1-beta.1<|MERGE_RESOLUTION|>--- conflicted
+++ resolved
@@ -11,11 +11,7 @@
 
 * Issue **#1866** : Change zip distribution shell scripts to execute from anywhere.
 
-<<<<<<< HEAD
 * Issue **#759** : Add GZIP support for `FileAppender` and `RollingFileAppender`.
-
-=======
-## [v6.2.0 - Unreleased]
 
 * Add Elasticsearch integration
 
@@ -29,7 +25,7 @@
 * Add common secret property encryption utils (`CryptoUtils`)
 
 * Add common property `stroom.secret.encryptionKey` for encrypting secrets at rest
->>>>>>> 69030a43
+
 
 ## [v6.1.32] - 2021-01-28
 
