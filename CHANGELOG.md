# Change Log
All notable changes to this project will be documented in this file.

The format is based on [Keep a Changelog](http://keepachangelog.com/) 
and this project adheres to [Semantic Versioning](http://semver.org/).

## [Unreleased]

<<<<<<< HEAD
* Issue **#948** : Catching Spring initialisation runtime errors and ensuring they are logged.
=======
* Add `set_log_levels.sh` script to the distribution

* Uplift visualisations content pack to v3.0.6 in the gradle build
>>>>>>> a1311d64

* Issue **#952** : Remote data sources now execute calls within the context of the user for the active query. As a result all running search `destroy()` calls will now be made as the same user that initiated the search.

* Issue **#566** : Info and warning icons are now displayed in stepping screen when needed.

* Issue **#923** : Dashboard queries will now terminate if there are no index shards to search.

* Issue **#959** : Remove Material UI from Login and from password management pages

* Issue **#933** : Add health check for password resets

* Issue **#929** : Add more comprehensive password validation

* Issue **#876** : Fix password reset issues

* Issue **#768** : Preventing deletion of /store in empty volumes

* Issue **#939** : Including Subject DN in receive.log

* Issue **#940** : Capturing User DN and cert expiry on DW terminated SSL

* Issue **#744** : Improved reporting of error when running query with no search extraction pipeline

* Issue **#134** : Copy permissions from parent button

* Issue **#688** : Cascading permissions when moving/copying folder into a destination

* Issue **#788** : Adding DocRef and IsDocRef to stroom query to allow doc ref related filtering. Migration of stream filters uses this.

* Issue **#936** : Add conversion of header `X-SSL-Client-V-End` into `RemoteCertExpiry`, translating date format in the process.

* Issue **#953** : Fixed NPE.

* Issue **#947** : Fixed issue where data retention policy contains incorrect field names.

* Remove Material UI from the Users and API Keys pages

* Add content packs to stroom distribution

* Change distribution to use send_to_stroom.sh v1.7

* Updated stroom expression to v1.4.12 to improve handling or errors values and add new type checking functions `isBoolean()`, `isDouble()`, `isError()`, `isInteger()`, `isLong()`, `isNull()`, `isNumber()`, `isString()`, `isValue()`. Testing equality of null with `x=null()` is no longer valid and must be replaced with `isNull(x)`.

* Issue **#920** : Fix error handling for sql stats queries

## [v6.0-beta.13]

* Remove log sending cron process from docker images (now handled by stroom-log-sender).

* Issue **#924** : The `FindReplaceFilter` now records the location of errors.

* Issue **#939** : Added `remotedn` to default list of keys to include in `receive.log`.

* Add git_tag and git_commit labels to docker images

* Uplift stroom-logs content pack in docker image to` v2.0-alpha.2`

* Stop truncation of `logger` in logback console logs

* Issue **#921** : Renaming open documents now correctly changes their tab name. Documents that are being edited now prevent the rename operation until they are saved.

* Issue **#922** : The explorer now changes the selection on a right click if the item clicked is not already selected (could be part of a multi select).

* Issue **#903** : Feed names can now contain wildcard characters when filtering in the data browser.

## [v6.0-beta.12]

* Add API to allow creation of an internal Stroom user.

* Fix logger configuration for SqlExceptionHelper

* Add template-pipelines and standard-pipelines content packs to docker image

* Issue **#904** : The UI now shows dictionary names in expressions without the need to enter edit mode.

* Updated ACE editor to v1.4.1.

* Add colours to console logs in docker.

* Issue **#869** : Delete will now properly delete all descendant nodes and documents when deleting folders but will not delete items from the tree if they cannot be deleted, e.g. feeds that have associated data.

* Issue **#916** : You can no longer export empty folders or import nothing.

* Issue **#911** : Changes to feeds and pipelines no longer clear data browsing filters.

* Issue **#907** : Default volumes are now created as soon as they are needed.

* Issue **#910** : Changes to index settings in the UI now register as changes and enable save.

* Issue **#913** : Improve FindReplaceFilter to cope with more complex conditions.

* Change log level for SqlExceptionHelper to OFF, to stop expected exceptions from polluting the logs

* Fix invalid requestLog logFormat in proxy configuration

## [v6.0-beta.11]

* Stop service discovery health checks being registered if stroom.serviceDiscovery.enabled=false

## [v6.0-beta.10]

* Add fixed version of send_to_stroom.sh to release distribution

* Uplift docker base image for stroom & proxy to openjdk:8u181-jdk-alpine3.8

## [v6.0-beta.9]

* Add a health check for getting a public key from the authentication service.

* Issue **#897** : Import no longer attempts to rename or move existing items but will still update content.

* Issue **#902** : Improved the XSLT `format-date` function to better cope with week based dates and to default values to the stream time where year etc are omitted.

* Issue **#905** : Popup resize and move operations are now constrained to ensure that a popup cannot be dragged off screen or resized to be bigger than the current browser window size.

* Issue **#898** : Improved the way many read only aspects of the UI behave.

* Issue **#894** : The system now generates and displays errors to the user when you attempt to copy a feed.

* Issue **#896** : Extended folder `create` permissions are now correctly cached.

* Issue **#893** : You can now manage volumes without the `Manage Nodes` permission.

* Issue **#892** : The volume editor now waits for the node list to be loaded before opening.

* Issue **#889** : Index field editing in the UI now works correctly.

* Issue **#891** : `StreamAppender` now keeps track of it's own record write count and no longer makes use of any other write counting pipeline element.

* Issue **#885** : Improved the way import works to ensure updates to entities are at least attempted when creating an import confirmation.

* Issue **#892** : Changed `Ok` to `OK`.

* Issue **#883** : Output streams are now immediately unlocked as soon as they are closed.

* Removed unnecessary OR operator that was being inserted into expressions where only a single child term was being used. This happened when reprocessing single streams.

* Issue **#882** : Splitting aggregated streams now works when using `FindReplaceFilter`. This functionality was previously broken because various reader elements were not passing the `endStream` event on.

* Issue **#881** : The find and replace strings specified for the `FindReplaceFilter` are now treated as unescaped Java strings and now support new line characters etc.

* Issue **#880** : Increased the maximum value a numeric pipeline property can be set to via the UI to 10000000.

* Issue **#888** : The dependencies listing now copes with external dependencies failing to provide data due to authentication issues.

* Issue **#890** : Dictionaries now show the words tab by default.

* Add admin healthchecks to stroom-proxy

* Add stroom-proxy docker image

* Refactor stroom docker images to reduce image size

* Add enabled flag to storing, forwarding and synching in stroom-proxy configuration

* Issue **#884** : Added extra fonts to stroom docker image to fix bug downloading xls search results.

## [v6.0-beta.8]

* Issue **#879** : Fixed bug where reprocess and delete did not work if no stream status was set in the filter.

* Issue **#878** : Changed the appearance of stream filter fields to be more user friendly, e.g. `feedName` is now `Feed` etc.

* Issue **#809** : Changed default job frequency for `Stream Attributes Retention` and `Stream Task Retention` to `1d` (one day).

* Issue **#813** : Turned on secure processing feature for XML parsers and XML transformers so that external entities are not resolved. This prevents DoS attacks and gaining unauthorised access to the local machine.

* Issue **#871** : Fix for OptimisticLockException when processing streams.

* Issue **#872** : The parser cache is now automatically cleared when a schema changes as this can affect the way a data splitter parser is created.

* Issue **#865** : Made `stroom.conf` location relative to YAML file when `externalConfig` YAML property is set.

* Issue **#867** : Added an option `showReplacementCount` to the find replace filter to choose whether to report total replacements on process completion.

* Issue **#867** : Find replace filter now creates an error if an invalid regex is used.

* Issue **#855** : Further fixes for stepping data that contains a BOM.

* Changed selected default tab for pipelines to be `Data`.

* Issue **#860** : Fixed issue where stepping failed when using any sort of input filter or reader before the parser.

* Issue **#867** : Added an option `showReplacementCount` to the find replace filter to choose whether to report total replacements on process completion.

* Improved Stroom instance management scripts

## [v6.0-beta.7]

* Add contentPack import

## [v6.0-beta.6]

* Fix typo in Dockerfile

## [v6.0-beta.5]

* Issue **#859** : Change application startup to keep retrying when establishing a DB connection except for certain connection errors like access denied.

* Issue **#730** : The `System` folder now displays data and processors. This is a bug fix related to changing the default initial page for some document types.

* Issue **#854** : The activity screen no longer shows a permission error when shown to non admin users.

* Issue **#853** : The activity chooser will no longer display on startup if activity tracking is not enabled.

* Issue **#855** : Fixed stepping data that contains a BOM.

## [v6.0-beta.4]

* Change base docker image to openjdk:8u171-jdk-alpine

* Improved loading of activity list prior to showing the chooser dialog.

* Issue **#852** : Fix for more required permissions when logging other 'find' events.

* Issue **#730** : Changed the default initial page for some document types.

* Issue **#852** : Fix for required permission when logging 'find' events.

* Changed the way the root pane loads so that error popups that appear when the main page is loading are not hidden.

* Issue **#851** : Added additional type info to type id when logging events.

* Issue **#848** : Fixed various issues related to stream processor filter editor.

* Issue **#815** : `stroom.pageTitle` property changed to `stroom.htmlTitle`.

* Issue **#732** : Added `host-address` and `host-name` XSLT functions.

* Issue **#338** : Added `splitAggregatedStreams` property to `StreamAppender`, `FileAppender` and `HDFSFileAppender` so that aggregated streams can be split into separate streams on output.

* Issue **#338** : Added `streamNo` path replacement variable for files to record the stream number within an aggregate.

* Added tests and fixed sorting of server tasks.

* Improved the way text input and output is buffered and recorded when stepping.

* The find and replace filter now resets the match count in between nested streams so that each stream is treated the same way, i.e. it can have the same number of text replacements.

* Added multiple fixes and improvements to the find and replace filter including limited support of input/output recording when stepping.

* Issue **#827** : Added `TextReplacementFilterReader` pipeline element.

* Issue **#736** : Added sorting to server tasks table.

* Inverted the behaviour of `disableQueryInfo` to now be `requireQueryInfo`.

* Issue **#596** : Rolling stream and file appenders can now roll on a cron schedule in addition to a frequency.

* The accept button now enabled on splash screen.

* Added additional event logging to stepping.

* An activity property with an id of `disableQueryInfo` can now be used to disable the query info popup on a per activity basis.

* Activity properties can now include the attributes `id`, `name`, `showInSelection` and `showInList` to determine their appearance and behaviour;

* Nested elements are now usable in the activity editor HTML.

* Record counts are now recorded on a per output stream basis even when splitting output streams.

* Splash presenter buttons are now always enabled.

* Fix background colour to white on activity pane.

* Changed `splitWhenBiggerThan` property to `rollSize` and added the property to the rolling appenders for consistency.

* Issue **#838** : Fix bug where calculation of written and read bytes was being accounted for twice due to the use of Java internal `FilterInputStream` and `FilterOutputStream` behaviour. This was leading to files being split at half od the expected size. Replaced Java internal classes with our own `WrappedInputStream` and `WrappedOutputStream` code.

* Issue **#837** : Fix bug to no longer try and record set activity events for null activities.

* Issue **#595** : Added stream appender and file appender property `splitWhenBiggerThan` to limit the size of output streams.

* Now logs activity change correctly.

* Add support for checkbox and selection control types to activity descriptions.

* Issue **#833** : The global property edit dialog can now be made larger.

* Fixed some issues in the activity manager.

* Issue **#828** : Changed statistics store caches to 10 minute time to live so that they will definitely pick up new statistics store definitions after 10 minutes.

* Issue **#774** : Event logging now logs find stream criteria correctly so that feeds ids are included.

* Issue **#829** : Stroom now logs event id when viewing individual events.

* Added functionality to record actions against user defined activities.

* Added functionality to show a splash screen on login.

* Issue **#791** : Fixed broken equals method so query total row count gets updated correctly.

* Issue **#830** : Fix for API queries not returning before timing out.

* Issue **#824** : Fix for replace method in PathCreator also found in stroom proxy.

* Issue **#820** : Fix updating index shards so that they are loaded, updated and saved under lock.

* Issue **#819** : Updated `stroom-expression` to v1.4.3 to fix violation of contract exception when sorting search results.

* Issue **#817** : Increased maximum number of concurrent stream processor tasks to 1000 per node.

* Issue **#697** : Fix for reference data sometimes failing to find the appropriate effective stream due to the incorrect use of the effective stream cache. It was incorrectly configured to use a time to idle (TTI) expiry rather than a time to live (TTL) expiry meaning that heavy use of the cache would prevent the cached effective streams being refreshed.

* Issue **#806** : Fix for clearing previous dashboard table results if search results deliver no data.

* Issue **#805** : Fix for dashboard date time formatting to use local time zone.

## [v6.0-beta.2]

* Issue **#803** : Fix for group key conversion to an appropriate value for visualisations.

## [v6.0-beta.1]

* Issue **#802** : Restore lucene-backward-codecs to the build

* Issue **#800** : Add DB migration script 33 to replace references to the `Stream Type` type in the STRM_PROC_FILT table with `streamTypeName`.

* Issue **#798** : Add DB migration script 32 to replace references to the `NStatFilter` type in the PIPE table with `StatisticsFilter`.

## [v6.0-alpha.27]

* Fix data receipt policy defect

* Issue **#791** : Search completion signal is now only sent to the UI once all pending search result merges are completed.

* Issue **#795** : Import and export now works with appropriate application permissions. Read permission is required to export items and Create/Update permissions are required to import items depending on whether the update will create a new item or update an existing one.

## [v6.0-alpha.26]

* Improve configurabilty of stroom-proxy.

* Issue **#783** : Reverted code that ignored duplicate selection to fix double click in tables.

* Issue **#782** : Fix for NPE thrown when using CountGroups when GroupKey string was null due to non grouped child rows.

* Issue **#778** : Fix for text selection on tooltips etc in the latest version of Chrome.

* Issue **#776** : Removal of index shard searcher caching to hopefully fix Lucene directory closing issue.

## [v6.0-alpha.25]

* Issue **#779** : Fix permissions defect.

* Issue **gchq/stroom-expression#22** : Add `typeOf(...)` function to dashboard.

* Uplift stroom-expression to v1.4.1

* Issue **#766** : Fix NullPointerExceptions when downloading table results to Excel format.

* Issue **#770** : Speculative fix for memory leak in SQL Stats queries.

* Issue **#761** : New fix for premature truncation of SQL stats queries due to thread interruption.

## [v6.0-alpha.24]

* Issue **#748** : Fix build issue resulting from a change to SafeXMLFilter.

## [v6.0-alpha.23]

* Issue **#748** : Added a command line interface (CLI) in addition to headless execution so that full pipelines can be run against input files.

* Issue **#748** : Fixes for error output for headless mode.

* Issue **#761** : Fixed statistic searches failing to search more than once.

* Issue **#756** : Fix for state being held by `InheritableThreadLocal` causing objects to be held in memory longer than necessary.

* Issue **#761** : Fixed premature truncation of SQL stats queries due to thread interruption.

* Added `pipeline-name` and `put` XSLT functions back into the code as they were lost in a merge.

* Issue **#749** : Fix inability to query with only `use` privileges on the index.

* Issue **#613** : Fixed visualisation display in latest Firefox and Chrome.

* Added permission caching to reference data lookup.

* Updated to stroom-expression 1.3.1

    Added cast functions `toBoolean`, `toDouble`, `toInteger`, `toLong` and `toString`.
    Added `include` and `exclude` functions.
    Added `if` and `not` functions.
    Added value functions `true()`, `false()`, `null()` and `err()`.
    Added `match` boolean function.
    Added `variance` and `stDev` functions.
    Added `hash` function.
    Added `formatDate` function.
    Added `parseDate` function.
    Made `substring` and `decode` functions capable of accepting functional parameters.
    Added `substringBefore`, `substringAfter`, `indexOf` and `lastIndexOf` functions.
    Added `countUnique` function.

* Issue **#613** : Fixed visualisation display in latest Firefox and Chrome.

* Issue **#753** : Fixed script editing in UI.

* Issue **#751** : Fix inability to query on a dashboard with only use+read rights.

## [v6.0-alpha.22]

* Issue **#719** : Fix creation of headless Jar to ensure logback is now included.

* Issue **#735** : Change the format-date xslt function to parse dates in a case insensitive way.

## [v6.0-alpha.21]

* Issue **#719** : Fix creation of headless Jar. Exclude gwt-unitCache folder from build JARs.

## [v6.0-alpha.20]

* Issue **#720** : Fix for Hessian serialisation of table coprocessor settings.

* Issue **#405** : Fixed quick filter on permissions dialog, for users and for groups. It will now match anywhere in the user or group name, not just at the start.

## [v6.0-alpha.19]

* Issue **#588** : Fixed display of horizontal scrollbar on explorer tree in export, create, copy and move dialogs.

* Issue **#691** : Volumes now reload on edit so that the entities are no longer stale the second time they are edited.

* Issue **#692** : Properties now reload on edit so that the entities are no longer stale the second time they are edited.

* Issue **#703** : Removed logging of InterruptedException stack trace on SQL stat queries, improved concurrency code.

* Issue **#697** : Improved XSLT `Lookup` trace messages.

* Issue **#697** : Added a feature to trace XSLT `Lookup` attempts so that reference data lookups can be debugged.

* Issue **#702** : Fix for hanging search extraction tasks

* Issue **#701** : The search `maxDocIdQueueSize` is now 1000 by default.

* Issue **#700** : The format-date XSLT function now defaults years, months and days to the stream receipt time regardless of whether the input date pattern specifies them.

* Issue **#657** : Change SQL Stats query code to process/transform the data as it comes back from the database rather than holding the full resultset before processing. This will reduce memory overhead and improve performance.

* Issue **#634** : Remove excessive thread sleeping in index shard searching. Sleeps were causing a significant percentage of inactivity and increasing memory use as data backed up. Add more logging and logging of durations of chunks of code. Add an integration test for testing index searching for large data volumes.

## [v6.0-alpha.18]

* Issue **#698** : Migration of Processing Filters now protects against folders that have since been deleted

* Issue **#634** : Remove excessive thread sleeping in index shard searching. Sleeps were causing a significant percentage of inactivity and increasing memory use as data backed up. Add more logging and logging of durations of chunks of code. Add an integration test for testing index searching for large data volumes.

* Issue **#659** : Made format-date XSLT function default year if none specified to the year the data was received unless this would make the date later then the received time in which case a year is subtracted.

* Issue **#658** : Added a hashing function for XSLT translations.

* Issue **#680** : Fixed the order of streams in the data viewer to descending by date

* Issue **#679** : Fixed the editing of Stroom properties that are 'persistent'.

* Issue **#681** : Added dry run to check processor filters will convert to find stream criteria. Throws error to UI if fails.

## [v6.0-alpha.17]

* Issue **#676** : Fixed use of custom stream type values in expression based processing filters.

## [v6.0-alpha.16]

* Issue **#673** : Fixed issue with Stream processing filters that specify Create Time

* Issue **#675** : Fixed issue with datafeed requests authenticating incorrectly

## [v6.0-alpha.15]

* Issue **#666** : Fixed the duplicate dictionary issue in processing filter migrations, made querying more efficient too
* Database migration fixes and tools

* Issue **#668** : Fixed the issue that prevented editing of stroom volumes

* Issue **#669** : Elastic Index Filter now uses stroomServiceUser to retrieve the index config from the Query Elastic service.

## [v6.0-alpha.14]

* Minor fix to migrations

## [v6.0-alpha.13]

* Add logging to migrations

## [v6.0-alpha.12]

* Add logging to migrations

## [v6.0-alpha.11]

* Issue **#651** : Removed the redundant concept of Pipeline Types, it's half implementation prevented certain picker dialogs from working.

* Issue **#481** : Fix handling of non-incremental index queries on the query API. Adds timeout option in request and blocking code to wait for the query to complete. Exit early from wait loops in index/event search.

* Issue **#626** : Fixed issue with document settings not being persisted

* Issue **#621** : Changed the document info to prevent requests for multi selections

* Issue **#620** : Copying a directory now recursively copies it's contents, plus renaming copies is done more intelligently.

* Issue **#546** : Fixed race conditions with the Explorer Tree, it was causing odd delays to population of the explorer in various places.

* Issue **#495** : Fixed the temporary expansion of the Explorer Tree caused by filtering

* Issue **#376** : Welcome tab details fixed since move to gradle

## [v6.0-alpha.10]

* Issue **#523** : Changed permission behaviours for copy and move to support `None`, `Source`, `Destination` and `Combined` behaviours. Creating new items now allows for `None` and `Destination` permission behaviours. Also imported items now receive permissions from the destination folder. Event logging now indicates the permission behaviour used during copy, move and create operations.

* Issue **#480** : Change the downloaded search request API JSON to have a fetch type of ALL.

* Issue **#623** : Fixed issue where items were being added to sublist causing a stack overflow exception during data retention processing.

* Issue **#617** : Introduced a concept of `system` document types that prevents the root `System` folder type from being created, copied, deleted, moved, renamed etc.

* Issue **#622** : Fix incorrect service discovery based api paths, remove authentication and authorisation from service discovery

* Issue **#568** : Fixed filtering streams by pipeline in the pipeline screen.

* Issue **#565** : Fixed authorisation issue on dashboards.

## [v6.0-alpha.9]

* Issue **#592** : Mount stroom at /stroom.

* Issue **#608** : Fixed stream grep and stream dump tools and added tests to ensure continued operation.

* Issue **#603** : Changed property description from `tags` to `XML elements` in `BadTextXMLFilterReader`.

* Issue **#600** : Added debug to help diagnose cause of missing index shards in shard list.

* Issue **#611** : Changed properties to be defined in code rather than Spring XML.

* Issue **#605** : Added a cache for retrieving user by name to reduce DB use when pushing users for each task.

* Issue **#610** : Added `USE INDEX (PRIMARY)` hint to data retention select SQL to improve performance.

* Issue **#607** : Multiple improvements to the code to ensure DB connections, prepared statements, result sets etc use try-with-resources constructs wherever possible to ensure no DB resources are leaked. Also all connections obtained from a data source are now returned appropriately so that connections from pools are reused.

* Issue **#602** : Changed the data retention rule table column order.

* Issue **#606** : Added more stroom properties to tune the c3P0 connection pool. The properties are prefixed by `stroom.db.connectionPool` and `stroom.statistics.sql.db.connectionPool`.

* Issue **#601** : Fixed NPE generated during index shard retention process that was caused by a shard being deleted from the DB at the same time as the index shard retention job running.

* Issue **#609** : Add configurable regex to replace IDs in heap histogram class names, e.g. `....$Proxy54` becomes `....$Proxy--ID-REMOVED--`

* Issue **#570** : Refactor the heap histogram internal statistics for the new InternalStatisticsReceiver

* Issue **#599** : DocumentServiceWriteAction was being used in the wrong places where EntityServiceSaveAction should have been used instead to save entities that aren't document entities.

## [v6.0-alpha.8]

* Issue **#593** : Fixed node save RPC call.

* Issue **#591** : Made the query info popup more configurable with a title, validation regex etc. The popup will now only be displayed when enabled and when a manual user action takes place, e.g. clicking a search button or running a parameterised execution with one or more queries.

* Added 'prompt' option to force the identity provider to ask for a login.

## [v6.0-alpha.7]

* Issue **#549** : Change to not try to connect to kafka when kafka is not configured and improve failure handling

* Issue **#573** : Fixed viewing folders with no permitted underlying feeds. It now correctly shows blank data screen, rather than System/Data.

* Issue **#150** : Added a feature to optionally require specification of search purpose.

* Issue **#572** : Added a feature to allow easy download of dictionary contents as a text file.

* Generate additional major and minor floating docker tags in travis build, e.g. v6-LATEST and v6.0-LATEST

* Change docker image to be based on openjdk:8u151-jre-alpine

* Added a feature to list dependencies for all document entities and indicate where dependencies are missing.

* Issue **#540** : Improve description text for stroom.statistics.sql.maxProcessingAge property

* Issue **#538** : Lists of items such as users or user groups were sometimes not being converted into result pages correctly, this is now fixed.

* Issue **#537** : Users without `Manage Policies` permission can now view streams.

* Issue **#522** : Selection of data retention rules now remains when moving rules up or down.

* Issue **#411** : When data retention rules are disabled they are now shown greyed out to indicate this.

* Issue **#536** : Fix for missing visualisation icons.

* Issue **#368** : Fixed hidden job type button on job node list screen when a long cron pattern is used.

* Issue **#507** : Added dictionary inheritance via import references.

* Issue **#554** : Added a `parseUri` XSLT function.

* Issue **#557** : Added dashboard functions to parse and output URI parts.

* Issue **#552** : Fix for NPE caused by bad XSLT during search data extraction.

* Issue **#560** : Replaced instances of `Files.walk()` with `Files.walkFileTree()`. `Files.walk()` throws errors if any files are deleted or are not accessible during the walk operation. This is a major issue with the Java design for walking files using Java 8 streams. To avoid this issue `Files.walkFileTree()` has now been used in place of `Files.walk()`.

* Issue **#567** : Changed `parseUri` to be `parse-uri` to keep it consistently named with respect to other XSLT functions. The old name `parseUri` still works but is deprecated and will be removed in a later version.

* Issue **#567** : The XSLT function `parse-uri` now correctly returns a `schemeSpecificPart` element rather than the incorrectly named `schemeSpecificPort`.

* Issue **#567** : The dashboard expression function `extractSchemeSpecificPortFromUri` has now been corrected to be called `extractSchemeSpecificPartFromUri`.

* Issue **#567** : The missing dashboard expression function `extractQueryFromUri` has been added.

* Issue **#571** : Streams are now updated to have a status of deleted in batches using native SQL and prepared statements rather than using the stream store.

* Issue **#559** : Changed CSS to allow table text selection in newer browsers.

* Issue **#574** : Fixed SQL debug trace output.

* Issue **#574** : Fixed SQL UNION code that was resulting in missing streams in the data browser when paging.

* Issue **#590** : Improved data browser performance by using a local cache to remember feeds, stream types, processors, pipelines etc while decorating streams.

* Issue **#150** : Added a property to optionally require specification of search purpose.

## [v6.0-alpha.4]

* New authentication flow based around OpenId

* New user management screens

* The ability to issue API keys

* Issue **#501** : Improve the database teardown process in integration tests to speed up builds

* Relax regex in build script to allow tags like v6.0-alpha.3 to be published to Bintray

* Add Bintray publish plugin to Gradle build

* Issue **#75** : Upgraded to Lucene 5.

* Issue **#135** : [BREAKING CHANGE] Removed JODA Time library and replaced with Java 7 Time API. This change breaks time zone output previously formatted with `ZZ` or `ZZZ`.

* Added XSLT functions generate-url and fetch-json

* Added ability to put clickable hyperlinks in Dashboard tables

* Added an HTTP appender.

* Added an appender for the proxy store.

* Issue **#412** : Fixed no-column table breakage

* Issue **#380** : Fixed build details on welcome/about

* Issue **#348** : Fixed new menu icons.

* Issue **98** : Fix premature trimming of results in the store

* Issue **360** : Fix inability to sort sql stats results in the dashboard table

* Issue **#550** : Fix for info message output for data retention.

* Issue **#551** : Improved server task detail for data retention job.

* Issue **#541** : Changed stream retention job descriptions.

* Issue **#553** : The data retention job now terminates if requested to do so and also tracks progress in a local temp file so a nodes progress will survive application restarts.

* Change docker image to use openjdk:8u151-jre-alpine as a base

* Issue **#539** : Fix issue of statistic search failing after it is imported

* Issue **#547** : Data retention processing is now performed in batches (size determined by `stroom.stream.deleteBatchSize`). This change should reduce the memory required to process the data retention job.

* Issue **#541** : Marked old stream retention job as deprecated in description.

* Issue **#542** : Fix for lazy hibernate object initialisation when stepping cooked data.

* Issue **#524** : Remove dependency on stroom-proxy:stroom-proxy-repo and replaced with duplicated code from stroom-proxy-repo (commit b981e1e)

* Issue **#203** : Initial release of the new data receipt policy functionality.

* Issue **#202** : Initial release of the new data retention policy functionality.

* Issue **#521** : Fix for the job list screen to correct the help URL.

* Issue **#526** : Fix for XSLT functions that should return optional results but were being forced to return a single value.

* Issue **#527** : Fix for XSLT error reporting. All downstream errors were being reported as XSLT module errors and were
 hiding the underlying exception.

* Issue **#501** : Improve the database teardown process in integration tests to speed up builds.

* Issue **#511** : Fix NPE thrown during pipeline stepping by downstream XSLT.

* Issue **#521** : Fix for the job list screen to use the help URL system property for displaying context sensitive help.

* Issue **#511** : Fix for XSLT functions to allow null return values where a value cannot be returned due to an error etc.

* Issue **#515** : Fix handling of errors that occur before search starts sending.

* Issue **#506** : In v5 dashboard table filters were enhanced to allow parameters to be used in include/exclude filters. The implementation included the use of ` \ ` to escape `$` characters that were not to be considered part of a parameter reference. This change resulted in regular expressions requiring ` \ ` being escaped with additional ` \ ` characters. This escaping has now been removed and instead only `$` chars before `{` chars need escaping when necessary with double `$$` chars, e.g. use `$${something` if you actually want `${something` not to be replaced with a parameter.

* Issue **#505** : Fix the property UI so all edited value whitespace is trimmed

* Issue **#513** : Now only actively executing tasks are visible as server tasks

* Issue **#483** : When running stream retention jobs the transactions are now set to REQUIRE_NEW to hopefully ensure that the job is done in small batches rather than a larger transaction spanning multiple changes.

* Issue **#508** : Fix directory creation for index shards.

* Issue **#492** : Task producers were still not being marked as complete on termination which meant that the parent cluster task was not completing. This has now been fixed.

* Issue **#497** : DB connections obtained from the data source are now released back to the pool after use.

* Issue **#492** : Task producers were not being marked as complete on termination which meant that the parent cluster task was not completing. This has now been fixed.

* Issue **#497** : Change stream task creation to use straight JDBC rather than hibernate for inserts and use a configurable batch size (stroom.databaseMultiInsertMaxBatchSize) for the inserts.

* Issue **#502** : The task executor was not responding to shutdown and was therefore preventing the app from stopping gracefully.

* Issue **#476** : Stepping with dynamic XSLT or text converter properties now correctly falls back to the specified entity if a match cannot be found by name.

* Issue **#498** : The UI was adding more than one link between 'Source' and 'Parser' elements, this is now fixed.

* Issue **#492** : Search tasks were waiting for part of the data extraction task to run which was not checking for termination. The code for this has been changed and should now terminate when required.

* Issue **#494** : Fix problem of proxy aggregation never stopping if more files exist

* Issue **#490** : Fix errors in proxy aggregation due to a bounded thread pool size

* Issue **#484** : Remove custom finalize() methods to reduce memory overhead

* Issue **#475** : Fix memory leak of java.io.File references when proxy aggregation runs

* Issue **#470** : You can now correctly add destinations directly to the pipeline 'Source' element to enable raw streaming.

* Issue **#487** : Search result list trimming was throwing an illegal argument exception `Comparison method violates its general contract`, this should now be fixed.

* Issue **#488** : Permissions are now elevated to 'Use' for the purposes of reporting the data source being queried.

* Migrated to ehcache 3.4.0 to add options for off-heap and disk based caching to reduce memory overhead.

* Caches of pooled items no longer use Apache Commons Pool.

* Issue **#401** : Reference data was being cached per user to ensure a user centric view of reference data was being used. This required more memory so now reference data is built in the context of the internal processing user and then filtered during processing by user access to streams.

* The effective stream cache now holds 1000 items.

* Reduced the amount of cached reference data to 100 streams.

* Reduced the number of active queries to 100.

* Removed Ehcache and switched to Guava cache.

* Issue **#477** : Additional changes to ensure search sub tasks use threads fairly between multiple searches.

* Issue **#477** : Search sub tasks are now correctly linked to their parent task and can therefore be terminated by terminating parent tasks.

* Issue **#425** : Changed string replacement in pipeline migration code to use a literal match

* Issue **#469** : Add Heap Histogram internal statistics for memory use monitoring

* Issue **#463** : Made further improvements to the index shard writer cache to improve performance.

* Issue **#448** : Some search related tasks never seem to complete, presumably because an error is thrown at some point and so their callbacks do not get called normally. This fix changes the way task completion is recorded so that it isn't dependant on the callbacks being called correctly.

* Issue **#464** : When a user resets a password, the password now has an expiry date set in the future determined by the password expiry policy. Password that are reset by email still expire immediately as expected.

* Issue **#462** : Permission exceptions now carry details of the user that the exception applies to. This change allows error logging to record the user id in the message where appropriate.

* Issue **#463** : Many index shards are being corrupted which may be caused by insufficient locking of the shard writers and readers. This fix changes the locking mechanism to use the file system.

* Issue **#451** : Data paging was allowing the user to jump beyond the end of a stream whereby just the XML root elements were displayed. This is now fixed by adding a constraint to the page offset so that the user cannot jump beyond the last record. Because data paging assumes that segmented streams have a header and footer, text streams now include segments after a header and before a footer, even if neither are added, so that paging always works correctly regardless of the presence of a header or footer.

* Issue **#461** : The stream attributes on the filter dialog were not sorted alphabetically, they now are.

* Issue **#460** : In some instances error streams did not always have stream attributes added to them for fatal errors. This mainly occurred in instances where processing failed early on during pipeline creation. An error was recorded but stream attributes were not added to the meta data for the error stream. Processing now ensures that stream attributes are recorded for all error cases.

* Issue **#442** : Remove 'Old Internal Statistics' folder, improve import exception handling

* Issue **#457** : Add check to import to prevent duplicate root level entities

* Issue **#444** : Fix for segment markers when writing text to StreamAppender.

* Issue **#447** : Fix for AsyncSearchTask not being displayed as a child of EventSearchTask in the server tasks view.

* Issue **#421** : FileAppender now causes fatal error where no output path set.

* Issue **#427** : Pipelines with no source element will now only treat a single parser element as being a root element for backwards compatibility.

* Issue **#420** : Pipelines were producing errors in the UI when elements were deleted but still had properties set on them. The pipeline validator was attempting to set and validate properties for unknown elements. The validator now ignores properties and links to elements that are undeclared.

* Issue **#420** : The pipeline model now removes all properties and links for deleted elements on save.

* Issue **#458** : Only event searches should populate the `searchId`. Now `searchId` is only populated when a stream processor task is created by an event search as only event searches extract specific records from the source stream.

* Issue **#437** : The event log now includes source in move events.

* Issue **#419** : Fix multiple xml processing instructions appearing in output.

* Issue **#446** : Fix for deadlock on rolling appenders.

* Issue **#444** : Fix segment markers on RollingStreamAppender.

* Issue **#426** : Fix for incorrect processor filters. Old processor filters reference `systemGroupIdSet` rather than `folderIdSet`. The new migration updates them accordingly.

* Issue **#429** : Fix to remove `usePool` parser parameter.

* Issue **#439** : Fix for caches where elements were not eagerly evicted.

* Issue **#424** : Fix for cluster ping error display.

* Issue **#441** : Fix to ensure correct names are shown in pipeline properties.

* Issue **#433** : Fixed slow stream queries caused by feed permission restrictions.

* Issue **#385** : Individual index shards can now be deleted without deleting all shards.

* Issue **#391** : Users needed `Manage Processors` permission to initiate pipeline stepping. This is no longer required as the 'best fit' pipeline is now discovered as the internal processing user.

* Issue **#392** : Inherited pipelines now only require 'Use' permission to be used instead of requiring 'Read' permission.

* Issue **#394** : Pipeline stepping will now show errors with an alert popup.

* Issue **#396** : All queries associated with a dashboard should now be correctly deleted when a dashboard is deleted.

* Issue **#393** : All caches now cache items within the context of the current user so that different users do not have the possibility of having problems caused by others users not having read permissions on items.

* Issue **#358** : Schemas are now selected from a subset matching the criteria set on SchemaFilter by the user.

* Issue **#369** : Translation stepping wasn't showing any errors during stepping if a schema had an error in it.

* Issue **#364** : Switched index writer lock factory to a SingleInstanceLockFactory as index shards are accessed by a single process.

* Issue **#363** : IndexShardWriterCacheImpl now closes and flushes writers using an executor provided by the TaskManager. Writers are now also closed in LRU order when sweeping up writers that exceed TTL and TTI constraints.

* Issue **#361** : Information has been added to threads executing index writer and index searcher maintenance tasks.

* Issue **#356** : Changed the way index shard writers are cached to improve indexing performance and reduce blocking.

* Issue **#353** : Reduced expected error logging to debug.

* Issue **#354** : Changed the way search index shard readers get references to open writers so that any attempt to get an open writer will not cause, or have to wait for, a writer to close.

* Issue **#351** : Fixed ehcache item eviction issue caused by ehcache internally using a deprecated API.

* Issue **#347** : Added a 'Source' node to pipelines to establish a proper root for a pipeline rather than an assumed one based on elements with no parent.

* Issue **#350** : Removed 'Advanced Mode' from pipeline structure editor as it is no longer very useful.

* Issue **#349** : Improved index searcher cache to ensure searchers are not affected by writers closing.

* Issue **#342** : Changed the way indexing is performed to ensure index readers reference open writers correctly.

* Issue **#346** : Improved multi depth config content import.

* Issue **#328** : You can now delete corrupt shards from the UI.

* Issue **#343** : Fixed login expiry issue.

* Issue **#345** : Allowed for multi depth config content import.

* Issue **#341** : Fixed arg in SQL.

* Issue **#340** : Fixed headless and corresponding test.

* Issue **#333** : Fixed event-logging version in build.

* Issue **#334** : Improved entity sorting SQL and separated generation of SQL and HQL to help avoid future issues.

* Issue **#335** : Improved user management

* Issue **#337** : Added certificate auth option to export servlet and disabled the export config feature by default.

* Issue **#337** : Added basic auth option to export servlet to complement cert based auth.

* Issue **#332** : The index shard searcher cache now makes sure to get the current writer needed for the current searcher on open.

* Issue **#322** : The index cache and other caching beans should now throw exceptions on `get` that were generated during the creation of cached items.

* Issue **#325** : Query history is now cleaned with a separate job. Also query history is only recorded for manual querying, i.e. not when query is automated (on open or auto refresh). Queries are now recorded on a dashboard + query component basis and do not apply across multiple query components in a dashboard.

* Issue **#323** : Fixed an issue where parser elements were not being returned as 'processors' correctly when downstream of a reader.

* Issue **#322** : Index should now provide a more helpful message when an attempt is made to index data and no volumes have been assigned to an index.

* Issue **#316** : Search history is now only stored on initial query when using automated queries or when a user runs a query manually. Search history is also automatically purged to keep either a specified number of items defined by `stroom.query.history.itemsRetention` (default 100) or for a number of days specified by `stroom.query.history.daysRetention` (default 365).

* Issue **#317** : Users now need update permission on an index plus 'Manage Index Shards' permission to flush or close index shards. In addition to this a user needs delete permission to delete index shards.

* Issue **#319** : SaveAs now fetches the parent folder correctly so that users can copy items if they have permission to do so.

* Issue **#311** : Fixed request for `Pipeline` in `meta` XSLT function. Errors are now dealt with correctly so that the XSLT will not fail due to missing meta data.

* Issue **#313** : Fixed case of `xmlVersion` property on `InvalidXMLCharFilterReader`.

* Issue **#314** : Improved description of `tags` property in `BadTextXMLFilterReader`.

* Issue **#307** : Made some changes to avoid potential NPE caused by session serialisation.

* Issue **#306** : Added a stroom `meta` XSLT function. The XSLT function now exposes `Feed`, `StreamType`, `CreatedTime`, `EffectiveTime` and `Pipeline` meta attributes from the currently processing stream in addition to any other meta data that might apply. To access these meta data attributes of the current stream use `stroom:meta('StreamType')` etc. The `feed-attribute` function is now an alias for the `meta` function and should be considered to be deprecated.

* Issue **#303** : The stream delete job now uses cron in preference to a frequency.

* Issue **#152** : Changed the way indexing is performed so that a single indexer object is now responsible for indexing documents and adding them to the appropriate shard.

* Issue **#179** : Updated Saxon-HE to version 9.7.0-18 and added XSLTFilter option to `usePool` to see if caching might be responsible for issue.

* Issue **#288** : Made further changes to ensure that the IndexShardWriterCache doesn't try to reuse an index shard that has failed when adding any documents.

* Issue **#295** : Made the help URL absolute and not relative.

* Issue **#293** : Attempt to fix mismatch document count error being reported when index shards are opened.

* Issue **#292** : Fixed locking for rolling stream appender.

* Issue **#292** : Rolling stream output is no longer associated with a task, processor or pipeline to avoid future processing tasks from deleting rolling streams by thinking they are superseded.

* Issue **#292** : Data that we expect to be unavailable, e.g. locked and deleted streams, will no longer log exceptions when a user tries to view it and will instead return an appropriate message to the user in place of the data.

* Issue **#288** : The error condition 'Expected a new writer but got the same one back!!!' should no longer be encountered as the root cause should now be fixed. The original check has been reinstated so that processing will terminate if we do encounter this problem.

* Issue **#295** : Fixed the help property so that it can now be configured.

* Issue **#296** : Removed 'New' and 'Delete' buttons from the global property dialog.

* Issue **#279** : Fixed NPE thrown during proxy aggregation.

* Issue **#294** : Changing stream task status now tries multiple times to attempt to avoid a hibernate LockAcquisitionException.

* Issue **#287** : XSLT not found warnings property description now defaults to false.

* Issue **#261** : The save button is now only enabled when a dashboard or other item is made dirty and it is not read only.

* Issue **#286** : Dashboards now correctly save the selected tab when a tab is selected via the popup tab selector (visible when tabs are collapsed).

* Issue **#289** : Changed Log4J configuration to suppress logging from Hibernate SqlExceptionHandler for expected exceptions like constraint violations.

* Issue **#288** : Changed 'Expected a new writer...' fatal error to warning as the condition in question might be acceptable.

* Issue **#285** : Attempted fix for GWT RPC serialisation issue.

* Issue **#283** : Statistics for the stream task queue are now captured even if the size is zero.

* Issue **#226** : Fixed issue where querying an index failed with "User does not have the required permission (Manage Users)" message.

* Issue **#281** : Made further changes to cope with Files.list() and Files.walk() returning streams that should be closed with 'try with resources' construct.

* Issue **#224** : Removing an element from the pipeline structure now removes all child elements too.

* Issue **#282** : Users can now upload data with just 'Data - View' and 'Data - Import' application permissions, plus read permission on the appropriate feed.

* Issue **#199** : The explorer now scrolls selected items into view.

* Issue **#280** : Fixed 'No user is currently authenticated' issue when viewing jobs and nodes.

* Issue **#278** : The date picker now hides once you select a date.

* Issue **#281** : Directory streams etc are now auto closed to prevent systems running out of file handles.

* Issue **#263** : The explorer tree now allows you to collapse the root 'System' node after it is first displayed.

* Issue **#266** : The explorer tree now resets (clears and collapses all previously open nodes) and shows the currently selected item every time an explorer drop down in opened.

* Issue **#233** : Users now only see streams if they are administrators or have 'Data - View' permission. Non administrators will only see data that they have 'read' permission on for the associated feed and 'use' permission on for the associated pipeline if there is one.

* Issue **#265** : The stream filter now orders stream attributes alphabetically.

* Issue **#270** : Fixed security issue where null users were being treated as INTERNAL users.

* Issue **#270** : Improved security by pushing user tokens rather than just user names so that internal system (processing) users are clearly identifiable by the security system and cannot be spoofed by regular user accounts.

* Issue **#269** : When users are prevented from logging in with 'preventLogin' their failed login count is no longer incremented.

* Issue **#267** : The login page now shows the maintenance message.

* Issue **#276** : Session list now shows session user ids correctly.

* Issue **#201** : The permissions menu item is no longer available on the root 'System' folder.

* Issue **#176** : Improved performance of the explorer tree by increasing the size of the document permissions cache to 1M items and changing the eviction policy from LRU to LFU.

* Issue **#176** : Added an optimisation to the explorer tree that prevents the need for a server call when collapsing tree nodes.

* Issue **#273** : Removed an unnecessary script from the build.

* Issue **#277** : Fixed a layout issue that was causing the feed section of the processor filter popup to take up too much room.

* Issue **#274** : The editor pane was only returning the current user edited text when attached to the DOM which meant changes to text were ignored if an editor pane was not visible when save was pressed. This has now been fixed so that the current content of an editor pane is always returned even when it is in a detached state.

* Issue **#264** : Added created by/on and updated by/on info to pipeline stream processor info tooltips.

* Issue **#222** : Explorer items now auto expand when a quick filter is used.

* Issue **#205** : File permissions in distribution have now been changed to `0750` for directories and shell scripts and `0640` for all other files.

* Issue **#240** : Separate application permissions are now required to manage DB tables and tasks.

* Issue **#210** : The statistics tables are now listed in the database tables monitoring pane.

* Issue **#249** : Removed spaces between values and units.

* Issue **#237** : Users without 'Download Search Results' permission will no longer see the download button on the table component in a dashboard.

* Issue **#232** : Users can now inherit from pipelines that they have 'use' permissions on.

* Issue **#191** : Max stream size was not being treated as IEC value, e.g. Mebibytes etc.

* Issue **#235** : Users can now only view the processor filters that they have created if they have 'Manage Processors' permission unless they are an administrator in which case they will see all filters. Users without the 'Manage Processors' permission who are also not administrators will see no processor filters in the UI. Users with 'Manage Processors' permission who are not administrators will be able to update their own processor filters if they have 'update' permission on the associated pipeline. Administrators are able to update all processor filters.

* Issue **#212** : Changes made to text in any editor including those made with cut and paste are now correctly handled so that altered content is now saved.

* Issue **#247** : The editor pane now attempts to maintain the scroll position when formatting content.

* Issue **#251** : Volume and memory statistics are now recorded in bytes and not MiB.

* Issue **#243** : The error marker pane should now discover and display all error types even if they are preceded by over 1000 warnings.

* Issue **#254** : Fixed search result download.

* Issue **#209** : Statistics are now queryable in a dashboard if a user has 'use' permissions on a statistic.

* Issue **#255** : Fixed issue where error indicators were not being shown in the schema validator pane because the text needed to be formatted so that it spanned multiple lines before attempting to add annotations.

* Issue **#257** : The dashboard text pane now provides padding at the top to allow for tabs and controls.

* Issue **#174** : Index shard checking is now done asynchronously during startup to reduce startup time.

* Issue **#225** : Fixed NPE that was caused by processing instruction SAX events unexpectedly being fired by Xerces before start document events. This looks like it might be a bug in Xerces but the code now copes with the unexpected processing instruction event anyway.

* Issue **#230** : The maintenance message can now be set with the property 'stroom.maintenance.message' and the message now appears as a banner at the top of the screen rather than an annoying popup. Non admin users can also be prevented from logging on to the system by setting the 'stroom.maintenance.preventLogin' property to 'true'.

* Issue **#155** : Changed password values to be obfuscated in the UI as 20 asterisks regardless of length.

* Issue **#188** : All of the writers in a pipeline now display IO in the UI when stepping.

* Issue **#208** : Schema filter validation errors are now shown on the output pane during stepping.

* Issue **#211** : Turned off print margins in all editors.

* Issue **#200** : The stepping presenter now resizes the top pane to fit the tree structure even if it is several elements high.

* Issue **#168** : Code and IO is now loaded lazily into the element presenter panes during stepping which prevents the scrollbar in the editors being in the wrong position.

* Issue **#219** : Changed async dispatch code to work with new lambda classes rather than callbacks.

* Issue **#221** : Fixed issue where `*.zip.bad` files were being picked up for proxy aggregation.

* Issue **#242** : Improved the way properties are injected into some areas of the code to fix an issue where 'stroom.maxStreamSize' and other properties were not being set.

* Issue **#241** : XMLFilter now ignores the XSLT name pattern if an empty string is supplied.

* Issue **#236** : 'Manage Cache Permission' has been changed to 'Manage Cache'.

* Issue **#219** : Made further changes to use lambda expressions where possible to simplify code.

* Issue **#231** : Changed the way internal statistics are created so that multiple facets of a statistic, e.g. Free & Used Memory, are combined into a single statistic to allow combined visualisation.

* Issue **#172** : Further improvement to dashboard L&F.

* Issue **#194** : Fixed missing Roboto fonts.

* Issue **#195** : Improved font weights and removed underlines from link tabs.

* Issue **#196** : Reordered fields on stream, relative stream, volume and server task tables.

* Issue **#182** : Changed the way dates and times are parsed and formatted and improved the datebox control L&F.

* Issue **#198** : Renamed 'INTERNAL_PROCESSING_USER' to 'INTERNAL'.

* Issue **#154** : Active tasks are now sortable by processor filter priority.

* Issue **#204** : Pipeline processor statistics now include 'Node' as a tag.

* Issue **#170** : Changed import/export to delegate import/export responsibility to individual services. Import/export now only works with items that have valid UUIDs specified.

* Issue **#164** : Reduced caching to ensure tree items appear as soon as they are added.

* Issue **#177** : Removed 'Meta Data-Bytes Received' statistic as it was a duplicate.

* Issue **#152** : Changed the way index shard creation is locked so that only a single shard should be fetched from the cache with a given shard key at any one time.

* Issue **#189** : You now have to click within a checkbox to select it within a table rather than just clicking the cell the checkbox is in.

* Issue **#186** : Data is no longer artificially wrapped with the insertion of new lines server side. Instead the client now receives the data and an option to soft wrap lines has been added to the UI.

* Issue **#167** : Fixed formatting of JavaScript and JSON.

* Issue **#175** : Fixed visibility of items by inferred permissions.

* Issue **#178** : Added new properties and corresponding configuration to connect and create a separate SQL statistics DB.

* Issue **#172** : Improved dashboard L&F.

* Issue **#169** : Improved L&F of tables to make better use of screen real estate.

* Issue **#191** : Mebibytes (multiples of 1024) etc are now used as standard throughout the application for both memory and disk sizes and have single letter suffixes (B, K, M, G, T).

* Issue **#173** : Fixed the way XML formatter deals with spaces in attribute values.

* Issue **#151** : Fixed meta data statistics. 'metaDataStatistics' bean was declared as an interface and not a class.

* Issue **#158** : Added a new global property 'stroom.proxy.zipFilenameDelimiter' to enable Stroom proxy repositories to be processed that have a custom file name pattern.

* Issue **#153** : Clicking tick boxes and other cell components in tables no longer requires the row to be selected first.

* Issue **#148** : The stream browsing UI no longer throws an error when attempting to clear markers from the error markers pane.

* Issue **#160** : Stream processing tasks are now created within the security context of the user that created the associated stream processor filter.

* Issue **#157** : Data is now formatted by the editor automatically on display.

* Issue **#144** : Old processing output will now be deleted when content is reprocessed even if the new processing task does not produce output.

* Issue **#159** : Fixed NPE thrown during import.

* Issue **#166** : Fixed NPE thrown when searching statistics.

* Issue **#165** : Dashboards now add a query and result table from a template by default on creation. This was broken when adding permission inheritance to documents.

* Issue **#162** : The editor annotation popup now matches the style of other popups.

* Issue **#163** : Imported the Roboto Mono font to ensure consistency of the editor across platforms.

* Issue **#143** : Stroom now logs progress information about closing index shard writers during shutdown.

* Issue **#140** : Replaced code editor to improve UI performance and add additional code formatting & styling options.

* Issue **#146** : Object pool should no longer throw an error when abandoned objects are returned to the pool.

* Issue **#142** : Changed the way permissions are cached so that changes to permissions provide immediate access to documents.

* Issue **#123** : Changed the way entity service result caching works so that the underlying entity manager is cached instead of individual services. This allows entity result caching to be performed while still applying user permissions to cached results.

* Issue **#156** : Attempts to open items that that user does not have permission to open no longer show an error and spin the progress indicator forever, instead the item will just not open.

* Issue **#141** : Improved log output during entity reference migration and fixed statistic data source reference migration.

* Issue **#127** : Entity reference replacement should now work with references to 'StatisticsDataSource'.

* Issue **#125** : Fixed display of active tasks which was broken by changes to the task summary table selection model.

* Issue **#121** : Fixed cache clearing.

* Issue **#122** : Improved the look of the cache screen.

* Issue **#106** : Disabled users and groups are now displayed with greyed out icon in the UI.

* Issue **#132** : The explorer tree is now cleared on login so that users with different permissions do not see the previous users items.

* Issue **#128** : Improved error handling during login.

* Issue **#130** : Users with no permissions are no longer able to open folders including the root System folder to attempt data browsing.

* Issue **#120** : Entity chooser now treats 'None' as a special root level explorer node so that it can be selected in the same way as other nodes, e.g. visibly selected and responsive to double click.

* Issue **#129** : Fixed NPE.

* Issue **#119** : User permissions dialog now clears permissions when a user or group is deleted.

* Issue **#115** : User permissions on documents can now be inherited from parent folders on create, copy and move.

* Issue **#109** : Added packetSize="65536" property to AJP connector in server.xml template.

* Issue **#100** : Various list of items in stroom now allow multi selection for add/remove purposes.

* Issue **#112** : Removed 'pool' monitoring screen as all pools are now caches of one form or another.

* Issue **#105** : Users were not seeing 'New' menu for folders that they had some create child doc permissions for. This was due to DocumentType not implementing equals() and is now fixed.

* Issue **#111** : Fixed query favourites and history.

* Issue **#91** : Only CombinedParser was allowing code to be injected during stepping. Now DSParser and XMLFragmentParser support code injection during stepping.

* Issue **#107** : The UI now only shows new pipeline element items on the 'Add' menu that are allowed children of the selected element.

* Issue **#113** : User names are now validated against a regex specified by the 'stroom.security.userNamePattern' property.

* Issue **#116** : Rename is now only possible when a single explorer item is selected.

* Issue **#114** : Fixed selection manager so that the explorer tree does not select items when a node expander is clicked.

* Issue **#65** : Selection lists are now limited to 300px tall and show scrollbars if needed.

* Issue **#50** : Defaults table result fields to use local time without outputting the timezone.

* Issue **#15** : You can now express time zones in dashboard query expressions or just omit a time zone to use the locale of the browser.

* Issue **#49** : Dynamic XSLT selection now works with pipeline stepping.

* Issue **#63** : Entity selection control now shows current entity name even if it has changed since referencing entity was last saved.

* Issue **#70** : You can now select multiple explorer rows with ctrl and shift key modifiers and perform bulk actions such as copy, move, rename and delete.

* Issue **#85** : findDelete() no longer tries to add ORDER BY condition on UPDATE SQL when deleting streams.

* Issue **#89** : Warnings should now be present in processing logs for reference data lookups that don't specify feed or stream type. This was previously throwing a NullPointerException.

* Issue **#90** : Fixed entity selection dialog used outside of drop down selection control.

* Issue **#88** : Pipeline reference edit dialog now correctly selects the current stream type.

* Issue **#77** : Default index volume creation now sets stream status to INACTIVE rather than CLOSED and stream volume creation sets index status to INACTIVE rather than CLOSED.

* Issue **#93** : Fixed code so that the 'Item' menu is now visible.

* Issue **#97** : Index shard partition date range creation has been improved.

* Issue **#94** : Statistics searches now ignore expression terms with null or empty values so that the use of substitution parameters can be optional.

* Issue **#87** : Fixed explorer scrolling to the top by disabling keyboard selection.

* Issue **#104** : 'Query' no longer appears as an item that a user can allow 'create' on for permissions within a folder.

* Issue **#103** : Added 10 years as a supported data retention age.

* Issue **#86** : The stream delete button is now re-enabled when new items are selected for deletion.

* Issue **#81** : No exception will now be thrown if a client rejects a response for an EntityEvent.

* Issue **#79** : The client node no longer tries to create directories on the file system for a volume that may be owned by another node.

* Issue **#92** : Error summaries of multiple types no longer overlap each other at the top of the error markers list.

* Issue **#64** : Fixed Hessian serialisation of 'now' which was specified as a ZonedDateTime which cannot be serialised. This field is now a long representing millseconds since epoch.

* Issue **#62** : Task termination button is now enabled.

* Issue **#60** : Fixed validation of stream attributes prior to data upload to prevent null pointer exception.

* Issue **#9** : Created a new implementation of the expression parser that improved expression tokenisation and deals with BODMAS rules properly.

* Issue **#36** : Fixed and vastly improved the configuration of email so that more options can be set allowing for the use of other email services requiring more complex configuration such as gmail.

* Issue **#24** : Header and footer strings are now unescaped so that character sequences such as '\n' are translated into single characters as with standard Java strings, e.g. '\n' will become a new line and '\t' a tab.

* Issue **#40** : Changed Stroom docker conatiner to be based on Alpine linux to save space

* Issue **#40** : Auto import of content packs on Stroom startup and added default content packs into the docker build for Stroom.

* Issue **#30** : Entering stepping mode was prompting for the pipeline to step with but also auto selecting a pipeline at the same time and entering stepping immediately.

* Dashboard auto refresh is now limited to a minimum interval of 10 seconds.

* Issue **#31** : Pipeline stepping was not including user changes immediately as parsers and XSLT filters were using cached content when they should have been ignoring the cache in stepping mode.

* Issue **#27** : Stroom now listens to window closing events and asks the user if they really want to leave the page. This replaces the previous crude attempts to block keys that affected the history or forced a browser refresh.

* Issue **#2** : The order of fields in the query editor is now alphabetical.

* Issue **#3** : When a filter is active on a dashboard table column, a filter icon now appears to indicate this.

* Issue **#5** : Replace() and Decode() dashboard table expression functions no longer ignore cells with null values.

* Issue **#7** : Dashboards are now able to query on open.

* Issue **#8** : Dashboards are now able to re-query automatically at fixed intervals.

* Updated GWT to v2.8.0 and Gin to v2.1.2.

* Issue **#12** : Dashboard queries can now evaluate relative date/time expressions such as now(), hour() etc. In addition to this the expressions also allow the addition or subtraction of durations, e.g. now - 5d.

* Issue **#14** : Dashboard query expressions can now be parameterised with any term able to accept a user defined parameter, e.g. ${user}. Once added parameters can be changed for the entire dashboard via a text box at the top of the dashboard screen which will then execute all queries when enter is pressed or it loses focus.

* Issue **#16** : Dashboard table filters can also accept user defined parameters, e.g. ${user}, to perform filtering when a query is executed.

* Fixed missing text presenter in dashboards.

* Issue **#18** : The data dashboard component will now show data relative to the last selected table row (even if there is more than one table component on the dashboard) if the data component has not been configured to listen to row selections for a specific table component.

* Changed table styling to colour alternate rows, add borders between rows and increase vertical padding

* Issue **#22** : Dashboard table columns can now be configured to wrap text via the format options.

* Issue **#28** : Dashboard component dependencies are now listed with the component name plus the component id in brackets rather than just the component id.

* Issue **#202** : Initial release of the new data retention policy functionality.

[Unreleased]: https://github.com/gchq/stroom/compare/v6.0-beta.13...6.0
[v6.0-beta.13]: https://github.com/gchq/stroom/compare/v6.0-beta.12...v6.0-beta.13
[v6.0-beta.12]: https://github.com/gchq/stroom/compare/v6.0-beta.11...v6.0-beta.12
[v6.0-beta.11]: https://github.com/gchq/stroom/compare/v6.0-beta.10...v6.0-beta.11
[v6.0-beta.10]: https://github.com/gchq/stroom/compare/v6.0-beta.9...v6.0-beta.10
[v6.0-beta.9]: https://github.com/gchq/stroom/compare/v6.0-beta.8...v6.0-beta.9
[v6.0-beta.8]: https://github.com/gchq/stroom/compare/v6.0-beta.7...v6.0-beta.8
[v6.0-beta.7]: https://github.com/gchq/stroom/compare/v6.0-beta.6...v6.0-beta.7
[v6.0-beta.6]: https://github.com/gchq/stroom/compare/v6.0-beta.5...v6.0-beta.6
[v6.0-beta.5]: https://github.com/gchq/stroom/compare/v6.0-beta.4...v6.0-beta.5
[v6.0-beta.4]: https://github.com/gchq/stroom/compare/v6.0-beta.3...v6.0-beta.4
[v6.0-beta.3]: https://github.com/gchq/stroom/compare/v6.0-beta.2...v6.0-beta.3
[v6.0-beta.2]: https://github.com/gchq/stroom/compare/v6.0-beta.1...v6.0-beta.2
[v6.0-beta.1]: https://github.com/gchq/stroom/compare/v6.0-alpha.27...v6.0-beta.1
[v6.0-alpha.27]: https://github.com/gchq/stroom/compare/v6.0-alpha.26...v6.0-alpha.27
[v6.0-alpha.26]: https://github.com/gchq/stroom/compare/v6.0-alpha.24...v6.0-alpha.26
[v6.0-alpha.25]: https://github.com/gchq/stroom/compare/v6.0-alpha.24...v6.0-alpha.25
[v6.0-alpha.24]: https://github.com/gchq/stroom/compare/v6.0-alpha.23...v6.0-alpha.24
[v6.0-alpha.23]: https://github.com/gchq/stroom/compare/v6.0-alpha.22...v6.0-alpha.23
[v6.0-alpha.22]: https://github.com/gchq/stroom/compare/v6.0-alpha.21...v6.0-alpha.22
[v6.0-alpha.21]: https://github.com/gchq/stroom/compare/v6.0-alpha.20...v6.0-alpha.21
[v6.0-alpha.20]: https://github.com/gchq/stroom/compare/v6.0-alpha.19...v6.0-alpha.20
[v6.0-alpha.19]: https://github.com/gchq/stroom/compare/v6.0-alpha.18...v6.0-alpha.19
[v6.0-alpha.18]: https://github.com/gchq/stroom/compare/v6.0-alpha.17...v6.0-alpha.18
[v6.0-alpha.17]: https://github.com/gchq/stroom/compare/v6.0-alpha.16...v6.0-alpha.17
[v6.0-alpha.16]: https://github.com/gchq/stroom/compare/v6.0-alpha.15...v6.0-alpha.16
[v6.0-alpha.15]: https://github.com/gchq/stroom/compare/v6.0-alpha.14...v6.0-alpha.15
[v6.0-alpha.14]: https://github.com/gchq/stroom/compare/v6.0-alpha.13...v6.0-alpha.14
[v6.0-alpha.13]: https://github.com/gchq/stroom/compare/v6.0-alpha.12...v6.0-alpha.13
[v6.0-alpha.12]: https://github.com/gchq/stroom/compare/v6.0-alpha.11...v6.0-alpha.12
[v6.0-alpha.11]: https://github.com/gchq/stroom/compare/v6.0-alpha.10...v6.0-alpha.11
[v6.0-alpha.10]: https://github.com/gchq/stroom/compare/v6.0-alpha.9...v6.0-alpha.10
[v6.0-alpha.9]: https://github.com/gchq/stroom/compare/v6.0-alpha.8...v6.0-alpha.9
[v6.0-alpha.8]: https://github.com/gchq/stroom/compare/v6.0-alpha.7...v6.0-alpha.8
[v6.0-alpha.7]: https://github.com/gchq/stroom/compare/v6.0-alpha.4...v6.0-alpha.7
[v6.0-alpha.4]: https://github.com/gchq/stroom/commits/v6.0-alpha.4<|MERGE_RESOLUTION|>--- conflicted
+++ resolved
@@ -6,13 +6,11 @@
 
 ## [Unreleased]
 
-<<<<<<< HEAD
 * Issue **#948** : Catching Spring initialisation runtime errors and ensuring they are logged.
-=======
+
 * Add `set_log_levels.sh` script to the distribution
 
 * Uplift visualisations content pack to v3.0.6 in the gradle build
->>>>>>> a1311d64
 
 * Issue **#952** : Remote data sources now execute calls within the context of the user for the active query. As a result all running search `destroy()` calls will now be made as the same user that initiated the search.
 
