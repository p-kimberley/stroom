# Change Log
All notable changes to this project will be documented in this file.

The format is based on [Keep a Changelog](http://keepachangelog.com/) 
and this project adheres to [Semantic Versioning](http://semver.org/).

## [Unreleased]

<<<<<<< HEAD
* Issue **#1084** : Change heap histogram statistics to java MBean approach rather than jmap binary.
=======
* Improve resource for setting user's status
>>>>>>> 40b678f1

## [v6.0-beta.25] - 2019-01-30

* Issue **#1079** : Improved the logging of permission errors encountered during stream processing

* Issue **#1058** : Added property `stroom.pipeline.parser.secureProcessing` to enable/disable the XML secure processing feature.

* Issue **#1062** : Add env var for UI path

* Uplift distribution visualisation content pack to v3.1.0

* Add transform_user_extract.py, for pre-6.0 to 6.0 user migration

## [v6.0-beta.24] - 2019-01-03

* Issue **#1059** : Fix guice errors on stroom-proxy startup.

## [v6.0-beta.23] - 2019-01-03

* Issue **#1010** : Improve distribution start/stop/etc scripts by adding monochrome switch and background log tailing.

## [v6.0-beta.22] - 2019-01-02

* Issue **#1053** : Add API to disabled authorisation users

* Issue **#1042** : Improve error message for an ApiException when requesting a user's token.

* Issue **#1050** : Prevent creation of permission entries if key already exists.

* Issue **#1015** : Add sortDirections[] and keySortDirection to visualisation data object to fix sorting in the visualisations.

* Issue **#1019** : Fix visualisations settings dialog so you can un-set text and list controls.

* Issue **#1041** : Add a healthcheck to Stroom to alert for API key expiry

* Issue **#1040** : Fix for visualisations that do not require nested data.

* Issue **#1036** : Fix for scrollbar position on explorer popup windows.

* Issue **#1037** : Updated `moment.js` for parsing/formatting dates and times.

* Issue **#1021** : Dashboard links now allow `{}` characters to be used without URL encoding.

* Issue **#1018** : Added Health Checks for the external connectors that are registered via plugins

* Issue **#1025** : Fixed ACE editor resize issue where horizontal scroll bar was not always correctly shown.

* Issue **#1025** : Updated ACE editor to v1.4.2.

## [v6.0-beta.21] - 2018-12-13

* Issue **#1022** : Added `Contains` condition to all search expression fields so that regex terms can be used.

* Issue **#1024** : Superseded output helper no longer expects initialisation in all cases.

## [v6.0-beta.20] - 2018-12-13

* Issue **#1021** : Multiple changes to improve vis, dashboard and external linking in Stroom.

* Issue **#1019** : Fix visualisations settings dialog so you can un-set text and list controls.

* Issue **#986** : Fix direct dashboard links.

* Issue **#1006** : Added Exception Mapper for PermissionExceptions to return HTTP FORBIDDEN.

## [v6.0-beta.19] - 2018-12-11

* Issue **#1012** : Fix for NPE caused when checking if an output is superseded.

* Issue **#1011** : Old UI versions running in browsers often cause Stroom to throw an NPE as it can't find the appropriate GWT serialisation policy. Stroom will no longer throw an NPE but will report an `IncompatibleRemoteServiceException` instead. This is the default GWT behaviour.

* Issue **#1007** : Max visualisation results are now limited by default to the maximum number of results defined for the first level of the parent table. This can be further limited by settings in the visualisation.

* Issue **#1004** : Table cells now support multiple links.

* Issue **#1001** : Changed link types to `tab`, `dialog`, `dashboard`, `browser`.

* Issue **#1001** : Added dashboard link option to link to a dashboard from within a vis, e.g. `stroomLink(d.name, 'type=Dashboard&uuid=<TARGET_DASHBOARD_UUID>&params=userId%3D' + d.name, 'DASHBOARD')`.

* Issue **#1001** : Added dashboard link option to link to a dashboard using the `DASHBOARD` target name, e.g. `link(${UserId}, concat('type=Dashboard&uuid=<TARGET_DASHBOARD_UUID>', ${UserId}), '', 'DASHBOARD')`.

* Issue **#1002** : Popup dialogs shown when clicking dashboard hyperlinks are now resizable.

* Issue **#993** : Moving documents in the explorer no longer affects items that are being edited as they are not updated in the process.

* Issue **#996** : Updated functions in dashboard function picker.

## [v6.0-beta.18] - 2018-12-07

* Issue **#981** : Fixed dashboard deletion

* Issue **#989** : Upgraded stroom-expression to v1.4.13 to add new dashboard `link` function.

* Issue **#988** : Changed `generate-url` XSLT function to `link` so it matches the dashboard expression. Changed the parameters to create 4 variants of the function to make creation of simple links easier.

* Issue **#980** : Fix for NPE when fetching dependencies for scripts.

* Issue **#978** : Re-ordering the fields in stream data source

* Issue **gchq/stroom-content#31** : Uplift stroom-logs content pack to v2.0-alpha.5.

* Issue **#982** : Stop proxy trying to health check the content syncing if it isn't enabled.

* Change error logging in ContentSyncService to log stack trace

* Uplift send_to_stroom.sh in the distribution to v2.0

* Issue **#973** : Export servlet changed to a Resource API, added permission check, improved error responses.

## [v6.0-beta.17] - 2018-12-04

* Issue **#969** : The code now suppresses errors for index shards being locked for writing as it is expected. We now lock shards using maps rather than the file system as it is more reliable between restarts.

* Issue **#941** : Internal Meta Stats are now being written

## [v6.0-beta.16] - 2018-12-04

* Issue **#970** : Add stream type of `Records` for translated stroom app events.

## [v6.0-beta.15] - 2018-12-03

* Issue **#966** : Proxy was always reporting zero bytes for the request content in the receive log.

* Issue **#938** : Fixed an NPE in authentication session state.

* Change the proxy yaml configuration for the stack to add `remotedn` and `remotecertexpiry` headers to the receive log

* Change logback archived logs to be gzip compressed for stroom and proxy

* Uplift stroom-logs content pack to v2.0-alpha.3

* Uplift send_to_stroom script to v1.8.1

* Issue **#324** : Changed XML serialisation so that forbidden XML characters U+FFFE and U+FFFF are not written. Note that these characters are not even allowed as character references so they are ignored entirely.

* Issue **#945** : More changes to fix some visualisations only showing 10 data points.

## [v6.0-beta.14] - 2018-11-28

* Issue **#945** : Visualisations now show an unlimited number of data points unless constrained by their parent table or their own maximum value setting.

* Issue **#948** : Catching Spring initialisation runtime errors and ensuring they are logged.

* Add `set_log_levels.sh` script to the distribution

* Uplift visualisations content pack to v3.0.6 in the gradle build

* Issue **#952** : Remote data sources now execute calls within the context of the user for the active query. As a result all running search `destroy()` calls will now be made as the same user that initiated the search.

* Issue **#566** : Info and warning icons are now displayed in stepping screen when needed.

* Issue **#923** : Dashboard queries will now terminate if there are no index shards to search.

* Issue **#959** : Remove Material UI from Login and from password management pages

* Issue **#933** : Add health check for password resets

* Issue **#929** : Add more comprehensive password validation

* Issue **#876** : Fix password reset issues

* Issue **#768** : Preventing deletion of /store in empty volumes

* Issue **#939** : Including Subject DN in receive.log

* Issue **#940** : Capturing User DN and cert expiry on DW terminated SSL

* Issue **#744** : Improved reporting of error when running query with no search extraction pipeline

* Issue **#134** : Copy permissions from parent button

* Issue **#688** : Cascading permissions when moving/copying folder into a destination

* Issue **#788** : Adding DocRef and IsDocRef to stroom query to allow doc ref related filtering. Migration of stream filters uses this.

* Issue **#936** : Add conversion of header `X-SSL-Client-V-End` into `RemoteCertExpiry`, translating date format in the process.

* Issue **#953** : Fixed NPE.

* Issue **#947** : Fixed issue where data retention policy contains incorrect field names.

* Remove Material UI from the Users and API Keys pages

* Add content packs to stroom distribution

* Change distribution to use send_to_stroom.sh v1.7

* Updated stroom expression to v1.4.12 to improve handling or errors values and add new type checking functions `isBoolean()`, `isDouble()`, `isError()`, `isInteger()`, `isLong()`, `isNull()`, `isNumber()`, `isString()`, `isValue()`. Testing equality of null with `x=null()` is no longer valid and must be replaced with `isNull(x)`.

* Issue **#920** : Fix error handling for sql stats queries

## [v6.0-beta.13] - 2018-11-19

* Remove log sending cron process from docker images (now handled by stroom-log-sender).

* Issue **#924** : The `FindReplaceFilter` now records the location of errors.

* Issue **#939** : Added `remotedn` to default list of keys to include in `receive.log`.

* Add git_tag and git_commit labels to docker images

* Uplift stroom-logs content pack in docker image to` v2.0-alpha.2`

* Stop truncation of `logger` in logback console logs

* Issue **#921** : Renaming open documents now correctly changes their tab name. Documents that are being edited now prevent the rename operation until they are saved.

* Issue **#922** : The explorer now changes the selection on a right click if the item clicked is not already selected (could be part of a multi select).

* Issue **#903** : Feed names can now contain wildcard characters when filtering in the data browser.

## [v6.0-beta.12] - 2018-11-14

* Add API to allow creation of an internal Stroom user.

* Fix logger configuration for SqlExceptionHelper

* Add template-pipelines and standard-pipelines content packs to docker image

* Issue **#904** : The UI now shows dictionary names in expressions without the need to enter edit mode.

* Updated ACE editor to v1.4.1.

* Add colours to console logs in docker.

* Issue **#869** : Delete will now properly delete all descendant nodes and documents when deleting folders but will not delete items from the tree if they cannot be deleted, e.g. feeds that have associated data.

* Issue **#916** : You can no longer export empty folders or import nothing.

* Issue **#911** : Changes to feeds and pipelines no longer clear data browsing filters.

* Issue **#907** : Default volumes are now created as soon as they are needed.

* Issue **#910** : Changes to index settings in the UI now register as changes and enable save.

* Issue **#913** : Improve FindReplaceFilter to cope with more complex conditions.

* Change log level for SqlExceptionHelper to OFF, to stop expected exceptions from polluting the logs

* Fix invalid requestLog logFormat in proxy configuration

## [v6.0-beta.11] - 2018-11-07

* Stop service discovery health checks being registered if stroom.serviceDiscovery.enabled=false

## [v6.0-beta.10] - 2018-11-06

* Add fixed version of send_to_stroom.sh to release distribution

* Uplift docker base image for stroom & proxy to openjdk:8u181-jdk-alpine3.8

## [v6.0-beta.9] - 2018-11-02

* Add a health check for getting a public key from the authentication service.

* Issue **#897** : Import no longer attempts to rename or move existing items but will still update content.

* Issue **#902** : Improved the XSLT `format-date` function to better cope with week based dates and to default values to the stream time where year etc are omitted.

* Issue **#905** : Popup resize and move operations are now constrained to ensure that a popup cannot be dragged off screen or resized to be bigger than the current browser window size.

* Issue **#898** : Improved the way many read only aspects of the UI behave.

* Issue **#894** : The system now generates and displays errors to the user when you attempt to copy a feed.

* Issue **#896** : Extended folder `create` permissions are now correctly cached.

* Issue **#893** : You can now manage volumes without the `Manage Nodes` permission.

* Issue **#892** : The volume editor now waits for the node list to be loaded before opening.

* Issue **#889** : Index field editing in the UI now works correctly.

* Issue **#891** : `StreamAppender` now keeps track of it's own record write count and no longer makes use of any other write counting pipeline element.

* Issue **#885** : Improved the way import works to ensure updates to entities are at least attempted when creating an import confirmation.

* Issue **#892** : Changed `Ok` to `OK`.

* Issue **#883** : Output streams are now immediately unlocked as soon as they are closed.

* Removed unnecessary OR operator that was being inserted into expressions where only a single child term was being used. This happened when reprocessing single streams.

* Issue **#882** : Splitting aggregated streams now works when using `FindReplaceFilter`. This functionality was previously broken because various reader elements were not passing the `endStream` event on.

* Issue **#881** : The find and replace strings specified for the `FindReplaceFilter` are now treated as unescaped Java strings and now support new line characters etc.

* Issue **#880** : Increased the maximum value a numeric pipeline property can be set to via the UI to 10000000.

* Issue **#888** : The dependencies listing now copes with external dependencies failing to provide data due to authentication issues.

* Issue **#890** : Dictionaries now show the words tab by default.

* Add admin healthchecks to stroom-proxy

* Add stroom-proxy docker image

* Refactor stroom docker images to reduce image size

* Add enabled flag to storing, forwarding and synching in stroom-proxy configuration

* Issue **#884** : Added extra fonts to stroom docker image to fix bug downloading xls search results.

## [v6.0-beta.8] - 2018-10-17

* Issue **#879** : Fixed bug where reprocess and delete did not work if no stream status was set in the filter.

* Issue **#878** : Changed the appearance of stream filter fields to be more user friendly, e.g. `feedName` is now `Feed` etc.

* Issue **#809** : Changed default job frequency for `Stream Attributes Retention` and `Stream Task Retention` to `1d` (one day).

* Issue **#813** : Turned on secure processing feature for XML parsers and XML transformers so that external entities are not resolved. This prevents DoS attacks and gaining unauthorised access to the local machine.

* Issue **#871** : Fix for OptimisticLockException when processing streams.

* Issue **#872** : The parser cache is now automatically cleared when a schema changes as this can affect the way a data splitter parser is created.

* Issue **#865** : Made `stroom.conf` location relative to YAML file when `externalConfig` YAML property is set.

* Issue **#867** : Added an option `showReplacementCount` to the find replace filter to choose whether to report total replacements on process completion.

* Issue **#867** : Find replace filter now creates an error if an invalid regex is used.

* Issue **#855** : Further fixes for stepping data that contains a BOM.

* Changed selected default tab for pipelines to be `Data`.

* Issue **#860** : Fixed issue where stepping failed when using any sort of input filter or reader before the parser.

* Issue **#867** : Added an option `showReplacementCount` to the find replace filter to choose whether to report total replacements on process completion.

* Improved Stroom instance management scripts

## [v6.0-beta.7] - 2018-10-12

* Add contentPack import

## [v6.0-beta.6] - 2018-10-10

* Fix typo in Dockerfile

## [v6.0-beta.5] - 2018-10-10

* Issue **#859** : Change application startup to keep retrying when establishing a DB connection except for certain connection errors like access denied.

* Issue **#730** : The `System` folder now displays data and processors. This is a bug fix related to changing the default initial page for some document types.

* Issue **#854** : The activity screen no longer shows a permission error when shown to non admin users.

* Issue **#853** : The activity chooser will no longer display on startup if activity tracking is not enabled.

* Issue **#855** : Fixed stepping data that contains a BOM.

## [v6.0-beta.4] - 2018-10-04

* Change base docker image to openjdk:8u171-jdk-alpine

* Improved loading of activity list prior to showing the chooser dialog.

* Issue **#852** : Fix for more required permissions when logging other 'find' events.

* Issue **#730** : Changed the default initial page for some document types.

* Issue **#852** : Fix for required permission when logging 'find' events.

* Changed the way the root pane loads so that error popups that appear when the main page is loading are not hidden.

* Issue **#851** : Added additional type info to type id when logging events.

* Issue **#848** : Fixed various issues related to stream processor filter editor.

* Issue **#815** : `stroom.pageTitle` property changed to `stroom.htmlTitle`.

* Issue **#732** : Added `host-address` and `host-name` XSLT functions.

* Issue **#338** : Added `splitAggregatedStreams` property to `StreamAppender`, `FileAppender` and `HDFSFileAppender` so that aggregated streams can be split into separate streams on output.

* Issue **#338** : Added `streamNo` path replacement variable for files to record the stream number within an aggregate.

* Added tests and fixed sorting of server tasks.

* Improved the way text input and output is buffered and recorded when stepping.

* The find and replace filter now resets the match count in between nested streams so that each stream is treated the same way, i.e. it can have the same number of text replacements.

* Added multiple fixes and improvements to the find and replace filter including limited support of input/output recording when stepping.

* Issue **#827** : Added `TextReplacementFilterReader` pipeline element.

* Issue **#736** : Added sorting to server tasks table.

* Inverted the behaviour of `disableQueryInfo` to now be `requireQueryInfo`.

* Issue **#596** : Rolling stream and file appenders can now roll on a cron schedule in addition to a frequency.

* The accept button now enabled on splash screen.

* Added additional event logging to stepping.

* An activity property with an id of `disableQueryInfo` can now be used to disable the query info popup on a per activity basis.

* Activity properties can now include the attributes `id`, `name`, `showInSelection` and `showInList` to determine their appearance and behaviour;

* Nested elements are now usable in the activity editor HTML.

* Record counts are now recorded on a per output stream basis even when splitting output streams.

* Splash presenter buttons are now always enabled.

* Fix background colour to white on activity pane.

## [v6.0-beta.3] - 2018-09-18

* Changed `splitWhenBiggerThan` property to `rollSize` and added the property to the rolling appenders for consistency.

* Issue **#838** : Fix bug where calculation of written and read bytes was being accounted for twice due to the use of Java internal `FilterInputStream` and `FilterOutputStream` behaviour. This was leading to files being split at half od the expected size. Replaced Java internal classes with our own `WrappedInputStream` and `WrappedOutputStream` code.

* Issue **#837** : Fix bug to no longer try and record set activity events for null activities.

* Issue **#595** : Added stream appender and file appender property `splitWhenBiggerThan` to limit the size of output streams.

* Now logs activity change correctly.

* Add support for checkbox and selection control types to activity descriptions.

* Issue **#833** : The global property edit dialog can now be made larger.

* Fixed some issues in the activity manager.

* Issue **#828** : Changed statistics store caches to 10 minute time to live so that they will definitely pick up new statistics store definitions after 10 minutes.

* Issue **#774** : Event logging now logs find stream criteria correctly so that feeds ids are included.

* Issue **#829** : Stroom now logs event id when viewing individual events.

* Added functionality to record actions against user defined activities.

* Added functionality to show a splash screen on login.

* Issue **#791** : Fixed broken equals method so query total row count gets updated correctly.

* Issue **#830** : Fix for API queries not returning before timing out.

* Issue **#824** : Fix for replace method in PathCreator also found in stroom proxy.

* Issue **#820** : Fix updating index shards so that they are loaded, updated and saved under lock.

* Issue **#819** : Updated `stroom-expression` to v1.4.3 to fix violation of contract exception when sorting search results.

* Issue **#817** : Increased maximum number of concurrent stream processor tasks to 1000 per node.

* Issue **#697** : Fix for reference data sometimes failing to find the appropriate effective stream due to the incorrect use of the effective stream cache. It was incorrectly configured to use a time to idle (TTI) expiry rather than a time to live (TTL) expiry meaning that heavy use of the cache would prevent the cached effective streams being refreshed.

* Issue **#806** : Fix for clearing previous dashboard table results if search results deliver no data.

* Issue **#805** : Fix for dashboard date time formatting to use local time zone.

## [v6.0-beta.2] - 2018-07-09

* Issue **#803** : Fix for group key conversion to an appropriate value for visualisations.

## [v6.0-beta.1] - 2018-07-04

* Issue **#802** : Restore lucene-backward-codecs to the build

* Issue **#800** : Add DB migration script 33 to replace references to the `Stream Type` type in the STRM_PROC_FILT table with `streamTypeName`.

* Issue **#798** : Add DB migration script 32 to replace references to the `NStatFilter` type in the PIPE table with `StatisticsFilter`.

## [v6.0-alpha.27]

* Fix data receipt policy defect

* Issue **#791** : Search completion signal is now only sent to the UI once all pending search result merges are completed.

* Issue **#795** : Import and export now works with appropriate application permissions. Read permission is required to export items and Create/Update permissions are required to import items depending on whether the update will create a new item or update an existing one.

## [v6.0-alpha.26]

* Improve configurabilty of stroom-proxy.

* Issue **#783** : Reverted code that ignored duplicate selection to fix double click in tables.

* Issue **#782** : Fix for NPE thrown when using CountGroups when GroupKey string was null due to non grouped child rows.

* Issue **#778** : Fix for text selection on tooltips etc in the latest version of Chrome.

* Issue **#776** : Removal of index shard searcher caching to hopefully fix Lucene directory closing issue.

## [v6.0-alpha.25]

* Issue **#779** : Fix permissions defect.

* Issue **gchq/stroom-expression#22** : Add `typeOf(...)` function to dashboard.

* Uplift stroom-expression to v1.4.1

* Issue **#766** : Fix NullPointerExceptions when downloading table results to Excel format.

* Issue **#770** : Speculative fix for memory leak in SQL Stats queries.

* Issue **#761** : New fix for premature truncation of SQL stats queries due to thread interruption.

## [v6.0-alpha.24]

* Issue **#748** : Fix build issue resulting from a change to SafeXMLFilter.

## [v6.0-alpha.23]

* Issue **#748** : Added a command line interface (CLI) in addition to headless execution so that full pipelines can be run against input files.

* Issue **#748** : Fixes for error output for headless mode.

* Issue **#761** : Fixed statistic searches failing to search more than once.

* Issue **#756** : Fix for state being held by `InheritableThreadLocal` causing objects to be held in memory longer than necessary.

* Issue **#761** : Fixed premature truncation of SQL stats queries due to thread interruption.

* Added `pipeline-name` and `put` XSLT functions back into the code as they were lost in a merge.

* Issue **#749** : Fix inability to query with only `use` privileges on the index.

* Issue **#613** : Fixed visualisation display in latest Firefox and Chrome.

* Added permission caching to reference data lookup.

* Updated to stroom-expression 1.3.1

    Added cast functions `toBoolean`, `toDouble`, `toInteger`, `toLong` and `toString`.
    Added `include` and `exclude` functions.
    Added `if` and `not` functions.
    Added value functions `true()`, `false()`, `null()` and `err()`.
    Added `match` boolean function.
    Added `variance` and `stDev` functions.
    Added `hash` function.
    Added `formatDate` function.
    Added `parseDate` function.
    Made `substring` and `decode` functions capable of accepting functional parameters.
    Added `substringBefore`, `substringAfter`, `indexOf` and `lastIndexOf` functions.
    Added `countUnique` function.

* Issue **#613** : Fixed visualisation display in latest Firefox and Chrome.

* Issue **#753** : Fixed script editing in UI.

* Issue **#751** : Fix inability to query on a dashboard with only use+read rights.

## [v6.0-alpha.22]

* Issue **#719** : Fix creation of headless Jar to ensure logback is now included.

* Issue **#735** : Change the format-date xslt function to parse dates in a case insensitive way.

## [v6.0-alpha.21]

* Issue **#719** : Fix creation of headless Jar. Exclude gwt-unitCache folder from build JARs.

## [v6.0-alpha.20]

* Issue **#720** : Fix for Hessian serialisation of table coprocessor settings.

* Issue **#405** : Fixed quick filter on permissions dialog, for users and for groups. It will now match anywhere in the user or group name, not just at the start.

## [v6.0-alpha.19]

* Issue **#588** : Fixed display of horizontal scrollbar on explorer tree in export, create, copy and move dialogs.

* Issue **#691** : Volumes now reload on edit so that the entities are no longer stale the second time they are edited.

* Issue **#692** : Properties now reload on edit so that the entities are no longer stale the second time they are edited.

* Issue **#703** : Removed logging of InterruptedException stack trace on SQL stat queries, improved concurrency code.

* Issue **#697** : Improved XSLT `Lookup` trace messages.

* Issue **#697** : Added a feature to trace XSLT `Lookup` attempts so that reference data lookups can be debugged.

* Issue **#702** : Fix for hanging search extraction tasks

* Issue **#701** : The search `maxDocIdQueueSize` is now 1000 by default.

* Issue **#700** : The format-date XSLT function now defaults years, months and days to the stream receipt time regardless of whether the input date pattern specifies them.

* Issue **#657** : Change SQL Stats query code to process/transform the data as it comes back from the database rather than holding the full resultset before processing. This will reduce memory overhead and improve performance.

* Issue **#634** : Remove excessive thread sleeping in index shard searching. Sleeps were causing a significant percentage of inactivity and increasing memory use as data backed up. Add more logging and logging of durations of chunks of code. Add an integration test for testing index searching for large data volumes.

## [v6.0-alpha.18]

* Issue **#698** : Migration of Processing Filters now protects against folders that have since been deleted

* Issue **#634** : Remove excessive thread sleeping in index shard searching. Sleeps were causing a significant percentage of inactivity and increasing memory use as data backed up. Add more logging and logging of durations of chunks of code. Add an integration test for testing index searching for large data volumes.

* Issue **#659** : Made format-date XSLT function default year if none specified to the year the data was received unless this would make the date later then the received time in which case a year is subtracted.

* Issue **#658** : Added a hashing function for XSLT translations.

* Issue **#680** : Fixed the order of streams in the data viewer to descending by date

* Issue **#679** : Fixed the editing of Stroom properties that are 'persistent'.

* Issue **#681** : Added dry run to check processor filters will convert to find stream criteria. Throws error to UI if fails.

## [v6.0-alpha.17]

* Issue **#676** : Fixed use of custom stream type values in expression based processing filters.

## [v6.0-alpha.16]

* Issue **#673** : Fixed issue with Stream processing filters that specify Create Time

* Issue **#675** : Fixed issue with datafeed requests authenticating incorrectly

## [v6.0-alpha.15]

* Issue **#666** : Fixed the duplicate dictionary issue in processing filter migrations, made querying more efficient too
* Database migration fixes and tools

* Issue **#668** : Fixed the issue that prevented editing of stroom volumes

* Issue **#669** : Elastic Index Filter now uses stroomServiceUser to retrieve the index config from the Query Elastic service.

## [v6.0-alpha.14]

* Minor fix to migrations

## [v6.0-alpha.13]

* Add logging to migrations

## [v6.0-alpha.12]

* Add logging to migrations

## [v6.0-alpha.11]

* Issue **#651** : Removed the redundant concept of Pipeline Types, it's half implementation prevented certain picker dialogs from working.

* Issue **#481** : Fix handling of non-incremental index queries on the query API. Adds timeout option in request and blocking code to wait for the query to complete. Exit early from wait loops in index/event search.

* Issue **#626** : Fixed issue with document settings not being persisted

* Issue **#621** : Changed the document info to prevent requests for multi selections

* Issue **#620** : Copying a directory now recursively copies it's contents, plus renaming copies is done more intelligently.

* Issue **#546** : Fixed race conditions with the Explorer Tree, it was causing odd delays to population of the explorer in various places.

* Issue **#495** : Fixed the temporary expansion of the Explorer Tree caused by filtering

* Issue **#376** : Welcome tab details fixed since move to gradle

## [v6.0-alpha.10]

* Issue **#523** : Changed permission behaviours for copy and move to support `None`, `Source`, `Destination` and `Combined` behaviours. Creating new items now allows for `None` and `Destination` permission behaviours. Also imported items now receive permissions from the destination folder. Event logging now indicates the permission behaviour used during copy, move and create operations.

* Issue **#480** : Change the downloaded search request API JSON to have a fetch type of ALL.

* Issue **#623** : Fixed issue where items were being added to sublist causing a stack overflow exception during data retention processing.

* Issue **#617** : Introduced a concept of `system` document types that prevents the root `System` folder type from being created, copied, deleted, moved, renamed etc.

* Issue **#622** : Fix incorrect service discovery based api paths, remove authentication and authorisation from service discovery

* Issue **#568** : Fixed filtering streams by pipeline in the pipeline screen.

* Issue **#565** : Fixed authorisation issue on dashboards.

## [v6.0-alpha.9]

* Issue **#592** : Mount stroom at /stroom.

* Issue **#608** : Fixed stream grep and stream dump tools and added tests to ensure continued operation.

* Issue **#603** : Changed property description from `tags` to `XML elements` in `BadTextXMLFilterReader`.

* Issue **#600** : Added debug to help diagnose cause of missing index shards in shard list.

* Issue **#611** : Changed properties to be defined in code rather than Spring XML.

* Issue **#605** : Added a cache for retrieving user by name to reduce DB use when pushing users for each task.

* Issue **#610** : Added `USE INDEX (PRIMARY)` hint to data retention select SQL to improve performance.

* Issue **#607** : Multiple improvements to the code to ensure DB connections, prepared statements, result sets etc use try-with-resources constructs wherever possible to ensure no DB resources are leaked. Also all connections obtained from a data source are now returned appropriately so that connections from pools are reused.

* Issue **#602** : Changed the data retention rule table column order.

* Issue **#606** : Added more stroom properties to tune the c3P0 connection pool. The properties are prefixed by `stroom.db.connectionPool` and `stroom.statistics.sql.db.connectionPool`.

* Issue **#601** : Fixed NPE generated during index shard retention process that was caused by a shard being deleted from the DB at the same time as the index shard retention job running.

* Issue **#609** : Add configurable regex to replace IDs in heap histogram class names, e.g. `....$Proxy54` becomes `....$Proxy--ID-REMOVED--`

* Issue **#570** : Refactor the heap histogram internal statistics for the new InternalStatisticsReceiver

* Issue **#599** : DocumentServiceWriteAction was being used in the wrong places where EntityServiceSaveAction should have been used instead to save entities that aren't document entities.

## [v6.0-alpha.8]

* Issue **#593** : Fixed node save RPC call.

* Issue **#591** : Made the query info popup more configurable with a title, validation regex etc. The popup will now only be displayed when enabled and when a manual user action takes place, e.g. clicking a search button or running a parameterised execution with one or more queries.

* Added 'prompt' option to force the identity provider to ask for a login.

## [v6.0-alpha.7]

* Issue **#549** : Change to not try to connect to kafka when kafka is not configured and improve failure handling

* Issue **#573** : Fixed viewing folders with no permitted underlying feeds. It now correctly shows blank data screen, rather than System/Data.

* Issue **#150** : Added a feature to optionally require specification of search purpose.

* Issue **#572** : Added a feature to allow easy download of dictionary contents as a text file.

* Generate additional major and minor floating docker tags in travis build, e.g. v6-LATEST and v6.0-LATEST

* Change docker image to be based on openjdk:8u151-jre-alpine

* Added a feature to list dependencies for all document entities and indicate where dependencies are missing.

* Issue **#540** : Improve description text for stroom.statistics.sql.maxProcessingAge property

* Issue **#538** : Lists of items such as users or user groups were sometimes not being converted into result pages correctly, this is now fixed.

* Issue **#537** : Users without `Manage Policies` permission can now view streams.

* Issue **#522** : Selection of data retention rules now remains when moving rules up or down.

* Issue **#411** : When data retention rules are disabled they are now shown greyed out to indicate this.

* Issue **#536** : Fix for missing visualisation icons.

* Issue **#368** : Fixed hidden job type button on job node list screen when a long cron pattern is used.

* Issue **#507** : Added dictionary inheritance via import references.

* Issue **#554** : Added a `parseUri` XSLT function.

* Issue **#557** : Added dashboard functions to parse and output URI parts.

* Issue **#552** : Fix for NPE caused by bad XSLT during search data extraction.

* Issue **#560** : Replaced instances of `Files.walk()` with `Files.walkFileTree()`. `Files.walk()` throws errors if any files are deleted or are not accessible during the walk operation. This is a major issue with the Java design for walking files using Java 8 streams. To avoid this issue `Files.walkFileTree()` has now been used in place of `Files.walk()`.

* Issue **#567** : Changed `parseUri` to be `parse-uri` to keep it consistently named with respect to other XSLT functions. The old name `parseUri` still works but is deprecated and will be removed in a later version.

* Issue **#567** : The XSLT function `parse-uri` now correctly returns a `schemeSpecificPart` element rather than the incorrectly named `schemeSpecificPort`.

* Issue **#567** : The dashboard expression function `extractSchemeSpecificPortFromUri` has now been corrected to be called `extractSchemeSpecificPartFromUri`.

* Issue **#567** : The missing dashboard expression function `extractQueryFromUri` has been added.

* Issue **#571** : Streams are now updated to have a status of deleted in batches using native SQL and prepared statements rather than using the stream store.

* Issue **#559** : Changed CSS to allow table text selection in newer browsers.

* Issue **#574** : Fixed SQL debug trace output.

* Issue **#574** : Fixed SQL UNION code that was resulting in missing streams in the data browser when paging.

* Issue **#590** : Improved data browser performance by using a local cache to remember feeds, stream types, processors, pipelines etc while decorating streams.

* Issue **#150** : Added a property to optionally require specification of search purpose.

## [v6.0-alpha.4]

* New authentication flow based around OpenId

* New user management screens

* The ability to issue API keys

* Issue **#501** : Improve the database teardown process in integration tests to speed up builds

* Relax regex in build script to allow tags like v6.0-alpha.3 to be published to Bintray

* Add Bintray publish plugin to Gradle build

* Issue **#75** : Upgraded to Lucene 5.

* Issue **#135** : [BREAKING CHANGE] Removed JODA Time library and replaced with Java 7 Time API. This change breaks time zone output previously formatted with `ZZ` or `ZZZ`.

* Added XSLT functions generate-url and fetch-json

* Added ability to put clickable hyperlinks in Dashboard tables

* Added an HTTP appender.

* Added an appender for the proxy store.

* Issue **#412** : Fixed no-column table breakage

* Issue **#380** : Fixed build details on welcome/about

* Issue **#348** : Fixed new menu icons.

* Issue **98** : Fix premature trimming of results in the store

* Issue **360** : Fix inability to sort sql stats results in the dashboard table

* Issue **#550** : Fix for info message output for data retention.

* Issue **#551** : Improved server task detail for data retention job.

* Issue **#541** : Changed stream retention job descriptions.

* Issue **#553** : The data retention job now terminates if requested to do so and also tracks progress in a local temp file so a nodes progress will survive application restarts.

* Change docker image to use openjdk:8u151-jre-alpine as a base

* Issue **#539** : Fix issue of statistic search failing after it is imported

* Issue **#547** : Data retention processing is now performed in batches (size determined by `stroom.stream.deleteBatchSize`). This change should reduce the memory required to process the data retention job.

* Issue **#541** : Marked old stream retention job as deprecated in description.

* Issue **#542** : Fix for lazy hibernate object initialisation when stepping cooked data.

* Issue **#524** : Remove dependency on stroom-proxy:stroom-proxy-repo and replaced with duplicated code from stroom-proxy-repo (commit b981e1e)

* Issue **#203** : Initial release of the new data receipt policy functionality.

* Issue **#202** : Initial release of the new data retention policy functionality.

* Issue **#521** : Fix for the job list screen to correct the help URL.

* Issue **#526** : Fix for XSLT functions that should return optional results but were being forced to return a single value.

* Issue **#527** : Fix for XSLT error reporting. All downstream errors were being reported as XSLT module errors and were
 hiding the underlying exception.

* Issue **#501** : Improve the database teardown process in integration tests to speed up builds.

* Issue **#511** : Fix NPE thrown during pipeline stepping by downstream XSLT.

* Issue **#521** : Fix for the job list screen to use the help URL system property for displaying context sensitive help.

* Issue **#511** : Fix for XSLT functions to allow null return values where a value cannot be returned due to an error etc.

* Issue **#515** : Fix handling of errors that occur before search starts sending.

* Issue **#506** : In v5 dashboard table filters were enhanced to allow parameters to be used in include/exclude filters. The implementation included the use of ` \ ` to escape `$` characters that were not to be considered part of a parameter reference. This change resulted in regular expressions requiring ` \ ` being escaped with additional ` \ ` characters. This escaping has now been removed and instead only `$` chars before `{` chars need escaping when necessary with double `$$` chars, e.g. use `$${something` if you actually want `${something` not to be replaced with a parameter.

* Issue **#505** : Fix the property UI so all edited value whitespace is trimmed

* Issue **#513** : Now only actively executing tasks are visible as server tasks

* Issue **#483** : When running stream retention jobs the transactions are now set to REQUIRE_NEW to hopefully ensure that the job is done in small batches rather than a larger transaction spanning multiple changes.

* Issue **#508** : Fix directory creation for index shards.

* Issue **#492** : Task producers were still not being marked as complete on termination which meant that the parent cluster task was not completing. This has now been fixed.

* Issue **#497** : DB connections obtained from the data source are now released back to the pool after use.

* Issue **#492** : Task producers were not being marked as complete on termination which meant that the parent cluster task was not completing. This has now been fixed.

* Issue **#497** : Change stream task creation to use straight JDBC rather than hibernate for inserts and use a configurable batch size (stroom.databaseMultiInsertMaxBatchSize) for the inserts.

* Issue **#502** : The task executor was not responding to shutdown and was therefore preventing the app from stopping gracefully.

* Issue **#476** : Stepping with dynamic XSLT or text converter properties now correctly falls back to the specified entity if a match cannot be found by name.

* Issue **#498** : The UI was adding more than one link between 'Source' and 'Parser' elements, this is now fixed.

* Issue **#492** : Search tasks were waiting for part of the data extraction task to run which was not checking for termination. The code for this has been changed and should now terminate when required.

* Issue **#494** : Fix problem of proxy aggregation never stopping if more files exist

* Issue **#490** : Fix errors in proxy aggregation due to a bounded thread pool size

* Issue **#484** : Remove custom finalize() methods to reduce memory overhead

* Issue **#475** : Fix memory leak of java.io.File references when proxy aggregation runs

* Issue **#470** : You can now correctly add destinations directly to the pipeline 'Source' element to enable raw streaming.

* Issue **#487** : Search result list trimming was throwing an illegal argument exception `Comparison method violates its general contract`, this should now be fixed.

* Issue **#488** : Permissions are now elevated to 'Use' for the purposes of reporting the data source being queried.

* Migrated to ehcache 3.4.0 to add options for off-heap and disk based caching to reduce memory overhead.

* Caches of pooled items no longer use Apache Commons Pool.

* Issue **#401** : Reference data was being cached per user to ensure a user centric view of reference data was being used. This required more memory so now reference data is built in the context of the internal processing user and then filtered during processing by user access to streams.

* The effective stream cache now holds 1000 items.

* Reduced the amount of cached reference data to 100 streams.

* Reduced the number of active queries to 100.

* Removed Ehcache and switched to Guava cache.

* Issue **#477** : Additional changes to ensure search sub tasks use threads fairly between multiple searches.

* Issue **#477** : Search sub tasks are now correctly linked to their parent task and can therefore be terminated by terminating parent tasks.

* Issue **#425** : Changed string replacement in pipeline migration code to use a literal match

* Issue **#469** : Add Heap Histogram internal statistics for memory use monitoring

* Issue **#463** : Made further improvements to the index shard writer cache to improve performance.

* Issue **#448** : Some search related tasks never seem to complete, presumably because an error is thrown at some point and so their callbacks do not get called normally. This fix changes the way task completion is recorded so that it isn't dependant on the callbacks being called correctly.

* Issue **#464** : When a user resets a password, the password now has an expiry date set in the future determined by the password expiry policy. Password that are reset by email still expire immediately as expected.

* Issue **#462** : Permission exceptions now carry details of the user that the exception applies to. This change allows error logging to record the user id in the message where appropriate.

* Issue **#463** : Many index shards are being corrupted which may be caused by insufficient locking of the shard writers and readers. This fix changes the locking mechanism to use the file system.

* Issue **#451** : Data paging was allowing the user to jump beyond the end of a stream whereby just the XML root elements were displayed. This is now fixed by adding a constraint to the page offset so that the user cannot jump beyond the last record. Because data paging assumes that segmented streams have a header and footer, text streams now include segments after a header and before a footer, even if neither are added, so that paging always works correctly regardless of the presence of a header or footer.

* Issue **#461** : The stream attributes on the filter dialog were not sorted alphabetically, they now are.

* Issue **#460** : In some instances error streams did not always have stream attributes added to them for fatal errors. This mainly occurred in instances where processing failed early on during pipeline creation. An error was recorded but stream attributes were not added to the meta data for the error stream. Processing now ensures that stream attributes are recorded for all error cases.

* Issue **#442** : Remove 'Old Internal Statistics' folder, improve import exception handling

* Issue **#457** : Add check to import to prevent duplicate root level entities

* Issue **#444** : Fix for segment markers when writing text to StreamAppender.

* Issue **#447** : Fix for AsyncSearchTask not being displayed as a child of EventSearchTask in the server tasks view.

* Issue **#421** : FileAppender now causes fatal error where no output path set.

* Issue **#427** : Pipelines with no source element will now only treat a single parser element as being a root element for backwards compatibility.

* Issue **#420** : Pipelines were producing errors in the UI when elements were deleted but still had properties set on them. The pipeline validator was attempting to set and validate properties for unknown elements. The validator now ignores properties and links to elements that are undeclared.

* Issue **#420** : The pipeline model now removes all properties and links for deleted elements on save.

* Issue **#458** : Only event searches should populate the `searchId`. Now `searchId` is only populated when a stream processor task is created by an event search as only event searches extract specific records from the source stream.

* Issue **#437** : The event log now includes source in move events.

* Issue **#419** : Fix multiple xml processing instructions appearing in output.

* Issue **#446** : Fix for deadlock on rolling appenders.

* Issue **#444** : Fix segment markers on RollingStreamAppender.

* Issue **#426** : Fix for incorrect processor filters. Old processor filters reference `systemGroupIdSet` rather than `folderIdSet`. The new migration updates them accordingly.

* Issue **#429** : Fix to remove `usePool` parser parameter.

* Issue **#439** : Fix for caches where elements were not eagerly evicted.

* Issue **#424** : Fix for cluster ping error display.

* Issue **#441** : Fix to ensure correct names are shown in pipeline properties.

* Issue **#433** : Fixed slow stream queries caused by feed permission restrictions.

* Issue **#385** : Individual index shards can now be deleted without deleting all shards.

* Issue **#391** : Users needed `Manage Processors` permission to initiate pipeline stepping. This is no longer required as the 'best fit' pipeline is now discovered as the internal processing user.

* Issue **#392** : Inherited pipelines now only require 'Use' permission to be used instead of requiring 'Read' permission.

* Issue **#394** : Pipeline stepping will now show errors with an alert popup.

* Issue **#396** : All queries associated with a dashboard should now be correctly deleted when a dashboard is deleted.

* Issue **#393** : All caches now cache items within the context of the current user so that different users do not have the possibility of having problems caused by others users not having read permissions on items.

* Issue **#358** : Schemas are now selected from a subset matching the criteria set on SchemaFilter by the user.

* Issue **#369** : Translation stepping wasn't showing any errors during stepping if a schema had an error in it.

* Issue **#364** : Switched index writer lock factory to a SingleInstanceLockFactory as index shards are accessed by a single process.

* Issue **#363** : IndexShardWriterCacheImpl now closes and flushes writers using an executor provided by the TaskManager. Writers are now also closed in LRU order when sweeping up writers that exceed TTL and TTI constraints.

* Issue **#361** : Information has been added to threads executing index writer and index searcher maintenance tasks.

* Issue **#356** : Changed the way index shard writers are cached to improve indexing performance and reduce blocking.

* Issue **#353** : Reduced expected error logging to debug.

* Issue **#354** : Changed the way search index shard readers get references to open writers so that any attempt to get an open writer will not cause, or have to wait for, a writer to close.

* Issue **#351** : Fixed ehcache item eviction issue caused by ehcache internally using a deprecated API.

* Issue **#347** : Added a 'Source' node to pipelines to establish a proper root for a pipeline rather than an assumed one based on elements with no parent.

* Issue **#350** : Removed 'Advanced Mode' from pipeline structure editor as it is no longer very useful.

* Issue **#349** : Improved index searcher cache to ensure searchers are not affected by writers closing.

* Issue **#342** : Changed the way indexing is performed to ensure index readers reference open writers correctly.

* Issue **#346** : Improved multi depth config content import.

* Issue **#328** : You can now delete corrupt shards from the UI.

* Issue **#343** : Fixed login expiry issue.

* Issue **#345** : Allowed for multi depth config content import.

* Issue **#341** : Fixed arg in SQL.

* Issue **#340** : Fixed headless and corresponding test.

* Issue **#333** : Fixed event-logging version in build.

* Issue **#334** : Improved entity sorting SQL and separated generation of SQL and HQL to help avoid future issues.

* Issue **#335** : Improved user management

* Issue **#337** : Added certificate auth option to export servlet and disabled the export config feature by default.

* Issue **#337** : Added basic auth option to export servlet to complement cert based auth.

* Issue **#332** : The index shard searcher cache now makes sure to get the current writer needed for the current searcher on open.

* Issue **#322** : The index cache and other caching beans should now throw exceptions on `get` that were generated during the creation of cached items.

* Issue **#325** : Query history is now cleaned with a separate job. Also query history is only recorded for manual querying, i.e. not when query is automated (on open or auto refresh). Queries are now recorded on a dashboard + query component basis and do not apply across multiple query components in a dashboard.

* Issue **#323** : Fixed an issue where parser elements were not being returned as 'processors' correctly when downstream of a reader.

* Issue **#322** : Index should now provide a more helpful message when an attempt is made to index data and no volumes have been assigned to an index.

* Issue **#316** : Search history is now only stored on initial query when using automated queries or when a user runs a query manually. Search history is also automatically purged to keep either a specified number of items defined by `stroom.query.history.itemsRetention` (default 100) or for a number of days specified by `stroom.query.history.daysRetention` (default 365).

* Issue **#317** : Users now need update permission on an index plus 'Manage Index Shards' permission to flush or close index shards. In addition to this a user needs delete permission to delete index shards.

* Issue **#319** : SaveAs now fetches the parent folder correctly so that users can copy items if they have permission to do so.

* Issue **#311** : Fixed request for `Pipeline` in `meta` XSLT function. Errors are now dealt with correctly so that the XSLT will not fail due to missing meta data.

* Issue **#313** : Fixed case of `xmlVersion` property on `InvalidXMLCharFilterReader`.

* Issue **#314** : Improved description of `tags` property in `BadTextXMLFilterReader`.

* Issue **#307** : Made some changes to avoid potential NPE caused by session serialisation.

* Issue **#306** : Added a stroom `meta` XSLT function. The XSLT function now exposes `Feed`, `StreamType`, `CreatedTime`, `EffectiveTime` and `Pipeline` meta attributes from the currently processing stream in addition to any other meta data that might apply. To access these meta data attributes of the current stream use `stroom:meta('StreamType')` etc. The `feed-attribute` function is now an alias for the `meta` function and should be considered to be deprecated.

* Issue **#303** : The stream delete job now uses cron in preference to a frequency.

* Issue **#152** : Changed the way indexing is performed so that a single indexer object is now responsible for indexing documents and adding them to the appropriate shard.

* Issue **#179** : Updated Saxon-HE to version 9.7.0-18 and added XSLTFilter option to `usePool` to see if caching might be responsible for issue.

* Issue **#288** : Made further changes to ensure that the IndexShardWriterCache doesn't try to reuse an index shard that has failed when adding any documents.

* Issue **#295** : Made the help URL absolute and not relative.

* Issue **#293** : Attempt to fix mismatch document count error being reported when index shards are opened.

* Issue **#292** : Fixed locking for rolling stream appender.

* Issue **#292** : Rolling stream output is no longer associated with a task, processor or pipeline to avoid future processing tasks from deleting rolling streams by thinking they are superseded.

* Issue **#292** : Data that we expect to be unavailable, e.g. locked and deleted streams, will no longer log exceptions when a user tries to view it and will instead return an appropriate message to the user in place of the data.

* Issue **#288** : The error condition 'Expected a new writer but got the same one back!!!' should no longer be encountered as the root cause should now be fixed. The original check has been reinstated so that processing will terminate if we do encounter this problem.

* Issue **#295** : Fixed the help property so that it can now be configured.

* Issue **#296** : Removed 'New' and 'Delete' buttons from the global property dialog.

* Issue **#279** : Fixed NPE thrown during proxy aggregation.

* Issue **#294** : Changing stream task status now tries multiple times to attempt to avoid a hibernate LockAcquisitionException.

* Issue **#287** : XSLT not found warnings property description now defaults to false.

* Issue **#261** : The save button is now only enabled when a dashboard or other item is made dirty and it is not read only.

* Issue **#286** : Dashboards now correctly save the selected tab when a tab is selected via the popup tab selector (visible when tabs are collapsed).

* Issue **#289** : Changed Log4J configuration to suppress logging from Hibernate SqlExceptionHandler for expected exceptions like constraint violations.

* Issue **#288** : Changed 'Expected a new writer...' fatal error to warning as the condition in question might be acceptable.

* Issue **#285** : Attempted fix for GWT RPC serialisation issue.

* Issue **#283** : Statistics for the stream task queue are now captured even if the size is zero.

* Issue **#226** : Fixed issue where querying an index failed with "User does not have the required permission (Manage Users)" message.

* Issue **#281** : Made further changes to cope with Files.list() and Files.walk() returning streams that should be closed with 'try with resources' construct.

* Issue **#224** : Removing an element from the pipeline structure now removes all child elements too.

* Issue **#282** : Users can now upload data with just 'Data - View' and 'Data - Import' application permissions, plus read permission on the appropriate feed.

* Issue **#199** : The explorer now scrolls selected items into view.

* Issue **#280** : Fixed 'No user is currently authenticated' issue when viewing jobs and nodes.

* Issue **#278** : The date picker now hides once you select a date.

* Issue **#281** : Directory streams etc are now auto closed to prevent systems running out of file handles.

* Issue **#263** : The explorer tree now allows you to collapse the root 'System' node after it is first displayed.

* Issue **#266** : The explorer tree now resets (clears and collapses all previously open nodes) and shows the currently selected item every time an explorer drop down in opened.

* Issue **#233** : Users now only see streams if they are administrators or have 'Data - View' permission. Non administrators will only see data that they have 'read' permission on for the associated feed and 'use' permission on for the associated pipeline if there is one.

* Issue **#265** : The stream filter now orders stream attributes alphabetically.

* Issue **#270** : Fixed security issue where null users were being treated as INTERNAL users.

* Issue **#270** : Improved security by pushing user tokens rather than just user names so that internal system (processing) users are clearly identifiable by the security system and cannot be spoofed by regular user accounts.

* Issue **#269** : When users are prevented from logging in with 'preventLogin' their failed login count is no longer incremented.

* Issue **#267** : The login page now shows the maintenance message.

* Issue **#276** : Session list now shows session user ids correctly.

* Issue **#201** : The permissions menu item is no longer available on the root 'System' folder.

* Issue **#176** : Improved performance of the explorer tree by increasing the size of the document permissions cache to 1M items and changing the eviction policy from LRU to LFU.

* Issue **#176** : Added an optimisation to the explorer tree that prevents the need for a server call when collapsing tree nodes.

* Issue **#273** : Removed an unnecessary script from the build.

* Issue **#277** : Fixed a layout issue that was causing the feed section of the processor filter popup to take up too much room.

* Issue **#274** : The editor pane was only returning the current user edited text when attached to the DOM which meant changes to text were ignored if an editor pane was not visible when save was pressed. This has now been fixed so that the current content of an editor pane is always returned even when it is in a detached state.

* Issue **#264** : Added created by/on and updated by/on info to pipeline stream processor info tooltips.

* Issue **#222** : Explorer items now auto expand when a quick filter is used.

* Issue **#205** : File permissions in distribution have now been changed to `0750` for directories and shell scripts and `0640` for all other files.

* Issue **#240** : Separate application permissions are now required to manage DB tables and tasks.

* Issue **#210** : The statistics tables are now listed in the database tables monitoring pane.

* Issue **#249** : Removed spaces between values and units.

* Issue **#237** : Users without 'Download Search Results' permission will no longer see the download button on the table component in a dashboard.

* Issue **#232** : Users can now inherit from pipelines that they have 'use' permissions on.

* Issue **#191** : Max stream size was not being treated as IEC value, e.g. Mebibytes etc.

* Issue **#235** : Users can now only view the processor filters that they have created if they have 'Manage Processors' permission unless they are an administrator in which case they will see all filters. Users without the 'Manage Processors' permission who are also not administrators will see no processor filters in the UI. Users with 'Manage Processors' permission who are not administrators will be able to update their own processor filters if they have 'update' permission on the associated pipeline. Administrators are able to update all processor filters.

* Issue **#212** : Changes made to text in any editor including those made with cut and paste are now correctly handled so that altered content is now saved.

* Issue **#247** : The editor pane now attempts to maintain the scroll position when formatting content.

* Issue **#251** : Volume and memory statistics are now recorded in bytes and not MiB.

* Issue **#243** : The error marker pane should now discover and display all error types even if they are preceded by over 1000 warnings.

* Issue **#254** : Fixed search result download.

* Issue **#209** : Statistics are now queryable in a dashboard if a user has 'use' permissions on a statistic.

* Issue **#255** : Fixed issue where error indicators were not being shown in the schema validator pane because the text needed to be formatted so that it spanned multiple lines before attempting to add annotations.

* Issue **#257** : The dashboard text pane now provides padding at the top to allow for tabs and controls.

* Issue **#174** : Index shard checking is now done asynchronously during startup to reduce startup time.

* Issue **#225** : Fixed NPE that was caused by processing instruction SAX events unexpectedly being fired by Xerces before start document events. This looks like it might be a bug in Xerces but the code now copes with the unexpected processing instruction event anyway.

* Issue **#230** : The maintenance message can now be set with the property 'stroom.maintenance.message' and the message now appears as a banner at the top of the screen rather than an annoying popup. Non admin users can also be prevented from logging on to the system by setting the 'stroom.maintenance.preventLogin' property to 'true'.

* Issue **#155** : Changed password values to be obfuscated in the UI as 20 asterisks regardless of length.

* Issue **#188** : All of the writers in a pipeline now display IO in the UI when stepping.

* Issue **#208** : Schema filter validation errors are now shown on the output pane during stepping.

* Issue **#211** : Turned off print margins in all editors.

* Issue **#200** : The stepping presenter now resizes the top pane to fit the tree structure even if it is several elements high.

* Issue **#168** : Code and IO is now loaded lazily into the element presenter panes during stepping which prevents the scrollbar in the editors being in the wrong position.

* Issue **#219** : Changed async dispatch code to work with new lambda classes rather than callbacks.

* Issue **#221** : Fixed issue where `*.zip.bad` files were being picked up for proxy aggregation.

* Issue **#242** : Improved the way properties are injected into some areas of the code to fix an issue where 'stroom.maxStreamSize' and other properties were not being set.

* Issue **#241** : XMLFilter now ignores the XSLT name pattern if an empty string is supplied.

* Issue **#236** : 'Manage Cache Permission' has been changed to 'Manage Cache'.

* Issue **#219** : Made further changes to use lambda expressions where possible to simplify code.

* Issue **#231** : Changed the way internal statistics are created so that multiple facets of a statistic, e.g. Free & Used Memory, are combined into a single statistic to allow combined visualisation.

* Issue **#172** : Further improvement to dashboard L&F.

* Issue **#194** : Fixed missing Roboto fonts.

* Issue **#195** : Improved font weights and removed underlines from link tabs.

* Issue **#196** : Reordered fields on stream, relative stream, volume and server task tables.

* Issue **#182** : Changed the way dates and times are parsed and formatted and improved the datebox control L&F.

* Issue **#198** : Renamed 'INTERNAL_PROCESSING_USER' to 'INTERNAL'.

* Issue **#154** : Active tasks are now sortable by processor filter priority.

* Issue **#204** : Pipeline processor statistics now include 'Node' as a tag.

* Issue **#170** : Changed import/export to delegate import/export responsibility to individual services. Import/export now only works with items that have valid UUIDs specified.

* Issue **#164** : Reduced caching to ensure tree items appear as soon as they are added.

* Issue **#177** : Removed 'Meta Data-Bytes Received' statistic as it was a duplicate.

* Issue **#152** : Changed the way index shard creation is locked so that only a single shard should be fetched from the cache with a given shard key at any one time.

* Issue **#189** : You now have to click within a checkbox to select it within a table rather than just clicking the cell the checkbox is in.

* Issue **#186** : Data is no longer artificially wrapped with the insertion of new lines server side. Instead the client now receives the data and an option to soft wrap lines has been added to the UI.

* Issue **#167** : Fixed formatting of JavaScript and JSON.

* Issue **#175** : Fixed visibility of items by inferred permissions.

* Issue **#178** : Added new properties and corresponding configuration to connect and create a separate SQL statistics DB.

* Issue **#172** : Improved dashboard L&F.

* Issue **#169** : Improved L&F of tables to make better use of screen real estate.

* Issue **#191** : Mebibytes (multiples of 1024) etc are now used as standard throughout the application for both memory and disk sizes and have single letter suffixes (B, K, M, G, T).

* Issue **#173** : Fixed the way XML formatter deals with spaces in attribute values.

* Issue **#151** : Fixed meta data statistics. 'metaDataStatistics' bean was declared as an interface and not a class.

* Issue **#158** : Added a new global property 'stroom.proxy.zipFilenameDelimiter' to enable Stroom proxy repositories to be processed that have a custom file name pattern.

* Issue **#153** : Clicking tick boxes and other cell components in tables no longer requires the row to be selected first.

* Issue **#148** : The stream browsing UI no longer throws an error when attempting to clear markers from the error markers pane.

* Issue **#160** : Stream processing tasks are now created within the security context of the user that created the associated stream processor filter.

* Issue **#157** : Data is now formatted by the editor automatically on display.

* Issue **#144** : Old processing output will now be deleted when content is reprocessed even if the new processing task does not produce output.

* Issue **#159** : Fixed NPE thrown during import.

* Issue **#166** : Fixed NPE thrown when searching statistics.

* Issue **#165** : Dashboards now add a query and result table from a template by default on creation. This was broken when adding permission inheritance to documents.

* Issue **#162** : The editor annotation popup now matches the style of other popups.

* Issue **#163** : Imported the Roboto Mono font to ensure consistency of the editor across platforms.

* Issue **#143** : Stroom now logs progress information about closing index shard writers during shutdown.

* Issue **#140** : Replaced code editor to improve UI performance and add additional code formatting & styling options.

* Issue **#146** : Object pool should no longer throw an error when abandoned objects are returned to the pool.

* Issue **#142** : Changed the way permissions are cached so that changes to permissions provide immediate access to documents.

* Issue **#123** : Changed the way entity service result caching works so that the underlying entity manager is cached instead of individual services. This allows entity result caching to be performed while still applying user permissions to cached results.

* Issue **#156** : Attempts to open items that that user does not have permission to open no longer show an error and spin the progress indicator forever, instead the item will just not open.

* Issue **#141** : Improved log output during entity reference migration and fixed statistic data source reference migration.

* Issue **#127** : Entity reference replacement should now work with references to 'StatisticsDataSource'.

* Issue **#125** : Fixed display of active tasks which was broken by changes to the task summary table selection model.

* Issue **#121** : Fixed cache clearing.

* Issue **#122** : Improved the look of the cache screen.

* Issue **#106** : Disabled users and groups are now displayed with greyed out icon in the UI.

* Issue **#132** : The explorer tree is now cleared on login so that users with different permissions do not see the previous users items.

* Issue **#128** : Improved error handling during login.

* Issue **#130** : Users with no permissions are no longer able to open folders including the root System folder to attempt data browsing.

* Issue **#120** : Entity chooser now treats 'None' as a special root level explorer node so that it can be selected in the same way as other nodes, e.g. visibly selected and responsive to double click.

* Issue **#129** : Fixed NPE.

* Issue **#119** : User permissions dialog now clears permissions when a user or group is deleted.

* Issue **#115** : User permissions on documents can now be inherited from parent folders on create, copy and move.

* Issue **#109** : Added packetSize="65536" property to AJP connector in server.xml template.

* Issue **#100** : Various list of items in stroom now allow multi selection for add/remove purposes.

* Issue **#112** : Removed 'pool' monitoring screen as all pools are now caches of one form or another.

* Issue **#105** : Users were not seeing 'New' menu for folders that they had some create child doc permissions for. This was due to DocumentType not implementing equals() and is now fixed.

* Issue **#111** : Fixed query favourites and history.

* Issue **#91** : Only CombinedParser was allowing code to be injected during stepping. Now DSParser and XMLFragmentParser support code injection during stepping.

* Issue **#107** : The UI now only shows new pipeline element items on the 'Add' menu that are allowed children of the selected element.

* Issue **#113** : User names are now validated against a regex specified by the 'stroom.security.userNamePattern' property.

* Issue **#116** : Rename is now only possible when a single explorer item is selected.

* Issue **#114** : Fixed selection manager so that the explorer tree does not select items when a node expander is clicked.

* Issue **#65** : Selection lists are now limited to 300px tall and show scrollbars if needed.

* Issue **#50** : Defaults table result fields to use local time without outputting the timezone.

* Issue **#15** : You can now express time zones in dashboard query expressions or just omit a time zone to use the locale of the browser.

* Issue **#49** : Dynamic XSLT selection now works with pipeline stepping.

* Issue **#63** : Entity selection control now shows current entity name even if it has changed since referencing entity was last saved.

* Issue **#70** : You can now select multiple explorer rows with ctrl and shift key modifiers and perform bulk actions such as copy, move, rename and delete.

* Issue **#85** : findDelete() no longer tries to add ORDER BY condition on UPDATE SQL when deleting streams.

* Issue **#89** : Warnings should now be present in processing logs for reference data lookups that don't specify feed or stream type. This was previously throwing a NullPointerException.

* Issue **#90** : Fixed entity selection dialog used outside of drop down selection control.

* Issue **#88** : Pipeline reference edit dialog now correctly selects the current stream type.

* Issue **#77** : Default index volume creation now sets stream status to INACTIVE rather than CLOSED and stream volume creation sets index status to INACTIVE rather than CLOSED.

* Issue **#93** : Fixed code so that the 'Item' menu is now visible.

* Issue **#97** : Index shard partition date range creation has been improved.

* Issue **#94** : Statistics searches now ignore expression terms with null or empty values so that the use of substitution parameters can be optional.

* Issue **#87** : Fixed explorer scrolling to the top by disabling keyboard selection.

* Issue **#104** : 'Query' no longer appears as an item that a user can allow 'create' on for permissions within a folder.

* Issue **#103** : Added 10 years as a supported data retention age.

* Issue **#86** : The stream delete button is now re-enabled when new items are selected for deletion.

* Issue **#81** : No exception will now be thrown if a client rejects a response for an EntityEvent.

* Issue **#79** : The client node no longer tries to create directories on the file system for a volume that may be owned by another node.

* Issue **#92** : Error summaries of multiple types no longer overlap each other at the top of the error markers list.

* Issue **#64** : Fixed Hessian serialisation of 'now' which was specified as a ZonedDateTime which cannot be serialised. This field is now a long representing millseconds since epoch.

* Issue **#62** : Task termination button is now enabled.

* Issue **#60** : Fixed validation of stream attributes prior to data upload to prevent null pointer exception.

* Issue **#9** : Created a new implementation of the expression parser that improved expression tokenisation and deals with BODMAS rules properly.

* Issue **#36** : Fixed and vastly improved the configuration of email so that more options can be set allowing for the use of other email services requiring more complex configuration such as gmail.

* Issue **#24** : Header and footer strings are now unescaped so that character sequences such as '\n' are translated into single characters as with standard Java strings, e.g. '\n' will become a new line and '\t' a tab.

* Issue **#40** : Changed Stroom docker conatiner to be based on Alpine linux to save space

* Issue **#40** : Auto import of content packs on Stroom startup and added default content packs into the docker build for Stroom.

* Issue **#30** : Entering stepping mode was prompting for the pipeline to step with but also auto selecting a pipeline at the same time and entering stepping immediately.

* Dashboard auto refresh is now limited to a minimum interval of 10 seconds.

* Issue **#31** : Pipeline stepping was not including user changes immediately as parsers and XSLT filters were using cached content when they should have been ignoring the cache in stepping mode.

* Issue **#27** : Stroom now listens to window closing events and asks the user if they really want to leave the page. This replaces the previous crude attempts to block keys that affected the history or forced a browser refresh.

* Issue **#2** : The order of fields in the query editor is now alphabetical.

* Issue **#3** : When a filter is active on a dashboard table column, a filter icon now appears to indicate this.

* Issue **#5** : Replace() and Decode() dashboard table expression functions no longer ignore cells with null values.

* Issue **#7** : Dashboards are now able to query on open.

* Issue **#8** : Dashboards are now able to re-query automatically at fixed intervals.

* Updated GWT to v2.8.0 and Gin to v2.1.2.

* Issue **#12** : Dashboard queries can now evaluate relative date/time expressions such as now(), hour() etc. In addition to this the expressions also allow the addition or subtraction of durations, e.g. now - 5d.

* Issue **#14** : Dashboard query expressions can now be parameterised with any term able to accept a user defined parameter, e.g. ${user}. Once added parameters can be changed for the entire dashboard via a text box at the top of the dashboard screen which will then execute all queries when enter is pressed or it loses focus.

* Issue **#16** : Dashboard table filters can also accept user defined parameters, e.g. ${user}, to perform filtering when a query is executed.

* Fixed missing text presenter in dashboards.

* Issue **#18** : The data dashboard component will now show data relative to the last selected table row (even if there is more than one table component on the dashboard) if the data component has not been configured to listen to row selections for a specific table component.

* Changed table styling to colour alternate rows, add borders between rows and increase vertical padding

* Issue **#22** : Dashboard table columns can now be configured to wrap text via the format options.

* Issue **#28** : Dashboard component dependencies are now listed with the component name plus the component id in brackets rather than just the component id.

* Issue **#202** : Initial release of the new data retention policy functionality.

[Unreleased]: https://github.com/gchq/stroom/compare/v6.0-beta.25...6.0
[v6.0-beta.25]: https://github.com/gchq/stroom/compare/v6.0-beta.24...v6.0-beta.25
[v6.0-beta.24]: https://github.com/gchq/stroom/compare/v6.0-beta.23...v6.0-beta.24
[v6.0-beta.23]: https://github.com/gchq/stroom/compare/v6.0-beta.22...v6.0-beta.23
[v6.0-beta.22]: https://github.com/gchq/stroom/compare/v6.0-beta.21...v6.0-beta.22
[v6.0-beta.21]: https://github.com/gchq/stroom/compare/v6.0-beta.20...v6.0-beta.21
[v6.0-beta.20]: https://github.com/gchq/stroom/compare/v6.0-beta.19...v6.0-beta.20
[v6.0-beta.19]: https://github.com/gchq/stroom/compare/v6.0-beta.18...v6.0-beta.19
[v6.0-beta.18]: https://github.com/gchq/stroom/compare/v6.0-beta.17...v6.0-beta.18
[v6.0-beta.17]: https://github.com/gchq/stroom/compare/v6.0-beta.16...v6.0-beta.17
[v6.0-beta.16]: https://github.com/gchq/stroom/compare/v6.0-beta.15...v6.0-beta.16
[v6.0-beta.15]: https://github.com/gchq/stroom/compare/v6.0-beta.14...v6.0-beta.15
[v6.0-beta.14]: https://github.com/gchq/stroom/compare/v6.0-beta.13...v6.0-beta.14
[v6.0-beta.13]: https://github.com/gchq/stroom/compare/v6.0-beta.12...v6.0-beta.13
[v6.0-beta.12]: https://github.com/gchq/stroom/compare/v6.0-beta.11...v6.0-beta.12
[v6.0-beta.11]: https://github.com/gchq/stroom/compare/v6.0-beta.10...v6.0-beta.11
[v6.0-beta.10]: https://github.com/gchq/stroom/compare/v6.0-beta.9...v6.0-beta.10
[v6.0-beta.9]: https://github.com/gchq/stroom/compare/v6.0-beta.8...v6.0-beta.9
[v6.0-beta.8]: https://github.com/gchq/stroom/compare/v6.0-beta.7...v6.0-beta.8
[v6.0-beta.7]: https://github.com/gchq/stroom/compare/v6.0-beta.6...v6.0-beta.7
[v6.0-beta.6]: https://github.com/gchq/stroom/compare/v6.0-beta.5...v6.0-beta.6
[v6.0-beta.5]: https://github.com/gchq/stroom/compare/v6.0-beta.4...v6.0-beta.5
[v6.0-beta.4]: https://github.com/gchq/stroom/compare/v6.0-beta.3...v6.0-beta.4
[v6.0-beta.3]: https://github.com/gchq/stroom/compare/v6.0-beta.2...v6.0-beta.3
[v6.0-beta.2]: https://github.com/gchq/stroom/compare/v6.0-beta.1...v6.0-beta.2
[v6.0-beta.1]: https://github.com/gchq/stroom/compare/v6.0-alpha.27...v6.0-beta.1
[v6.0-alpha.27]: https://github.com/gchq/stroom/compare/v6.0-alpha.26...v6.0-alpha.27
[v6.0-alpha.26]: https://github.com/gchq/stroom/compare/v6.0-alpha.24...v6.0-alpha.26
[v6.0-alpha.25]: https://github.com/gchq/stroom/compare/v6.0-alpha.24...v6.0-alpha.25
[v6.0-alpha.24]: https://github.com/gchq/stroom/compare/v6.0-alpha.23...v6.0-alpha.24
[v6.0-alpha.23]: https://github.com/gchq/stroom/compare/v6.0-alpha.22...v6.0-alpha.23
[v6.0-alpha.22]: https://github.com/gchq/stroom/compare/v6.0-alpha.21...v6.0-alpha.22
[v6.0-alpha.21]: https://github.com/gchq/stroom/compare/v6.0-alpha.20...v6.0-alpha.21
[v6.0-alpha.20]: https://github.com/gchq/stroom/compare/v6.0-alpha.19...v6.0-alpha.20
[v6.0-alpha.19]: https://github.com/gchq/stroom/compare/v6.0-alpha.18...v6.0-alpha.19
[v6.0-alpha.18]: https://github.com/gchq/stroom/compare/v6.0-alpha.17...v6.0-alpha.18
[v6.0-alpha.17]: https://github.com/gchq/stroom/compare/v6.0-alpha.16...v6.0-alpha.17
[v6.0-alpha.16]: https://github.com/gchq/stroom/compare/v6.0-alpha.15...v6.0-alpha.16
[v6.0-alpha.15]: https://github.com/gchq/stroom/compare/v6.0-alpha.14...v6.0-alpha.15
[v6.0-alpha.14]: https://github.com/gchq/stroom/compare/v6.0-alpha.13...v6.0-alpha.14
[v6.0-alpha.13]: https://github.com/gchq/stroom/compare/v6.0-alpha.12...v6.0-alpha.13
[v6.0-alpha.12]: https://github.com/gchq/stroom/compare/v6.0-alpha.11...v6.0-alpha.12
[v6.0-alpha.11]: https://github.com/gchq/stroom/compare/v6.0-alpha.10...v6.0-alpha.11
[v6.0-alpha.10]: https://github.com/gchq/stroom/compare/v6.0-alpha.9...v6.0-alpha.10
[v6.0-alpha.9]: https://github.com/gchq/stroom/compare/v6.0-alpha.8...v6.0-alpha.9
[v6.0-alpha.8]: https://github.com/gchq/stroom/compare/v6.0-alpha.7...v6.0-alpha.8
[v6.0-alpha.7]: https://github.com/gchq/stroom/compare/v6.0-alpha.4...v6.0-alpha.7
[v6.0-alpha.4]: https://github.com/gchq/stroom/commits/v6.0-alpha.4<|MERGE_RESOLUTION|>--- conflicted
+++ resolved
@@ -6,11 +6,9 @@
 
 ## [Unreleased]
 
-<<<<<<< HEAD
 * Issue **#1084** : Change heap histogram statistics to java MBean approach rather than jmap binary.
-=======
+
 * Improve resource for setting user's status
->>>>>>> 40b678f1
 
 ## [v6.0-beta.25] - 2019-01-30
 
