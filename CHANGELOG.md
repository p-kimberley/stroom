# Change Log
All notable changes to this project will be documented in this file.

The format is based on [Keep a Changelog](http://keepachangelog.com/) 
and this project adheres to [Semantic Versioning](http://semver.org/).

## [Unreleased]

<<<<<<< HEAD
* Issue **#1532** : Fixed index shard criteria in UI.
=======
* Change SecurityFilter to return a 401 on authentication exceptions.

* Move some health checks into SystemInfoResource.

* Remove healthchecks from rest resources and servlets that never give an unhealthy result.

* Add error info to AppConfigMonitor health check.
>>>>>>> bddf1ddc


## [v7.0-beta.29] - 2020-05-04

* Issue **#1496** : Fixed paging of processed data.

* Add stroom.statistics.internal.enabledStoreTypes and make internal stat processing respect it.

* Improve SQL stats shutdown processing so all in memory stats are flushed.

* Issue **#1521** : Dashboards with missing datasources break entirely.

* Issue **#1477** : Disable edit button on stream processor.

* Issue **#1497** : Fixed data list result paging.

* Issue **#1492** : Fixed data list result paging.

* Issue **#1513** : You can now view data in folders.

* Issue **#1500** : Fixed data delete/restore behaviour.

* Issue **#1515** : Fix proxyDir default when running in a stack.

* Issue **#1509** : Unable to update processor filter.

* Issue **#1495** : Speculative fix for missing swagger.json file in the fat jar.

* Issue **#1503** : Fixed Dashboard serialisation and JSON template.

* Issue **#1479** : Unable to set index volume limits.


## [v7.0-beta.28] - 2020-04-29

* Issue **#1489** : Reprocess streams feature failing.

* Issue **#1465** : Add default Open ID credentials to allow proxy to be able to authenticate out of the box.

* Issue **#1455** : Fix interactive search.

* Issue **#1471** : Pipeline name not shown on processors/filters in UI.

* Issue **#1491** : Download stream feature failing. 

* Issue **#1433** : StandardKafkaProducer failed when writing XML kafka payloads. 


## [v7.0-beta.27] - 2020-04-27

* Issue **#1417** : Allow processor filters to be exported with Pipelines. 

* Issue **#1480** : Index settings now shows index volume groups and allows selection. 

* Issue **#1450** : Further attempt to improve criteria filtering on data tab.

* Issue **#1467** : The cluster node state node uses NodeResource to determine active nodes.

* Issue **#1448** : The internal processing user now has a JWT and passes it when making calls to other nodes.


## [v7.0-beta.26] - 2020-04-22

* Fix gradle build for versioned builds


## [v7.0-beta.25] - 2020-04-22

* Assorted fixes to the new React UI pages.


## [v7.0-beta.24] - 2020-04-21

* Issue **#1450** : Stop data tabs showing all feeds.

* Issue **#1454** : Fix NPE in feed name suggestion box.

* Remove internal statistics from setup sample data.

* Fix issue of pipeling structure not showing when it contains a StatisticsFilter.

* Update auth flow for auth-into-stroom integration

* Issue **#1426** : Change /logout endpoint to /noauth/logout.

* Fix `Expecting a real user identity` errors on auto import of content packs.

* Increase wait timeout to 240s in `start.sh`.

* Issue **#1404** : Fixed issue with invalid XML character filter.

* Issue **#1413** : Attempt to fix search hanging issue.

* Issue **#1393** : The annotations data popup now formats content on load.

* Issue **#1399** : Removed error logging for expected exceptions in TaskExecutor.

* Issue **#1385** : File output param `streamId` now aliased to `sourceId` and `streamNo` is now aliased to `partNo` for consistency with new source tracking XSLT functions.

* Issue **#1392** : Downloading dashboard queries now provides the current query without the need to save the dashboard.

* Issue **#1427** : Change remote call to auth service to a local call.


## [v7.0-beta.23] - 2020-03-24

* Rename all legacy DB tables to `OLD_`.

* Issue **#1394** : Fix duplicate tables appearing in Monitoring -> Database Tables.

* Add NodeEndpointConfiguration. Change `node` table to hold the base endpoint.


## [v7.0-beta.22] - 2020-03-10

* Brought stroom-auth-service into stroom

* Issue **#563** : Kafka producer improvements - StandardKafkaProducer

* Issue **#1399** : Removed error logging for expected exceptions in TaskExecutor. 

* Fix missing $ in start.sh

* Issue **#1387** : Changed the way tasks are executed to reduce changes of unhandled execution errors.

* Issue **#1378** : Improved logging detail when processor filters fail.

* Issue **#1379** : Fixed issue where you couldn't open a processor filter if parts of the filter referenced deleted items.

* Issue **#1378** : Improved logging detail when processor filters fail.

* Issue **#1382** : Added `decode-url` and `encode-url` XSLT functions.

* Issue **#655** : Fixed SQL Stats queries ignoring the enabled state of the dashboard query terms.

* Issue **#1362** : Fixed issue where hiding dashboard annotation fields removed them.

* Issue **#1357** : Fixed dragging tabs in dashboard with hidden panes to create a new split.

* Issue **#1357** : Fixed dragging tabs in dashboard with hidden panes.

* Issue **#1368** : Fixed FindReplaceFilter as it wasn't working when used in conjunction with Data Splitter.

* Issue **#1361** : Changed the way headers are parsed for the HttpCall XSLT function.


## [v7.0-beta.21] - 2020-02-24

* Add null checks to DB migration.

* Add deletion of constraint `IDX_SHARD_FK_IDX_ID` to migration script.


## [v7.0-beta.20] - 2020-02-13

* Fix bug in `processor_task` migration script.


## [v7.0-beta.19] - 2020-02-10

* Fix bugs in DB migration scripts.


## [v7.0-beta.18] - 2020-02-05

* Re-locate index database migrations.

* Fix issues with migrating null audit columns.

* Improve output of TestYamlUtil.


## [v7.0-beta.17] - 2020-01-29

* Issue **#1355** : Fixed stepping from dashboard text pane.

* Issue **#1354** : Fixed double click to edit list items, e.g. properties.

* Issue **#1340** : Fixed issue with FindReplaceFilter where it failed in some cases when more than one filter was chained together.

* Issue **#1338** : You can now configure the max size of the map store cache.

* Issue **#1350** : Fixed scope of dictionaries when loaded in multiple XSLT pipeline steps.

* Issue **#1347** : Added SSL options to `http-call` XSLT method.

* Issue **#1352** : Fixed Hessian serialisation of user identities on tasks.

* Change docker image to allow us to pass in the dropwizard command to run, e.g. server|migrate.

* Stop MySQL outputing Note level warnings during migration about things that don't exist when we expect them not to.


## [v7.0-beta.13] - 2019-12-24

* Add `migrate` command line argument to run just the DB migrations.

* Updated API key to include audience and added client id and secret.

* Change `stroom.conf.sh` to also look for ip in `/sbin`

* Issue **#260** : You can now hide dashboard tabs.

* Issue **#1332** : The text pane can now be configured to show source data.

* Issue **#1311** : Improved source location tracking.


## [v7.0-beta.12] - 2019-12-04

* Change local.yml.sh to also look for ip in /sbin


## [v7.0-beta.11] - 2019-12-04

* Fix invalid SQL syntax in V07_00_00_012__Dictionary


## [v7.0-beta.10] - 2019-12-04

* Update auth api version

* Add clientId and clientSecret to config

* Update API keys (needed aud)

* Issue **#1338** : Added new config options to control the maximum size of some caches: `stroom.pipeline.parser.maxPoolSize`, `stroom.pipeline.schema.maxPoolSize`, `stroom.pipeline.schema.maxPoolSize`, `stroom.pipeline.xslt.maxPoolSize`, `stroom.entity.maxCacheSize`, `stroom.referenceData.mapStore.maxCacheSize`.

* Issue **#642** : Downloading query details now ignores hidden fields.

* Issue **#1337** : Fixed issue where downloading large numbers of search results in Excel format was exceeding maximum style count of 64000. 

* Issue **#1341** : Added XSRF protection to GWT RPC requests.

* Issue **#1335** : Made session cookie `Secure` and `HttpOnly`.

* Issue **#1334** : Fix 404 when accessing `/stroom/resourcestore/........`, i.e. fix Tools->Export.

* Issue **#1333** : Improved resilience against XSS attacks.

* Issue **#1330** : Allow configuration of `Content-Type` in HTTPAppender.

* Issue **#1327** : Improvements to annotations.

* Issue **#1328** : Increased size of data window and removed max size restrictions.

* Issue **#1324** : Improved logging and added SSL options for HTTPAppender.


## [v7.0-beta.9] - 2019-11-20

* Fix SSL connection failure on remote feed staus check.

* Remove ConfigServlet as the functionality is covered by ProxyConfigHealthCheck.

* Fix password masking in ProxyConfigHealthCheck.

* Change servlet path of ProxyStatusServlet from `/config` to `/status`.


## [v7.0-beta.8] - 2019-11-20

* Change precedence order for config properties. YAML > database > default. Change UI to show effective value. Add hot loading of YAML file changes.

* Issue **#1322** : Stroom now asks if you really want to leave site when stepping items are dirty. Also fixed `Save` and `Save All` menu items and dashboard param changes now correctly make a dashboard dirty.

* Issue **#1320** : Fixed formatting of XML where trailing spaces were being removed from content surrounded by start and end tags (data content) which should not happen. 

* Issue **#1321** : Make path relative in stroom distribution .zip.sha256 hash file.

* The auth service now supports the use of HTTPS without certificate verification and adds additional logging.

* Issue **gchq/stroom-auth#157** : Automatically refresh user's API key when it expires.

* Issue **#1243** : Dashboard visualisations now link with similar functions available to dashboard tables, e.g. `link()`, `dashboard()`, `annotation()`, `stepping()`, `data()`.

* Issue **#1316** : JSONParser now includes various parse options including handling comments.

* Issue **#48** : Added option to hide/show dashboard table columns.

* Issue **#1315** : Improved health check for missing API key.

* Updated stroom expression to v1.5.4 and added new field types.

* Issue **#1315** : Improved health check for missing API key.

* Issue **#1314** : Fixed NPE thrown when logging caused when viewing docs that can't be found.

* Issue **#1313** : Suggestion boxes now make suggestions immediately before the user even starts typing.

* Issue **#1043** : Added feature to allow floating point numbers to be indexed.

* Issue **#1312** : Dictionaries now change the entity name in the DB when renamed.

* Issue **#1312** : Fixed read only behaviour of dictionary settings UI.

* Issue **#1300** : Multiple changes to annotations.

* Issue **#1265** : Added `modulus()` function along with alias `mod()` and modulus operator `%`.

* Issue **#1300** : Added `annotation()` link creation function, `currentUser()` alias for `param('currentUser()')` and additional link creation functions for `data()` and `stepping()`.

* Issue **#67** : Table columns now display menu items on left click.

* Uplift stroom-query to v2.2.4 to add better diagnostic logging.

* Uplift Kafka client to v2.2.1.

* Issue **#1293** : Add more static file types to allow nginx/browser caching on.

* Issue **#1295** : Add authentication bypass for servlets such as /remoting, /status, /echo, etc.

* Issue **#1297** : The UI now supplies API tokens to the backend for resource calls.

* Issue **#1296** : Fixed NPE in StreamMapCreator caused when a stream can not be found.

## [v7.0-beta.7] - 2019-10-23

* Issue **#1288** : Streams now show the name of the pipeline used to create them even if the user doesn't have permission to see the pipeline.

* Issue **#1282** : Fixed issue where items were imported into the explorer even if not selected for import.

* Issue **#1291** : Fixed issue where empty dashboard table cells did not select table rows when clicked. 

* Issue **#1290** : Fixed issue where executor provider was not executing supplied runnable if parent task had terminated.

* Fix problem of missing fallback config in docker image.


## [v7.0-beta.6] - 2019-10-15

* Add default for stroom.security.authentication.durationToWarnBeforeExpiry

* Fix missing icons for Kafka Config and Rule Set.

* Fix Kafka Config entity serialisation.

* Issue **#1264** : Dashboards running in embedded mode will not always ask for the user to choose an activity if the users session has one set already.

* Issue **#1275** : Fixed permission filtering when showing related streams.

* Issue **#1274** : Fixed issue with batch search caused by Hibernate not returning pipeline details in stream processor filters.

* Issue **#1272** : Fixed saving query favourites.

* Issue **#1266** : Stroom will now lock the cluster before releasing owned tasks so it doesn't clash with other task related processes that lock the DB for long periods.

* Issue **#1264** : Added `embedded` mode for dashboards to hide dashboard chrome and save options.

* Issue **#1264** : Stroom no longer asks if you want to leave the web page if no content needs saving.

* Issue **#1263** : Fixed issues related to URL encoding/decoding with the `dashboard()` function.

* Issue **#1263** : Fixed issue where date expressions were being allowed without '+' or '-' signs to add or subtract durations.

* Add fallback config.yml file into the docker images for running outside of a stack.

* Issue **#1263** : Fixed issues related to URL encoding/decoding in dashboard expressions.

* Issue **#1262** : Improved behaviour of `+` when used for concatenation in dashboard expressions.

* Issue **#1259** : Fixed schema compliance when logging failed document update events.

* Issue **#1245** : Fixed various issues with session management and authentication.

* Issue **#1258** : Fixed issue affecting search expressions against keyword fields using dictionaries containing carriage returns.


## [v7.0-beta.5] - 2019-09-23

* Fixes to proxy


## [v7.0-beta.4] - 2019-09-16

* Fix stroom-proxy Dockerfile


## [v7.0-beta.3] - 2019-09-16

* Minor fixes, including an essential fix to config


## [v7.0-beta.2] - 2019-09-13

* Fix docker build


## [v7.0-beta.1] - 2019-09-11

* Issue **#1253** : Data retention policies containing just `AND` will now match everything.

* Issue **#1252** : Stream type suggestions no longer list internal types.

* Issue **#1218** : All stepping panes will now show line numbers automatically if there are indicators (errors, warnings etc) that need to be displayed.  

* Issue **#1254** : Added option to allow non Java escaped find and replacement text to be used in `FindReplaceFilter`. 

* Issue **#1250** : Fixed logging description for reading and writing documents.

* Issue **#1251** : Copy permissions from a parent now shows changes prior to the user clicking ok.

* Issue **#758** : You no longer need the `Manage Processors` privilege to call `stroom:meta('Pipeline')` in XSLT.

* Issue **#1256** : Fix error caused when logging data source name when downloading search results.

* Issue **#399** : Fix for error message when stepping that said user needed `read` permission on parent pipeline and not just `use`.

* Issue **#1242** : Fix for pipeline corruption caused when moving elements back to inherited parents.

* Issue **#1244** : Updated Dropwizard to version 1.3.14 to fix session based memory leak.

* Issue **#1246** : Removed elastic search document type, menu items and filter.

* Issue **#1247** : Added XSLT functions (`source`, `sourceId`, `partNo`, `recordNo`, `lineFrom`, `colFrom`, `lineTo`, `colTo`) to determine the current source location so it can be embedded in a cooked event. Events containing raw source location info can be made into links in dashboard tables or the text pane so that a user can see raw source data or jump directly to stepping that raw record.

* Add data retention feature and index optimisation to Solr indexes.

* Initial support for Solr indexing and search.

* Issue **#1244** : Updated Dropwizard to version 1.3.14 to fix session based memory leak.

* Issue **#1246** : Removed elastic search document type, menu items and filter.

* Issue **#1214** : Fixed issue where the max results setting in dashboard tables was not always being obeyed. Also fixed some dashboard table result page size issues.

* Issue **#1238** : During proxy clean task we no longer show a failed attempt to delete an empty directory as an error as this condition is expected.

* Issue **#1237** : Fixed issue where explorer model requests were failing outside of user sessions, e.g. when we want to find folder descendants for processing.

* Issue **#1230** : Fix test.

* Issue **#1230** : Search expressions no longer have the `contains` condition. 

* Issue **#1220** : Fixed attempt to open newly created index shards as if they were old existing shards.

* Issue **#1232** : Fixed handling of enter key on pipeline element editor dialog.

* Issue **#1229** : Fixed issue where users needed `Read` permission on an index instead of just `Use` permission to search it.

* Issue **#1207** : Removed task id from meta to reduce DB size and complexity especially given the fact tasks are transient. Superseded output is now found by querying the processor task service when new output is written rather than using task ids on meta.

* Uplift HBase to 2.1.5 and refactor code accordingly

* Uplift Kafka to 2.1.1 and refactor code accordingly

* Uplift Curator to 4.2.0

* Issue **#1143** : Added mechanism to inject dashboard parameters into expressions using the `param` and `params` functions so that dashboard parameters can be echoed by expressions to create dashboard links.

* Issue **#1205** : Change proxy repo clean to not delete configured rootRepoDir.

* Issue **#1204** : Fix ProxySecurityFilter to use correct API key on feedStatus requests.

* Issue **#1211** : Added a quick filter to the server tasks page.

* Issue **#1206** : Fixed sorting active tasks when clicking column header.

* Issue **#1201** : Fixed dependencies.

* Issue **#1201** : Fixed tests.

* Issue **#1201** : Document permission changes now mutate the user document permissions cache rather than clearing it.

* Issue **#1153** : Changed security context to be a Spring singleton to improve explorer performance.

* Issue **#1202** : Fixed NumberFormatException in StreamAttributeMapUtil.

* Issue **#1203** : Fixed event logging detail for dictionaries.

* Issue **#1197** : Restored Save As functionality.

* Issue **#1199** : The index fields page now copes with more than 100 index fields.

* Issue **#1200** : Removed blocking queue that was causing search to hang when full.

* Issue **#1198** : Filtering by empty folders now works correctly.

* Comment out rollCron in proxy-prod.yml

* Change swagger UI at gchq.github.io/stroom to work off 6.0 branch

* Issue **#1195** : Fixed issue where combination of quick filter and type filter were not displaying explorer items correctly.

* Issue **#1153** : Changed the way document permissions are retrieved and cached to improve explorer performance.

* Issue **#1196** : Added code to resolve data source names from doc refs if the name is missing when logging.

* Issue **#1165** : Fixed corruption of pipeline structure when adding items to Source.

* Issue **#1193** : Added optional validation to activities.

* Change default config for proxy repositoryFormat to "${executionUuid}/${year}-${month}-${day}/${feed}/${pathId}/${id}"

* Issue **#1194** : Fixed NPE in FindTaskProgressCriteria.

* Issue **#1191** : SQL statistics search tasks now show appropriate information in the server tasks pane.

* Issue **#1192** : Executor provider tasks now run as the current user.

* Issue **#1190** : Copied indexes now retain associated index volumes.

* Issue **#1177** : Data retention now works with is doc refs.

* Issue **#1160** : Proxy repositories now only roll if all output streams for a repository are closed. Proxy repositories also only calculate the current max id if the `executionUuid` repo format param is not used.

* Issue **#1186** : Volume status is now refreshed every 5 minutes.

* Fix incorrect default keystore in proxy config yaml.

* Rename environment variables in proxy config yaml.

* Issue **#1170** : The UI should now treat the `None` tree node as a null selection.

* Issue **#1184** : Remove dropwizard yaml files from docker images.

* Issue **#1181** : Remove dropwizard config yaml from the docker images.

* Issue **#1152** : You can now control the maximum number of files that are fragmented prior to proxy aggregation with `stroom.maxFileScan`.

* Issue **#1182** : Fixed use of `in folder` for data retention and receipt policies.

* Updated to allow stacks to be built at this version.

* Issue **#1154** : Search now terminates during result creation if it is asked to do so.

* Issue **#1167** : Fix for proxy to deal with lack of explorer folder based collections.

* Issue **#1172** : Fixed logging detail for viewing docs.

* Issue **#1166** : Fixed issue where users with only read permission could not copy items.

* Issue **#1174** : Reduced hits on the document permission cache.

* Issue **#1168** : Statistics searches now work when user only has `Use` permission.

* Issue **#1170** : Extra validation to check valid feed provided for stream appender.

* Issue **#1174** : The size of the document permissions cache is now configurable via the `stroom.security.documentPermissions.maxCacheSize` property.

* Issue **#1176** : Created index on document permissions to improve performance.

* Issue **#1175** : Dropping unnecessary index `explorerTreePath_descendant_idx`.

* Issue **#747** : XSLT can now reference dictionaries by UUID.

* Issue **#1167** : Use of folders to include child feeds and pipelines is now supported.

* Issue **#1153** : The explorer tree is now built with fewer DB queries.

* Issue **#1163** : Added indexes to the DB to improve explorer performance.

* Issue **#1153** : The explorer tree now only rebuilds synchronously for users who alter the tree, if has never been built or is very old. All other rebuilds of the explorer tree required to keep it fresh will happen asynchronously.

* Issue **#1162** : Proxy aggregation will no longer recurse parts directories when creating parts.

* Issue **#1157** : Migration now adds dummy feeds etc to processor filters if the original doc can't be found. This will prevent filters from matching more items than they should if migration fails to map feeds etc because they can't be found.

* Issue **#1162** : Remove invalid CopyOption in move() call.

* Issue **#1159** : Fix NPE in rolling appenders with no frequency value.

* Issue **#1160** : Proxy repositories will no longer scan contents on open if they are set to be read only.

* Issue **#1162** : Added buffering etc to improve the performance of proxy aggregation.

* Issue **#1156** : Added code to reduce unlikely chance of NPE or uncontrolled processing in the event of a null or empty processing filter.

* Issue **#1149** : Changed the way EntryIdSet is unmarshalled so jaxb can now use the getter to add items to a collection.

* Ignore broken junit test that cannot work as it stands

* Fix NPE in DictionaryStoreImpl.findByName().

* Issue **#1146** : Added `encodeUrl()`, `decodeUrl()` and `dashboard()` functions to dashboard tables to make dashboard linking easier. The `link()` function now automatically encodes/decodes each param so that parameters do not break the link format, e.g. `[Click Here](http://www.somehost.com/somepath){dialog|Dialog Title}`.

* Issue **#1144** : Changed StreamRange to account for inclusive stream id ranges in v6.0 that was causing an issue with file system maintenance.

* Mask passwords on the proxy admin page.

* Add exception to wrapped exception in the feedStatus service.

* Issue **#1140** : Add health check for proxy feed status url.

* Issue **#1138** : Stroom proxy now deletes empty repository directories based on creation time and depth first so that pruning empty directories is quicker and generally more successful.

* Issue **#1137** : Change proxy remote url health check to accept a 406 code as the feed will not be specified.

* Issue **#1135** : Data retention policies are now migrated to use `Type` and not `Stream Type`.

* Issue **#1136** : Remove recursive chown from stroom and proxy docker entrypoint scripts.


## [v7.0-alpha.5] - 2019-06-12

* Fix YAML substitution.


## [v7.0-alpha.4] - 2019-06-11

* Update API paths


## [v7.0-alpha.3] - 2019-05-10

* Fix config


## [v7.0-alpha.2] - 2019-05-10

* Fix config

* Issue **#1134** : Proxy now requires feed name to always be supplied.

* Expose proxy api key in yaml config via SYNC_API_KEY

* Issue **#1130** : Change `start.sh` so it works when realpath is not installed.

* Issue **#1129** : Fixed stream download from the UI.

* Issue **#1119** : StreamDumpTool will now dump data to zip files containing all data and associated meta and context data. This now behaves the same way as downloading data from the UI and can be used as an input to proxy aggregation or uploaded manually.


## [v7.0-alpha.1] - 2019-04-23

* Fix config issue

* Fixed NPE created when using empty config sections.

* Issue **#1122** : Fixed hessian communication between stroom and stroom proxy used to establish feed receive status. Added restful endpoints for feed status to stroom and stroom proxy. Proxy will now be able to request feed status from upstream stroom or stroom proxy instances.

* Fixed incompatibility issues with MySQL 5.7 and 8.0.

* Added debug to help diagnose search failures

* Issue **#382** : Large zip files are now broken apart prior to proxy aggregation.

* Change start script to use absolute paths for jar, config and logs to distinguish stroom and proxy instances.

* Issue **#1116** : Better implementation of proxy aggregation.

* Issue **#1116** : Changed the way tasks are executed to ensure thread pools expand to the maximum number of threads specified rather than just queueing all tasks and only providing core threads.

* Remove full path from file in sha256 hash file release artifact.

* Issue **#1115** : Add missing super.startProcessing to AbstractKafkaProducerFilter.

* Improve exception handling and logging in RemoteDataSourceProvider. Now the full url is included in dashboard connection errors.

* Change Travis build to generate sha256 hashes for release zip/jars.

* Uplift the visualisations content pack to v3.2.1

* Issue **#1100** : Fix incorrect sort direction being sent to visualisations.

* Add guard against race condition

* Add migration script to remove property `stroom.node.status.heapHistogram.jMapExecutable`.

* Uplift base docker image to openjdk:8u191-jdk-alpine3.9, reverting back to JDK for access to diagnostic tools.

* Issue **#1084** : Change heap histogram statistics to java MBean approach rather than jmap binary. Remove stroom.node.status.heapHistogram.jMapExecutable property.

* Improve resource for setting user's status

* Issue **#1079** : Improved the logging of permission errors encountered during stream processing

* Issue **#1058** : Added property `stroom.pipeline.parser.secureProcessing` to enable/disable the XML secure processing feature.

* Issue **#1062** : Add env var for UI path

* Uplift distribution visualisation content pack to v3.1.0

* Add transform_user_extract.py, for pre-6.0 to 6.0 user migration

* Issue **#1059** : Fix guice errors on stroom-proxy startup.

* Issue **#1010** : Improve distribution start/stop/etc scripts by adding monochrome switch and background log tailing.

* Issue **#1053** : Add API to disabled authorisation users

* Issue **#1042** : Improve error message for an ApiException when requesting a user's token.

* Issue **#1050** : Prevent creation of permission entries if key already exists.

* Issue **#1015** : Add sortDirections[] and keySortDirection to visualisation data object to fix sorting in the visualisations.

* Issue **#1019** : Fix visualisations settings dialog so you can un-set text and list controls.

* Issue **#1041** : Add a healthcheck to Stroom to alert for API key expiry

* Issue **#1040** : Fix for visualisations that do not require nested data.

* Issue **#1036** : Fix for scrollbar position on explorer popup windows.

* Issue **#1037** : Updated `moment.js` for parsing/formatting dates and times.

* Issue **#1021** : Dashboard links now allow `{}` characters to be used without URL encoding.

* Issue **#1018** : Added Health Checks for the external connectors that are registered via plugins

* Issue **#1025** : Fixed ACE editor resize issue where horizontal scroll bar was not always correctly shown.

* Issue **#1025** : Updated ACE editor to v1.4.2.

* Issue **#1022** : Added `Contains` condition to all search expression fields so that regex terms can be used.

* Issue **#1024** : Superseded output helper no longer expects initialisation in all cases.

* Issue **#1021** : Multiple changes to improve vis, dashboard and external linking in Stroom.

* Issue **#1019** : Fix visualisations settings dialog so you can un-set text and list controls.

* Issue **#986** : Fix direct dashboard links.

* Issue **#1006** : Added Exception Mapper for PermissionExceptions to return HTTP FORBIDDEN.

* Issue **#1012** : Fix for NPE caused when checking if an output is superseded.

* Issue **#1011** : Old UI versions running in browsers often cause Stroom to throw an NPE as it can't find the appropriate GWT serialisation policy. Stroom will no longer throw an NPE but will report an `IncompatibleRemoteServiceException` instead. This is the default GWT behaviour.

* Issue **#1007** : Max visualisation results are now limited by default to the maximum number of results defined for the first level of the parent table. This can be further limited by settings in the visualisation.

* Issue **#1004** : Table cells now support multiple links.

* Issue **#1001** : Changed link types to `tab`, `dialog`, `dashboard`, `browser`.

* Issue **#1001** : Added dashboard link option to link to a dashboard from within a vis, e.g. `stroomLink(d.name, 'type=Dashboard&uuid=<TARGET_DASHBOARD_UUID>&params=userId%3D' + d.name, 'DASHBOARD')`.

* Issue **#1001** : Added dashboard link option to link to a dashboard using the `DASHBOARD` target name, e.g. `link(${UserId}, concat('type=Dashboard&uuid=<TARGET_DASHBOARD_UUID>', ${UserId}), '', 'DASHBOARD')`.

* Issue **#1002** : Popup dialogs shown when clicking dashboard hyperlinks are now resizable.

* Issue **#993** : Moving documents in the explorer no longer affects items that are being edited as they are not updated in the process.

* Issue **#996** : Updated functions in dashboard function picker.

* Issue **#981** : Fixed dashboard deletion

* Issue **#989** : Upgraded stroom-expression to v1.4.13 to add new dashboard `link` function.

* Issue **#988** : Changed `generate-url` XSLT function to `link` so it matches the dashboard expression. Changed the parameters to create 4 variants of the function to make creation of simple links easier.

* Issue **#980** : Fix for NPE when fetching dependencies for scripts.

* Issue **#978** : Re-ordering the fields in stream data source

* Issue **gchq/stroom-content#31** : Uplift stroom-logs content pack to v2.0-alpha.5.

* Issue **#982** : Stop proxy trying to health check the content syncing if it isn't enabled.

* Change error logging in ContentSyncService to log stack trace

* Uplift send_to_stroom.sh in the distribution to v2.0

* Issue **#973** : Export servlet changed to a Resource API, added permission check, improved error responses.

* Issue **#969** : The code now suppresses errors for index shards being locked for writing as it is expected. We now lock shards using maps rather than the file system as it is more reliable between restarts.

* Issue **#941** : Internal Meta Stats are now being written

* Issue **#970** : Add stream type of `Records` for translated stroom app events.

* Issue **#966** : Proxy was always reporting zero bytes for the request content in the receive log.

* Issue **#938** : Fixed an NPE in authentication session state.

* Change the proxy yaml configuration for the stack to add `remotedn` and `remotecertexpiry` headers to the receive log

* Change logback archived logs to be gzip compressed for stroom and proxy

* Uplift stroom-logs content pack to v2.0-alpha.3

* Uplift send_to_stroom script to v1.8.1

* Issue **#324** : Changed XML serialisation so that forbidden XML characters U+FFFE and U+FFFF are not written. Note that these characters are not even allowed as character references so they are ignored entirely.

* Issue **#945** : More changes to fix some visualisations only showing 10 data points.

* Issue **#945** : Visualisations now show an unlimited number of data points unless constrained by their parent table or their own maximum value setting.

* Issue **#948** : Catching Spring initialisation runtime errors and ensuring they are logged.

* Add `set_log_levels.sh` script to the distribution

* Uplift visualisations content pack to v3.0.6 in the gradle build

* Issue **#952** : Remote data sources now execute calls within the context of the user for the active query. As a result all running search `destroy()` calls will now be made as the same user that initiated the search.

* Issue **#566** : Info and warning icons are now displayed in stepping screen when needed.

* Issue **#923** : Dashboard queries will now terminate if there are no index shards to search.

* Issue **#959** : Remove Material UI from Login and from password management pages

* Issue **#933** : Add health check for password resets

* Issue **#929** : Add more comprehensive password validation

* Issue **#876** : Fix password reset issues

* Issue **#768** : Preventing deletion of /store in empty volumes

* Issue **#939** : Including Subject DN in receive.log

* Issue **#940** : Capturing User DN and cert expiry on DW terminated SSL

* Issue **#744** : Improved reporting of error when running query with no search extraction pipeline

* Issue **#134** : Copy permissions from parent button

* Issue **#688** : Cascading permissions when moving/copying folder into a destination

* Issue **#788** : Adding DocRef and IsDocRef to stroom query to allow doc ref related filtering. Migration of stream filters uses this.

* Issue **#936** : Add conversion of header `X-SSL-Client-V-End` into `RemoteCertExpiry`, translating date format in the process.

* Issue **#953** : Fixed NPE.

* Issue **#947** : Fixed issue where data retention policy contains incorrect field names.

* Remove Material UI from the Users and API Keys pages

* Add content packs to stroom distribution

* Change distribution to use send_to_stroom.sh v1.7

* Updated stroom expression to v1.4.12 to improve handling or errors values and add new type checking functions `isBoolean()`, `isDouble()`, `isError()`, `isInteger()`, `isLong()`, `isNull()`, `isNumber()`, `isString()`, `isValue()`. Testing equality of null with `x=null()` is no longer valid and must be replaced with `isNull(x)`.

* Issue **#920** : Fix error handling for sql stats queries

* Remove log sending cron process from docker images (now handled by stroom-log-sender).

* Issue **#924** : The `FindReplaceFilter` now records the location of errors.

* Issue **#939** : Added `remotedn` to default list of keys to include in `receive.log`.

* Add git_tag and git_commit labels to docker images

* Uplift stroom-logs content pack in docker image to` v2.0-alpha.2`

* Stop truncation of `logger` in logback console logs

* Issue **#921** : Renaming open documents now correctly changes their tab name. Documents that are being edited now prevent the rename operation until they are saved.

* Issue **#922** : The explorer now changes the selection on a right click if the item clicked is not already selected (could be part of a multi select).

* Issue **#903** : Feed names can now contain wildcard characters when filtering in the data browser.

* Add API to allow creation of an internal Stroom user.

* Fix logger configuration for SqlExceptionHelper

* Add template-pipelines and standard-pipelines content packs to docker image

* Issue **#904** : The UI now shows dictionary names in expressions without the need to enter edit mode.

* Updated ACE editor to v1.4.1.

* Add colours to console logs in docker.

* Issue **#869** : Delete will now properly delete all descendant nodes and documents when deleting folders but will not delete items from the tree if they cannot be deleted, e.g. feeds that have associated data.

* Issue **#916** : You can no longer export empty folders or import nothing.

* Issue **#911** : Changes to feeds and pipelines no longer clear data browsing filters.

* Issue **#907** : Default volumes are now created as soon as they are needed.

* Issue **#910** : Changes to index settings in the UI now register as changes and enable save.

* Issue **#913** : Improve FindReplaceFilter to cope with more complex conditions.

* Change log level for SqlExceptionHelper to OFF, to stop expected exceptions from polluting the logs

* Fix invalid requestLog logFormat in proxy configuration

* Stop service discovery health checks being registered if stroom.serviceDiscovery.enabled=false

* Add fixed version of send_to_stroom.sh to release distribution

* Uplift docker base image for stroom & proxy to openjdk:8u181-jdk-alpine3.8

* Add a health check for getting a public key from the authentication service.

* Issue **#897** : Import no longer attempts to rename or move existing items but will still update content.

* Issue **#902** : Improved the XSLT `format-date` function to better cope with week based dates and to default values to the stream time where year etc are omitted.

* Issue **#905** : Popup resize and move operations are now constrained to ensure that a popup cannot be dragged off screen or resized to be bigger than the current browser window size.

* Issue **#898** : Improved the way many read only aspects of the UI behave.

* Issue **#894** : The system now generates and displays errors to the user when you attempt to copy a feed.

* Issue **#896** : Extended folder `create` permissions are now correctly cached.

* Issue **#893** : You can now manage volumes without the `Manage Nodes` permission.

* Issue **#892** : The volume editor now waits for the node list to be loaded before opening.

* Issue **#889** : Index field editing in the UI now works correctly.

* Issue **#891** : `StreamAppender` now keeps track of it's own record write count and no longer makes use of any other write counting pipeline element.

* Issue **#885** : Improved the way import works to ensure updates to entities are at least attempted when creating an import confirmation.

* Issue **#892** : Changed `Ok` to `OK`.

* Issue **#883** : Output streams are now immediately unlocked as soon as they are closed.

* Removed unnecessary OR operator that was being inserted into expressions where only a single child term was being used. This happened when reprocessing single streams.

* Issue **#882** : Splitting aggregated streams now works when using `FindReplaceFilter`. This functionality was previously broken because various reader elements were not passing the `endStream` event on.

* Issue **#881** : The find and replace strings specified for the `FindReplaceFilter` are now treated as unescaped Java strings and now support new line characters etc.

* Issue **#880** : Increased the maximum value a numeric pipeline property can be set to via the UI to 10000000.

* Issue **#888** : The dependencies listing now copes with external dependencies failing to provide data due to authentication issues.

* Issue **#890** : Dictionaries now show the words tab by default.

* Add admin healthchecks to stroom-proxy

* Add stroom-proxy docker image

* Refactor stroom docker images to reduce image size

* Add enabled flag to storing, forwarding and synching in stroom-proxy configuration

* Issue **#884** : Added extra fonts to stroom docker image to fix bug downloading xls search results.

* Issue **#879** : Fixed bug where reprocess and delete did not work if no stream status was set in the filter.

* Issue **#878** : Changed the appearance of stream filter fields to be more user friendly, e.g. `feedName` is now `Feed` etc.

* Issue **#809** : Changed default job frequency for `Stream Attributes Retention` and `Stream Task Retention` to `1d` (one day).

* Issue **#813** : Turned on secure processing feature for XML parsers and XML transformers so that external entities are not resolved. This prevents DoS attacks and gaining unauthorised access to the local machine.

* Issue **#871** : Fix for OptimisticLockException when processing streams.

* Issue **#872** : The parser cache is now automatically cleared when a schema changes as this can affect the way a data splitter parser is created.

* Add a health check for getting a public key from the authentication service.

* Issue **#897** : Import no longer attempts to rename or move existing items but will still update content.

* Issue **#902** : Improved the XSLT `format-date` function to better cope with week based dates and to default values to the stream time where year etc are omitted.

* Issue **#905** : Popup resize and move operations are now constrained to ensure that a popup cannot be dragged off screen or resized to be bigger than the current browser window size.

* Issue **#898** : Improved the way many read only aspects of the UI behave.

* Issue **#894** : The system now generates and displays errors to the user when you attempt to copy a feed.

* Issue **#896** : Extended folder `create` permissions are now correctly cached.

* Issue **#893** : You can now manage volumes without the `Manage Nodes` permission.

* Issue **#892** : The volume editor now waits for the node list to be loaded before opening.

* Issue **#889** : Index field editing in the UI now works correctly.

* Issue **#891** : `StreamAppender` now keeps track of it's own record write count and no longer makes use of any other write counting pipeline element.

* Issue **#885** : Improved the way import works to ensure updates to entities are at least attempted when creating an import confirmation.

* Issue **#892** : Changed `Ok` to `OK`.

* Issue **#883** : Output streams are now immediately unlocked as soon as they are closed.

* Removed unnecessary OR operator that was being inserted into expressions where only a single child term was being used. This happened when reprocessing single streams.

* Issue **#882** : Splitting aggregated streams now works when using `FindReplaceFilter`. This functionality was previously broken because various reader elements were not passing the `endStream` event on.

* Issue **#881** : The find and replace strings specified for the `FindReplaceFilter` are now treated as unescaped Java strings and now support new line characters etc.

* Issue **#880** : Increased the maximum value a numeric pipeline property can be set to via the UI to 10000000.

* Issue **#888** : The dependencies listing now copes with external dependencies failing to provide data due to authentication issues.

* Issue **#890** : Dictionaries now show the words tab by default.

* Add admin healthchecks to stroom-proxy

* Add stroom-proxy docker image

* Refactor stroom docker images to reduce image size

* Add enabled flag to storing, forwarding and synching in stroom-proxy configuration

* Issue **#884** : Added extra fonts to stroom docker image to fix bug downloading xls search results.

* Issue **#879** : Fixed bug where reprocess and delete did not work if no stream status was set in the filter.

* Issue **#878** : Changed the appearance of stream filter fields to be more user friendly, e.g. `feedName` is now `Feed` etc.

* Issue **#809** : Changed default job frequency for `Stream Attributes Retention` and `Stream Task Retention` to `1d` (one day).

* Issue **#813** : Turned on secure processing feature for XML parsers and XML transformers so that external entities are not resolved. This prevents DoS attacks and gaining unauthorised access to the local machine.

* Issue **#871** : Fix for OptimisticLockException when processing streams.

* Issue **#872** : The parser cache is now automatically cleared when a schema changes as this can affect the way a data splitter parser is created.

* Issue **#865** : Made `stroom.conf` location relative to YAML file when `externalConfig` YAML property is set.

* Issue **#867** : Added an option `showReplacementCount` to the find replace filter to choose whether to report total replacements on process completion.

* Issue **#867** : Find replace filter now creates an error if an invalid regex is used.

* Issue **#855** : Further fixes for stepping data that contains a BOM.

* Changed selected default tab for pipelines to be `Data`.

* Issue **#860** : Fixed issue where stepping failed when using any sort of input filter or reader before the parser.

* Issue **#867** : Added an option `showReplacementCount` to the find replace filter to choose whether to report total replacements on process completion.

* Improved Stroom instance management scripts

* Add contentPack import

* Fix typo in Dockerfile

* Issue **#859** : Change application startup to keep retrying when establishing a DB connection except for certain connection errors like access denied.

* Issue **#730** : The `System` folder now displays data and processors. This is a bug fix related to changing the default initial page for some document types.

* Issue **#854** : The activity screen no longer shows a permission error when shown to non admin users.

* Issue **#853** : The activity chooser will no longer display on startup if activity tracking is not enabled.

* Issue **#855** : Fixed stepping data that contains a BOM.

* Change base docker image to openjdk:8u171-jdk-alpine

* Improved loading of activity list prior to showing the chooser dialog.

* Issue **#852** : Fix for more required permissions when logging other 'find' events.

* Issue **#730** : Changed the default initial page for some document types.

* Issue **#852** : Fix for required permission when logging 'find' events.

* Changed the way the root pane loads so that error popups that appear when the main page is loading are not hidden.

* Issue **#851** : Added additional type info to type id when logging events.

* Issue **#848** : Fixed various issues related to stream processor filter editor.

* Issue **#815** : `stroom.pageTitle` property changed to `stroom.htmlTitle`.

* Issue **#732** : Added `host-address` and `host-name` XSLT functions.

* Issue **#338** : Added `splitAggregatedStreams` property to `StreamAppender`, `FileAppender` and `HDFSFileAppender` so that aggregated streams can be split into separate streams on output.

* Issue **#338** : Added `streamNo` path replacement variable for files to record the stream number within an aggregate.

* Added tests and fixed sorting of server tasks.

* Improved the way text input and output is buffered and recorded when stepping.

* The find and replace filter now resets the match count in between nested streams so that each stream is treated the same way, i.e. it can have the same number of text replacements.

* Added multiple fixes and improvements to the find and replace filter including limited support of input/output recording when stepping.

* Issue **#827** : Added `TextReplacementFilterReader` pipeline element.

* Issue **#736** : Added sorting to server tasks table.

* Inverted the behaviour of `disableQueryInfo` to now be `requireQueryInfo`.

* Issue **#596** : Rolling stream and file appenders can now roll on a cron schedule in addition to a frequency.

* The accept button now enabled on splash screen.

* Added additional event logging to stepping.

* An activity property with an id of `disableQueryInfo` can now be used to disable the query info popup on a per activity basis.

* Activity properties can now include the attributes `id`, `name`, `showInSelection` and `showInList` to determine their appearance and behaviour;

* Nested elements are now usable in the activity editor HTML.

* Record counts are now recorded on a per output stream basis even when splitting output streams.

* Splash presenter buttons are now always enabled.

* Fix background colour to white on activity pane.

* Changed `splitWhenBiggerThan` property to `rollSize` and added the property to the rolling appenders for consistency.

* Issue **#838** : Fix bug where calculation of written and read bytes was being accounted for twice due to the use of Java internal `FilterInputStream` and `FilterOutputStream` behaviour. This was leading to files being split at half od the expected size. Replaced Java internal classes with our own `WrappedInputStream` and `WrappedOutputStream` code.

* Issue **#837** : Fix bug to no longer try and record set activity events for null activities.

* Issue **#595** : Added stream appender and file appender property `splitWhenBiggerThan` to limit the size of output streams.

* Now logs activity change correctly.

* Add support for checkbox and selection control types to activity descriptions.

* Issue **#833** : The global property edit dialog can now be made larger.

* Fixed some issues in the activity manager.

* Issue **#722** : Change pipeline reference data loader to store its reference data in an off-heap disk backed LMDB store to reduce Java heap usage. See the `stroom.refloader.*` properties for configuration of the off-heap store.

* Issue **#794** : Automatically suggest a pipeline element name when creating it

* Issue **#792** : Preferred order of properties for Pipeline Elements

* Issue **824** : Fix for replace method in PathCreator also found in stroom proxy.

* Issue **#828** : Changed statistics store caches to 10 minute time to live so that they will definitely pick up new statistics store definitions after 10 minutes.

* Issue **#774** : Event logging now logs find stream criteria correctly so that feeds ids are included.

* Issue **#829** : Stroom now logs event id when viewing individual events.

* Added functionality to record actions against user defined activities.

* Added functionality to show a splash screen on login.

* Issue **#791** : Fixed broken equals method so query total row count gets updated correctly.

* Issue **#830** : Fix for API queries not returning before timing out.

* Issue **#824** : Fix for replace method in PathCreator also found in stroom proxy.

* Issue **#820** : Fix updating index shards so that they are loaded, updated and saved under lock.

* Issue **#819** : Updated `stroom-expression` to v1.4.3 to fix violation of contract exception when sorting search results.

* Issue **#817** : Increased maximum number of concurrent stream processor tasks to 1000 per node.

* Moved Index entities over to the new multi part document store.

* Moved Pipeline entities over to the new multi part document store.

* Moved both Statistic Store entity types over to the new multi part document store.

* Moved XSLT entities over to the new multi part document store.

* Moved Visualisation entities over to the new multi part document store.

* Moved Script entities over to the new multi part document store.

* Moved Dashboard entities over to the new multi part document store.

* Moved XmlSchema entities over to the new multi part document store.

* Moved TextConverter entities over to the new multi part document store.

* Modified the storage of dictionaries to use the new multi part document store.

* Changed the document store to hold multiple entries for a document so that various parts of a document can be written separately, e.g. the meta data about a dictionary and the dictionary text are now written as separate DB entries. Entries are combined during the serialisation/deserialisation process.

* Changed the import export API to use byte arrays to hold values rather than strings. *POSSIBLE BREAKING CHANGE*
Issue **gchq/stroom-expression#22** : Add `typeOf(...)` function to dashboard.

* Issue **#697** : Fix for reference data sometimes failing to find the appropriate effective stream due to the incorrect use of the effective stream cache. It was incorrectly configured to use a time to idle (TTI) expiry rather than a time to live (TTL) expiry meaning that heavy use of the cache would prevent the cached effective streams being refreshed.

* Issue **#806** : Fix for clearing previous dashboard table results if search results deliver no data.

* Issue **#805** : Fix for dashboard date time formatting to use local time zone.

* Issue **#803** : Fix for group key conversion to an appropriate value for visualisations.

* Issue **#802** : Restore lucene-backward-codecs to the build

* Issue **#800** : Add DB migration script 33 to replace references to the `Stream Type` type in the STRM_PROC_FILT table with `streamTypeName`.

* Issue **#798** : Add DB migration script 32 to replace references to the `NStatFilter` type in the PIPE table with `StatisticsFilter`.

* Fix data receipt policy defect

* Issue **#791** : Search completion signal is now only sent to the UI once all pending search result merges are completed.

* Issue **#795** : Import and export now works with appropriate application permissions. Read permission is required to export items and Create/Update permissions are required to import items depending on whether the update will create a new item or update an existing one.

* Improve configurabilty of stroom-proxy.

* Issue **#783** : Reverted code that ignored duplicate selection to fix double click in tables.

* Issue **#782** : Fix for NPE thrown when using CountGroups when GroupKey string was null due to non grouped child rows.

* Issue **#778** : Fix for text selection on tooltips etc in the latest version of Chrome.

* Uplift stroom-expression to v1.4.1

* Issue **#776** : Removal of index shard searcher caching to hopefully fix Lucene directory closing issue.

* Issue **#779** : Fix permissions defect.

* Issue **gchq/stroom-expression#22** : Add `typeOf(...)` function to dashboard.

* Issue **#766** : Fix NullPointerExceptions when downloading table results to Excel format.

* Issue **#770** : Speculative fix for memory leak in SQL Stats queries.

* Issue **#761** : New fix for premature truncation of SQL stats queries due to thread interruption.

* Issue **#748** : Fix build issue resulting from a change to SafeXMLFilter.

* Issue **#748** : Added a command line interface (CLI) in addition to headless execution so that full pipelines can be run against input files.

* Issue **#748** : Fixes for error output for headless mode.

* Issue **#761** : Fixed statistic searches failing to search more than once.

* Issue **#756** : Fix for state being held by `InheritableThreadLocal` causing objects to be held in memory longer than necessary.

* Issue **#761** : Fixed premature truncation of SQL stats queries due to thread interruption.

* Added `pipeline-name` and `put` XSLT functions back into the code as they were lost in a merge.

* Issue **#749** : Fix inability to query with only `use` privileges on the index.

* Issue **#613** : Fixed visualisation display in latest Firefox and Chrome.

* Added permission caching to reference data lookup.

* Updated to stroom-expression 1.3.1

    Added cast functions `toBoolean`, `toDouble`, `toInteger`, `toLong` and `toString`.
    Added `include` and `exclude` functions.
    Added `if` and `not` functions.
    Added value functions `true()`, `false()`, `null()` and `err()`.
    Added `match` boolean function.
    Added `variance` and `stDev` functions.
    Added `hash` function.
    Added `formatDate` function.
    Added `parseDate` function.
    Made `substring` and `decode` functions capable of accepting functional parameters.
    Added `substringBefore`, `substringAfter`, `indexOf` and `lastIndexOf` functions.
    Added `countUnique` function.

* Issue **#613** : Fixed visualisation display in latest Firefox and Chrome.

* Issue **#753** : Fixed script editing in UI.

* Issue **#751** : Fix inability to query on a dashboard with only use+read rights.


## [v6.0-alpha.22]

* Issue **#719** : Fix creation of headless Jar to ensure logback is now included.

* Issue **#735** : Change the format-date xslt function to parse dates in a case insensitive way.

* Issue **#719** : Fix creation of headless Jar. Exclude gwt-unitCache folder from build JARs.

* Issue **#720** : Fix for Hessian serialisation of table coprocessor settings.

* Issue **#217** : Add an 'all/none' checkbox to the Explorer Tree's quick filter.

* Issue **#400** : Shows a warning when cascading folder permissions.

* Issue **#405** : Fixed quick filter on permissions dialog, for users and for groups. It will now match anywhere in the user or group name, not just at the start.

* Issue **#708** : Removed parent folder UUID from ExplorerActionHandler.

* Application security code is now implemented using lambda expressions rather than AOP. This simplifies debugging and makes the code easier to understand.

* Changed the task system to allow task threads to be interrupted from the task UI.

* Made changes to improve search performance by making various parts of search wait for interruptible conditions.

* Migrated code from Spring to Guice for managing dependency injection.

* Issue **#229** : When a user 'OKs' a folder permission change it can take a while to return. This disables the ok/cancel buttons while Stroom is processing the permission change.

* Issue **#405** : Fixed quick filter on permissions dialog, for users and for groups. It will now match anywhere in the user or group name, not just at the start.

* Issue **#588** : Fixed display of horizontal scrollbar on explorer tree in export, create, copy and move dialogs.

* Issue **#691** : Volumes now reload on edit so that the entities are no longer stale the second time they are edited.

* Issue **#692** : Properties now reload on edit so that the entities are no longer stale the second time they are edited.

* Issue **#703** : Removed logging of InterruptedException stack trace on SQL stat queries, improved concurrency code.

* Issue **#697** : Improved XSLT `Lookup` trace messages.

* Issue **#697** : Added a feature to trace XSLT `Lookup` attempts so that reference data lookups can be debugged.

* Issue **#702** : Fix for hanging search extraction tasks

* Issue **#701** : The search `maxDocIdQueueSize` is now 1000 by default.

* Issue **#700** : The format-date XSLT function now defaults years, months and days to the stream receipt time regardless of whether the input date pattern specifies them.

* Issue **#657** : Change SQL Stats query code to process/transform the data as it comes back from the database rather than holding the full resultset before processing. This will reduce memory overhead and improve performance.

* Issue **#634** : Remove excessive thread sleeping in index shard searching. Sleeps were causing a significant percentage of inactivity and increasing memory use as data backed up. Add more logging and logging of durations of chunks of code. Add an integration test for testing index searching for large data volumes.

* Issue **#698** : Migration of Processing Filters now protects against folders that have since been deleted

* Issue **#634** : Remove excessive thread sleeping in index shard searching. Sleeps were causing a significant percentage of inactivity and increasing memory use as data backed up. Add more logging and logging of durations of chunks of code. Add an integration test for testing index searching for large data volumes.

* Issue **#659** : Made format-date XSLT function default year if none specified to the year the data was received unless this would make the date later then the received time in which case a year is subtracted.

* Issue **#658** : Added a hashing function for XSLT translations.

* Issue **#680** : Fixed the order of streams in the data viewer to descending by date

* Issue **#679** : Fixed the editing of Stroom properties that are 'persistent'.

* Issue **#681** : Added dry run to check processor filters will convert to find stream criteria. Throws error to UI if fails.

* Issue **#676** : Fixed use of custom stream type values in expression based processing filters.

* Issue **#673** : Fixed issue with Stream processing filters that specify Create Time

* Issue **#675** : Fixed issue with datafeed requests authenticating incorrectly

* Issue **#666** : Fixed the duplicate dictionary issue in processing filter migrations, made querying more efficient too
* Database migration fixes and tools

* Issue **#668** : Fixed the issue that prevented editing of stroom volumes

* Issue **#669** : Elastic Index Filter now uses stroomServiceUser to retrieve the index config from the Query Elastic service.

* Minor fix to migrations

* Add logging to migrations

* Add logging to migrations

* Issue **#651** : Removed the redundant concept of Pipeline Types, it's half implementation prevented certain picker dialogs from working.

* Issue **#481** : Fix handling of non-incremental index queries on the query API. Adds timeout option in request and blocking code to wait for the query to complete. Exit early from wait loops in index/event search.

* Issue **#626** : Fixed issue with document settings not being persisted

* Issue **#621** : Changed the document info to prevent requests for multi selections

* Issue **#620** : Copying a directory now recursively copies it's contents, plus renaming copies is done more intelligently.

* Issue **#546** : Fixed race conditions with the Explorer Tree, it was causing odd delays to population of the explorer in various places.

* Issue **#495** : Fixed the temporary expansion of the Explorer Tree caused by filtering

* Issue **#376** : Welcome tab details fixed since move to gradle

* Issue **#523** : Changed permission behaviours for copy and move to support `None`, `Source`, `Destination` and `Combined` behaviours. Creating new items now allows for `None` and `Destination` permission behaviours. Also imported items now receive permissions from the destination folder. Event logging now indicates the permission behaviour used during copy, move and create operations.

* Issue **#480** : Change the downloaded search request API JSON to have a fetch type of ALL.

* Issue **#623** : Fixed issue where items were being added to sublist causing a stack overflow exception during data retention processing.

* Issue **#617** : Introduced a concept of `system` document types that prevents the root `System` folder type from being created, copied, deleted, moved, renamed etc.

* Issue **#622** : Fix incorrect service discovery based api paths, remove authentication and authorisation from service discovery

* Issue **#568** : Fixed filtering streams by pipeline in the pipeline screen.

* Issue **#565** : Fixed authorisation issue on dashboards.

* Issue **#592** : Mount stroom at /stroom.

* Issue **#608** : Fixed stream grep and stream dump tools and added tests to ensure continued operation.

* Issue **#603** : Changed property description from `tags` to `XML elements` in `BadTextXMLFilterReader`.

* Issue **#600** : Added debug to help diagnose cause of missing index shards in shard list.

* Issue **#611** : Changed properties to be defined in code rather than Spring XML.

* Issue **#605** : Added a cache for retrieving user by name to reduce DB use when pushing users for each task.

* Issue **#610** : Added `USE INDEX (PRIMARY)` hint to data retention select SQL to improve performance.

* Issue **#607** : Multiple improvements to the code to ensure DB connections, prepared statements, result sets etc use try-with-resources constructs wherever possible to ensure no DB resources are leaked. Also all connections obtained from a data source are now returned appropriately so that connections from pools are reused.

* Issue **#602** : Changed the data retention rule table column order.

* Issue **#606** : Added more stroom properties to tune the c3P0 connection pool. The properties are prefixed by `stroom.db.connectionPool` and `stroom.statistics.sql.db.connectionPool`.

* Issue **#601** : Fixed NPE generated during index shard retention process that was caused by a shard being deleted from the DB at the same time as the index shard retention job running.

* Issue **#609** : Add configurable regex to replace IDs in heap histogram class names, e.g. `....$Proxy54` becomes `....$Proxy--ID-REMOVED--`

* Issue **#570** : Refactor the heap histogram internal statistics for the new InternalStatisticsReceiver

* Issue **#599** : DocumentServiceWriteAction was being used in the wrong places where EntityServiceSaveAction should have been used instead to save entities that aren't document entities.

* Issue **#593** : Fixed node save RPC call.

* Issue **#591** : Made the query info popup more configurable with a title, validation regex etc. The popup will now only be displayed when enabled and when a manual user action takes place, e.g. clicking a search button or running a parameterised execution with one or more queries.

* Added 'prompt' option to force the identity provider to ask for a login.

* Issue **#549** : Change to not try to connect to kafka when kafka is not configured and improve failure handling

* Issue **#573** : Fixed viewing folders with no permitted underlying feeds. It now correctly shows blank data screen, rather than System/Data.

* Issue **#150** : Added a feature to optionally require specification of search purpose.

* Issue **#572** : Added a feature to allow easy download of dictionary contents as a text file.

* Generate additional major and minor floating docker tags in travis build, e.g. v6-LATEST and v6.0-LATEST

* Change docker image to be based on openjdk:8u151-jre-alpine

* Added a feature to list dependencies for all document entities and indicate where dependencies are missing.

* Issue **#540** : Improve description text for stroom.statistics.sql.maxProcessingAge property

* Issue **#538** : Lists of items such as users or user groups were sometimes not being converted into result pages correctly, this is now fixed.

* Issue **#537** : Users without `Manage Policies` permission can now view streams.

* Issue **#522** : Selection of data retention rules now remains when moving rules up or down.

* Issue **#411** : When data retention rules are disabled they are now shown greyed out to indicate this.

* Issue **#536** : Fix for missing visualisation icons.

* Issue **#368** : Fixed hidden job type button on job node list screen when a long cron pattern is used.

* Issue **#507** : Added dictionary inheritance via import references.

* Issue **#554** : Added a `parseUri` XSLT function.

* Issue **#557** : Added dashboard functions to parse and output URI parts.

* Issue **#552** : Fix for NPE caused by bad XSLT during search data extraction.

* Issue **#560** : Replaced instances of `Files.walk()` with `Files.walkFileTree()`. `Files.walk()` throws errors if any files are deleted or are not accessible during the walk operation. This is a major issue with the Java design for walking files using Java 8 streams. To avoid this issue `Files.walkFileTree()` has now been used in place of `Files.walk()`.

* Issue **#567** : Changed `parseUri` to be `parse-uri` to keep it consistently named with respect to other XSLT functions. The old name `parseUri` still works but is deprecated and will be removed in a later version.

* Issue **#567** : The XSLT function `parse-uri` now correctly returns a `schemeSpecificPart` element rather than the incorrectly named `schemeSpecificPort`.

* Issue **#567** : The dashboard expression function `extractSchemeSpecificPortFromUri` has now been corrected to be called `extractSchemeSpecificPartFromUri`.

* Issue **#567** : The missing dashboard expression function `extractQueryFromUri` has been added.

* Issue **#571** : Streams are now updated to have a status of deleted in batches using native SQL and prepared statements rather than using the stream store.

* Issue **#559** : Changed CSS to allow table text selection in newer browsers.

* Issue **#574** : Fixed SQL debug trace output.

* Issue **#574** : Fixed SQL UNION code that was resulting in missing streams in the data browser when paging.

* Issue **#590** : Improved data browser performance by using a local cache to remember feeds, stream types, processors, pipelines etc while decorating streams.

* Issue **#150** : Added a property to optionally require specification of search purpose.

* New authentication flow based around OpenId

* New user management screens

* The ability to issue API keys

* Issue **#501** : Improve the database teardown process in integration tests to speed up builds

* Relax regex in build script to allow tags like v6.0-alpha.3 to be published to Bintray

* Add Bintray publish plugin to Gradle build

* Issue **#75** : Upgraded to Lucene 5.

* Issue **#135** : [BREAKING CHANGE] Removed JODA Time library and replaced with Java 7 Time API. This change breaks time zone output previously formatted with `ZZ` or `ZZZ`.

* Added XSLT functions generate-url and fetch-json

* Added ability to put clickable hyperlinks in Dashboard tables

* Added an HTTP appender.

* Added an appender for the proxy store.

* Issue **#412** : Fixed no-column table breakage

* Issue **#380** : Fixed build details on welcome/about

* Issue **#348** : Fixed new menu icons.

* Issue **98** : Fix premature trimming of results in the store

* Issue **360** : Fix inability to sort sql stats results in the dashboard table

* Issue **#550** : Fix for info message output for data retention.

* Issue **#551** : Improved server task detail for data retention job.

* Issue **#541** : Changed stream retention job descriptions.

* Issue **#553** : The data retention job now terminates if requested to do so and also tracks progress in a local temp file so a nodes progress will survive application restarts.

* Change docker image to use openjdk:8u151-jre-alpine as a base

* Issue **#539** : Fix issue of statistic search failing after it is imported

* Issue **#547** : Data retention processing is now performed in batches (size determined by `stroom.stream.deleteBatchSize`). This change should reduce the memory required to process the data retention job.

* Issue **#541** : Marked old stream retention job as deprecated in description.

* Issue **#542** : Fix for lazy hibernate object initialisation when stepping cooked data.

* Issue **#524** : Remove dependency on stroom-proxy:stroom-proxy-repo and replaced with duplicated code from stroom-proxy-repo (commit b981e1e)

* Issue **#203** : Initial release of the new data receipt policy functionality.

* Issue **#202** : Initial release of the new data retention policy functionality.

* Issue **#521** : Fix for the job list screen to correct the help URL.

* Issue **#526** : Fix for XSLT functions that should return optional results but were being forced to return a single value.

* Issue **#527** : Fix for XSLT error reporting. All downstream errors were being reported as XSLT module errors and were
 hiding the underlying exception.

* Issue **#501** : Improve the database teardown process in integration tests to speed up builds.

* Issue **#511** : Fix NPE thrown during pipeline stepping by downstream XSLT.

* Issue **#521** : Fix for the job list screen to use the help URL system property for displaying context sensitive help.

* Issue **#511** : Fix for XSLT functions to allow null return values where a value cannot be returned due to an error etc.

* Issue **#515** : Fix handling of errors that occur before search starts sending.

* Issue **#506** : In v5 dashboard table filters were enhanced to allow parameters to be used in include/exclude filters. The implementation included the use of ` \ ` to escape `$` characters that were not to be considered part of a parameter reference. This change resulted in regular expressions requiring ` \ ` being escaped with additional ` \ ` characters. This escaping has now been removed and instead only `$` chars before `{` chars need escaping when necessary with double `$$` chars, e.g. use `$${something` if you actually want `${something` not to be replaced with a parameter.

* Issue **#505** : Fix the property UI so all edited value whitespace is trimmed

* Issue **#513** : Now only actively executing tasks are visible as server tasks

* Issue **#483** : When running stream retention jobs the transactions are now set to REQUIRE_NEW to hopefully ensure that the job is done in small batches rather than a larger transaction spanning multiple changes.

* Issue **#508** : Fix directory creation for index shards.

* Issue **#492** : Task producers were still not being marked as complete on termination which meant that the parent cluster task was not completing. This has now been fixed.

* Issue **#497** : DB connections obtained from the data source are now released back to the pool after use.

* Issue **#492** : Task producers were not being marked as complete on termination which meant that the parent cluster task was not completing. This has now been fixed.

* Issue **#497** : Change stream task creation to use straight JDBC rather than hibernate for inserts and use a configurable batch size (stroom.databaseMultiInsertMaxBatchSize) for the inserts.

* Issue **#502** : The task executor was not responding to shutdown and was therefore preventing the app from stopping gracefully.

* Issue **#476** : Stepping with dynamic XSLT or text converter properties now correctly falls back to the specified entity if a match cannot be found by name.

* Issue **#498** : The UI was adding more than one link between 'Source' and 'Parser' elements, this is now fixed.

* Issue **#492** : Search tasks were waiting for part of the data extraction task to run which was not checking for termination. The code for this has been changed and should now terminate when required.

* Issue **#494** : Fix problem of proxy aggregation never stopping if more files exist

* Issue **#490** : Fix errors in proxy aggregation due to a bounded thread pool size

* Issue **#484** : Remove custom finalize() methods to reduce memory overhead

* Issue **#475** : Fix memory leak of java.io.File references when proxy aggregation runs

* Issue **#470** : You can now correctly add destinations directly to the pipeline 'Source' element to enable raw streaming.

* Issue **#487** : Search result list trimming was throwing an illegal argument exception `Comparison method violates its general contract`, this should now be fixed.

* Issue **#488** : Permissions are now elevated to 'Use' for the purposes of reporting the data source being queried.

* Migrated to ehcache 3.4.0 to add options for off-heap and disk based caching to reduce memory overhead.

* Caches of pooled items no longer use Apache Commons Pool.

* Issue **#401** : Reference data was being cached per user to ensure a user centric view of reference data was being used. This required more memory so now reference data is built in the context of the internal processing user and then filtered during processing by user access to streams.

* The effective stream cache now holds 1000 items.

* Reduced the amount of cached reference data to 100 streams.

* Reduced the number of active queries to 100.

* Removed Ehcache and switched to Guava cache.

* Issue **#477** : Additional changes to ensure search sub tasks use threads fairly between multiple searches.

* Issue **#477** : Search sub tasks are now correctly linked to their parent task and can therefore be terminated by terminating parent tasks.

* Issue **#425** : Changed string replacement in pipeline migration code to use a literal match

* Issue **#469** : Add Heap Histogram internal statistics for memory use monitoring

* Issue **#463** : Made further improvements to the index shard writer cache to improve performance.

* Issue **#448** : Some search related tasks never seem to complete, presumably because an error is thrown at some point and so their callbacks do not get called normally. This fix changes the way task completion is recorded so that it isn't dependant on the callbacks being called correctly.

* Issue **#464** : When a user resets a password, the password now has an expiry date set in the future determined by the password expiry policy. Password that are reset by email still expire immediately as expected.

* Issue **#462** : Permission exceptions now carry details of the user that the exception applies to. This change allows error logging to record the user id in the message where appropriate.

* Issue **#463** : Many index shards are being corrupted which may be caused by insufficient locking of the shard writers and readers. This fix changes the locking mechanism to use the file system.

* Issue **#451** : Data paging was allowing the user to jump beyond the end of a stream whereby just the XML root elements were displayed. This is now fixed by adding a constraint to the page offset so that the user cannot jump beyond the last record. Because data paging assumes that segmented streams have a header and footer, text streams now include segments after a header and before a footer, even if neither are added, so that paging always works correctly regardless of the presence of a header or footer.

* Issue **#461** : The stream attributes on the filter dialog were not sorted alphabetically, they now are.

* Issue **#460** : In some instances error streams did not always have stream attributes added to them for fatal errors. This mainly occurred in instances where processing failed early on during pipeline creation. An error was recorded but stream attributes were not added to the meta data for the error stream. Processing now ensures that stream attributes are recorded for all error cases.

* Issue **#442** : Remove 'Old Internal Statistics' folder, improve import exception handling

* Issue **#457** : Add check to import to prevent duplicate root level entities

* Issue **#444** : Fix for segment markers when writing text to StreamAppender.

* Issue **#447** : Fix for AsyncSearchTask not being displayed as a child of EventSearchTask in the server tasks view.

* Issue **#421** : FileAppender now causes fatal error where no output path set.

* Issue **#427** : Pipelines with no source element will now only treat a single parser element as being a root element for backwards compatibility.

* Issue **#420** : Pipelines were producing errors in the UI when elements were deleted but still had properties set on them. The pipeline validator was attempting to set and validate properties for unknown elements. The validator now ignores properties and links to elements that are undeclared.

* Issue **#420** : The pipeline model now removes all properties and links for deleted elements on save.

* Issue **#458** : Only event searches should populate the `searchId`. Now `searchId` is only populated when a stream processor task is created by an event search as only event searches extract specific records from the source stream.

* Issue **#437** : The event log now includes source in move events.

* Issue **#419** : Fix multiple xml processing instructions appearing in output.

* Issue **#446** : Fix for deadlock on rolling appenders.

* Issue **#444** : Fix segment markers on RollingStreamAppender.

* Issue **#426** : Fix for incorrect processor filters. Old processor filters reference `systemGroupIdSet` rather than `folderIdSet`. The new migration updates them accordingly.

* Issue **#429** : Fix to remove `usePool` parser parameter.

* Issue **#439** : Fix for caches where elements were not eagerly evicted.

* Issue **#424** : Fix for cluster ping error display.

* Issue **#441** : Fix to ensure correct names are shown in pipeline properties.

* Issue **#433** : Fixed slow stream queries caused by feed permission restrictions.

* Issue **#385** : Individual index shards can now be deleted without deleting all shards.

* Issue **#391** : Users needed `Manage Processors` permission to initiate pipeline stepping. This is no longer required as the 'best fit' pipeline is now discovered as the internal processing user.

* Issue **#392** : Inherited pipelines now only require 'Use' permission to be used instead of requiring 'Read' permission.

* Issue **#394** : Pipeline stepping will now show errors with an alert popup.

* Issue **#396** : All queries associated with a dashboard should now be correctly deleted when a dashboard is deleted.

* Issue **#393** : All caches now cache items within the context of the current user so that different users do not have the possibility of having problems caused by others users not having read permissions on items.

* Issue **#358** : Schemas are now selected from a subset matching the criteria set on SchemaFilter by the user.

* Issue **#369** : Translation stepping wasn't showing any errors during stepping if a schema had an error in it.

* Issue **#364** : Switched index writer lock factory to a SingleInstanceLockFactory as index shards are accessed by a single process.

* Issue **#363** : IndexShardWriterCacheImpl now closes and flushes writers using an executor provided by the TaskManager. Writers are now also closed in LRU order when sweeping up writers that exceed TTL and TTI constraints.

* Issue **#361** : Information has been added to threads executing index writer and index searcher maintenance tasks.

* Issue **#356** : Changed the way index shard writers are cached to improve indexing performance and reduce blocking.

* Issue **#353** : Reduced expected error logging to debug.

* Issue **#354** : Changed the way search index shard readers get references to open writers so that any attempt to get an open writer will not cause, or have to wait for, a writer to close.

* Issue **#351** : Fixed ehcache item eviction issue caused by ehcache internally using a deprecated API.

* Issue **#347** : Added a 'Source' node to pipelines to establish a proper root for a pipeline rather than an assumed one based on elements with no parent.

* Issue **#350** : Removed 'Advanced Mode' from pipeline structure editor as it is no longer very useful.

* Issue **#349** : Improved index searcher cache to ensure searchers are not affected by writers closing.

* Issue **#342** : Changed the way indexing is performed to ensure index readers reference open writers correctly.

* Issue **#346** : Improved multi depth config content import.

* Issue **#328** : You can now delete corrupt shards from the UI.

* Issue **#343** : Fixed login expiry issue.

* Issue **#345** : Allowed for multi depth config content import.

* Issue **#341** : Fixed arg in SQL.

* Issue **#340** : Fixed headless and corresponding test.

* Issue **#333** : Fixed event-logging version in build.

* Issue **#334** : Improved entity sorting SQL and separated generation of SQL and HQL to help avoid future issues.

* Issue **#335** : Improved user management

* Issue **#337** : Added certificate auth option to export servlet and disabled the export config feature by default.

* Issue **#337** : Added basic auth option to export servlet to complement cert based auth.

* Issue **#332** : The index shard searcher cache now makes sure to get the current writer needed for the current searcher on open.

* Issue **#322** : The index cache and other caching beans should now throw exceptions on `get` that were generated during the creation of cached items.

* Issue **#325** : Query history is now cleaned with a separate job. Also query history is only recorded for manual querying, i.e. not when query is automated (on open or auto refresh). Queries are now recorded on a dashboard + query component basis and do not apply across multiple query components in a dashboard.

* Issue **#323** : Fixed an issue where parser elements were not being returned as 'processors' correctly when downstream of a reader.

* Issue **#322** : Index should now provide a more helpful message when an attempt is made to index data and no volumes have been assigned to an index.

* Issue **#316** : Search history is now only stored on initial query when using automated queries or when a user runs a query manually. Search history is also automatically purged to keep either a specified number of items defined by `stroom.query.history.itemsRetention` (default 100) or for a number of days specified by `stroom.query.history.daysRetention` (default 365).

* Issue **#317** : Users now need update permission on an index plus 'Manage Index Shards' permission to flush or close index shards. In addition to this a user needs delete permission to delete index shards.

* Issue **#319** : SaveAs now fetches the parent folder correctly so that users can copy items if they have permission to do so.

* Issue **#311** : Fixed request for `Pipeline` in `meta` XSLT function. Errors are now dealt with correctly so that the XSLT will not fail due to missing meta data.

* Issue **#313** : Fixed case of `xmlVersion` property on `InvalidXMLCharFilterReader`.

* Issue **#314** : Improved description of `tags` property in `BadTextXMLFilterReader`.

* Issue **#307** : Made some changes to avoid potential NPE caused by session serialisation.

* Issue **#306** : Added a stroom `meta` XSLT function. The XSLT function now exposes `Feed`, `StreamType`, `CreatedTime`, `EffectiveTime` and `Pipeline` meta attributes from the currently processing stream in addition to any other meta data that might apply. To access these meta data attributes of the current stream use `stroom:meta('StreamType')` etc. The `feed-attribute` function is now an alias for the `meta` function and should be considered to be deprecated.

* Issue **#303** : The stream delete job now uses cron in preference to a frequency.

* Issue **#152** : Changed the way indexing is performed so that a single indexer object is now responsible for indexing documents and adding them to the appropriate shard.

* Issue **#179** : Updated Saxon-HE to version 9.7.0-18 and added XSLTFilter option to `usePool` to see if caching might be responsible for issue.

* Issue **#288** : Made further changes to ensure that the IndexShardWriterCache doesn't try to reuse an index shard that has failed when adding any documents.

* Issue **#295** : Made the help URL absolute and not relative.

* Issue **#293** : Attempt to fix mismatch document count error being reported when index shards are opened.

* Issue **#292** : Fixed locking for rolling stream appender.

* Issue **#292** : Rolling stream output is no longer associated with a task, processor or pipeline to avoid future processing tasks from deleting rolling streams by thinking they are superseded.

* Issue **#292** : Data that we expect to be unavailable, e.g. locked and deleted streams, will no longer log exceptions when a user tries to view it and will instead return an appropriate message to the user in place of the data.

* Issue **#288** : The error condition 'Expected a new writer but got the same one back!!!' should no longer be encountered as the root cause should now be fixed. The original check has been reinstated so that processing will terminate if we do encounter this problem.

* Issue **#295** : Fixed the help property so that it can now be configured.

* Issue **#296** : Removed 'New' and 'Delete' buttons from the global property dialog.

* Issue **#279** : Fixed NPE thrown during proxy aggregation.

* Issue **#294** : Changing stream task status now tries multiple times to attempt to avoid a hibernate LockAcquisitionException.

* Issue **#287** : XSLT not found warnings property description now defaults to false.

* Issue **#261** : The save button is now only enabled when a dashboard or other item is made dirty and it is not read only.

* Issue **#286** : Dashboards now correctly save the selected tab when a tab is selected via the popup tab selector (visible when tabs are collapsed).

* Issue **#289** : Changed Log4J configuration to suppress logging from Hibernate SqlExceptionHandler for expected exceptions like constraint violations.

* Issue **#288** : Changed 'Expected a new writer...' fatal error to warning as the condition in question might be acceptable.

* Issue **#285** : Attempted fix for GWT RPC serialisation issue.

* Issue **#283** : Statistics for the stream task queue are now captured even if the size is zero.

* Issue **#226** : Fixed issue where querying an index failed with "User does not have the required permission (Manage Users)" message.

* Issue **#281** : Made further changes to cope with Files.list() and Files.walk() returning streams that should be closed with 'try with resources' construct.

* Issue **#224** : Removing an element from the pipeline structure now removes all child elements too.

* Issue **#282** : Users can now upload data with just 'Data - View' and 'Data - Import' application permissions, plus read permission on the appropriate feed.

* Issue **#199** : The explorer now scrolls selected items into view.

* Issue **#280** : Fixed 'No user is currently authenticated' issue when viewing jobs and nodes.

* Issue **#278** : The date picker now hides once you select a date.

* Issue **#281** : Directory streams etc are now auto closed to prevent systems running out of file handles.

* Issue **#263** : The explorer tree now allows you to collapse the root 'System' node after it is first displayed.

* Issue **#266** : The explorer tree now resets (clears and collapses all previously open nodes) and shows the currently selected item every time an explorer drop down in opened.

* Issue **#233** : Users now only see streams if they are administrators or have 'Data - View' permission. Non administrators will only see data that they have 'read' permission on for the associated feed and 'use' permission on for the associated pipeline if there is one.

* Issue **#265** : The stream filter now orders stream attributes alphabetically.

* Issue **#270** : Fixed security issue where null users were being treated as INTERNAL users.

* Issue **#270** : Improved security by pushing user tokens rather than just user names so that internal system (processing) users are clearly identifiable by the security system and cannot be spoofed by regular user accounts.

* Issue **#269** : When users are prevented from logging in with 'preventLogin' their failed login count is no longer incremented.

* Issue **#267** : The login page now shows the maintenance message.

* Issue **#276** : Session list now shows session user ids correctly.

* Issue **#201** : The permissions menu item is no longer available on the root 'System' folder.

* Issue **#176** : Improved performance of the explorer tree by increasing the size of the document permissions cache to 1M items and changing the eviction policy from LRU to LFU.

* Issue **#176** : Added an optimisation to the explorer tree that prevents the need for a server call when collapsing tree nodes.

* Issue **#273** : Removed an unnecessary script from the build.

* Issue **#277** : Fixed a layout issue that was causing the feed section of the processor filter popup to take up too much room.

* Issue **#274** : The editor pane was only returning the current user edited text when attached to the DOM which meant changes to text were ignored if an editor pane was not visible when save was pressed. This has now been fixed so that the current content of an editor pane is always returned even when it is in a detached state.

* Issue **#264** : Added created by/on and updated by/on info to pipeline stream processor info tooltips.

* Issue **#222** : Explorer items now auto expand when a quick filter is used.

* Issue **#205** : File permissions in distribution have now been changed to `0750` for directories and shell scripts and `0640` for all other files.

* Issue **#240** : Separate application permissions are now required to manage DB tables and tasks.

* Issue **#210** : The statistics tables are now listed in the database tables monitoring pane.

* Issue **#249** : Removed spaces between values and units.

* Issue **#237** : Users without 'Download Search Results' permission will no longer see the download button on the table component in a dashboard.

* Issue **#232** : Users can now inherit from pipelines that they have 'use' permissions on.

* Issue **#191** : Max stream size was not being treated as IEC value, e.g. Mebibytes etc.

* Issue **#235** : Users can now only view the processor filters that they have created if they have 'Manage Processors' permission unless they are an administrator in which case they will see all filters. Users without the 'Manage Processors' permission who are also not administrators will see no processor filters in the UI. Users with 'Manage Processors' permission who are not administrators will be able to update their own processor filters if they have 'update' permission on the associated pipeline. Administrators are able to update all processor filters.

* Issue **#212** : Changes made to text in any editor including those made with cut and paste are now correctly handled so that altered content is now saved.

* Issue **#247** : The editor pane now attempts to maintain the scroll position when formatting content.

* Issue **#251** : Volume and memory statistics are now recorded in bytes and not MiB.

* Issue **#243** : The error marker pane should now discover and display all error types even if they are preceded by over 1000 warnings.

* Issue **#254** : Fixed search result download.

* Issue **#209** : Statistics are now queryable in a dashboard if a user has 'use' permissions on a statistic.

* Issue **#255** : Fixed issue where error indicators were not being shown in the schema validator pane because the text needed to be formatted so that it spanned multiple lines before attempting to add annotations.

* Issue **#257** : The dashboard text pane now provides padding at the top to allow for tabs and controls.

* Issue **#174** : Index shard checking is now done asynchronously during startup to reduce startup time.

* Issue **#225** : Fixed NPE that was caused by processing instruction SAX events unexpectedly being fired by Xerces before start document events. This looks like it might be a bug in Xerces but the code now copes with the unexpected processing instruction event anyway.

* Issue **#230** : The maintenance message can now be set with the property 'stroom.maintenance.message' and the message now appears as a banner at the top of the screen rather than an annoying popup. Non admin users can also be prevented from logging on to the system by setting the 'stroom.maintenance.preventLogin' property to 'true'.

* Issue **#155** : Changed password values to be obfuscated in the UI as 20 asterisks regardless of length.

* Issue **#188** : All of the writers in a pipeline now display IO in the UI when stepping.

* Issue **#208** : Schema filter validation errors are now shown on the output pane during stepping.

* Issue **#211** : Turned off print margins in all editors.

* Issue **#200** : The stepping presenter now resizes the top pane to fit the tree structure even if it is several elements high.

* Issue **#168** : Code and IO is now loaded lazily into the element presenter panes during stepping which prevents the scrollbar in the editors being in the wrong position.

* Issue **#219** : Changed async dispatch code to work with new lambda classes rather than callbacks.

* Issue **#221** : Fixed issue where `*.zip.bad` files were being picked up for proxy aggregation.

* Issue **#242** : Improved the way properties are injected into some areas of the code to fix an issue where 'stroom.maxStreamSize' and other properties were not being set.

* Issue **#241** : XMLFilter now ignores the XSLT name pattern if an empty string is supplied.

* Issue **#236** : 'Manage Cache Permission' has been changed to 'Manage Cache'.

* Issue **#219** : Made further changes to use lambda expressions where possible to simplify code.

* Issue **#231** : Changed the way internal statistics are created so that multiple facets of a statistic, e.g. Free & Used Memory, are combined into a single statistic to allow combined visualisation.

* Issue **#172** : Further improvement to dashboard L&F.

* Issue **#194** : Fixed missing Roboto fonts.

* Issue **#195** : Improved font weights and removed underlines from link tabs.

* Issue **#196** : Reordered fields on stream, relative stream, volume and server task tables.

* Issue **#182** : Changed the way dates and times are parsed and formatted and improved the datebox control L&F.

* Issue **#198** : Renamed 'INTERNAL_PROCESSING_USER' to 'INTERNAL'.

* Issue **#154** : Active tasks are now sortable by processor filter priority.

* Issue **#204** : Pipeline processor statistics now include 'Node' as a tag.

* Issue **#170** : Changed import/export to delegate import/export responsibility to individual services. Import/export now only works with items that have valid UUIDs specified.

* Issue **#164** : Reduced caching to ensure tree items appear as soon as they are added.

* Issue **#177** : Removed 'Meta Data-Bytes Received' statistic as it was a duplicate.

* Issue **#152** : Changed the way index shard creation is locked so that only a single shard should be fetched from the cache with a given shard key at any one time.

* Issue **#189** : You now have to click within a checkbox to select it within a table rather than just clicking the cell the checkbox is in.

* Issue **#186** : Data is no longer artificially wrapped with the insertion of new lines server side. Instead the client now receives the data and an option to soft wrap lines has been added to the UI.

* Issue **#167** : Fixed formatting of JavaScript and JSON.

* Issue **#175** : Fixed visibility of items by inferred permissions.

* Issue **#178** : Added new properties and corresponding configuration to connect and create a separate SQL statistics DB.

* Issue **#172** : Improved dashboard L&F.

* Issue **#169** : Improved L&F of tables to make better use of screen real estate.

* Issue **#191** : Mebibytes (multiples of 1024) etc are now used as standard throughout the application for both memory and disk sizes and have single letter suffixes (B, K, M, G, T).

* Issue **#173** : Fixed the way XML formatter deals with spaces in attribute values.

* Issue **#151** : Fixed meta data statistics. 'metaDataStatistics' bean was declared as an interface and not a class.

* Issue **#158** : Added a new global property 'stroom.proxy.zipFilenameDelimiter' to enable Stroom proxy repositories to be processed that have a custom file name pattern.

* Issue **#153** : Clicking tick boxes and other cell components in tables no longer requires the row to be selected first.

* Issue **#148** : The stream browsing UI no longer throws an error when attempting to clear markers from the error markers pane.

* Issue **#160** : Stream processing tasks are now created within the security context of the user that created the associated stream processor filter.

* Issue **#157** : Data is now formatted by the editor automatically on display.

* Issue **#144** : Old processing output will now be deleted when content is reprocessed even if the new processing task does not produce output.

* Issue **#159** : Fixed NPE thrown during import.

* Issue **#166** : Fixed NPE thrown when searching statistics.

* Issue **#165** : Dashboards now add a query and result table from a template by default on creation. This was broken when adding permission inheritance to documents.

* Issue **#162** : The editor annotation popup now matches the style of other popups.

* Issue **#163** : Imported the Roboto Mono font to ensure consistency of the editor across platforms.

* Issue **#143** : Stroom now logs progress information about closing index shard writers during shutdown.

* Issue **#140** : Replaced code editor to improve UI performance and add additional code formatting & styling options.

* Issue **#146** : Object pool should no longer throw an error when abandoned objects are returned to the pool.

* Issue **#142** : Changed the way permissions are cached so that changes to permissions provide immediate access to documents.

* Issue **#123** : Changed the way entity service result caching works so that the underlying entity manager is cached instead of individual services. This allows entity result caching to be performed while still applying user permissions to cached results.

* Issue **#156** : Attempts to open items that that user does not have permission to open no longer show an error and spin the progress indicator forever, instead the item will just not open.

* Issue **#141** : Improved log output during entity reference migration and fixed statistic data source reference migration.

* Issue **#127** : Entity reference replacement should now work with references to 'StatisticsDataSource'.

* Issue **#125** : Fixed display of active tasks which was broken by changes to the task summary table selection model.

* Issue **#121** : Fixed cache clearing.

* Issue **#122** : Improved the look of the cache screen.

* Issue **#106** : Disabled users and groups are now displayed with greyed out icon in the UI.

* Issue **#132** : The explorer tree is now cleared on login so that users with different permissions do not see the previous users items.

* Issue **#128** : Improved error handling during login.

* Issue **#130** : Users with no permissions are no longer able to open folders including the root System folder to attempt data browsing.

* Issue **#120** : Entity chooser now treats 'None' as a special root level explorer node so that it can be selected in the same way as other nodes, e.g. visibly selected and responsive to double click.

* Issue **#129** : Fixed NPE.

* Issue **#119** : User permissions dialog now clears permissions when a user or group is deleted.

* Issue **#115** : User permissions on documents can now be inherited from parent folders on create, copy and move.

* Issue **#109** : Added packetSize="65536" property to AJP connector in server.xml template.

* Issue **#100** : Various list of items in stroom now allow multi selection for add/remove purposes.

* Issue **#112** : Removed 'pool' monitoring screen as all pools are now caches of one form or another.

* Issue **#105** : Users were not seeing 'New' menu for folders that they had some create child doc permissions for. This was due to DocumentType not implementing equals() and is now fixed.

* Issue **#111** : Fixed query favourites and history.

* Issue **#91** : Only CombinedParser was allowing code to be injected during stepping. Now DSParser and XMLFragmentParser support code injection during stepping.

* Issue **#107** : The UI now only shows new pipeline element items on the 'Add' menu that are allowed children of the selected element.

* Issue **#113** : User names are now validated against a regex specified by the 'stroom.security.userNamePattern' property.

* Issue **#116** : Rename is now only possible when a single explorer item is selected.

* Issue **#114** : Fixed selection manager so that the explorer tree does not select items when a node expander is clicked.

* Issue **#65** : Selection lists are now limited to 300px tall and show scrollbars if needed.

* Issue **#50** : Defaults table result fields to use local time without outputting the timezone.

* Issue **#15** : You can now express time zones in dashboard query expressions or just omit a time zone to use the locale of the browser.

* Issue **#49** : Dynamic XSLT selection now works with pipeline stepping.

* Issue **#63** : Entity selection control now shows current entity name even if it has changed since referencing entity was last saved.

* Issue **#70** : You can now select multiple explorer rows with ctrl and shift key modifiers and perform bulk actions such as copy, move, rename and delete.

* Issue **#85** : findDelete() no longer tries to add ORDER BY condition on UPDATE SQL when deleting streams.

* Issue **#89** : Warnings should now be present in processing logs for reference data lookups that don't specify feed or stream type. This was previously throwing a NullPointerException.

* Issue **#90** : Fixed entity selection dialog used outside of drop down selection control.

* Issue **#88** : Pipeline reference edit dialog now correctly selects the current stream type.

* Issue **#77** : Default index volume creation now sets stream status to INACTIVE rather than CLOSED and stream volume creation sets index status to INACTIVE rather than CLOSED.

* Issue **#93** : Fixed code so that the 'Item' menu is now visible.

* Issue **#97** : Index shard partition date range creation has been improved.

* Issue **#94** : Statistics searches now ignore expression terms with null or empty values so that the use of substitution parameters can be optional.

* Issue **#87** : Fixed explorer scrolling to the top by disabling keyboard selection.

* Issue **#104** : 'Query' no longer appears as an item that a user can allow 'create' on for permissions within a folder.

* Issue **#103** : Added 10 years as a supported data retention age.

* Issue **#86** : The stream delete button is now re-enabled when new items are selected for deletion.

* Issue **#81** : No exception will now be thrown if a client rejects a response for an EntityEvent.

* Issue **#79** : The client node no longer tries to create directories on the file system for a volume that may be owned by another node.

* Issue **#92** : Error summaries of multiple types no longer overlap each other at the top of the error markers list.

* Issue **#64** : Fixed Hessian serialisation of 'now' which was specified as a ZonedDateTime which cannot be serialised. This field is now a long representing millseconds since epoch.

* Issue **#62** : Task termination button is now enabled.

* Issue **#60** : Fixed validation of stream attributes prior to data upload to prevent null pointer exception.

* Issue **#9** : Created a new implementation of the expression parser that improved expression tokenisation and deals with BODMAS rules properly.

* Issue **#36** : Fixed and vastly improved the configuration of email so that more options can be set allowing for the use of other email services requiring more complex configuration such as gmail.

* Issue **#24** : Header and footer strings are now unescaped so that character sequences such as '\n' are translated into single characters as with standard Java strings, e.g. '\n' will become a new line and '\t' a tab.

* Issue **#40** : Changed Stroom docker container to be based on Alpine linux to save space

* Issue **#40** : Auto import of content packs on Stroom startup and added default content packs into the docker build for Stroom.

* Issue **#30** : Entering stepping mode was prompting for the pipeline to step with but also auto selecting a pipeline at the same time and entering stepping immediately.

* Dashboard auto refresh is now limited to a minimum interval of 10 seconds.

* Issue **#31** : Pipeline stepping was not including user changes immediately as parsers and XSLT filters were using cached content when they should have been ignoring the cache in stepping mode.

* Issue **#27** : Stroom now listens to window closing events and asks the user if they really want to leave the page. This replaces the previous crude attempts to block keys that affected the history or forced a browser refresh.

* Issue **#2** : The order of fields in the query editor is now alphabetical.

* Issue **#3** : When a filter is active on a dashboard table column, a filter icon now appears to indicate this.

* Issue **#5** : Replace() and Decode() dashboard table expression functions no longer ignore cells with null values.

* Issue **#7** : Dashboards are now able to query on open.

* Issue **#8** : Dashboards are now able to re-query automatically at fixed intervals.

* Updated GWT to v2.8.0 and Gin to v2.1.2.

* Issue **#12** : Dashboard queries can now evaluate relative date/time expressions such as now(), hour() etc. In addition to this the expressions also allow the addition or subtraction of durations, e.g. now - 5d.

* Issue **#14** : Dashboard query expressions can now be parameterised with any term able to accept a user defined parameter, e.g. ${user}. Once added parameters can be changed for the entire dashboard via a text box at the top of the dashboard screen which will then execute all queries when enter is pressed or it loses focus.

* Issue **#16** : Dashboard table filters can also accept user defined parameters, e.g. ${user}, to perform filtering when a query is executed.

* Fixed missing text presenter in dashboards.

* Issue **#18** : The data dashboard component will now show data relative to the last selected table row (even if there is more than one table component on the dashboard) if the data component has not been configured to listen to row selections for a specific table component.

* Changed table styling to colour alternate rows, add borders between rows and increase vertical padding

* Issue **#22** : Dashboard table columns can now be configured to wrap text via the format options.

* Issue **#28** : Dashboard component dependencies are now listed with the component name plus the component id in brackets rather than just the component id.

* Issue **#202** : Initial release of the new data retention policy functionality.

[Unreleased]: https://github.com/gchq/stroom/compare/v7.0-beta.29...HEAD
[v7.0-beta.29]: https://github.com/gchq/stroom/compare/v7.0-beta.28...v7.0-beta.29
[v7.0-beta.28]: https://github.com/gchq/stroom/compare/v7.0-beta.27...v7.0-beta.28
[v7.0-beta.27]: https://github.com/gchq/stroom/compare/v7.0-beta.26...v7.0-beta.27
[v7.0-beta.26]: https://github.com/gchq/stroom/compare/v7.0-beta.25...v7.0-beta.26
[v7.0-beta.25]: https://github.com/gchq/stroom/compare/v7.0-beta.24...v7.0-beta.25
[v7.0-beta.24]: https://github.com/gchq/stroom/compare/v7.0-beta.23...v7.0-beta.24
[v7.0-beta.23]: https://github.com/gchq/stroom/compare/v7.0-beta.22...v7.0-beta.23
[v7.0-beta.22]: https://github.com/gchq/stroom/compare/v7.0-beta.21...v7.0-beta.22
[v7.0-beta.21]: https://github.com/gchq/stroom/compare/v7.0-beta.20...v7.0-beta.21
[v7.0-beta.20]: https://github.com/gchq/stroom/compare/v7.0-beta.19...v7.0-beta.20
[v7.0-beta.19]: https://github.com/gchq/stroom/compare/v7.0-beta.18...v7.0-beta.19
[v7.0-beta.18]: https://github.com/gchq/stroom/compare/v7.0-beta.17...v7.0-beta.18
[v7.0-beta.17]: https://github.com/gchq/stroom/compare/v7.0-beta.16...v7.0-beta.17
[v7.0-beta.16]: https://github.com/gchq/stroom/compare/v7.0-beta.15...v7.0-beta.16
[v7.0-beta.15]: https://github.com/gchq/stroom/compare/v7.0-beta.14...v7.0-beta.15
[v7.0-beta.14]: https://github.com/gchq/stroom/compare/v7.0-beta.13...v7.0-beta.14
[v7.0-beta.13]: https://github.com/gchq/stroom/compare/v7.0-beta.12...v7.0-beta.13
[v7.0-beta.12]: https://github.com/gchq/stroom/compare/v7.0-beta.11...v7.0-beta.12
[v7.0-beta.11]: https://github.com/gchq/stroom/compare/v7.0-beta.10...v7.0-beta.11
[v7.0-beta.10]: https://github.com/gchq/stroom/compare/v7.0-beta.9...v7.0-beta.10
[v7.0-beta.9]: https://github.com/gchq/stroom/compare/v7.0-beta.8...v7.0-beta.9
[v7.0-beta.8]: https://github.com/gchq/stroom/compare/v7.0-beta.7...v7.0-beta.8
[v7.0-beta.7]: https://github.com/gchq/stroom/compare/v7.0-beta.6...v7.0-beta.7
[v7.0-beta.6]: https://github.com/gchq/stroom/compare/v7.0-beta.5...v7.0-beta.6
[v7.0-beta.5]: https://github.com/gchq/stroom/compare/v7.0-beta.4...v7.0-beta.5
[v7.0-beta.4]: https://github.com/gchq/stroom/compare/v7.0-beta.3...v7.0-beta.4
[v7.0-beta.3]: https://github.com/gchq/stroom/compare/v7.0-beta.2...v7.0-beta.3
[v7.0-beta.2]: https://github.com/gchq/stroom/compare/v7.0-beta.1...v7.0-beta.2
[v7.0-beta.1]: https://github.com/gchq/stroom/compare/v7.0-alpha.5...v7.0-beta.1
[v7.0-alpha.5]: https://github.com/gchq/stroom/compare/v7.0-alpha.4...v7.0-alpha.5
[v7.0-alpha.4]: https://github.com/gchq/stroom/compare/v7.0-alpha.3...v7.0-alpha.4
[v7.0-alpha.3]: https://github.com/gchq/stroom/compare/v7.0-alpha.2...v7.0-alpha.3
[v7.0-alpha.2]: https://github.com/gchq/stroom/compare/v7.0-alpha.1...v7.0-alpha.2
[v7.0-alpha.1]: https://github.com/gchq/stroom/compare/v6.0.0...v7.0-alpha.1
[v6.0.0]: https://github.com/gchq/stroom/compare/v5.4.0...v6.0.0<|MERGE_RESOLUTION|>--- conflicted
+++ resolved
@@ -6,9 +6,8 @@
 
 ## [Unreleased]
 
-<<<<<<< HEAD
 * Issue **#1532** : Fixed index shard criteria in UI.
-=======
+
 * Change SecurityFilter to return a 401 on authentication exceptions.
 
 * Move some health checks into SystemInfoResource.
@@ -16,7 +15,6 @@
 * Remove healthchecks from rest resources and servlets that never give an unhealthy result.
 
 * Add error info to AppConfigMonitor health check.
->>>>>>> bddf1ddc
 
 
 ## [v7.0-beta.29] - 2020-05-04
