# Change Log
All notable changes to this project will be documented in this file.

The format is based on [Keep a Changelog](http://keepachangelog.com/) 
and this project adheres to [Semantic Versioning](http://semver.org/).

## [Unreleased]

## [v5.0-beta.70] - 2017-12-15

<<<<<<< HEAD
* Generate addtitional major and minor floating docker tags in travis build, e.g. v6-LATEST and v6.0-LATEST

### Changed

## [v6.0-alpha.4]

### Added

* New authentication flow based around OpenId

* New user management screens

* The ability to issue API keys

### Changed
=======
* Issue **#501** : Improve the database teardown process in integration tests to speed up builds.
>>>>>>> e5e5d548

* Issue **#511** : Fix NPE thrown during pipeline stepping by downstream XSLT.

* Issue **#521** : Fix for the job list screen to use the help URL system property for displaying context sensitive help.

### Merged

* Merged in [v5.1-beta.2]

## [v6.0-alpha.3] - 2017-12-05

### Changed

* Relax regex in build script to allow tags like v6.0-alpha.3 to be published to Bintray

## [v6.0-alpha.2] - 2017-12-05

### Added

* Add Bintray publish plugin to Gradle build

### Merged

* Merged in [v5.0-beta.64]

## [v6.0-alpha.1] - 2017-11-28

### Added

* Issue **#75** : Upgraded to Lucene 5.

* Issue **#135** : [BREAKING CHANGE] Removed JODA Time library and replaced with Java 7 Time API. This change breaks time zone output previously formatted with `ZZ` or `ZZZ`.

* Added XSLT functions generate-url and fetch-json

* Added ability to put clickable hyperlinks in Dashboard tables

* Added an HTTP appender.

* Added an appender for the proxy store.

### Changed

* Issue **#412** : Fixed no-column table breakage

* Issue **#380** : Fixed build details on welcome/about

* Issue **#348** : Fixed new menu icons.

* Issue **98** : Fix premature trimming of results in the store

* Issue **360** : Fix inability to sort sql stats results in the dashboard table

### Merged

* Merged in [v5.1-alpha.2]

* Merged in [v5.0-beta.63]

## [v5.1-beta.2] - 2017-12-12

* Merged [v5.0-beta.69]

## [v5.1-beta.1] - 2017-12-11

* Issue **#348** : Fixed new menu icons.

* Merged [v5.0-beta.68]

## [v5.1-alpha.2] - 2017-06-22

* Issue **#203** : Initial release of the new data receipt policy functionality.

## [v5.1-alpha.1] - 2017-06-07

* Issue **#202** : Initial release of the new data retention policy functionality.

## [v5.0-beta.69] - 2017-12-12

* Issue **#511** : Fix for XSLT functions to allow null return values where a value cannot be returned due to an error etc.

## [v5.0-beta.68] - 2017-12-11

* Issue **#515** : Fix handling of errors that occur before search starts sending.

* Issue **#506** : In v5 dashboard table filters were enhanced to allow parameters to be used in include/exclude filters. The implementation included the use of `\` to escape `$` characters that were not to be considered part of a parameter reference. This change resulted in regular expressions requiring `\` being escaped with additional `\` characters. This escaping has now been removed and instead only `$` chars before `{` chars need escaping when necessary with double `$$` chars, e.g. use `$${something` if you actually want `${something` not to be replaced with a parameter.

* Issue **#505** : Fix the property UI so all edited value whitespace is trimmed

* Issue **#513** : Now only actively executing tasks are visible as server tasks

* Issue **#483** : When running stream retention jobs the transactions are now set to REQUIRE_NEW to hopefully ensure that the job is done in small batches rather than a larger transaction spanning multiple changes.

## [v5.0-beta.67] - 2017-12-05

* Issue **#508** : Fix directory creation for index shards.

## [v5.0-beta.66] - 2017-11-30

* Issue **#492** : Task producers were still not being marked as complete on termination which meant that the parent cluster task was not completing. This has now been fixed.

## [v5.0-beta.65] - 2017-11-29

* Issue **#497** : DB connections obtained from the data source are now released back to the pool after use.

* Issue **#492** : Task producers were not being marked as complete on termination which meant that the parent cluster task was not completing. This has now been fixed.

## [v5.0-beta.64] - 2017-11-27

* Issue **#497** : Change stream task creation to use straight JDBC rather than hibernate for inserts and use a configurable batch size (stroom.databaseMultiInsertMaxBatchSize) for the inserts.

* Issue **#502** : The task executor was not responding to shutdown and was therefore preventing the app from stopping gracefully.

* Issue **#476** : Stepping with dynamic XSLT or text converter properties now correctly falls back to the specified entity if a match cannot be found by name.

## [v5.0-beta.63] - 2017-11-20

* Issue **#498** : The UI was adding more than one link between 'Source' and 'Parser' elements, this is now fixed.

* Issue **#492** : Search tasks were waiting for part of the data extraction task to run which was not checking for termination. The code for this has been changed and should now terminate when required.

## [v5.0-beta.62] - 2017-11-16

* Issue **#494** : Fix problem of proxy aggregation never stopping if more files exist

## [v5.0-beta.61] - 2017-11-15

* Issue **#490** : Fix errors in proxy aggregation due to a bounded thread pool size

## [v5.0-beta.60] - 2017-11-14

* Issue **#484** : Remove custom finalize() methods to reduce memory overhead

* Issue **#475** : Fix memory leak of java.io.File references when proxy aggregation runs

* Issue **#470** : You can now correctly add destinations directly to the pipeline 'Source' element to enable raw streaming.

* Issue **#487** : Search result list trimming was throwing an illegal argument exception `Comparison method violates its general contract`, this should now be fixed.

* Issue **#488** : Permissions are now elevated to 'Use' for the purposes of reporting the data source being queried.

* Migrated to ehcache 3.4.0 to add options for off-heap and disk based caching to reduce memory overhead.

* Caches of pooled items no longer use Apache Commons Pool.

* Issue **#401** : Reference data was being cached per user to ensure a user centric view of reference data was being used. This required more memory so now reference data is built in the context of the internal processing user and then filtered during processing by user access to streams.

* The effective stream cache now holds 1000 items.

* Reduced the amount of cached reference data to 100 streams.

* Reduced the number of active queries to 100.

* Removed Ehcache and switched to Guava cache.

## [v5.0-beta.59] - 2017-11-10

* Issue **#477** : Additional changes to ensure search sub tasks use threads fairly between multiple searches.

## [v5.0-beta.58] - 2017-11-09

* Issue **#477** : Additional changes to ensure search sub tasks use threads fairly between multiple searches.

## [v5.0-beta.57] - 2017-11-08

* Issue **#477** : Search sub tasks are now correctly linked to their parent task and can therefore be terminated by terminating parent tasks.

## [v5.0-beta.56] - 2017-11-06

* Issue **#425** : Changed string replacement in pipeline migration code to use a literal match

* Issue **#469** : Add Heap Histogram internal statistics for memory use monitoring

## [v5.0-beta.55] - 2017-10-26

* Issue **#463** : Made further improvements to the index shard writer cache to improve performance.

## [v5.0-beta.54] - 2017-10-25

* Issue **#448** : Some search related tasks never seem to complete, presumably because an error is thrown at some point and so their callbacks do not get called normally. This fix changes the way task completion is recorded so that it isn't dependant on the callbacks being called correctly.

* Issue **#464** : When a user resets a password, the password now has an expiry date set in the future determined by the password expiry policy. Password that are reset by email still expire immediately as expected.

* Issue **#462** : Permission exceptions now carry details of the user that the exception applies to. This change allows error logging to record the user id in the message where appropriate.

* Issue **#463** : Many index shards are being corrupted which may be caused by insufficient locking of the shard writers and readers. This fix changes the locking mechanism to use the file system.

## [v5.0-beta.53] - 2017-10-18

* Issue **#451** : Data paging was allowing the user to jump beyond the end of a stream whereby just the XML root elements were displayed. This is now fixed by adding a constraint to the page offset so that the user cannot jump beyond the last record. Because data paging assumes that segmented streams have a header and footer, text streams now include segments after a header and before a footer, even if neither are added, so that paging always works correctly regardless of the presence of a header or footer.

* Issue **#461** : The stream attributes on the filter dialog were not sorted alphabetically, they now are.

* Issue **#460** : In some instances error streams did not always have stream attributes added to them for fatal errors. This mainly occurred in instances where processing failed early on during pipeline creation. An error was recorded but stream attributes were not added to the meta data for the error stream. Processing now ensures that stream attributes are recorded for all error cases.

* Issue **#442** : Remove 'Old Internal Statistics' folder, improve import exception handling

* Issue **#457** : Add check to import to prevent duplicate root level entities

## [v5.0-beta.52] - 2017-10-17

* Issue **#444** : Fix for segment markers when writing text to StreamAppender.

* Issue **#447** : Fix for AsyncSearchTask not being displayed as a child of EventSearchTask in the server tasks view.

* Issue **#421** : FileAppender now causes fatal error where no output path set.

* Issue **#427** : Pipelines with no source element will now only treat a single parser element as being a root element for backwards compatibility.

* Issue **#420** : Pipelines were producing errors in the UI when elements were deleted but still had properties set on them. The pipeline validator was attempting to set and validate properties for unknown elements. The validator now ignores properties and links to elements that are undeclared.

* Issue **#420** : The pipeline model now removes all properties and links for deleted elements on save.

* Issue **#458** : Only event searches should populate the `searchId`. Now `searchId` is only populated when a stream processor task is created by an event search as only event searches extract specific records from the source stream.

* Issue **#437** : The event log now includes source in move events.

## [v5.0-beta.51] - 2017-10-13

* Issue **#419** : Fix multiple xml processing instructions appearing in output.

* Issue **#446** : Fix for deadlock on rolling appenders.

## [v5.0-beta.50] - 2017-10-13

* Issue **#444** : Fix segment markers on RollingStreamAppender.

## [v5.0-beta.49] - 2017-10-11

* Issue **#426** : Fix for incorrect processor filters. Old processor filters reference `systemGroupIdSet` rather than `folderIdSet`. The new migration updates them accordingly.

* Issue **#429** : Fix to remove `usePool` parser parameter.

* Issue **#439** : Fix for caches where elements were not eagerly evicted.

* Issue **#424** : Fix for cluster ping error display.

* Issue **#441** : Fix to ensure correct names are shown in pipeline properties.

## [v5.0-beta.48] - 2017-10-05

* Issue **#433** : Fixed slow stream queries caused by feed permission restrictions.

## [v5.0-beta.47] - 2017-09-11

* Issue **#385** : Individual index shards can now be deleted without deleting all shards.

* Issue **#391** : Users needed `Manage Processors` permission to initiate pipeline stepping. This is no longer required as the 'best fit' pipeline is now discovered as the internal processing user.

* Issue **#392** : Inherited pipelines now only require 'Use' permission to be used instead of requiring 'Read' permission.

* Issue **#394** : Pipeline stepping will now show errors with an alert popup.

* Issue **#396** : All queries associated with a dashboard should now be correctly deleted when a dashboard is deleted.

* Issue **#393** : All caches now cache items within the context of the current user so that different users do not have the possibility of having problems caused by others users not having read permissions on items.

* Issue **#358** : Schemas are now selected from a subset matching the criteria set on SchemaFilter by the user.

* Issue **#369** : Translation stepping wasn't showing any errors during stepping if a schema had an error in it.

## [v5.0-beta.46] - 2017-08-15

* Issue **#364** : Switched index writer lock factory to a SingleInstanceLockFactory as index shards are accessed by a single process.

* Issue **#363** : IndexShardWriterCacheImpl now closes and flushes writers using an executor provided by the TaskManager. Writers are now also closed in LRU order when sweeping up writers that exceed TTL and TTI constraints.

* Issue **#361** : Information has been added to threads executing index writer and index searcher maintenance tasks.

## [v5.0-beta.45] - 2017-08-08

* Issue **#356** : Changed the way index shard writers are cached to improve indexing performance and reduce blocking.

## [v5.0-beta.44] - 2017-07-28

* Issue **#353** : Reduced expected error logging to debug.

* Issue **#354** : Changed the way search index shard readers get references to open writers so that any attempt to get an open writer will not cause, or have to wait for, a writer to close.

## [v5.0-beta.43] - 2017-07-25

* Issue **#351** : Fixed ehcache item eviction issue caused by ehcache internally using a deprecated API.

## [v5.0-beta.42] - 2017-07-24

* Issue **#347** : Added a 'Source' node to pipelines to establish a proper root for a pipeline rather than an assumed one based on elements with no parent.

* Issue **#350** : Removed 'Advanced Mode' from pipeline structure editor as it is no longer very useful.

* Issue **#349** : Improved index searcher cache to ensure searchers are not affected by writers closing.

## [v5.0-beta.41] - 2017-07-20

* Issue **#342** : Changed the way indexing is performed to ensure index readers reference open writers correctly.

* Issue **#346** : Improved multi depth config content import.

* Issue **#328** : You can now delete corrupt shards from the UI.

## [v5.0-beta.40] - 2017-07-14

* Issue **#343** : Fixed login expiry issue.

* Issue **#345** : Allowed for multi depth config content import.

## [v5.0-beta.39] - 2017-07-09

* Issue **#341** : Fixed arg in SQL.

## [v5.0-beta.38] - 2017-07-07

* Issue **#340** : Fixed headless and corresponding test.

## [v5.0-beta.37] - 2017-07-07

* Issue **#333** : Fixed event-logging version in build.

## [v5.0-beta.36] - 2017-07-06

* Issue **#334** : Improved entity sorting SQL and separated generation of SQL and HQL to help avoid future issues.

* Issue **#335** : Improved user management

* Issue **#337** : Added certificate auth option to export servlet and disabled the export config feature by default.

* Issue **#337** : Added basic auth option to export servlet to complement cert based auth.

* Issue **#332** : The index shard searcher cache now makes sure to get the current writer needed for the current searcher on open.

## [v5.0-beta.35] - 2017-06-26

* Issue **#322** : The index cache and other caching beans should now throw exceptions on `get` that were generated during the creation of cached items.

## [v5.0-beta.34] - 2017-06-22

* Issue **#325** : Query history is now cleaned with a separate job. Also query history is only recorded for manual querying, i.e. not when query is automated (on open or auto refresh). Queries are now recorded on a dashboard + query component basis and do not apply across multiple query components in a dashboard.

* Issue **#323** : Fixed an issue where parser elements were not being returned as 'processors' correctly when downstream of a reader.

* Issue **#322** : Index should now provide a more helpful message when an attempt is made to index data and no volumes have been assigned to an index.

## [v5.0-beta.33] - 2017-06-19

* Issue **#316** : Search history is now only stored on initial query when using automated queries or when a user runs a query manually. Search history is also automatically purged to keep either a specified number of items defined by `stroom.query.history.itemsRetention` (default 100) or for a number of days specified by `stroom.query.history.daysRetention` (default 365).

* Issue **#317** : Users now need update permission on an index plus 'Manage Index Shards' permission to flush or close index shards. In addition to this a user needs delete permission to delete index shards.

* Issue **#319** : SaveAs now fetches the parent folder correctly so that users can copy items if they have permission to do so.

## [v5.0-beta.32] - 2017-06-13

* Issue **#311** : Fixed request for `Pipeline` in `meta` XSLT function. Errors are now dealt with correctly so that the XSLT will not fail due to missing meta data.

* Issue **#313** : Fixed case of `xmlVersion` property on `InvalidXMLCharFilterReader`.

* Issue **#314** : Improved description of `tags` property in `BadTextXMLFilterReader`.

## [v5.0-beta.31] - 2017-06-07

* Issue **#307** : Made some changes to avoid potential NPE caused by session serialisation.

* Issue **#306** : Added a stroom `meta` XSLT function. The XSLT function now exposes `Feed`, `StreamType`, `CreatedTime`, `EffectiveTime` and `Pipeline` meta attributes from the currently processing stream in addition to any other meta data that might apply. To access these meta data attributes of the current stream use `stroom:meta('StreamType')` etc. The `feed-attribute` function is now an alias for the `meta` function and should be considered to be deprecated.

* Issue **#303** : The stream delete job now uses cron in preference to a frequency.

## [v5.0-beta.30] - 2017-06-06

* Issue **#152** : Changed the way indexing is performed so that a single indexer object is now responsible for indexing documents and adding them to the appropriate shard.

## [v5.0-beta.29] - 2017-05-26

* Issue **#179** : Updated Saxon-HE to version 9.7.0-18 and added XSLTFilter option to `usePool` to see if caching might be responsible for issue.

* Issue **#288** : Made further changes to ensure that the IndexShardWriterCache doesn't try to reuse an index shard that has failed when adding any documents.

## [v5.0-beta.28] - 2017-05-19

* Issue **#295** : Made the help URL absolute and not relative.

* Issue **#293** : Attempt to fix mismatch document count error being reported when index shards are opened.

* Issue **#292** : Fixed locking for rolling stream appender.

* Issue **#292** : Rolling stream output is no longer associated with a task, processor or pipeline to avoid future processing tasks from deleting rolling streams by thinking they are superseded.

* Issue **#292** : Data that we expect to be unavailable, e.g. locked and deleted streams, will no longer log exceptions when a user tries to view it and will instead return an appropriate message to the user in place of the data.

## [v5.0-beta.27] - 2017-05-18

* Issue **#288** : The error condition 'Expected a new writer but got the same one back!!!' should no longer be encountered as the root cause should now be fixed. The original check has been reinstated so that processing will terminate if we do encounter this problem.

* Issue **#295** : Fixed the help property so that it can now be configured.

* Issue **#296** : Removed 'New' and 'Delete' buttons from the global property dialog.

* Issue **#279** : Fixed NPE thrown during proxy aggregation.

* Issue **#294** : Changing stream task status now tries multiple times to attempt to avoid a hibernate LockAcquisitionException.

## [v5.0-beta.26] - 2017-05-12

* Issue **#287** : XSLT not found warnings property description now defaults to false.

* Issue **#261** : The save button is now only enabled when a dashboard or other item is made dirty and it is not read only.

* Issue **#286** : Dashboards now correctly save the selected tab when a tab is selected via the popup tab selector (visible when tabs are collapsed).

* Issue **#289** : Changed Log4J configuration to suppress logging from Hibernate SqlExceptionHandler for expected exceptions like constraint violations.

* Issue **#288** : Changed 'Expected a new writer...' fatal error to warning as the condition in question might be acceptable.

## [v5.0-beta.25] - 2017-05-10

* Issue **#285** : Attempted fix for GWT RPC serialisation issue.

## [v5.0-beta.24] - 2017-05-09

* Issue **#283** : Statistics for the stream task queue are now captured even if the size is zero.

* Issue **#226** : Fixed issue where querying an index failed with "User does not have the required permission (Manage Users)" message.

## [v5.0-beta.23] - 2017-05-06

* Issue **#281** : Made further changes to cope with Files.list() and Files.walk() returning streams that should be closed with 'try with resources' construct.

* Issue **#224** : Removing an element from the pipeline structure now removes all child elements too.

* Issue **#282** : Users can now upload data with just 'Data - View' and 'Data - Import' application permissions, plus read permission on the appropriate feed.

* Issue **#199** : The explorer now scrolls selected items into view.

## [v5.0-beta.22] - 2017-05-04

* Issue **#280** : Fixed 'No user is currently authenticated' issue when viewing jobs and nodes.

* Issue **#278** : The date picker now hides once you select a date.

* Issue **#281** : Directory streams etc are now auto closed to prevent systems running out of file handles.

## [v5.0-beta.21] - 2017-05-03

* Issue **#263** : The explorer tree now allows you to collapse the root 'System' node after it is first displayed.

* Issue **#266** : The explorer tree now resets (clears and collapses all previously open nodes) and shows the currently selected item every time an explorer drop down in opened.

* Issue **#233** : Users now only see streams if they are administrators or have 'Data - View' permission. Non administrators will only see data that they have 'read' permission on for the associated feed and 'use' permission on for the associated pipeline if there is one.

* Issue **#265** : The stream filter now orders stream attributes alphabetically.

* Issue **#270** : Fixed security issue where null users were being treated as INTERNAL users.

* Issue **#270** : Improved security by pushing user tokens rather than just user names so that internal system (processing) users are clearly identifiable by the security system and cannot be spoofed by regular user accounts.

* Issue **#269** : When users are prevented from logging in with 'preventLogin' their failed login count is no longer incremented.

* Issue **#267** : The login page now shows the maintenance message.

* Issue **#276** : Session list now shows session user ids correctly.

* Issue **#201** : The permissions menu item is no longer available on the root 'System' folder.

* Issue **#176** : Improved performance of the explorer tree by increasing the size of the document permissions cache to 1M items and changing the eviction policy from LRU to LFU.

* Issue **#176** : Added an optimisation to the explorer tree that prevents the need for a server call when collapsing tree nodes.

* Issue **#273** : Removed an unnecessary script from the build.

* Issue **#277** : Fixed a layout issue that was causing the feed section of the processor filter popup to take up too much room.

* Issue **#274** : The editor pane was only returning the current user edited text when attached to the DOM which meant changes to text were ignored if an editor pane was not visible when save was pressed. This has now been fixed so that the current content of an editor pane is always returned even when it is in a detached state.

* Issue **#264** : Added created by/on and updated by/on info to pipeline stream processor info tooltips.

* Issue **#222** : Explorer items now auto expand when a quick filter is used.

## [v5.0-beta.20] - 2017-04-26

* Issue **#205** : File permissions in distribution have now been changed to `0750` for directories and shell scripts and `0640` for all other files.

* Issue **#240** : Separate application permissions are now required to manage DB tables and tasks.

* Issue **#210** : The statistics tables are now listed in the database tables monitoring pane.

* Issue **#249** : Removed spaces between values and units.

* Issue **#237** : Users without 'Download Search Results' permission will no longer see the download button on the table component in a dashboard.

* Issue **#232** : Users can now inherit from pipelines that they have 'use' permissions on.

* Issue **#191** : Max stream size was not being treated as IEC value, e.g. Mebibytes etc.

* Issue **#235** : Users can now only view the processor filters that they have created if they have 'Manage Processors' permission unless they are an administrator in which case they will see all filters. Users without the 'Manage Processors' permission who are also not administrators will see no processor filters in the UI. Users with 'Manage Processors' permission who are not administrators will be able to update their own processor filters if they have 'update' permission on the associated pipeline. Administrators are able to update all processor filters.

* Issue **#212** : Changes made to text in any editor including those made with cut and paste are now correctly handled so that altered content is now saved.

* Issue **#247** : The editor pane now attempts to maintain the scroll position when formatting content.

* Issue **#251** : Volume and memory statistics are now recorded in bytes and not MiB.

* Issue **#243** : The error marker pane should now discover and display all error types even if they are preceded by over 1000 warnings.

* Issue **#254** : Fixed search result download.

* Issue **#209** : Statistics are now queryable in a dashboard if a user has 'use' permissions on a statistic.

* Issue **#255** : Fixed issue where error indicators were not being shown in the schema validator pane because the text needed to be formatted so that it spanned multiple lines before attempting to add annotations.

* Issue **#257** : The dashboard text pane now provides padding at the top to allow for tabs and controls.

* Issue **#174** : Index shard checking is now done asynchronously during startup to reduce startup time.

* Issue **#225** : Fixed NPE that was caused by processing instruction SAX events unexpectedly being fired by Xerces before start document events. This looks like it might be a bug in Xerces but the code now copes with the unexpected processing instruction event anyway.

* Issue **#230** : The maintenance message can now be set with the property 'stroom.maintenance.message' and the message now appears as a banner at the top of the screen rather than an annoying popup. Non admin users can also be prevented from logging on to the system by setting the 'stroom.maintenance.preventLogin' property to 'true'.

## [v5.0-beta.19] - 2017-04-21

* Issue **#155** : Changed password values to be obfuscated in the UI as 20 asterisks regardless of length.

* Issue **#188** : All of the writers in a pipeline now display IO in the UI when stepping.

* Issue **#208** : Schema filter validation errors are now shown on the output pane during stepping.

* Issue **#211** : Turned off print margins in all editors.

* Issue **#200** : The stepping presenter now resizes the top pane to fit the tree structure even if it is several elements high.

* Issue **#168** : Code and IO is now loaded lazily into the element presenter panes during stepping which prevents the scrollbar in the editors being in the wrong position.

* Issue **#219** : Changed async dispatch code to work with new lambda classes rather than callbacks.

* Issue **#205** : File permissions in distribution have now been changed to `0750` for directories and shell scripts and `0640` for all other files.

* Issue **#221** : Fixed issue where `*.zip.bad` files were being picked up for proxy aggregation.

* Issue **#242** : Improved the way properties are injected into some areas of the code to fix an issue where 'stroom.maxStreamSize' and other properties were not being set.

* Issue **#241** : XMLFilter now ignores the XSLT name pattern if an empty string is supplied.

* Issue **#236** : 'Manage Cache Permission' has been changed to 'Manage Cache'.

* Issue **#219** : Made further changes to use lambda expressions where possible to simplify code.

* Issue **#231** : Changed the way internal statistics are created so that multiple facets of a statistic, e.g. Free & Used Memory, are combined into a single statistic to allow combined visualisation.

## [v5.0-beta.18] - 2017-04-13

* Issue **#172** : Further improvement to dashboard L&F.

* Issue **#194** : Fixed missing Roboto fonts.

* Issue **#195** : Improved font weights and removed underlines from link tabs.

* Issue **#196** : Reordered fields on stream, relative stream, volume and server task tables.

* Issue **#182** : Changed the way dates and times are parsed and formatted and improved the datebox control L&F.

* Issue **#198** : Renamed 'INTERNAL_PROCESSING_USER' to 'INTERNAL'.

* Issue **#154** : Active tasks are now sortable by processor filter priority.

* Issue **#204** : Pipeline processor statistics now include 'Node' as a tag.

## [v5.0-beta.17] - 2017-04-05

* Issue **#170** : Changed import/export to delegate import/export responsibility to individual services. Import/export now only works with items that have valid UUIDs specified.

* Issue **#164** : Reduced caching to ensure tree items appear as soon as they are added.

* Issue **#177** : Removed 'Meta Data-Bytes Received' statistic as it was a duplicate.

* Issue **#152** : Changed the way index shard creation is locked so that only a single shard should be fetched from the cache with a given shard key at any one time.

* Issue **#189** : You now have to click within a checkbox to select it within a table rather than just clicking the cell the checkbox is in.

* Issue **#186** : Data is no longer artificially wrapped with the insertion of new lines server side. Instead the client now receives the data and an option to soft wrap lines has been added to the UI.

* Issue **#167** : Fixed formatting of JavaScript and JSON.

* Issue **#175** : Fixed visibility of items by inferred permissions.

* Issue **#178** : Added new properties and corresponding configuration to connect and create a separate SQL statistics DB.

* Issue **#172** : Improved dashboard L&F.

* Issue **#169** : Improved L&F of tables to make better use of screen real estate.

* Issue **#191** : Mebibytes (multiples of 1024) etc are now used as standard throughout the application for both memory and disk sizes and have single letter suffixes (B, K, M, G, T).

## [v5.0-beta.16] - 2017-03-31

* Issue **#173** : Fixed the way XML formatter deals with spaces in attribute values.

## [v5.0-beta.15] - 2017-03-27

* Issue **#151** : Fixed meta data statistics. 'metaDataStatistics' bean was declared as an interface and not a class.

* Issue **#158** : Added a new global property 'stroom.proxy.zipFilenameDelimiter' to enable Stroom proxy repositories to be processed that have a custom file name pattern.

## [v5.0-beta.14] - 2017-03-22

* Issue **#153** : Clicking tick boxes and other cell components in tables no longer requires the row to be selected first.

* Issue **#148** : The stream browsing UI no longer throws an error when attempting to clear markers from the error markers pane.

* Issue **#160** : Stream processing tasks are now created within the security context of the user that created the associated stream processor filter.

* Issue **#157** : Data is now formatted by the editor automatically on display.

* Issue **#144** : Old processing output will now be deleted when content is reprocessed even if the new processing task does not produce output.

* Issue **#159** : Fixed NPE thrown during import.

* Issue **#166** : Fixed NPE thrown when searching statistics.

* Issue **#165** : Dashboards now add a query and result table from a template by default on creation. This was broken when adding permission inheritance to documents.

* Issue **#162** : The editor annotation popup now matches the style of other popups.

* Issue **#163** : Imported the Roboto Mono font to ensure consistency of the editor across platforms.

## [v5.0-beta.13] - 2017-03-20

* Issue **#143** : Stroom now logs progress information about closing index shard writers during shutdown.

* Issue **#140** : Replaced code editor to improve UI performance and add additional code formatting & styling options.

* Issue **#146** : Object pool should no longer throw an error when abandoned objects are returned to the pool.

* Issue **#142** : Changed the way permissions are cached so that changes to permissions provide immediate access to documents.

* Issue **#123** : Changed the way entity service result caching works so that the underlying entity manager is cached instead of individual services. This allows entity result caching to be performed while still applying user permissions to cached results.

* Issue **#156** : Attempts to open items that that user does not have permission to open no longer show an error and spin the progress indicator forever, instead the item will just not open.

## [v5.0-beta.12] - 2017-03-13

* Issue **#141** : Improved log output during entity reference migration and fixed statistic data source reference migration.

## [v5.0-beta.11] - 2017-02-23

* Issue **#127** : Entity reference replacement should now work with references to 'StatisticsDataSource'.

* Issue **#125** : Fixed display of active tasks which was broken by changes to the task summary table selection model.

* Issue **#121** : Fixed cache clearing.

* Issue **#122** : Improved the look of the cache screen.

* Issue **#106** : Disabled users and groups are now displayed with greyed out icon in the UI.

* Issue **#132** : The explorer tree is now cleared on login so that users with different permissions do not see the previous users items.

* Issue **#128** : Improved error handling during login.

* Issue **#130** : Users with no permissions are no longer able to open folders including the root System folder to attempt data browsing.

* Issue **#120** : Entity chooser now treats 'None' as a special root level explorer node so that it can be selected in the same way as other nodes, e.g. visibly selected and responsive to double click.

* Issue **#129** : Fixed NPE.

* Issue **#119** : User permissions dialog now clears permissions when a user or group is deleted.

* Issue **#115** : User permissions on documents can now be inherited from parent folders on create, copy and move.

## [v5.0-beta.10] - 2017-02-07

* Issue **#109** : Added packetSize="65536" property to AJP connector in server.xml template.

* Issue **#100** : Various list of items in stroom now allow multi selection for add/remove purposes.

* Issue **#112** : Removed 'pool' monitoring screen as all pools are now caches of one form or another.

* Issue **#105** : Users were not seeing 'New' menu for folders that they had some create child doc permissions for. This was due to DocumentType not implementing equals() and is now fixed.

* Issue **#111** : Fixed query favourites and history.

* Issue **#91** : Only CombinedParser was allowing code to be injected during stepping. Now DSParser and XMLFragmentParser support code injection during stepping.

* Issue **#107** : The UI now only shows new pipeline element items on the 'Add' menu that are allowed children of the selected element.

* Issue **#113** : User names are now validated against a regex specified by the 'stroom.security.userNamePattern' property.

* Issue **#116** : Rename is now only possible when a single explorer item is selected.

* Issue **#114** : Fixed selection manager so that the explorer tree does not select items when a node expander is clicked.

* Issue **#65** : Selection lists are now limited to 300px tall and show scrollbars if needed.

* Issue **#50** : Defaults table result fields to use local time without outputting the timezone.

* Issue **#15** : You can now express time zones in dashboard query expressions or just omit a time zone to use the locale of the browser.

* Issue **#49** : Dynamic XSLT selection now works with pipeline stepping.

## [v5.0-beta.9] - 2017-02-01
* Issue **#63** : Entity selection control now shows current entity name even if it has changed since referencing entity was last saved.

* Issue **#70** : You can now select multiple explorer rows with ctrl and shift key modifiers and perform bulk actions such as copy, move, rename and delete.

* Issue **#85** : findDelete() no longer tries to add ORDER BY condition on UPDATE SQL when deleting streams.

* Issue **#89** : Warnings should now be present in processing logs for reference data lookups that don't specify feed or stream type. This was previously throwing a NullPointerException.

* Issue **#90** : Fixed entity selection dialog used outside of drop down selection control.

* Issue **#88** : Pipeline reference edit dialog now correctly selects the current stream type.

* Issue **#77** : Default index volume creation now sets stream status to INACTIVE rather than CLOSED and stream volume creation sets index status to INACTIVE rather than CLOSED.

* Issue **#93** : Fixed code so that the 'Item' menu is now visible.

* Issue **#97** : Index shard partition date range creation has been improved.

* Issue **#94** : Statistics searches now ignore expression terms with null or empty values so that the use of substitution parameters can be optional.

* Issue **#87** : Fixed explorer scrolling to the top by disabling keyboard selection.

* Issue **#104** : 'Query' no longer appears as an item that a user can allow 'create' on for permissions within a folder.

* Issue **#103** : Added 10 years as a supported data retention age.

* Issue **#86** : The stream delete button is now re-enabled when new items are selected for deletion.

* Issue **#81** : No exception will now be thrown if a client rejects a response for an EntityEvent.

* Issue **#79** : The client node no longer tries to create directories on the file system for a volume that may be owned by another node.

* Issue **#92** : Error summaries of multiple types no longer overlap each other at the top of the error markers list.

## [v5.0-beta.8] - 2016-12-21
* Issue **#64** : Fixed Hessian serialisation of 'now' which was specified as a ZonedDateTime which cannot be serialised. This field is now a long representing millseconds since epoch.

* Issue **#62** : Task termination button is now enabled.

* Issue **#60** : Fixed validation of stream attributes prior to data upload to prevent null pointer exception.

## [v5.0-beta.7] - 2016-12-14
* Issue **#9** : Created a new implementation of the expression parser that improved expression tokenisation and deals with BODMAS rules properly.

* Issue **#36** : Fixed and vastly improved the configuration of email so that more options can be set allowing for the use of other email services requiring more complex configuration such as gmail.

* Issue **#24** : Header and footer strings are now unescaped so that character sequences such as '\n' are translated into single characters as with standard Java strings, e.g. '\n' will become a new line and '\t' a tab.

* Issue **#40** : Changed Stroom docker conatiner to be based on Alpine linux to save space

* Issue **#40** : Auto import of content packs on Stroom startup and added default content packs into the docker build for Stroom.

## [v5.0-beta.6] - 2016-11-22
* Issue **#30** : Entering stepping mode was prompting for the pipeline to step with but also auto selecting a pipeline at the same time and entering stepping immediately.

* Dashboard auto refresh is now limited to a minimum interval of 10 seconds.

* Issue **#31** : Pipeline stepping was not including user changes immediately as parsers and XSLT filters were using cached content when they should have been ignoring the cache in stepping mode.

* Issue **#27** : Stroom now listens to window closing events and asks the user if they really want to leave the page. This replaces the previous crude attempts to block keys that affected the history or forced a browser refresh.

## [v5.0-beta.5] - 2016-11-17
* Issue **#2** : The order of fields in the query editor is now alphabetical.

* Issue **#3** : When a filter is active on a dashboard table column, a filter icon now appears to indicate this.

* Issue **#5** : Replace() and Decode() dashboard table expression functions no longer ignore cells with null values.

* Issue **#7** : Dashboards are now able to query on open.

* Issue **#8** : Dashboards are now able to re-query automatically at fixed intervals.

* Updated GWT to v2.8.0 and Gin to v2.1.2.

* Issue **#12** : Dashboard queries can now evaluate relative date/time expressions such as now(), hour() etc. In addition to this the expressions also allow the addition or subtraction of durations, e.g. now - 5d.

* Issue **#14** : Dashboard query expressions can now be parameterised with any term able to accept a user defined parameter, e.g. ${user}. Once added parameters can be changed for the entire dashboard via a text box at the top of the dashboard screen which will then execute all queries when enter is pressed or it loses focus.

* Issue **#16** : Dashboard table filters can also accept user defined parameters, e.g. ${user}, to perform filtering when a query is executed.

* Fixed missing text presenter in dashboards.

* Issue **#18** : The data dashboard component will now show data relative to the last selected table row (even if there is more than one table component on the dashboard) if the data component has not been configured to listen to row selections for a specific table component.

* Changed table styling to colour alternate rows, add borders between rows and increase vertical padding

* Issue **#22** : Dashboard table columns can now be configured to wrap text via the format options.

* Issue **#28** : Dashboard component dependencies are now listed with the component name plus the component id in brackets rather than just the component id.

## [v5.0-beta.4] - 2016-10-03
* Initial open source release

[Unreleased]: https://github.com/gchq/stroom/compare/v6.0-alpha.3...HEAD

[v6.0-alpha.3]: https://github.com/gchq/stroom/compare/v6.0-alpha.2...v6.0-alpha.3
[v6.0-alpha.2]: https://github.com/gchq/stroom/compare/v6.0-alpha.1...v6.0-alpha.2
[v6.0-alpha.1]: https://github.com/gchq/stroom/releases/tag/v6.0-alpha.1

[v5.1-beta.2]: https://github.com/gchq/stroom/compare/v5.1-beta.1...v5.1-beta.2
[v5.1-beta.1]: https://github.com/gchq/stroom/compare/v5.1-alpha.2...v5.1-beta.1
[v5.1-alpha.2]: https://github.com/gchq/stroom/compare/v5.0-alpha.1...v5.1-alpha.2
[v5.1-alpha.1]: https://github.com/gchq/stroom/releases/tag/v5.1-alpha.1

[v5.0-beta.69]: https://github.com/gchq/stroom/compare/v5.0-beta.68...v5.0-beta.69
[v5.0-beta.68]: https://github.com/gchq/stroom/compare/v5.0-beta.67...v5.0-beta.68
[v5.0-beta.67]: https://github.com/gchq/stroom/compare/v5.0-beta.66...v5.0-beta.67
[v5.0-beta.66]: https://github.com/gchq/stroom/compare/v5.0-beta.65...v5.0-beta.66
[v5.0-beta.65]: https://github.com/gchq/stroom/compare/v5.0-beta.64...v5.0-beta.65
[v5.0-beta.64]: https://github.com/gchq/stroom/compare/v5.0-beta.63...v5.0-beta.64
[v5.0-beta.63]: https://github.com/gchq/stroom/compare/v5.0-beta.62...v5.0-beta.63
[v5.0-beta.62]: https://github.com/gchq/stroom/compare/v5.0-beta.61...v5.0-beta.62
[v5.0-beta.61]: https://github.com/gchq/stroom/compare/v5.0-beta.60...v5.0-beta.61
[v5.0-beta.60]: https://github.com/gchq/stroom/compare/v5.0-beta.59...v5.0-beta.60
[v5.0-beta.59]: https://github.com/gchq/stroom/compare/v5.0-beta.58...v5.0-beta.59
[v5.0-beta.58]: https://github.com/gchq/stroom/compare/v5.0-beta.57...v5.0-beta.58
[v5.0-beta.57]: https://github.com/gchq/stroom/compare/v5.0-beta.56...v5.0-beta.57
[v5.0-beta.56]: https://github.com/gchq/stroom/compare/v5.0-beta.55...v5.0-beta.56
[v5.0-beta.55]: https://github.com/gchq/stroom/compare/v5.0-beta.54...v5.0-beta.55
[v5.0-beta.54]: https://github.com/gchq/stroom/compare/v5.0-beta.53...v5.0-beta.54
[v5.0-beta.53]: https://github.com/gchq/stroom/compare/v5.0-beta.52...v5.0-beta.53
[v5.0-beta.52]: https://github.com/gchq/stroom/compare/v5.0-beta.51...v5.0-beta.52
[v5.0-beta.51]: https://github.com/gchq/stroom/compare/v5.0-beta.50...v5.0-beta.51
[v5.0-beta.50]: https://github.com/gchq/stroom/compare/v5.0-beta.49...v5.0-beta.50
[v5.0-beta.49]: https://github.com/gchq/stroom/compare/v5.0-beta.48...v5.0-beta.49
[v5.0-beta.48]: https://github.com/gchq/stroom/compare/v5.0-beta.47...v5.0-beta.48
[v5.0-beta.47]: https://github.com/gchq/stroom/compare/v5.0-beta.46...v5.0-beta.47
[v5.0-beta.46]: https://github.com/gchq/stroom/compare/v5.0-beta.45...v5.0-beta.46
[v5.0-beta.45]: https://github.com/gchq/stroom/compare/v5.0-beta.44...v5.0-beta.45
[v5.0-beta.44]: https://github.com/gchq/stroom/compare/v5.0-beta.43...v5.0-beta.44
[v5.0-beta.43]: https://github.com/gchq/stroom/compare/v5.0-beta.42...v5.0-beta.43
[v5.0-beta.42]: https://github.com/gchq/stroom/compare/v5.0-beta.41...v5.0-beta.42
[v5.0-beta.41]: https://github.com/gchq/stroom/compare/v5.0-beta.40...v5.0-beta.41
[v5.0-beta.40]: https://github.com/gchq/stroom/compare/v5.0-beta.39...v5.0-beta.40
[v5.0-beta.39]: https://github.com/gchq/stroom/compare/v5.0-beta.38...v5.0-beta.39
[v5.0-beta.38]: https://github.com/gchq/stroom/compare/v5.0-beta.37...v5.0-beta.38
[v5.0-beta.37]: https://github.com/gchq/stroom/compare/v5.0-beta.36...v5.0-beta.37
[v5.0-beta.36]: https://github.com/gchq/stroom/compare/v5.0-beta.35...v5.0-beta.36
[v5.0-beta.35]: https://github.com/gchq/stroom/compare/v5.0-beta.34...v5.0-beta.35
[v5.0-beta.34]: https://github.com/gchq/stroom/compare/v5.0-beta.33...v5.0-beta.34
[v5.0-beta.33]: https://github.com/gchq/stroom/compare/v5.0-beta.32...v5.0-beta.33
[v5.0-beta.32]: https://github.com/gchq/stroom/compare/v5.0-beta.31...v5.0-beta.32
[v5.0-beta.31]: https://github.com/gchq/stroom/compare/v5.0-beta.30...v5.0-beta.31
[v5.0-beta.30]: https://github.com/gchq/stroom/compare/v5.0-beta.29...v5.0-beta.30
[v5.0-beta.29]: https://github.com/gchq/stroom/compare/v5.0-beta.28...v5.0-beta.29
[v5.0-beta.28]: https://github.com/gchq/stroom/compare/v5.0-beta.27...v5.0-beta.28
[v5.0-beta.27]: https://github.com/gchq/stroom/compare/v5.0-beta.26...v5.0-beta.27
[v5.0-beta.26]: https://github.com/gchq/stroom/compare/v5.0-beta.25...v5.0-beta.26
[v5.0-beta.25]: https://github.com/gchq/stroom/compare/v5.0-beta.24...v5.0-beta.25
[v5.0-beta.24]: https://github.com/gchq/stroom/compare/v5.0-beta.23...v5.0-beta.24
[v5.0-beta.23]: https://github.com/gchq/stroom/compare/v5.0-beta.22...v5.0-beta.23
[v5.0-beta.22]: https://github.com/gchq/stroom/compare/v5.0-beta.21...v5.0-beta.22
[v5.0-beta.21]: https://github.com/gchq/stroom/compare/v5.0-beta.20...v5.0-beta.21
[v5.0-beta.20]: https://github.com/gchq/stroom/compare/v5.0-beta.19...v5.0-beta.20
[v5.0-beta.19]: https://github.com/gchq/stroom/compare/v5.0-beta.18...v5.0-beta.19
[v5.0-beta.18]: https://github.com/gchq/stroom/compare/v5.0-beta.17...v5.0-beta.18
[v5.0-beta.17]: https://github.com/gchq/stroom/compare/v5.0-beta.16...v5.0-beta.17
[v5.0-beta.16]: https://github.com/gchq/stroom/compare/v5.0-beta.15...v5.0-beta.16
[v5.0-beta.15]: https://github.com/gchq/stroom/compare/v5.0-beta.14...v5.0-beta.15
[v5.0-beta.14]: https://github.com/gchq/stroom/compare/v5.0-beta.13...v5.0-beta.14
[v5.0-beta.13]: https://github.com/gchq/stroom/compare/v5.0-beta.12...v5.0-beta.13
[v5.0-beta.12]: https://github.com/gchq/stroom/compare/v5.0-beta.11...v5.0-beta.12
[v5.0-beta.11]: https://github.com/gchq/stroom/compare/v5.0-beta.10...v5.0-beta.11
[v5.0-beta.10]: https://github.com/gchq/stroom/compare/v5.0-beta.9...v5.0-beta.10
[v5.0-beta.9]: https://github.com/gchq/stroom/compare/v5.0-beta.8...v5.0-beta.9
[v5.0-beta.8]: https://github.com/gchq/stroom/compare/v5.0-beta.7...v5.0-beta.8
[v5.0-beta.7]: https://github.com/gchq/stroom/compare/v5.0-beta.6...v5.0-beta.7
[v5.0-beta.6]: https://github.com/gchq/stroom/compare/v5.0-beta.5...v5.0-beta.6
[v5.0-beta.5]: https://github.com/gchq/stroom/compare/v5.0-beta.4...v5.0-beta.5
[v5.0-beta.4]: https://github.com/gchq/stroom/releases/tag/v5.0-beta.4<|MERGE_RESOLUTION|>--- conflicted
+++ resolved
@@ -6,103 +6,107 @@
 
 ## [Unreleased]
 
+### Added
+
+* Generate addtitional major and minor floating docker tags in travis build, e.g. v6-LATEST and v6.0-LATEST
+
+### Changed
+
+## [v6.0-alpha.4]
+
+### Added
+
+* New authentication flow based around OpenId
+
+* New user management screens
+
+* The ability to issue API keys
+
+### Changed
+
+* Issue **#501** : Improve the database teardown process in integration tests to speed up builds
+
+### Merged
+
+* Merged in [v5.1-beta.2]
+
+## [v6.0-alpha.3] - 2017-12-05
+
+### Changed
+
+* Relax regex in build script to allow tags like v6.0-alpha.3 to be published to Bintray
+
+## [v6.0-alpha.2] - 2017-12-05
+
+### Added
+
+* Add Bintray publish plugin to Gradle build
+
+### Merged
+
+* Merged in [v5.0-beta.64]
+
+## [v6.0-alpha.1] - 2017-11-28
+
+### Added
+
+* Issue **#75** : Upgraded to Lucene 5.
+
+* Issue **#135** : [BREAKING CHANGE] Removed JODA Time library and replaced with Java 7 Time API. This change breaks time zone output previously formatted with `ZZ` or `ZZZ`.
+
+* Added XSLT functions generate-url and fetch-json
+
+* Added ability to put clickable hyperlinks in Dashboard tables
+
+* Added an HTTP appender.
+
+* Added an appender for the proxy store.
+
+### Changed
+
+* Issue **#412** : Fixed no-column table breakage
+
+* Issue **#380** : Fixed build details on welcome/about
+
+* Issue **#348** : Fixed new menu icons.
+
+* Issue **98** : Fix premature trimming of results in the store
+
+* Issue **360** : Fix inability to sort sql stats results in the dashboard table
+
+### Merged
+
+* Merged in [v5.1-alpha.2]
+
+* Merged in [v5.0-beta.63]
+
+## [v5.1-beta.2] - 2017-12-12
+
+* Merged [v5.0-beta.69]
+
+## [v5.1-beta.1] - 2017-12-11
+
+* Issue **#348** : Fixed new menu icons.
+
+* Merged [v5.0-beta.68]
+
+## [v5.1-alpha.2] - 2017-06-22
+
+* Issue **#203** : Initial release of the new data receipt policy functionality.
+
+## [v5.1-alpha.1] - 2017-06-07
+
+* Issue **#202** : Initial release of the new data retention policy functionality.
+
 ## [v5.0-beta.70] - 2017-12-15
 
-<<<<<<< HEAD
-* Generate addtitional major and minor floating docker tags in travis build, e.g. v6-LATEST and v6.0-LATEST
-
-### Changed
-
-## [v6.0-alpha.4]
-
-### Added
-
-* New authentication flow based around OpenId
-
-* New user management screens
-
-* The ability to issue API keys
-
-### Changed
-=======
 * Issue **#501** : Improve the database teardown process in integration tests to speed up builds.
->>>>>>> e5e5d548
 
 * Issue **#511** : Fix NPE thrown during pipeline stepping by downstream XSLT.
 
 * Issue **#521** : Fix for the job list screen to use the help URL system property for displaying context sensitive help.
 
-### Merged
-
-* Merged in [v5.1-beta.2]
-
-## [v6.0-alpha.3] - 2017-12-05
-
-### Changed
-
-* Relax regex in build script to allow tags like v6.0-alpha.3 to be published to Bintray
-
-## [v6.0-alpha.2] - 2017-12-05
-
-### Added
-
-* Add Bintray publish plugin to Gradle build
-
-### Merged
-
-* Merged in [v5.0-beta.64]
-
-## [v6.0-alpha.1] - 2017-11-28
-
-### Added
-
-* Issue **#75** : Upgraded to Lucene 5.
-
-* Issue **#135** : [BREAKING CHANGE] Removed JODA Time library and replaced with Java 7 Time API. This change breaks time zone output previously formatted with `ZZ` or `ZZZ`.
-
-* Added XSLT functions generate-url and fetch-json
-
-* Added ability to put clickable hyperlinks in Dashboard tables
-
-* Added an HTTP appender.
-
-* Added an appender for the proxy store.
-
-### Changed
-
-* Issue **#412** : Fixed no-column table breakage
-
-* Issue **#380** : Fixed build details on welcome/about
-
-* Issue **#348** : Fixed new menu icons.
-
-* Issue **98** : Fix premature trimming of results in the store
-
-* Issue **360** : Fix inability to sort sql stats results in the dashboard table
-
-### Merged
-
-* Merged in [v5.1-alpha.2]
-
-* Merged in [v5.0-beta.63]
-
-## [v5.1-beta.2] - 2017-12-12
-
-* Merged [v5.0-beta.69]
-
-## [v5.1-beta.1] - 2017-12-11
-
-* Issue **#348** : Fixed new menu icons.
-
-* Merged [v5.0-beta.68]
-
-## [v5.1-alpha.2] - 2017-06-22
-
-* Issue **#203** : Initial release of the new data receipt policy functionality.
-
-## [v5.1-alpha.1] - 2017-06-07
-
-* Issue **#202** : Initial release of the new data retention policy functionality.
+* Issue **#524** : Remove dependency on stroom-proxy:stroom-proxy-repo and replaced with duplicated code from stroom-proxy-repo (commit b981e1e)
 
 ## [v5.0-beta.69] - 2017-12-12
 
