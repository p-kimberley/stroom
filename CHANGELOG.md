# Change Log
All notable changes to this project will be documented in this file.

The format is based on [Keep a Changelog](http://keepachangelog.com/) 
and this project adheres to [Semantic Versioning](http://semver.org/).

## [Unreleased]

* Generate additional major and minor floating docker tags in travis build, e.g. v6-LATEST and v6.0-LATEST

<<<<<<< HEAD
* Added a feature to list dependencies for all document entities and indicate where dependencies are missing.
=======
* Change docker image to be based on openjdk:8u151-jre-alpine
>>>>>>> aaac4ba1

* Merged in [v5.1-beta.5]

## [v6.0-alpha.4]

* New authentication flow based around OpenId

* New user management screens

* The ability to issue API keys

* Issue **#501** : Improve the database teardown process in integration tests to speed up builds

* Merged in [v5.1-beta.2]

## [v6.0-alpha.3] - 2017-12-05

* Relax regex in build script to allow tags like v6.0-alpha.3 to be published to Bintray

## [v6.0-alpha.2] - 2017-12-05

* Add Bintray publish plugin to Gradle build

* Merged in [v5.0-beta.64]

## [v6.0-alpha.1] - 2017-11-28

* Issue **#75** : Upgraded to Lucene 5.

* Issue **#135** : [BREAKING CHANGE] Removed JODA Time library and replaced with Java 7 Time API. This change breaks time zone output previously formatted with `ZZ` or `ZZZ`.

* Added XSLT functions generate-url and fetch-json

* Added ability to put clickable hyperlinks in Dashboard tables

* Added an HTTP appender.

* Added an appender for the proxy store.

* Issue **#412** : Fixed no-column table breakage

* Issue **#380** : Fixed build details on welcome/about

* Issue **#348** : Fixed new menu icons.

* Issue **98** : Fix premature trimming of results in the store

* Issue **360** : Fix inability to sort sql stats results in the dashboard table

* Merged in [v5.1-alpha.2]

* Merged in [v5.0-beta.63]

## [v5.1-beta.6] - 2018-01-08

* Issue **#541** : Marked old stream retention job as deprecated in description.

* Issue **#542** : Fix for lazy hibernate object initialisation when stepping cooked data.

## [v5.1-beta.5] - 2018-01-04

* Issue **#540** : Improve description text for stroom.statistics.sql.maxProcessingAge property

* Issue **#538** : Lists of items such as users or user groups were sometimes not being converted into result pages correctly, this is now fixed.

* Issue **#537** : Users without `Manage Policies` permission can now view streams.

* Issue **#522** : Selection of data retention rules now remains when moving rules up or down.

* Issue **#411** : When data retention rules are disabled they are now shown greyed out to indicate this.

* Issue **#536** : Fix for missing visualisation icons.

* Issue **#368** : Fixed hidden job type button on job node list screen when a long cron pattern is used.

## [v5.1-beta.4] - 2017-12-20

* Merged [v5.0-beta.71]

## [v5.1-beta.3] - 2017-12-18

* Merged [v5.0-beta.70]

* Issue **#524** : Remove dependency on stroom-proxy:stroom-proxy-repo and replaced with duplicated code from stroom-proxy-repo (commit b981e1e)

## [v5.1-beta.2] - 2017-12-12

* Merged [v5.0-beta.69]

## [v5.1-beta.1] - 2017-12-11

* Issue **#348** : Fixed new menu icons.

* Merged [v5.0-beta.68]

## [v5.1-alpha.2] - 2017-06-22

* Issue **#203** : Initial release of the new data receipt policy functionality.

## [v5.1-alpha.1] - 2017-06-07

* Issue **#202** : Initial release of the new data retention policy functionality.

## [v5.0-beta.71] - 2017-12-20

* Issue **#521** : Fix for the job list screen to correct the help URL.

* Issue **#526** : Fix for XSLT functions that should return optional results but were being forced to return a single value.

* Issue **#527** : Fix for XSLT error reporting. All downstream errors were being reported as XSLT module errors and were
 hiding the underlying exception.

## [v5.0-beta.70] - 2017-12-15

* Issue **#501** : Improve the database teardown process in integration tests to speed up builds.

* Issue **#511** : Fix NPE thrown during pipeline stepping by downstream XSLT.

* Issue **#521** : Fix for the job list screen to use the help URL system property for displaying context sensitive help.

* Issue **#524** : Remove dependency on stroom-proxy:stroom-proxy-repo and replaced with duplicated code from stroom-proxy-repo (commit b981e1e)

## [v5.0-beta.69] - 2017-12-12

* Issue **#511** : Fix for XSLT functions to allow null return values where a value cannot be returned due to an error etc.

## [v5.0-beta.68] - 2017-12-11

* Issue **#515** : Fix handling of errors that occur before search starts sending.

* Issue **#506** : In v5 dashboard table filters were enhanced to allow parameters to be used in include/exclude filters. The implementation included the use of `\` to escape `$` characters that were not to be considered part of a parameter reference. This change resulted in regular expressions requiring `\` being escaped with additional `\` characters. This escaping has now been removed and instead only `$` chars before `{` chars need escaping when necessary with double `$$` chars, e.g. use `$${something` if you actually want `${something` not to be replaced with a parameter.

* Issue **#505** : Fix the property UI so all edited value whitespace is trimmed

* Issue **#513** : Now only actively executing tasks are visible as server tasks

* Issue **#483** : When running stream retention jobs the transactions are now set to REQUIRE_NEW to hopefully ensure that the job is done in small batches rather than a larger transaction spanning multiple changes.

## [v5.0-beta.67] - 2017-12-05

* Issue **#508** : Fix directory creation for index shards.

## [v5.0-beta.66] - 2017-11-30

* Issue **#492** : Task producers were still not being marked as complete on termination which meant that the parent cluster task was not completing. This has now been fixed.

## [v5.0-beta.65] - 2017-11-29

* Issue **#497** : DB connections obtained from the data source are now released back to the pool after use.

* Issue **#492** : Task producers were not being marked as complete on termination which meant that the parent cluster task was not completing. This has now been fixed.

## [v5.0-beta.64] - 2017-11-27

* Issue **#497** : Change stream task creation to use straight JDBC rather than hibernate for inserts and use a configurable batch size (stroom.databaseMultiInsertMaxBatchSize) for the inserts.

* Issue **#502** : The task executor was not responding to shutdown and was therefore preventing the app from stopping gracefully.

* Issue **#476** : Stepping with dynamic XSLT or text converter properties now correctly falls back to the specified entity if a match cannot be found by name.

## [v5.0-beta.63] - 2017-11-20

* Issue **#498** : The UI was adding more than one link between 'Source' and 'Parser' elements, this is now fixed.

* Issue **#492** : Search tasks were waiting for part of the data extraction task to run which was not checking for termination. The code for this has been changed and should now terminate when required.

## [v5.0-beta.62] - 2017-11-16

* Issue **#494** : Fix problem of proxy aggregation never stopping if more files exist

## [v5.0-beta.61] - 2017-11-15

* Issue **#490** : Fix errors in proxy aggregation due to a bounded thread pool size

## [v5.0-beta.60] - 2017-11-14

* Issue **#484** : Remove custom finalize() methods to reduce memory overhead

* Issue **#475** : Fix memory leak of java.io.File references when proxy aggregation runs

* Issue **#470** : You can now correctly add destinations directly to the pipeline 'Source' element to enable raw streaming.

* Issue **#487** : Search result list trimming was throwing an illegal argument exception `Comparison method violates its general contract`, this should now be fixed.

* Issue **#488** : Permissions are now elevated to 'Use' for the purposes of reporting the data source being queried.

* Migrated to ehcache 3.4.0 to add options for off-heap and disk based caching to reduce memory overhead.

* Caches of pooled items no longer use Apache Commons Pool.

* Issue **#401** : Reference data was being cached per user to ensure a user centric view of reference data was being used. This required more memory so now reference data is built in the context of the internal processing user and then filtered during processing by user access to streams.

* The effective stream cache now holds 1000 items.

* Reduced the amount of cached reference data to 100 streams.

* Reduced the number of active queries to 100.

* Removed Ehcache and switched to Guava cache.

## [v5.0-beta.59] - 2017-11-10

* Issue **#477** : Additional changes to ensure search sub tasks use threads fairly between multiple searches.

## [v5.0-beta.58] - 2017-11-09

* Issue **#477** : Additional changes to ensure search sub tasks use threads fairly between multiple searches.

## [v5.0-beta.57] - 2017-11-08

* Issue **#477** : Search sub tasks are now correctly linked to their parent task and can therefore be terminated by terminating parent tasks.

## [v5.0-beta.56] - 2017-11-06

* Issue **#425** : Changed string replacement in pipeline migration code to use a literal match

* Issue **#469** : Add Heap Histogram internal statistics for memory use monitoring

## [v5.0-beta.55] - 2017-10-26

* Issue **#463** : Made further improvements to the index shard writer cache to improve performance.

## [v5.0-beta.54] - 2017-10-25

* Issue **#448** : Some search related tasks never seem to complete, presumably because an error is thrown at some point and so their callbacks do not get called normally. This fix changes the way task completion is recorded so that it isn't dependant on the callbacks being called correctly.

* Issue **#464** : When a user resets a password, the password now has an expiry date set in the future determined by the password expiry policy. Password that are reset by email still expire immediately as expected.

* Issue **#462** : Permission exceptions now carry details of the user that the exception applies to. This change allows error logging to record the user id in the message where appropriate.

* Issue **#463** : Many index shards are being corrupted which may be caused by insufficient locking of the shard writers and readers. This fix changes the locking mechanism to use the file system.

## [v5.0-beta.53] - 2017-10-18

* Issue **#451** : Data paging was allowing the user to jump beyond the end of a stream whereby just the XML root elements were displayed. This is now fixed by adding a constraint to the page offset so that the user cannot jump beyond the last record. Because data paging assumes that segmented streams have a header and footer, text streams now include segments after a header and before a footer, even if neither are added, so that paging always works correctly regardless of the presence of a header or footer.

* Issue **#461** : The stream attributes on the filter dialog were not sorted alphabetically, they now are.

* Issue **#460** : In some instances error streams did not always have stream attributes added to them for fatal errors. This mainly occurred in instances where processing failed early on during pipeline creation. An error was recorded but stream attributes were not added to the meta data for the error stream. Processing now ensures that stream attributes are recorded for all error cases.

* Issue **#442** : Remove 'Old Internal Statistics' folder, improve import exception handling

* Issue **#457** : Add check to import to prevent duplicate root level entities

## [v5.0-beta.52] - 2017-10-17

* Issue **#444** : Fix for segment markers when writing text to StreamAppender.

* Issue **#447** : Fix for AsyncSearchTask not being displayed as a child of EventSearchTask in the server tasks view.

* Issue **#421** : FileAppender now causes fatal error where no output path set.

* Issue **#427** : Pipelines with no source element will now only treat a single parser element as being a root element for backwards compatibility.

* Issue **#420** : Pipelines were producing errors in the UI when elements were deleted but still had properties set on them. The pipeline validator was attempting to set and validate properties for unknown elements. The validator now ignores properties and links to elements that are undeclared.

* Issue **#420** : The pipeline model now removes all properties and links for deleted elements on save.

* Issue **#458** : Only event searches should populate the `searchId`. Now `searchId` is only populated when a stream processor task is created by an event search as only event searches extract specific records from the source stream.

* Issue **#437** : The event log now includes source in move events.

## [v5.0-beta.51] - 2017-10-13

* Issue **#419** : Fix multiple xml processing instructions appearing in output.

* Issue **#446** : Fix for deadlock on rolling appenders.

## [v5.0-beta.50] - 2017-10-13

* Issue **#444** : Fix segment markers on RollingStreamAppender.

## [v5.0-beta.49] - 2017-10-11

* Issue **#426** : Fix for incorrect processor filters. Old processor filters reference `systemGroupIdSet` rather than `folderIdSet`. The new migration updates them accordingly.

* Issue **#429** : Fix to remove `usePool` parser parameter.

* Issue **#439** : Fix for caches where elements were not eagerly evicted.

* Issue **#424** : Fix for cluster ping error display.

* Issue **#441** : Fix to ensure correct names are shown in pipeline properties.

## [v5.0-beta.48] - 2017-10-05

* Issue **#433** : Fixed slow stream queries caused by feed permission restrictions.

## [v5.0-beta.47] - 2017-09-11

* Issue **#385** : Individual index shards can now be deleted without deleting all shards.

* Issue **#391** : Users needed `Manage Processors` permission to initiate pipeline stepping. This is no longer required as the 'best fit' pipeline is now discovered as the internal processing user.

* Issue **#392** : Inherited pipelines now only require 'Use' permission to be used instead of requiring 'Read' permission.

* Issue **#394** : Pipeline stepping will now show errors with an alert popup.

* Issue **#396** : All queries associated with a dashboard should now be correctly deleted when a dashboard is deleted.

* Issue **#393** : All caches now cache items within the context of the current user so that different users do not have the possibility of having problems caused by others users not having read permissions on items.

* Issue **#358** : Schemas are now selected from a subset matching the criteria set on SchemaFilter by the user.

* Issue **#369** : Translation stepping wasn't showing any errors during stepping if a schema had an error in it.

## [v5.0-beta.46] - 2017-08-15

* Issue **#364** : Switched index writer lock factory to a SingleInstanceLockFactory as index shards are accessed by a single process.

* Issue **#363** : IndexShardWriterCacheImpl now closes and flushes writers using an executor provided by the TaskManager. Writers are now also closed in LRU order when sweeping up writers that exceed TTL and TTI constraints.

* Issue **#361** : Information has been added to threads executing index writer and index searcher maintenance tasks.

## [v5.0-beta.45] - 2017-08-08

* Issue **#356** : Changed the way index shard writers are cached to improve indexing performance and reduce blocking.

## [v5.0-beta.44] - 2017-07-28

* Issue **#353** : Reduced expected error logging to debug.

* Issue **#354** : Changed the way search index shard readers get references to open writers so that any attempt to get an open writer will not cause, or have to wait for, a writer to close.

## [v5.0-beta.43] - 2017-07-25

* Issue **#351** : Fixed ehcache item eviction issue caused by ehcache internally using a deprecated API.

## [v5.0-beta.42] - 2017-07-24

* Issue **#347** : Added a 'Source' node to pipelines to establish a proper root for a pipeline rather than an assumed one based on elements with no parent.

* Issue **#350** : Removed 'Advanced Mode' from pipeline structure editor as it is no longer very useful.

* Issue **#349** : Improved index searcher cache to ensure searchers are not affected by writers closing.

## [v5.0-beta.41] - 2017-07-20

* Issue **#342** : Changed the way indexing is performed to ensure index readers reference open writers correctly.

* Issue **#346** : Improved multi depth config content import.

* Issue **#328** : You can now delete corrupt shards from the UI.

## [v5.0-beta.40] - 2017-07-14

* Issue **#343** : Fixed login expiry issue.

* Issue **#345** : Allowed for multi depth config content import.

## [v5.0-beta.39] - 2017-07-09

* Issue **#341** : Fixed arg in SQL.

## [v5.0-beta.38] - 2017-07-07

* Issue **#340** : Fixed headless and corresponding test.

## [v5.0-beta.37] - 2017-07-07

* Issue **#333** : Fixed event-logging version in build.

## [v5.0-beta.36] - 2017-07-06

* Issue **#334** : Improved entity sorting SQL and separated generation of SQL and HQL to help avoid future issues.

* Issue **#335** : Improved user management

* Issue **#337** : Added certificate auth option to export servlet and disabled the export config feature by default.

* Issue **#337** : Added basic auth option to export servlet to complement cert based auth.

* Issue **#332** : The index shard searcher cache now makes sure to get the current writer needed for the current searcher on open.

## [v5.0-beta.35] - 2017-06-26

* Issue **#322** : The index cache and other caching beans should now throw exceptions on `get` that were generated during the creation of cached items.

## [v5.0-beta.34] - 2017-06-22

* Issue **#325** : Query history is now cleaned with a separate job. Also query history is only recorded for manual querying, i.e. not when query is automated (on open or auto refresh). Queries are now recorded on a dashboard + query component basis and do not apply across multiple query components in a dashboard.

* Issue **#323** : Fixed an issue where parser elements were not being returned as 'processors' correctly when downstream of a reader.

* Issue **#322** : Index should now provide a more helpful message when an attempt is made to index data and no volumes have been assigned to an index.

## [v5.0-beta.33] - 2017-06-19

* Issue **#316** : Search history is now only stored on initial query when using automated queries or when a user runs a query manually. Search history is also automatically purged to keep either a specified number of items defined by `stroom.query.history.itemsRetention` (default 100) or for a number of days specified by `stroom.query.history.daysRetention` (default 365).

* Issue **#317** : Users now need update permission on an index plus 'Manage Index Shards' permission to flush or close index shards. In addition to this a user needs delete permission to delete index shards.

* Issue **#319** : SaveAs now fetches the parent folder correctly so that users can copy items if they have permission to do so.

## [v5.0-beta.32] - 2017-06-13

* Issue **#311** : Fixed request for `Pipeline` in `meta` XSLT function. Errors are now dealt with correctly so that the XSLT will not fail due to missing meta data.

* Issue **#313** : Fixed case of `xmlVersion` property on `InvalidXMLCharFilterReader`.

* Issue **#314** : Improved description of `tags` property in `BadTextXMLFilterReader`.

## [v5.0-beta.31] - 2017-06-07

* Issue **#307** : Made some changes to avoid potential NPE caused by session serialisation.

* Issue **#306** : Added a stroom `meta` XSLT function. The XSLT function now exposes `Feed`, `StreamType`, `CreatedTime`, `EffectiveTime` and `Pipeline` meta attributes from the currently processing stream in addition to any other meta data that might apply. To access these meta data attributes of the current stream use `stroom:meta('StreamType')` etc. The `feed-attribute` function is now an alias for the `meta` function and should be considered to be deprecated.

* Issue **#303** : The stream delete job now uses cron in preference to a frequency.

## [v5.0-beta.30] - 2017-06-06

* Issue **#152** : Changed the way indexing is performed so that a single indexer object is now responsible for indexing documents and adding them to the appropriate shard.

## [v5.0-beta.29] - 2017-05-26

* Issue **#179** : Updated Saxon-HE to version 9.7.0-18 and added XSLTFilter option to `usePool` to see if caching might be responsible for issue.

* Issue **#288** : Made further changes to ensure that the IndexShardWriterCache doesn't try to reuse an index shard that has failed when adding any documents.

## [v5.0-beta.28] - 2017-05-19

* Issue **#295** : Made the help URL absolute and not relative.

* Issue **#293** : Attempt to fix mismatch document count error being reported when index shards are opened.

* Issue **#292** : Fixed locking for rolling stream appender.

* Issue **#292** : Rolling stream output is no longer associated with a task, processor or pipeline to avoid future processing tasks from deleting rolling streams by thinking they are superseded.

* Issue **#292** : Data that we expect to be unavailable, e.g. locked and deleted streams, will no longer log exceptions when a user tries to view it and will instead return an appropriate message to the user in place of the data.

## [v5.0-beta.27] - 2017-05-18

* Issue **#288** : The error condition 'Expected a new writer but got the same one back!!!' should no longer be encountered as the root cause should now be fixed. The original check has been reinstated so that processing will terminate if we do encounter this problem.

* Issue **#295** : Fixed the help property so that it can now be configured.

* Issue **#296** : Removed 'New' and 'Delete' buttons from the global property dialog.

* Issue **#279** : Fixed NPE thrown during proxy aggregation.

* Issue **#294** : Changing stream task status now tries multiple times to attempt to avoid a hibernate LockAcquisitionException.

## [v5.0-beta.26] - 2017-05-12

* Issue **#287** : XSLT not found warnings property description now defaults to false.

* Issue **#261** : The save button is now only enabled when a dashboard or other item is made dirty and it is not read only.

* Issue **#286** : Dashboards now correctly save the selected tab when a tab is selected via the popup tab selector (visible when tabs are collapsed).

* Issue **#289** : Changed Log4J configuration to suppress logging from Hibernate SqlExceptionHandler for expected exceptions like constraint violations.

* Issue **#288** : Changed 'Expected a new writer...' fatal error to warning as the condition in question might be acceptable.

## [v5.0-beta.25] - 2017-05-10

* Issue **#285** : Attempted fix for GWT RPC serialisation issue.

## [v5.0-beta.24] - 2017-05-09

* Issue **#283** : Statistics for the stream task queue are now captured even if the size is zero.

* Issue **#226** : Fixed issue where querying an index failed with "User does not have the required permission (Manage Users)" message.

## [v5.0-beta.23] - 2017-05-06

* Issue **#281** : Made further changes to cope with Files.list() and Files.walk() returning streams that should be closed with 'try with resources' construct.

* Issue **#224** : Removing an element from the pipeline structure now removes all child elements too.

* Issue **#282** : Users can now upload data with just 'Data - View' and 'Data - Import' application permissions, plus read permission on the appropriate feed.

* Issue **#199** : The explorer now scrolls selected items into view.

## [v5.0-beta.22] - 2017-05-04

* Issue **#280** : Fixed 'No user is currently authenticated' issue when viewing jobs and nodes.

* Issue **#278** : The date picker now hides once you select a date.

* Issue **#281** : Directory streams etc are now auto closed to prevent systems running out of file handles.

## [v5.0-beta.21] - 2017-05-03

* Issue **#263** : The explorer tree now allows you to collapse the root 'System' node after it is first displayed.

* Issue **#266** : The explorer tree now resets (clears and collapses all previously open nodes) and shows the currently selected item every time an explorer drop down in opened.

* Issue **#233** : Users now only see streams if they are administrators or have 'Data - View' permission. Non administrators will only see data that they have 'read' permission on for the associated feed and 'use' permission on for the associated pipeline if there is one.

* Issue **#265** : The stream filter now orders stream attributes alphabetically.

* Issue **#270** : Fixed security issue where null users were being treated as INTERNAL users.

* Issue **#270** : Improved security by pushing user tokens rather than just user names so that internal system (processing) users are clearly identifiable by the security system and cannot be spoofed by regular user accounts.

* Issue **#269** : When users are prevented from logging in with 'preventLogin' their failed login count is no longer incremented.

* Issue **#267** : The login page now shows the maintenance message.

* Issue **#276** : Session list now shows session user ids correctly.

* Issue **#201** : The permissions menu item is no longer available on the root 'System' folder.

* Issue **#176** : Improved performance of the explorer tree by increasing the size of the document permissions cache to 1M items and changing the eviction policy from LRU to LFU.

* Issue **#176** : Added an optimisation to the explorer tree that prevents the need for a server call when collapsing tree nodes.

* Issue **#273** : Removed an unnecessary script from the build.

* Issue **#277** : Fixed a layout issue that was causing the feed section of the processor filter popup to take up too much room.

* Issue **#274** : The editor pane was only returning the current user edited text when attached to the DOM which meant changes to text were ignored if an editor pane was not visible when save was pressed. This has now been fixed so that the current content of an editor pane is always returned even when it is in a detached state.

* Issue **#264** : Added created by/on and updated by/on info to pipeline stream processor info tooltips.

* Issue **#222** : Explorer items now auto expand when a quick filter is used.

## [v5.0-beta.20] - 2017-04-26

* Issue **#205** : File permissions in distribution have now been changed to `0750` for directories and shell scripts and `0640` for all other files.

* Issue **#240** : Separate application permissions are now required to manage DB tables and tasks.

* Issue **#210** : The statistics tables are now listed in the database tables monitoring pane.

* Issue **#249** : Removed spaces between values and units.

* Issue **#237** : Users without 'Download Search Results' permission will no longer see the download button on the table component in a dashboard.

* Issue **#232** : Users can now inherit from pipelines that they have 'use' permissions on.

* Issue **#191** : Max stream size was not being treated as IEC value, e.g. Mebibytes etc.

* Issue **#235** : Users can now only view the processor filters that they have created if they have 'Manage Processors' permission unless they are an administrator in which case they will see all filters. Users without the 'Manage Processors' permission who are also not administrators will see no processor filters in the UI. Users with 'Manage Processors' permission who are not administrators will be able to update their own processor filters if they have 'update' permission on the associated pipeline. Administrators are able to update all processor filters.

* Issue **#212** : Changes made to text in any editor including those made with cut and paste are now correctly handled so that altered content is now saved.

* Issue **#247** : The editor pane now attempts to maintain the scroll position when formatting content.

* Issue **#251** : Volume and memory statistics are now recorded in bytes and not MiB.

* Issue **#243** : The error marker pane should now discover and display all error types even if they are preceded by over 1000 warnings.

* Issue **#254** : Fixed search result download.

* Issue **#209** : Statistics are now queryable in a dashboard if a user has 'use' permissions on a statistic.

* Issue **#255** : Fixed issue where error indicators were not being shown in the schema validator pane because the text needed to be formatted so that it spanned multiple lines before attempting to add annotations.

* Issue **#257** : The dashboard text pane now provides padding at the top to allow for tabs and controls.

* Issue **#174** : Index shard checking is now done asynchronously during startup to reduce startup time.

* Issue **#225** : Fixed NPE that was caused by processing instruction SAX events unexpectedly being fired by Xerces before start document events. This looks like it might be a bug in Xerces but the code now copes with the unexpected processing instruction event anyway.

* Issue **#230** : The maintenance message can now be set with the property 'stroom.maintenance.message' and the message now appears as a banner at the top of the screen rather than an annoying popup. Non admin users can also be prevented from logging on to the system by setting the 'stroom.maintenance.preventLogin' property to 'true'.

## [v5.0-beta.19] - 2017-04-21

* Issue **#155** : Changed password values to be obfuscated in the UI as 20 asterisks regardless of length.

* Issue **#188** : All of the writers in a pipeline now display IO in the UI when stepping.

* Issue **#208** : Schema filter validation errors are now shown on the output pane during stepping.

* Issue **#211** : Turned off print margins in all editors.

* Issue **#200** : The stepping presenter now resizes the top pane to fit the tree structure even if it is several elements high.

* Issue **#168** : Code and IO is now loaded lazily into the element presenter panes during stepping which prevents the scrollbar in the editors being in the wrong position.

* Issue **#219** : Changed async dispatch code to work with new lambda classes rather than callbacks.

* Issue **#205** : File permissions in distribution have now been changed to `0750` for directories and shell scripts and `0640` for all other files.

* Issue **#221** : Fixed issue where `*.zip.bad` files were being picked up for proxy aggregation.

* Issue **#242** : Improved the way properties are injected into some areas of the code to fix an issue where 'stroom.maxStreamSize' and other properties were not being set.

* Issue **#241** : XMLFilter now ignores the XSLT name pattern if an empty string is supplied.

* Issue **#236** : 'Manage Cache Permission' has been changed to 'Manage Cache'.

* Issue **#219** : Made further changes to use lambda expressions where possible to simplify code.

* Issue **#231** : Changed the way internal statistics are created so that multiple facets of a statistic, e.g. Free & Used Memory, are combined into a single statistic to allow combined visualisation.

## [v5.0-beta.18] - 2017-04-13

* Issue **#172** : Further improvement to dashboard L&F.

* Issue **#194** : Fixed missing Roboto fonts.

* Issue **#195** : Improved font weights and removed underlines from link tabs.

* Issue **#196** : Reordered fields on stream, relative stream, volume and server task tables.

* Issue **#182** : Changed the way dates and times are parsed and formatted and improved the datebox control L&F.

* Issue **#198** : Renamed 'INTERNAL_PROCESSING_USER' to 'INTERNAL'.

* Issue **#154** : Active tasks are now sortable by processor filter priority.

* Issue **#204** : Pipeline processor statistics now include 'Node' as a tag.

## [v5.0-beta.17] - 2017-04-05

* Issue **#170** : Changed import/export to delegate import/export responsibility to individual services. Import/export now only works with items that have valid UUIDs specified.

* Issue **#164** : Reduced caching to ensure tree items appear as soon as they are added.

* Issue **#177** : Removed 'Meta Data-Bytes Received' statistic as it was a duplicate.

* Issue **#152** : Changed the way index shard creation is locked so that only a single shard should be fetched from the cache with a given shard key at any one time.

* Issue **#189** : You now have to click within a checkbox to select it within a table rather than just clicking the cell the checkbox is in.

* Issue **#186** : Data is no longer artificially wrapped with the insertion of new lines server side. Instead the client now receives the data and an option to soft wrap lines has been added to the UI.

* Issue **#167** : Fixed formatting of JavaScript and JSON.

* Issue **#175** : Fixed visibility of items by inferred permissions.

* Issue **#178** : Added new properties and corresponding configuration to connect and create a separate SQL statistics DB.

* Issue **#172** : Improved dashboard L&F.

* Issue **#169** : Improved L&F of tables to make better use of screen real estate.

* Issue **#191** : Mebibytes (multiples of 1024) etc are now used as standard throughout the application for both memory and disk sizes and have single letter suffixes (B, K, M, G, T).

## [v5.0-beta.16] - 2017-03-31

* Issue **#173** : Fixed the way XML formatter deals with spaces in attribute values.

## [v5.0-beta.15] - 2017-03-27

* Issue **#151** : Fixed meta data statistics. 'metaDataStatistics' bean was declared as an interface and not a class.

* Issue **#158** : Added a new global property 'stroom.proxy.zipFilenameDelimiter' to enable Stroom proxy repositories to be processed that have a custom file name pattern.

## [v5.0-beta.14] - 2017-03-22

* Issue **#153** : Clicking tick boxes and other cell components in tables no longer requires the row to be selected first.

* Issue **#148** : The stream browsing UI no longer throws an error when attempting to clear markers from the error markers pane.

* Issue **#160** : Stream processing tasks are now created within the security context of the user that created the associated stream processor filter.

* Issue **#157** : Data is now formatted by the editor automatically on display.

* Issue **#144** : Old processing output will now be deleted when content is reprocessed even if the new processing task does not produce output.

* Issue **#159** : Fixed NPE thrown during import.

* Issue **#166** : Fixed NPE thrown when searching statistics.

* Issue **#165** : Dashboards now add a query and result table from a template by default on creation. This was broken when adding permission inheritance to documents.

* Issue **#162** : The editor annotation popup now matches the style of other popups.

* Issue **#163** : Imported the Roboto Mono font to ensure consistency of the editor across platforms.

## [v5.0-beta.13] - 2017-03-20

* Issue **#143** : Stroom now logs progress information about closing index shard writers during shutdown.

* Issue **#140** : Replaced code editor to improve UI performance and add additional code formatting & styling options.

* Issue **#146** : Object pool should no longer throw an error when abandoned objects are returned to the pool.

* Issue **#142** : Changed the way permissions are cached so that changes to permissions provide immediate access to documents.

* Issue **#123** : Changed the way entity service result caching works so that the underlying entity manager is cached instead of individual services. This allows entity result caching to be performed while still applying user permissions to cached results.

* Issue **#156** : Attempts to open items that that user does not have permission to open no longer show an error and spin the progress indicator forever, instead the item will just not open.

## [v5.0-beta.12] - 2017-03-13

* Issue **#141** : Improved log output during entity reference migration and fixed statistic data source reference migration.

## [v5.0-beta.11] - 2017-02-23

* Issue **#127** : Entity reference replacement should now work with references to 'StatisticsDataSource'.

* Issue **#125** : Fixed display of active tasks which was broken by changes to the task summary table selection model.

* Issue **#121** : Fixed cache clearing.

* Issue **#122** : Improved the look of the cache screen.

* Issue **#106** : Disabled users and groups are now displayed with greyed out icon in the UI.

* Issue **#132** : The explorer tree is now cleared on login so that users with different permissions do not see the previous users items.

* Issue **#128** : Improved error handling during login.

* Issue **#130** : Users with no permissions are no longer able to open folders including the root System folder to attempt data browsing.

* Issue **#120** : Entity chooser now treats 'None' as a special root level explorer node so that it can be selected in the same way as other nodes, e.g. visibly selected and responsive to double click.

* Issue **#129** : Fixed NPE.

* Issue **#119** : User permissions dialog now clears permissions when a user or group is deleted.

* Issue **#115** : User permissions on documents can now be inherited from parent folders on create, copy and move.

## [v5.0-beta.10] - 2017-02-07

* Issue **#109** : Added packetSize="65536" property to AJP connector in server.xml template.

* Issue **#100** : Various list of items in stroom now allow multi selection for add/remove purposes.

* Issue **#112** : Removed 'pool' monitoring screen as all pools are now caches of one form or another.

* Issue **#105** : Users were not seeing 'New' menu for folders that they had some create child doc permissions for. This was due to DocumentType not implementing equals() and is now fixed.

* Issue **#111** : Fixed query favourites and history.

* Issue **#91** : Only CombinedParser was allowing code to be injected during stepping. Now DSParser and XMLFragmentParser support code injection during stepping.

* Issue **#107** : The UI now only shows new pipeline element items on the 'Add' menu that are allowed children of the selected element.

* Issue **#113** : User names are now validated against a regex specified by the 'stroom.security.userNamePattern' property.

* Issue **#116** : Rename is now only possible when a single explorer item is selected.

* Issue **#114** : Fixed selection manager so that the explorer tree does not select items when a node expander is clicked.

* Issue **#65** : Selection lists are now limited to 300px tall and show scrollbars if needed.

* Issue **#50** : Defaults table result fields to use local time without outputting the timezone.

* Issue **#15** : You can now express time zones in dashboard query expressions or just omit a time zone to use the locale of the browser.

* Issue **#49** : Dynamic XSLT selection now works with pipeline stepping.

## [v5.0-beta.9] - 2017-02-01
* Issue **#63** : Entity selection control now shows current entity name even if it has changed since referencing entity was last saved.

* Issue **#70** : You can now select multiple explorer rows with ctrl and shift key modifiers and perform bulk actions such as copy, move, rename and delete.

* Issue **#85** : findDelete() no longer tries to add ORDER BY condition on UPDATE SQL when deleting streams.

* Issue **#89** : Warnings should now be present in processing logs for reference data lookups that don't specify feed or stream type. This was previously throwing a NullPointerException.

* Issue **#90** : Fixed entity selection dialog used outside of drop down selection control.

* Issue **#88** : Pipeline reference edit dialog now correctly selects the current stream type.

* Issue **#77** : Default index volume creation now sets stream status to INACTIVE rather than CLOSED and stream volume creation sets index status to INACTIVE rather than CLOSED.

* Issue **#93** : Fixed code so that the 'Item' menu is now visible.

* Issue **#97** : Index shard partition date range creation has been improved.

* Issue **#94** : Statistics searches now ignore expression terms with null or empty values so that the use of substitution parameters can be optional.

* Issue **#87** : Fixed explorer scrolling to the top by disabling keyboard selection.

* Issue **#104** : 'Query' no longer appears as an item that a user can allow 'create' on for permissions within a folder.

* Issue **#103** : Added 10 years as a supported data retention age.

* Issue **#86** : The stream delete button is now re-enabled when new items are selected for deletion.

* Issue **#81** : No exception will now be thrown if a client rejects a response for an EntityEvent.

* Issue **#79** : The client node no longer tries to create directories on the file system for a volume that may be owned by another node.

* Issue **#92** : Error summaries of multiple types no longer overlap each other at the top of the error markers list.

## [v5.0-beta.8] - 2016-12-21
* Issue **#64** : Fixed Hessian serialisation of 'now' which was specified as a ZonedDateTime which cannot be serialised. This field is now a long representing millseconds since epoch.

* Issue **#62** : Task termination button is now enabled.

* Issue **#60** : Fixed validation of stream attributes prior to data upload to prevent null pointer exception.

## [v5.0-beta.7] - 2016-12-14
* Issue **#9** : Created a new implementation of the expression parser that improved expression tokenisation and deals with BODMAS rules properly.

* Issue **#36** : Fixed and vastly improved the configuration of email so that more options can be set allowing for the use of other email services requiring more complex configuration such as gmail.

* Issue **#24** : Header and footer strings are now unescaped so that character sequences such as '\n' are translated into single characters as with standard Java strings, e.g. '\n' will become a new line and '\t' a tab.

* Issue **#40** : Changed Stroom docker conatiner to be based on Alpine linux to save space

* Issue **#40** : Auto import of content packs on Stroom startup and added default content packs into the docker build for Stroom.

## [v5.0-beta.6] - 2016-11-22
* Issue **#30** : Entering stepping mode was prompting for the pipeline to step with but also auto selecting a pipeline at the same time and entering stepping immediately.

* Dashboard auto refresh is now limited to a minimum interval of 10 seconds.

* Issue **#31** : Pipeline stepping was not including user changes immediately as parsers and XSLT filters were using cached content when they should have been ignoring the cache in stepping mode.

* Issue **#27** : Stroom now listens to window closing events and asks the user if they really want to leave the page. This replaces the previous crude attempts to block keys that affected the history or forced a browser refresh.

## [v5.0-beta.5] - 2016-11-17
* Issue **#2** : The order of fields in the query editor is now alphabetical.

* Issue **#3** : When a filter is active on a dashboard table column, a filter icon now appears to indicate this.

* Issue **#5** : Replace() and Decode() dashboard table expression functions no longer ignore cells with null values.

* Issue **#7** : Dashboards are now able to query on open.

* Issue **#8** : Dashboards are now able to re-query automatically at fixed intervals.

* Updated GWT to v2.8.0 and Gin to v2.1.2.

* Issue **#12** : Dashboard queries can now evaluate relative date/time expressions such as now(), hour() etc. In addition to this the expressions also allow the addition or subtraction of durations, e.g. now - 5d.

* Issue **#14** : Dashboard query expressions can now be parameterised with any term able to accept a user defined parameter, e.g. ${user}. Once added parameters can be changed for the entire dashboard via a text box at the top of the dashboard screen which will then execute all queries when enter is pressed or it loses focus.

* Issue **#16** : Dashboard table filters can also accept user defined parameters, e.g. ${user}, to perform filtering when a query is executed.

* Fixed missing text presenter in dashboards.

* Issue **#18** : The data dashboard component will now show data relative to the last selected table row (even if there is more than one table component on the dashboard) if the data component has not been configured to listen to row selections for a specific table component.

* Changed table styling to colour alternate rows, add borders between rows and increase vertical padding

* Issue **#22** : Dashboard table columns can now be configured to wrap text via the format options.

* Issue **#28** : Dashboard component dependencies are now listed with the component name plus the component id in brackets rather than just the component id.

## [v5.0-beta.4] - 2016-10-03
* Initial open source release

[Unreleased]: https://github.com/gchq/stroom/compare/v6.0-alpha.3...HEAD

[v6.0-alpha.3]: https://github.com/gchq/stroom/compare/v6.0-alpha.2...v6.0-alpha.3
[v6.0-alpha.2]: https://github.com/gchq/stroom/compare/v6.0-alpha.1...v6.0-alpha.2
[v6.0-alpha.1]: https://github.com/gchq/stroom/releases/tag/v6.0-alpha.1

[v5.1-beta.6]: https://github.com/gchq/stroom/compare/v5.1-beta.5...v5.1-beta.6
[v5.1-beta.5]: https://github.com/gchq/stroom/compare/v5.1-beta.4...v5.1-beta.5
[v5.1-beta.4]: https://github.com/gchq/stroom/compare/v5.1-beta.3...v5.1-beta.4
[v5.1-beta.3]: https://github.com/gchq/stroom/compare/v5.1-beta.2...v5.1-beta.3
[v5.1-beta.2]: https://github.com/gchq/stroom/compare/v5.1-beta.1...v5.1-beta.2
[v5.1-beta.1]: https://github.com/gchq/stroom/compare/v5.1-alpha.2...v5.1-beta.1
[v5.1-alpha.2]: https://github.com/gchq/stroom/compare/v5.0-alpha.1...v5.1-alpha.2
[v5.1-alpha.1]: https://github.com/gchq/stroom/releases/tag/v5.1-alpha.1

[v5.0-beta.71]: https://github.com/gchq/stroom/compare/v5.0-beta.70...v5.0-beta.71
[v5.0-beta.70]: https://github.com/gchq/stroom/compare/v5.0-beta.69...v5.0-beta.70
[v5.0-beta.69]: https://github.com/gchq/stroom/compare/v5.0-beta.68...v5.0-beta.69
[v5.0-beta.68]: https://github.com/gchq/stroom/compare/v5.0-beta.67...v5.0-beta.68
[v5.0-beta.67]: https://github.com/gchq/stroom/compare/v5.0-beta.66...v5.0-beta.67
[v5.0-beta.66]: https://github.com/gchq/stroom/compare/v5.0-beta.65...v5.0-beta.66
[v5.0-beta.65]: https://github.com/gchq/stroom/compare/v5.0-beta.64...v5.0-beta.65
[v5.0-beta.64]: https://github.com/gchq/stroom/compare/v5.0-beta.63...v5.0-beta.64
[v5.0-beta.63]: https://github.com/gchq/stroom/compare/v5.0-beta.62...v5.0-beta.63
[v5.0-beta.62]: https://github.com/gchq/stroom/compare/v5.0-beta.61...v5.0-beta.62
[v5.0-beta.61]: https://github.com/gchq/stroom/compare/v5.0-beta.60...v5.0-beta.61
[v5.0-beta.60]: https://github.com/gchq/stroom/compare/v5.0-beta.59...v5.0-beta.60
[v5.0-beta.59]: https://github.com/gchq/stroom/compare/v5.0-beta.58...v5.0-beta.59
[v5.0-beta.58]: https://github.com/gchq/stroom/compare/v5.0-beta.57...v5.0-beta.58
[v5.0-beta.57]: https://github.com/gchq/stroom/compare/v5.0-beta.56...v5.0-beta.57
[v5.0-beta.56]: https://github.com/gchq/stroom/compare/v5.0-beta.55...v5.0-beta.56
[v5.0-beta.55]: https://github.com/gchq/stroom/compare/v5.0-beta.54...v5.0-beta.55
[v5.0-beta.54]: https://github.com/gchq/stroom/compare/v5.0-beta.53...v5.0-beta.54
[v5.0-beta.53]: https://github.com/gchq/stroom/compare/v5.0-beta.52...v5.0-beta.53
[v5.0-beta.52]: https://github.com/gchq/stroom/compare/v5.0-beta.51...v5.0-beta.52
[v5.0-beta.51]: https://github.com/gchq/stroom/compare/v5.0-beta.50...v5.0-beta.51
[v5.0-beta.50]: https://github.com/gchq/stroom/compare/v5.0-beta.49...v5.0-beta.50
[v5.0-beta.49]: https://github.com/gchq/stroom/compare/v5.0-beta.48...v5.0-beta.49
[v5.0-beta.48]: https://github.com/gchq/stroom/compare/v5.0-beta.47...v5.0-beta.48
[v5.0-beta.47]: https://github.com/gchq/stroom/compare/v5.0-beta.46...v5.0-beta.47
[v5.0-beta.46]: https://github.com/gchq/stroom/compare/v5.0-beta.45...v5.0-beta.46
[v5.0-beta.45]: https://github.com/gchq/stroom/compare/v5.0-beta.44...v5.0-beta.45
[v5.0-beta.44]: https://github.com/gchq/stroom/compare/v5.0-beta.43...v5.0-beta.44
[v5.0-beta.43]: https://github.com/gchq/stroom/compare/v5.0-beta.42...v5.0-beta.43
[v5.0-beta.42]: https://github.com/gchq/stroom/compare/v5.0-beta.41...v5.0-beta.42
[v5.0-beta.41]: https://github.com/gchq/stroom/compare/v5.0-beta.40...v5.0-beta.41
[v5.0-beta.40]: https://github.com/gchq/stroom/compare/v5.0-beta.39...v5.0-beta.40
[v5.0-beta.39]: https://github.com/gchq/stroom/compare/v5.0-beta.38...v5.0-beta.39
[v5.0-beta.38]: https://github.com/gchq/stroom/compare/v5.0-beta.37...v5.0-beta.38
[v5.0-beta.37]: https://github.com/gchq/stroom/compare/v5.0-beta.36...v5.0-beta.37
[v5.0-beta.36]: https://github.com/gchq/stroom/compare/v5.0-beta.35...v5.0-beta.36
[v5.0-beta.35]: https://github.com/gchq/stroom/compare/v5.0-beta.34...v5.0-beta.35
[v5.0-beta.34]: https://github.com/gchq/stroom/compare/v5.0-beta.33...v5.0-beta.34
[v5.0-beta.33]: https://github.com/gchq/stroom/compare/v5.0-beta.32...v5.0-beta.33
[v5.0-beta.32]: https://github.com/gchq/stroom/compare/v5.0-beta.31...v5.0-beta.32
[v5.0-beta.31]: https://github.com/gchq/stroom/compare/v5.0-beta.30...v5.0-beta.31
[v5.0-beta.30]: https://github.com/gchq/stroom/compare/v5.0-beta.29...v5.0-beta.30
[v5.0-beta.29]: https://github.com/gchq/stroom/compare/v5.0-beta.28...v5.0-beta.29
[v5.0-beta.28]: https://github.com/gchq/stroom/compare/v5.0-beta.27...v5.0-beta.28
[v5.0-beta.27]: https://github.com/gchq/stroom/compare/v5.0-beta.26...v5.0-beta.27
[v5.0-beta.26]: https://github.com/gchq/stroom/compare/v5.0-beta.25...v5.0-beta.26
[v5.0-beta.25]: https://github.com/gchq/stroom/compare/v5.0-beta.24...v5.0-beta.25
[v5.0-beta.24]: https://github.com/gchq/stroom/compare/v5.0-beta.23...v5.0-beta.24
[v5.0-beta.23]: https://github.com/gchq/stroom/compare/v5.0-beta.22...v5.0-beta.23
[v5.0-beta.22]: https://github.com/gchq/stroom/compare/v5.0-beta.21...v5.0-beta.22
[v5.0-beta.21]: https://github.com/gchq/stroom/compare/v5.0-beta.20...v5.0-beta.21
[v5.0-beta.20]: https://github.com/gchq/stroom/compare/v5.0-beta.19...v5.0-beta.20
[v5.0-beta.19]: https://github.com/gchq/stroom/compare/v5.0-beta.18...v5.0-beta.19
[v5.0-beta.18]: https://github.com/gchq/stroom/compare/v5.0-beta.17...v5.0-beta.18
[v5.0-beta.17]: https://github.com/gchq/stroom/compare/v5.0-beta.16...v5.0-beta.17
[v5.0-beta.16]: https://github.com/gchq/stroom/compare/v5.0-beta.15...v5.0-beta.16
[v5.0-beta.15]: https://github.com/gchq/stroom/compare/v5.0-beta.14...v5.0-beta.15
[v5.0-beta.14]: https://github.com/gchq/stroom/compare/v5.0-beta.13...v5.0-beta.14
[v5.0-beta.13]: https://github.com/gchq/stroom/compare/v5.0-beta.12...v5.0-beta.13
[v5.0-beta.12]: https://github.com/gchq/stroom/compare/v5.0-beta.11...v5.0-beta.12
[v5.0-beta.11]: https://github.com/gchq/stroom/compare/v5.0-beta.10...v5.0-beta.11
[v5.0-beta.10]: https://github.com/gchq/stroom/compare/v5.0-beta.9...v5.0-beta.10
[v5.0-beta.9]: https://github.com/gchq/stroom/compare/v5.0-beta.8...v5.0-beta.9
[v5.0-beta.8]: https://github.com/gchq/stroom/compare/v5.0-beta.7...v5.0-beta.8
[v5.0-beta.7]: https://github.com/gchq/stroom/compare/v5.0-beta.6...v5.0-beta.7
[v5.0-beta.6]: https://github.com/gchq/stroom/compare/v5.0-beta.5...v5.0-beta.6
[v5.0-beta.5]: https://github.com/gchq/stroom/compare/v5.0-beta.4...v5.0-beta.5
[v5.0-beta.4]: https://github.com/gchq/stroom/releases/tag/v5.0-beta.4<|MERGE_RESOLUTION|>--- conflicted
+++ resolved
@@ -8,11 +8,9 @@
 
 * Generate additional major and minor floating docker tags in travis build, e.g. v6-LATEST and v6.0-LATEST
 
-<<<<<<< HEAD
+* Change docker image to be based on openjdk:8u151-jre-alpine
+
 * Added a feature to list dependencies for all document entities and indicate where dependencies are missing.
-=======
-* Change docker image to be based on openjdk:8u151-jre-alpine
->>>>>>> aaac4ba1
 
 * Merged in [v5.1-beta.5]
 
