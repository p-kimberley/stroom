--- conflicted
+++ resolved
@@ -6,11 +6,9 @@
 
 ## [Unreleased]
 
-<<<<<<< HEAD
 * Issue **#1547** : Added pipeline names to processor task screens.
-=======
+
 * Issue **#1543** : Prevent import/export of processor filters with id fields
->>>>>>> aca5ab4c
 
 * Issue **#1112** : You can now copy feeds along with other items and copies are named appropriately.
 
@@ -19,6 +17,7 @@
 * Issue **#1112** : As part of fixing dependencies when copying items, the dependencies screen now works correctly and now also shows processor filters. 
 
 * Issue **#1545** : Add property `enableDistributedJobsOnBootstrap` to enable/disable processing on first boot.
+
 
 ## [v7.0-beta.30] - 2020-05-06
 
