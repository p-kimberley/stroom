--- conflicted
+++ resolved
@@ -9,9 +9,8 @@
 
 ### Changed
 
-<<<<<<< HEAD
 * Issue **#442** : Remove 'Old Internal Statistics' folder, improve import exception handling
-=======
+
 ## [v5.0-beta.52] - 2017-10-17
 
 * Issue **#444** : Fix for segment markers when writing text to StreamAppender.
@@ -21,7 +20,6 @@
 * Issue **#421** : FileAppender now causes fatal error where no output path set.
 
 * Issue **#427** : Pipelines with no source element will now only treat a single parser element as being a root element for backwards compatibility.
->>>>>>> 1fbea98a
 
 ## [v5.0-beta.51] - 2017-10-13
 
