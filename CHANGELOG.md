--- conflicted
+++ resolved
@@ -7,11 +7,9 @@
 
 ## [Unreleased]
 
-<<<<<<< HEAD
 * Issue **#2193** : Enable autologger to work for delete with criteria operations.
-=======
+
 * Issue **#2151** : The UI now shows REST service error messages properly.
->>>>>>> 73608f69
 
 * Issue **#1930** : Dashboards opened from links now stop querying when closed.
 
