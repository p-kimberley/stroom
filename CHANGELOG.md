--- conflicted
+++ resolved
@@ -10,22 +10,16 @@
 
 * Issue **#1316** : JSONParser now includes various parse options including handling comments. 
 
-<<<<<<< HEAD
-=======
 * Issue **#48** : Added option to hide/show dashboard table columns.
 
->>>>>>> a1f09605
 * Issue **#1315** : Improved health check for missing API key.
 
 * Updated stroom expression to v1.5.4 and added new field types. 
 
-<<<<<<< HEAD
-=======
 * Issue **#1315** : Improved health check for missing API key.
 
 * Issue **#1314** : Fixed NPE thrown when logging caused when viewing docs that can't be found.
 
->>>>>>> a1f09605
 * Issue **#1313** : Suggestion boxes now make suggestions immediately before the user even starts typing.
 
 * Issue **#1043** : Added feature to allow floating point numbers to be indexed.
