--- conflicted
+++ resolved
@@ -6,7 +6,6 @@
 
 ## [Unreleased]
 
-<<<<<<< HEAD
 * Issue **#1683** : Add `!` NOT operator to fuzzy match filtering.
 
 * Add field searching to Activity quick filter.
@@ -30,7 +29,7 @@
 * Issue **#1248** : Add quick filter to dependencies screen.
 
 * Issue **#1650** : Use consitent blue colour.
-=======
+
 * Issue **#1671** :Fix XSLT function `hex-to-oct`.
 
 * Add `readTimeout` property to `HTTPAppender`.
@@ -38,7 +37,6 @@
 * Issue **#1632** : SQL stats now compatible with MySQL 8 Group Replication
 
 * Issue **#1650** : Use consistent blue colour.
->>>>>>> 8f166fcd
 
 * Issue **#1627** : Fix Up/Down buttons on Rule Set screen. Now keeps selection after use.
 
