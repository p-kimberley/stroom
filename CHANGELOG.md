--- conflicted
+++ resolved
@@ -6,11 +6,9 @@
 
 ## [Unreleased]
 
-<<<<<<< HEAD
 * Issue **#1205** : Change proxy repo clean to not delete configured rootRepoDir.
-=======
+
 * Issue **#1204** : Fix ProxySecurityFilter to use correct API key on feedStatus requests.
->>>>>>> 98bec940
 
 
 ## [v6.0-beta.63] - 2019-07-17
