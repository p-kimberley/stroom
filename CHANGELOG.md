--- conflicted
+++ resolved
@@ -6,11 +6,10 @@
 
 ## [Unreleased]
 
-<<<<<<< HEAD
-* Issue **#609** : Add configurable regex to replace IDs in heap histogram class names, e.g. '....$Proxy54' becomes '....$Proxy--ID-REMOVED--'
+* Issue **#609** : Add configurable regex to replace IDs in heap histogram class names, e.g. `....$Proxy54` becomes `....$Proxy--ID-REMOVED--`
 
 * Issue **#570** : Refactor the heap histogram internal statistics for the new InternalStatisticsReceiver
-=======
+
 * Issue **#599** : DocumentServiceWriteAction was being used in the wrong places where EntityServiceSaveAction should have been used instead to save entities that aren't document entities.
 
 ## [v6.0-alpha.8]
@@ -20,7 +19,6 @@
 * Issue **#591** : Made the query info popup more configurable with a title, validation regex etc. The popup will now only be displayed when enabled and when a manual user action takes place, e.g. clicking a search button or running a parameterised execution with one or more queries.
 
 * Added 'prompt' option to force the identity provider to ask for a login.
->>>>>>> 6f309601
 
 ## [v6.0-alpha.7]
 
