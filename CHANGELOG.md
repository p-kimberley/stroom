# Change Log
All notable changes to this project will be documented in this file.

The format is based on [Keep a Changelog](http://keepachangelog.com/) 
and this project adheres to [Semantic Versioning](http://semver.org/).


## [Unreleased]

<<<<<<< HEAD
* Issue **#1665** : Recognised meta types can now be specified in config and drop downs now allow selection in the pipeline editor.
=======

## [v7.0-beta.46] - 2020-08-23

* Issue **#1702** : Fix namespace handling in XML reference data values.

* Issue **#1789** : Prevent dashboards without an extraction pipeline showing as "Missing" on dependency screen.

* Issue **#1803** : Fix `/api/export/v1` failing with NoSuchFileException.

* Issue **#1719** : Create rest endpoint to get rererence data store entries. Experimental feature at the moment.

* Issue **#1649** : Make the local reference data store searchable from the dashboard. Experimental feature at the moment.

* Issue **#1805** : Fix missing alert popup when document is saved but has been updated by another user/tab.

* Fix _No appender for stroom.docref.DocRef_ ERRORs in the log.


## [v7.0-beta.45] - 2020-08-14
>>>>>>> bb9229c0

* Issue **#1793** : Fixed Solr search query creation.

* Issue **#1791** : Fixed Solr connection test response.

* Update Gradle to v6.6

* Revert back to full build.


## [v7.0-beta.44] - 2020-08-14

* Reverted deploy changes until travis dpl v2 is stable.


## [v7.0-beta.43] - 2020-08-14

* Fixing release artefacts.


## [v7.0-beta.42] - 2020-08-13

* Issue **#1783** : Made change to prevent nodes called by the cluster from using localhost, 127.0.0.1 or the same URL as other nodes.

* Issue **#1706** : Terminating processing jobs early now writes appropriate termination errors to the processing info (error) stream and deletes other outputs.

* Issue **#1749** : Removed old benchmark job.


## [v7.0-beta.41] - 2020-08-12

* Issue **#1785** : Fix proxy not forwarding any data.

* Issue **#1675** : All dashboard table fields are now present in text pane settings even if they are hidden or special, e.g. internally added mandatory fields like StreamId and EventId. This change prevents the field settings from being altered incorrectly when these fields were not found.

* Issue **#1758** : Added file locations to meta details and improved tooltip layout.

* Issue **#1778** : Remove error streams following reprocessing when no new streams are created.

* Added support for time based expressions when searching for streams from UI. 

* Issue **#1760** : Support time based expressions for ProcessorTask data source

* Issue **#1761** : Allow processor id to be displayed when searching processor tasks data source.

* Issue **#1693** : Fix dependencies screen listing links to internal searchables as "missing".

* Issue **#1751** : Display correct UUID for "to" dependency in UI dependency screen.

* Issue **#1664** : Fix crash when all streams for pipeline are deleted.

* Issue **#1701** : Fix crash when alternative pipeline is selected/used for processing.

## [v7.0-beta.40] - 2020-07-27

* Issue **#1756** : Fix for IdEnrichmentFilter where is attempts to change attribute values that already exist.

* Issue **#1741** : Fix for search hanging issue.

* Issue **#1740** : `CombinedParser` now removes invalid XML 1.0 characters when `fixInvalidChars` is set and not XML 1.1.

* Add `readTimeout` property to `HTTPAppender` 

* Issue **#1747** : Nodes are now notified about changes to document permissions so that caches are cleared etc.

* Issue **#1752** : Meta info tooltips now show appropriate units for values.

* The `admin` account is now auto created if it doesn't exist.

* Issue **#1310** : Improved file cleanup between tests.

* Issue **#1533** : Improved meta data attribute value flushing to DB.

* Issue **#1634** : `FileSystemClean` will now only examine active data volumes.

* Issue **#1672** : Index shards are now only updated in the DB on flush when the document count or shard size changes.

* Issue **#1713** : Fixed issue where processor task start times were being displayed incorrectly.

* Issue **#1748** : Removed border from explorer quick filter.

* Issue **#1656** : Only managed jobs will now appear on the jobs page.

* Issue **#1669** : Changed the way next scheduled time is calculated based on current time.

* Issue **#1662** : Processor tasks and meta data sources now correctly show pipeline names in dashboard results.

* Issue **#1677** : Active tasks are now correctly filtered.

* Issue **#1718** : Added server task info for some tasks.

* Issue **#1731** : Fixed calendar date picker style that was broken by tooltip CSS changes.

* Issue **#1657** : `INTERNAL_PROCESSING_USER` is no longer visible in the UI.

* Issue **#1449** : You can now create users to associate permissions by clicking the create button in the `User Permissions` page.

* Issue **#1727** : Typo.

* Issue **#1501** : Multiple fixes for new UI.

* Issue **#1506** : Multiple fixes for new UI.

* Issue **#1561** : Multiple fixes for new UI.

* Issue **#1483** : Multiple fixes for new UI.

* Issue **#1525** : Multiple fixes for new UI.

* Issue **#1587** : Multiple fixes for new UI.

* Issue **#1526** : Multiple fixes for new UI.

* Issue **#1499** : Multiple fixes for new UI.

* Issue **#1481** : Multiple fixes for new UI.

* Issue **#1498** : Multiple fixes for new UI.

* Issue **#1660** : Multiple fixes for new UI.

* Issue **#1659** : Multiple fixes for new UI.

* Issue **#1725** : Fix Data Splitter onlyMatch using zero based instead of one based numbers.


## [v7.0-beta.39] - 2020-07-06

* Issue **#1716** : Prevent export of processor filters that are reprocess or deleted.

* Issue **#1638** : Suppress error when searching deleted streams.

* Issue **#1696** : Fix reprocessing from unfiltered meta data view.

* Issue **#1648** : Fix streams not being deleted following reprocessing.

* Issue **#1695** : Fix `Records` stream types not being identified correctly.

* Issue **#1668** : Fixed incorrect parameter count for XSLT `meta` function.

* Issue **#1619** : Fix delete stream summary.


## [v7.0-beta.38] - 2020-06-25

* Issue **#1670** : Stop _parse-uri_ XSLT function returning -1 for missing port numbers.

* Issue **#1673** : Increase limit for age spinner in retention rules to 9999.

* Issue **#1683** : Add `!` NOT operator to fuzzy match filtering.

* Add field searching to Activity quick filter.

* Add field searching to entity selection popups.

* Change entity selection popups to clear quick filter on show.

* Add column sorting and field searching to Properties screen.

* Add field searching to Explorer Tree quick filter.

* Add field searching to Properties quick filter.

* Add field searching to Server Tasks quick filter.

* Add field searching to dependencies quick filter.

* Improve info tooltip layouts.

* Issue **#1248** : Add quick filter to dependencies screen.

* Issue **#1650** : Use consistent blue colour.

* Issue **#1671** :Fix XSLT function `hex-to-oct`.

* Add `readTimeout` property to `HTTPAppender`.

* Issue **#1632** : SQL stats now compatible with MySQL 8 Group Replication

* Issue **#1650** : Use consistent blue colour.

* Issue **#1627** : Fix Up/Down buttons on Rule Set screen. Now keeps selection after use.

* Issue **#1277** : Fix Enable/Disable toggle button on Rule Set screen.


## [v7.0-beta.37] - 2020-06-15

* Add _Impact Summary_ tab to _Data Retention_ to show breakdown of counts of streams to be deleted.

* Add support for the `.` separator in the word boundary fuzzy matching.

* Change the fuzzy match filter to switch to a case sensitive wild-carded exact match when the input contains a `*`.

* Issue **#1640** : Fix server error when clicking disabled delete/info icon for deleted streams.

* Issue **#1639** : Default index volume group property changes.

* Issue **#1636** : Fix data retention deletion using wrong action for rules.

* Issue **#1280** : Fix creation of default index volumes.


## [v7.0-beta.36] - 2020-06-02

* Issue **#1621** : Fix NPE in proxy content syncing.

* Issue **#1462** : Stroom not working with MySQL 8.0 due to SQLException

* Issue **#1564** : Fix error in data retention section of stream info popup.

* Change data retention delete batching approach to use time ranges.

* Issue **#1611** : Change explorer tree filtering to also filter on an exact match of the entity's UUID.

* Add regex filtering with `/` prefix to fuzzy matching.

* Change word boundary matching to require a `?` prefix.


## [v7.0-beta.35] - 2020-05-28

* Issue **#1608** : Fixed NPE in UI data presenter.

* Issue **#1595** : Fixed names for imported items that already exist but are updated by import.

* Issue **#1603** : XSLT imports now error if more than one matching XSLT is found.

* Issue **#1604** : XSLT import resolution now accepts the use of UUIDs and DocRef strings.

* Issue **#1403** : Dashboard query download now retains expression parameters.

* Issue **#1514** : Fixed properties edit presenter issue.

* Issue **#1569** : Additional changes to improve the new `Data Delete` task that replaces the `File System Clean` task.

* Issue **#1565** : Stop data retention rules deleting all data.

* Add default data retention rule to the UI screen to make it clear what happens by default.

* Add fuzzy match filter to explorer tree.


## [v7.0-beta.34] - 2020-05-26

* Issue **#1569** : Removed recursive multi threading from file system clean as thread limit was being reached. 

* Issue **#1478** : Fixed data volume creation and other resource methods.

* Issue **#1594** : Now auto creates root explorer node on startup if it is missing.

* Issue **#1544** : Fixes for imported dashboards.

* Issue **#1586** : Fixed migration and initial population of standard meta type names.

* Issue **#1592** : Changed DB bit(1) columns to be tinyint(1) so that they show values correctly in the CLI.

* Issue **#1510** : Added logical delete for processor and processor filter to allow a user to force deletion without encountering a DB constraint. 

* Issue **#1557** : Process, reprocess, delete and download data functions now provide an impact summary before a user can proceed with the action.

* Issue **#1557** : The process data function in the data browser now provides the option to process or reprocess data. When selected a user can also choose: the priority of the process filters that will be created; to set the priority automatically based on previous filters; set the enabled state.

* Issue **#1557** : Reprocessing data no longer has a limitation on how many items can be reprocessed as it is now implemented by reprocess specific filters.

* Issue **#1585** : Fixed issue that was preventing viewing folders processors.

* Issue **#1557** : Added an impact summary to meta data actions such as delete, restore, process and download.

* Issue **#1593** : NPE copying empty expressions


## [v7.0-beta.33] - 2020-05-22

* Issue **#1588** : Fix processor filter import.

* Issue **#1566** : Fixed UI data restore behaviour.

* Make public port configurable


## [v7.0-beta.32] - 2020-05-19

* Issue **#1573** : Active tasks tab now only shows tasks related to the open feed.

* Issue **#1584** : Add @ApiParam to POST/PUT/DELETE endpoints so the request type appears in swagger-ui.

* Issue **#1581** : Change streamId to a path param in GET /api/data/v1.

* Issue **#1567** : Added error handling so the confirmation dialog continues to work even when there is a failure in a previous use.

* Issue **#1568** : Pipeline names should now be shown where needed in the UI.

* Issue **#1457** : Change field value suggester to use fuzzy matching.

* Issue **#1574** : Make feed suggestions return all feeds, not just ones with meta.

* Issue **#1544** : Imported dashboards from 6.1 now work.

* Issue **#1577** : Cluster node status is now updated when node settings are changed.

* Issue **#1396** : Completely changed DB migration and import/export compatibility code.

* Fix index creation stored procedure.

* Issue **#1508** : Tidy up property descriptions, change connection pool props to use Stroom Duration type.

* Issue **#473** : Fix value stats being ignored during in memory stat aggregation.

* Issue **#1141** : Make SQL stats aggregation delete unused stat keys at the end.


## [v7.0-beta.31] - 2020-05-12

* Issue **#1546** : Fixed opening and editing of data retention rules.

* Issue **#1494** : Scrollbars now have a white background unless used in a readonly text area.

* Issue **#1547** : Added pipeline names to processor task screens.

* Issue **#1543** : Prevent import/export of processor filters with id fields

* Issue **#1112** : You can now copy feeds along with other items and copies are named appropriately.

* Issue **#1112** : When copying a selection of several items, the dependencies between the items are altered in the resulting copies so that the copied items work together as a new set of content.

* Issue **#1112** : As part of fixing dependencies when copying items, the dependencies screen now works correctly and now also shows processor filters. 

* Issue **#1545** : Add property `enableDistributedJobsOnBootstrap` to enable/disable processing on first boot.


## [v7.0-beta.30] - 2020-05-06

* Issue **#1503** : Further fix for enabled/disabled expression items and dashboard tab visibility.

* Issue **#1511** : Data pages now show pipeline names rather than pipeline UUIDs.

* Issue **#1529** : Fix error when selecting datasource in new dashboard.

* Fix NPE in SystemInfoResource.get().

* Issue **#1527** : Fixed missing aud in API eky tokens.

* Add missing guice binding for SystemInfoResource.

* Make export add new line to the end of all files to adhere to POSIX standard.

* Issue **#1532** : Fixed index shard criteria in UI.

* Change SecurityFilter to return a 401 on authentication exceptions.

* Move some health checks into SystemInfoResource.

* Remove healthchecks from rest resources and servlets that never give an unhealthy result.

* Add error info to AppConfigMonitor health check.


## [v7.0-beta.29] - 2020-05-04

* Issue **#1496** : Fixed paging of processed data.

* Add stroom.statistics.internal.enabledStoreTypes and make internal stat processing respect it.

* Improve SQL stats shutdown processing so all in memory stats are flushed.

* Issue **#1521** : Dashboards with missing datasources break entirely.

* Issue **#1477** : Disable edit button on stream processor.

* Issue **#1497** : Fixed data list result paging.

* Issue **#1492** : Fixed data list result paging.

* Issue **#1513** : You can now view data in folders.

* Issue **#1500** : Fixed data delete/restore behaviour.

* Issue **#1515** : Fix proxyDir default when running in a stack.

* Issue **#1509** : Unable to update processor filter.

* Issue **#1495** : Speculative fix for missing swagger.json file in the fat jar.

* Issue **#1503** : Fixed Dashboard serialisation and JSON template.

* Issue **#1479** : Unable to set index volume limits.


## [v7.0-beta.28] - 2020-04-29

* Issue **#1489** : Reprocess streams feature failing.

* Issue **#1465** : Add default Open ID credentials to allow proxy to be able to authenticate out of the box.

* Issue **#1455** : Fix interactive search.

* Issue **#1471** : Pipeline name not shown on processors/filters in UI.

* Issue **#1491** : Download stream feature failing. 

* Issue **#1433** : StandardKafkaProducer failed when writing XML kafka payloads. 


## [v7.0-beta.27] - 2020-04-27

* Issue **#1417** : Allow processor filters to be exported with Pipelines. 

* Issue **#1480** : Index settings now shows index volume groups and allows selection. 

* Issue **#1450** : Further attempt to improve criteria filtering on data tab.

* Issue **#1467** : The cluster node state node uses NodeResource to determine active nodes.

* Issue **#1448** : The internal processing user now has a JWT and passes it when making calls to other nodes.


## [v7.0-beta.26] - 2020-04-22

* Fix gradle build for versioned builds


## [v7.0-beta.25] - 2020-04-22

* Assorted fixes to the new React UI pages.


## [v7.0-beta.24] - 2020-04-21

* Issue **#1450** : Stop data tabs showing all feeds.

* Issue **#1454** : Fix NPE in feed name suggestion box.

* Remove internal statistics from setup sample data.

* Fix issue of pipeline structure not showing when it contains a StatisticsFilter.

* Update auth flow for auth-into-stroom integration

* Issue **#1426** : Change /logout endpoint to /noauth/logout.

* Fix `Expecting a real user identity` errors on auto import of content packs.

* Increase wait timeout to 240s in `start.sh`.

* Issue **#1404** : Fixed issue with invalid XML character filter.

* Issue **#1413** : Attempt to fix search hanging issue.

* Issue **#1393** : The annotations data popup now formats content on load.

* Issue **#1399** : Removed error logging for expected exceptions in TaskExecutor.

* Issue **#1385** : File output param `streamId` now aliased to `sourceId` and `streamNo` is now aliased to `partNo` for consistency with new source tracking XSLT functions.

* Issue **#1392** : Downloading dashboard queries now provides the current query without the need to save the dashboard.

* Issue **#1427** : Change remote call to auth service to a local call.


## [v7.0-beta.23] - 2020-03-24

* Rename all legacy DB tables to `OLD_`.

* Issue **#1394** : Fix duplicate tables appearing in Monitoring -> Database Tables.

* Add NodeEndpointConfiguration. Change `node` table to hold the base endpoint.


## [v7.0-beta.22] - 2020-03-10

* Brought stroom-auth-service into stroom

* Issue **#563** : Kafka producer improvements - StandardKafkaProducer

* Issue **#1399** : Removed error logging for expected exceptions in TaskExecutor. 

* Fix missing $ in start.sh

* Issue **#1387** : Changed the way tasks are executed to reduce changes of unhandled execution errors.

* Issue **#1378** : Improved logging detail when processor filters fail.

* Issue **#1379** : Fixed issue where you couldn't open a processor filter if parts of the filter referenced deleted items.

* Issue **#1378** : Improved logging detail when processor filters fail.

* Issue **#1382** : Added `decode-url` and `encode-url` XSLT functions.

* Issue **#655** : Fixed SQL Stats queries ignoring the enabled state of the dashboard query terms.

* Issue **#1362** : Fixed issue where hiding dashboard annotation fields removed them.

* Issue **#1357** : Fixed dragging tabs in dashboard with hidden panes to create a new split.

* Issue **#1357** : Fixed dragging tabs in dashboard with hidden panes.

* Issue **#1368** : Fixed FindReplaceFilter as it wasn't working when used in conjunction with Data Splitter.

* Issue **#1361** : Changed the way headers are parsed for the HttpCall XSLT function.


## [v7.0-beta.21] - 2020-02-24

* Add null checks to DB migration.

* Add deletion of constraint `IDX_SHARD_FK_IDX_ID` to migration script.


## [v7.0-beta.20] - 2020-02-13

* Fix bug in `processor_task` migration script.


## [v7.0-beta.19] - 2020-02-10

* Fix bugs in DB migration scripts.


## [v7.0-beta.18] - 2020-02-05

* Re-locate index database migrations.

* Fix issues with migrating null audit columns.

* Improve output of TestYamlUtil.


## [v7.0-beta.17] - 2020-01-29

* Issue **#1355** : Fixed stepping from dashboard text pane.

* Issue **#1354** : Fixed double click to edit list items, e.g. properties.

* Issue **#1340** : Fixed issue with FindReplaceFilter where it failed in some cases when more than one filter was chained together.

* Issue **#1338** : You can now configure the max size of the map store cache.

* Issue **#1350** : Fixed scope of dictionaries when loaded in multiple XSLT pipeline steps.

* Issue **#1347** : Added SSL options to `http-call` XSLT method.

* Issue **#1352** : Fixed Hessian serialisation of user identities on tasks.

* Change docker image to allow us to pass in the dropwizard command to run, e.g. server|migrate.

* Stop MySQL outputing Note level warnings during migration about things that don't exist when we expect them not to.


## [v7.0-beta.13] - 2019-12-24

* Add `migrate` command line argument to run just the DB migrations.

* Updated API key to include audience and added client id and secret.

* Change `stroom.conf.sh` to also look for ip in `/sbin`

* Issue **#260** : You can now hide dashboard tabs.

* Issue **#1332** : The text pane can now be configured to show source data.

* Issue **#1311** : Improved source location tracking.


## [v7.0-beta.12] - 2019-12-04

* Change local.yml.sh to also look for ip in /sbin


## [v7.0-beta.11] - 2019-12-04

* Fix invalid SQL syntax in V07_00_00_012__Dictionary


## [v7.0-beta.10] - 2019-12-04

* Update auth api version

* Add clientId and clientSecret to config

* Update API keys (needed aud)

* Issue **#1338** : Added new config options to control the maximum size of some caches: `stroom.pipeline.parser.maxPoolSize`, `stroom.pipeline.schema.maxPoolSize`, `stroom.pipeline.schema.maxPoolSize`, `stroom.pipeline.xslt.maxPoolSize`, `stroom.entity.maxCacheSize`, `stroom.referenceData.mapStore.maxCacheSize`.

* Issue **#642** : Downloading query details now ignores hidden fields.

* Issue **#1337** : Fixed issue where downloading large numbers of search results in Excel format was exceeding maximum style count of 64000. 

* Issue **#1341** : Added XSRF protection to GWT RPC requests.

* Issue **#1335** : Made session cookie `Secure` and `HttpOnly`.

* Issue **#1334** : Fix 404 when accessing `/stroom/resourcestore/........`, i.e. fix Tools->Export.

* Issue **#1333** : Improved resilience against XSS attacks.

* Issue **#1330** : Allow configuration of `Content-Type` in HTTPAppender.

* Issue **#1327** : Improvements to annotations.

* Issue **#1328** : Increased size of data window and removed max size restrictions.

* Issue **#1324** : Improved logging and added SSL options for HTTPAppender.


## [v7.0-beta.9] - 2019-11-20

* Fix SSL connection failure on remote feed staus check.

* Remove ConfigServlet as the functionality is covered by ProxyConfigHealthCheck.

* Fix password masking in ProxyConfigHealthCheck.

* Change servlet path of ProxyStatusServlet from `/config` to `/status`.


## [v7.0-beta.8] - 2019-11-20

* Change precedence order for config properties. YAML > database > default. Change UI to show effective value. Add hot loading of YAML file changes.

* Issue **#1322** : Stroom now asks if you really want to leave site when stepping items are dirty. Also fixed `Save` and `Save All` menu items and dashboard param changes now correctly make a dashboard dirty.

* Issue **#1320** : Fixed formatting of XML where trailing spaces were being removed from content surrounded by start and end tags (data content) which should not happen. 

* Issue **#1321** : Make path relative in stroom distribution .zip.sha256 hash file.

* The auth service now supports the use of HTTPS without certificate verification and adds additional logging.

* Issue **gchq/stroom-auth#157** : Automatically refresh user's API key when it expires.

* Issue **#1243** : Dashboard visualisations now link with similar functions available to dashboard tables, e.g. `link()`, `dashboard()`, `annotation()`, `stepping()`, `data()`.

* Issue **#1316** : JSONParser now includes various parse options including handling comments.

* Issue **#48** : Added option to hide/show dashboard table columns.

* Issue **#1315** : Improved health check for missing API key.

* Updated stroom expression to v1.5.4 and added new field types.

* Issue **#1315** : Improved health check for missing API key.

* Issue **#1314** : Fixed NPE thrown when logging caused when viewing docs that can't be found.

* Issue **#1313** : Suggestion boxes now make suggestions immediately before the user even starts typing.

* Issue **#1043** : Added feature to allow floating point numbers to be indexed.

* Issue **#1312** : Dictionaries now change the entity name in the DB when renamed.

* Issue **#1312** : Fixed read only behaviour of dictionary settings UI.

* Issue **#1300** : Multiple changes to annotations.

* Issue **#1265** : Added `modulus()` function along with alias `mod()` and modulus operator `%`.

* Issue **#1300** : Added `annotation()` link creation function, `currentUser()` alias for `param('currentUser()')` and additional link creation functions for `data()` and `stepping()`.

* Issue **#67** : Table columns now display menu items on left click.

* Uplift stroom-query to v2.2.4 to add better diagnostic logging.

* Uplift Kafka client to v2.2.1.

* Issue **#1293** : Add more static file types to allow nginx/browser caching on.

* Issue **#1295** : Add authentication bypass for servlets such as /remoting, /status, /echo, etc.

* Issue **#1297** : The UI now supplies API tokens to the backend for resource calls.

* Issue **#1296** : Fixed NPE in StreamMapCreator caused when a stream can not be found.

## [v7.0-beta.7] - 2019-10-23

* Issue **#1288** : Streams now show the name of the pipeline used to create them even if the user doesn't have permission to see the pipeline.

* Issue **#1282** : Fixed issue where items were imported into the explorer even if not selected for import.

* Issue **#1291** : Fixed issue where empty dashboard table cells did not select table rows when clicked. 

* Issue **#1290** : Fixed issue where executor provider was not executing supplied runnable if parent task had terminated.

* Fix problem of missing fallback config in docker image.


## [v7.0-beta.6] - 2019-10-15

* Add default for stroom.security.authentication.durationToWarnBeforeExpiry

* Fix missing icons for Kafka Config and Rule Set.

* Fix Kafka Config entity serialisation.

* Issue **#1264** : Dashboards running in embedded mode will not always ask for the user to choose an activity if the users session has one set already.

* Issue **#1275** : Fixed permission filtering when showing related streams.

* Issue **#1274** : Fixed issue with batch search caused by Hibernate not returning pipeline details in stream processor filters.

* Issue **#1272** : Fixed saving query favourites.

* Issue **#1266** : Stroom will now lock the cluster before releasing owned tasks so it doesn't clash with other task related processes that lock the DB for long periods.

* Issue **#1264** : Added `embedded` mode for dashboards to hide dashboard chrome and save options.

* Issue **#1264** : Stroom no longer asks if you want to leave the web page if no content needs saving.

* Issue **#1263** : Fixed issues related to URL encoding/decoding with the `dashboard()` function.

* Issue **#1263** : Fixed issue where date expressions were being allowed without '+' or '-' signs to add or subtract durations.

* Add fallback config.yml file into the docker images for running outside of a stack.

* Issue **#1263** : Fixed issues related to URL encoding/decoding in dashboard expressions.

* Issue **#1262** : Improved behaviour of `+` when used for concatenation in dashboard expressions.

* Issue **#1259** : Fixed schema compliance when logging failed document update events.

* Issue **#1245** : Fixed various issues with session management and authentication.

* Issue **#1258** : Fixed issue affecting search expressions against keyword fields using dictionaries containing carriage returns.


## [v7.0-beta.5] - 2019-09-23

* Fixes to proxy


## [v7.0-beta.4] - 2019-09-16

* Fix stroom-proxy Dockerfile


## [v7.0-beta.3] - 2019-09-16

* Minor fixes, including an essential fix to config


## [v7.0-beta.2] - 2019-09-13

* Fix docker build


## [v7.0-beta.1] - 2019-09-11

* Issue **#1253** : Data retention policies containing just `AND` will now match everything.

* Issue **#1252** : Stream type suggestions no longer list internal types.

* Issue **#1218** : All stepping panes will now show line numbers automatically if there are indicators (errors, warnings etc) that need to be displayed.  

* Issue **#1254** : Added option to allow non Java escaped find and replacement text to be used in `FindReplaceFilter`. 

* Issue **#1250** : Fixed logging description for reading and writing documents.

* Issue **#1251** : Copy permissions from a parent now shows changes prior to the user clicking ok.

* Issue **#758** : You no longer need the `Manage Processors` privilege to call `stroom:meta('Pipeline')` in XSLT.

* Issue **#1256** : Fix error caused when logging data source name when downloading search results.

* Issue **#399** : Fix for error message when stepping that said user needed `read` permission on parent pipeline and not just `use`.

* Issue **#1242** : Fix for pipeline corruption caused when moving elements back to inherited parents.

* Issue **#1244** : Updated Dropwizard to version 1.3.14 to fix session based memory leak.

* Issue **#1246** : Removed elastic search document type, menu items and filter.

* Issue **#1247** : Added XSLT functions (`source`, `sourceId`, `partNo`, `recordNo`, `lineFrom`, `colFrom`, `lineTo`, `colTo`) to determine the current source location so it can be embedded in a cooked event. Events containing raw source location info can be made into links in dashboard tables or the text pane so that a user can see raw source data or jump directly to stepping that raw record.

* Add data retention feature and index optimisation to Solr indexes.

* Initial support for Solr indexing and search.

* Issue **#1244** : Updated Dropwizard to version 1.3.14 to fix session based memory leak.

* Issue **#1246** : Removed elastic search document type, menu items and filter.

* Issue **#1214** : Fixed issue where the max results setting in dashboard tables was not always being obeyed. Also fixed some dashboard table result page size issues.

* Issue **#1238** : During proxy clean task we no longer show a failed attempt to delete an empty directory as an error as this condition is expected.

* Issue **#1237** : Fixed issue where explorer model requests were failing outside of user sessions, e.g. when we want to find folder descendants for processing.

* Issue **#1230** : Fix test.

* Issue **#1230** : Search expressions no longer have the `contains` condition. 

* Issue **#1220** : Fixed attempt to open newly created index shards as if they were old existing shards.

* Issue **#1232** : Fixed handling of enter key on pipeline element editor dialog.

* Issue **#1229** : Fixed issue where users needed `Read` permission on an index instead of just `Use` permission to search it.

* Issue **#1207** : Removed task id from meta to reduce DB size and complexity especially given the fact tasks are transient. Superseded output is now found by querying the processor task service when new output is written rather than using task ids on meta.

* Uplift HBase to 2.1.5 and refactor code accordingly

* Uplift Kafka to 2.1.1 and refactor code accordingly

* Uplift Curator to 4.2.0

* Issue **#1143** : Added mechanism to inject dashboard parameters into expressions using the `param` and `params` functions so that dashboard parameters can be echoed by expressions to create dashboard links.

* Issue **#1205** : Change proxy repo clean to not delete configured rootRepoDir.

* Issue **#1204** : Fix ProxySecurityFilter to use correct API key on feedStatus requests.

* Issue **#1211** : Added a quick filter to the server tasks page.

* Issue **#1206** : Fixed sorting active tasks when clicking column header.

* Issue **#1201** : Fixed dependencies.

* Issue **#1201** : Fixed tests.

* Issue **#1201** : Document permission changes now mutate the user document permissions cache rather than clearing it.

* Issue **#1153** : Changed security context to be a Spring singleton to improve explorer performance.

* Issue **#1202** : Fixed NumberFormatException in StreamAttributeMapUtil.

* Issue **#1203** : Fixed event logging detail for dictionaries.

* Issue **#1197** : Restored Save As functionality.

* Issue **#1199** : The index fields page now copes with more than 100 index fields.

* Issue **#1200** : Removed blocking queue that was causing search to hang when full.

* Issue **#1198** : Filtering by empty folders now works correctly.

* Comment out rollCron in proxy-prod.yml

* Change swagger UI at gchq.github.io/stroom to work off 6.0 branch

* Issue **#1195** : Fixed issue where combination of quick filter and type filter were not displaying explorer items correctly.

* Issue **#1153** : Changed the way document permissions are retrieved and cached to improve explorer performance.

* Issue **#1196** : Added code to resolve data source names from doc refs if the name is missing when logging.

* Issue **#1165** : Fixed corruption of pipeline structure when adding items to Source.

* Issue **#1193** : Added optional validation to activities.

* Change default config for proxy repositoryFormat to "${executionUuid}/${year}-${month}-${day}/${feed}/${pathId}/${id}"

* Issue **#1194** : Fixed NPE in FindTaskProgressCriteria.

* Issue **#1191** : SQL statistics search tasks now show appropriate information in the server tasks pane.

* Issue **#1192** : Executor provider tasks now run as the current user.

* Issue **#1190** : Copied indexes now retain associated index volumes.

* Issue **#1177** : Data retention now works with is doc refs.

* Issue **#1160** : Proxy repositories now only roll if all output streams for a repository are closed. Proxy repositories also only calculate the current max id if the `executionUuid` repo format param is not used.

* Issue **#1186** : Volume status is now refreshed every 5 minutes.

* Fix incorrect default keystore in proxy config yaml.

* Rename environment variables in proxy config yaml.

* Issue **#1170** : The UI should now treat the `None` tree node as a null selection.

* Issue **#1184** : Remove dropwizard yaml files from docker images.

* Issue **#1181** : Remove dropwizard config yaml from the docker images.

* Issue **#1152** : You can now control the maximum number of files that are fragmented prior to proxy aggregation with `stroom.maxFileScan`.

* Issue **#1182** : Fixed use of `in folder` for data retention and receipt policies.

* Updated to allow stacks to be built at this version.

* Issue **#1154** : Search now terminates during result creation if it is asked to do so.

* Issue **#1167** : Fix for proxy to deal with lack of explorer folder based collections.

* Issue **#1172** : Fixed logging detail for viewing docs.

* Issue **#1166** : Fixed issue where users with only read permission could not copy items.

* Issue **#1174** : Reduced hits on the document permission cache.

* Issue **#1168** : Statistics searches now work when user only has `Use` permission.

* Issue **#1170** : Extra validation to check valid feed provided for stream appender.

* Issue **#1174** : The size of the document permissions cache is now configurable via the `stroom.security.documentPermissions.maxCacheSize` property.

* Issue **#1176** : Created index on document permissions to improve performance.

* Issue **#1175** : Dropping unnecessary index `explorerTreePath_descendant_idx`.

* Issue **#747** : XSLT can now reference dictionaries by UUID.

* Issue **#1167** : Use of folders to include child feeds and pipelines is now supported.

* Issue **#1153** : The explorer tree is now built with fewer DB queries.

* Issue **#1163** : Added indexes to the DB to improve explorer performance.

* Issue **#1153** : The explorer tree now only rebuilds synchronously for users who alter the tree, if has never been built or is very old. All other rebuilds of the explorer tree required to keep it fresh will happen asynchronously.

* Issue **#1162** : Proxy aggregation will no longer recurse parts directories when creating parts.

* Issue **#1157** : Migration now adds dummy feeds etc to processor filters if the original doc can't be found. This will prevent filters from matching more items than they should if migration fails to map feeds etc because they can't be found.

* Issue **#1162** : Remove invalid CopyOption in move() call.

* Issue **#1159** : Fix NPE in rolling appenders with no frequency value.

* Issue **#1160** : Proxy repositories will no longer scan contents on open if they are set to be read only.

* Issue **#1162** : Added buffering etc to improve the performance of proxy aggregation.

* Issue **#1156** : Added code to reduce unlikely chance of NPE or uncontrolled processing in the event of a null or empty processing filter.

* Issue **#1149** : Changed the way EntryIdSet is unmarshalled so jaxb can now use the getter to add items to a collection.

* Ignore broken junit test that cannot work as it stands

* Fix NPE in DictionaryStoreImpl.findByName().

* Issue **#1146** : Added `encodeUrl()`, `decodeUrl()` and `dashboard()` functions to dashboard tables to make dashboard linking easier. The `link()` function now automatically encodes/decodes each param so that parameters do not break the link format, e.g. `[Click Here](http://www.somehost.com/somepath){dialog|Dialog Title}`.

* Issue **#1144** : Changed StreamRange to account for inclusive stream id ranges in v6.0 that was causing an issue with file system maintenance.

* Mask passwords on the proxy admin page.

* Add exception to wrapped exception in the feedStatus service.

* Issue **#1140** : Add health check for proxy feed status url.

* Issue **#1138** : Stroom proxy now deletes empty repository directories based on creation time and depth first so that pruning empty directories is quicker and generally more successful.

* Issue **#1137** : Change proxy remote url health check to accept a 406 code as the feed will not be specified.

* Issue **#1135** : Data retention policies are now migrated to use `Type` and not `Stream Type`.

* Issue **#1136** : Remove recursive chown from stroom and proxy docker entrypoint scripts.


## [v7.0-alpha.5] - 2019-06-12

* Fix YAML substitution.


## [v7.0-alpha.4] - 2019-06-11

* Update API paths


## [v7.0-alpha.3] - 2019-05-10

* Fix config


## [v7.0-alpha.2] - 2019-05-10

* Fix config

* Issue **#1134** : Proxy now requires feed name to always be supplied.

* Expose proxy api key in yaml config via SYNC_API_KEY

* Issue **#1130** : Change `start.sh` so it works when realpath is not installed.

* Issue **#1129** : Fixed stream download from the UI.

* Issue **#1119** : StreamDumpTool will now dump data to zip files containing all data and associated meta and context data. This now behaves the same way as downloading data from the UI and can be used as an input to proxy aggregation or uploaded manually.


## [v7.0-alpha.1] - 2019-04-23

* Fix config issue

* Fixed NPE created when using empty config sections.

* Issue **#1122** : Fixed hessian communication between stroom and stroom proxy used to establish feed receive status. Added restful endpoints for feed status to stroom and stroom proxy. Proxy will now be able to request feed status from upstream stroom or stroom proxy instances.

* Fixed incompatibility issues with MySQL 5.7 and 8.0.

* Added debug to help diagnose search failures

* Issue **#382** : Large zip files are now broken apart prior to proxy aggregation.

* Change start script to use absolute paths for jar, config and logs to distinguish stroom and proxy instances.

* Issue **#1116** : Better implementation of proxy aggregation.

* Issue **#1116** : Changed the way tasks are executed to ensure thread pools expand to the maximum number of threads specified rather than just queueing all tasks and only providing core threads.

* Remove full path from file in sha256 hash file release artifact.

* Issue **#1115** : Add missing super.startProcessing to AbstractKafkaProducerFilter.

* Improve exception handling and logging in RemoteDataSourceProvider. Now the full url is included in dashboard connection errors.

* Change Travis build to generate sha256 hashes for release zip/jars.

* Uplift the visualisations content pack to v3.2.1

* Issue **#1100** : Fix incorrect sort direction being sent to visualisations.

* Add guard against race condition

* Add migration script to remove property `stroom.node.status.heapHistogram.jMapExecutable`.

* Uplift base docker image to openjdk:8u191-jdk-alpine3.9, reverting back to JDK for access to diagnostic tools.

* Issue **#1084** : Change heap histogram statistics to java MBean approach rather than jmap binary. Remove stroom.node.status.heapHistogram.jMapExecutable property.

* Improve resource for setting user's status

* Issue **#1079** : Improved the logging of permission errors encountered during stream processing

* Issue **#1058** : Added property `stroom.pipeline.parser.secureProcessing` to enable/disable the XML secure processing feature.

* Issue **#1062** : Add env var for UI path

* Uplift distribution visualisation content pack to v3.1.0

* Add transform_user_extract.py, for pre-6.0 to 6.0 user migration

* Issue **#1059** : Fix guice errors on stroom-proxy startup.

* Issue **#1010** : Improve distribution start/stop/etc scripts by adding monochrome switch and background log tailing.

* Issue **#1053** : Add API to disabled authorisation users

* Issue **#1042** : Improve error message for an ApiException when requesting a user's token.

* Issue **#1050** : Prevent creation of permission entries if key already exists.

* Issue **#1015** : Add sortDirections[] and keySortDirection to visualisation data object to fix sorting in the visualisations.

* Issue **#1019** : Fix visualisations settings dialog so you can un-set text and list controls.

* Issue **#1041** : Add a healthcheck to Stroom to alert for API key expiry

* Issue **#1040** : Fix for visualisations that do not require nested data.

* Issue **#1036** : Fix for scrollbar position on explorer popup windows.

* Issue **#1037** : Updated `moment.js` for parsing/formatting dates and times.

* Issue **#1021** : Dashboard links now allow `{}` characters to be used without URL encoding.

* Issue **#1018** : Added Health Checks for the external connectors that are registered via plugins

* Issue **#1025** : Fixed ACE editor resize issue where horizontal scroll bar was not always correctly shown.

* Issue **#1025** : Updated ACE editor to v1.4.2.

* Issue **#1022** : Added `Contains` condition to all search expression fields so that regex terms can be used.

* Issue **#1024** : Superseded output helper no longer expects initialisation in all cases.

* Issue **#1021** : Multiple changes to improve vis, dashboard and external linking in Stroom.

* Issue **#1019** : Fix visualisations settings dialog so you can un-set text and list controls.

* Issue **#986** : Fix direct dashboard links.

* Issue **#1006** : Added Exception Mapper for PermissionExceptions to return HTTP FORBIDDEN.

* Issue **#1012** : Fix for NPE caused when checking if an output is superseded.

* Issue **#1011** : Old UI versions running in browsers often cause Stroom to throw an NPE as it can't find the appropriate GWT serialisation policy. Stroom will no longer throw an NPE but will report an `IncompatibleRemoteServiceException` instead. This is the default GWT behaviour.

* Issue **#1007** : Max visualisation results are now limited by default to the maximum number of results defined for the first level of the parent table. This can be further limited by settings in the visualisation.

* Issue **#1004** : Table cells now support multiple links.

* Issue **#1001** : Changed link types to `tab`, `dialog`, `dashboard`, `browser`.

* Issue **#1001** : Added dashboard link option to link to a dashboard from within a vis, e.g. `stroomLink(d.name, 'type=Dashboard&uuid=<TARGET_DASHBOARD_UUID>&params=userId%3D' + d.name, 'DASHBOARD')`.

* Issue **#1001** : Added dashboard link option to link to a dashboard using the `DASHBOARD` target name, e.g. `link(${UserId}, concat('type=Dashboard&uuid=<TARGET_DASHBOARD_UUID>', ${UserId}), '', 'DASHBOARD')`.

* Issue **#1002** : Popup dialogs shown when clicking dashboard hyperlinks are now resizable.

* Issue **#993** : Moving documents in the explorer no longer affects items that are being edited as they are not updated in the process.

* Issue **#996** : Updated functions in dashboard function picker.

* Issue **#981** : Fixed dashboard deletion

* Issue **#989** : Upgraded stroom-expression to v1.4.13 to add new dashboard `link` function.

* Issue **#988** : Changed `generate-url` XSLT function to `link` so it matches the dashboard expression. Changed the parameters to create 4 variants of the function to make creation of simple links easier.

* Issue **#980** : Fix for NPE when fetching dependencies for scripts.

* Issue **#978** : Re-ordering the fields in stream data source

* Issue **gchq/stroom-content#31** : Uplift stroom-logs content pack to v2.0-alpha.5.

* Issue **#982** : Stop proxy trying to health check the content syncing if it isn't enabled.

* Change error logging in ContentSyncService to log stack trace

* Uplift send_to_stroom.sh in the distribution to v2.0

* Issue **#973** : Export servlet changed to a Resource API, added permission check, improved error responses.

* Issue **#969** : The code now suppresses errors for index shards being locked for writing as it is expected. We now lock shards using maps rather than the file system as it is more reliable between restarts.

* Issue **#941** : Internal Meta Stats are now being written

* Issue **#970** : Add stream type of `Records` for translated stroom app events.

* Issue **#966** : Proxy was always reporting zero bytes for the request content in the receive log.

* Issue **#938** : Fixed an NPE in authentication session state.

* Change the proxy yaml configuration for the stack to add `remotedn` and `remotecertexpiry` headers to the receive log

* Change logback archived logs to be gzip compressed for stroom and proxy

* Uplift stroom-logs content pack to v2.0-alpha.3

* Uplift send_to_stroom script to v1.8.1

* Issue **#324** : Changed XML serialisation so that forbidden XML characters U+FFFE and U+FFFF are not written. Note that these characters are not even allowed as character references so they are ignored entirely.

* Issue **#945** : More changes to fix some visualisations only showing 10 data points.

* Issue **#945** : Visualisations now show an unlimited number of data points unless constrained by their parent table or their own maximum value setting.

* Issue **#948** : Catching Spring initialisation runtime errors and ensuring they are logged.

* Add `set_log_levels.sh` script to the distribution

* Uplift visualisations content pack to v3.0.6 in the gradle build

* Issue **#952** : Remote data sources now execute calls within the context of the user for the active query. As a result all running search `destroy()` calls will now be made as the same user that initiated the search.

* Issue **#566** : Info and warning icons are now displayed in stepping screen when needed.

* Issue **#923** : Dashboard queries will now terminate if there are no index shards to search.

* Issue **#959** : Remove Material UI from Login and from password management pages

* Issue **#933** : Add health check for password resets

* Issue **#929** : Add more comprehensive password validation

* Issue **#876** : Fix password reset issues

* Issue **#768** : Preventing deletion of /store in empty volumes

* Issue **#939** : Including Subject DN in receive.log

* Issue **#940** : Capturing User DN and cert expiry on DW terminated SSL

* Issue **#744** : Improved reporting of error when running query with no search extraction pipeline

* Issue **#134** : Copy permissions from parent button

* Issue **#688** : Cascading permissions when moving/copying folder into a destination

* Issue **#788** : Adding DocRef and IsDocRef to stroom query to allow doc ref related filtering. Migration of stream filters uses this.

* Issue **#936** : Add conversion of header `X-SSL-Client-V-End` into `RemoteCertExpiry`, translating date format in the process.

* Issue **#953** : Fixed NPE.

* Issue **#947** : Fixed issue where data retention policy contains incorrect field names.

* Remove Material UI from the Users and API Keys pages

* Add content packs to stroom distribution

* Change distribution to use send_to_stroom.sh v1.7

* Updated stroom expression to v1.4.12 to improve handling or errors values and add new type checking functions `isBoolean()`, `isDouble()`, `isError()`, `isInteger()`, `isLong()`, `isNull()`, `isNumber()`, `isString()`, `isValue()`. Testing equality of null with `x=null()` is no longer valid and must be replaced with `isNull(x)`.

* Issue **#920** : Fix error handling for sql stats queries

* Remove log sending cron process from docker images (now handled by stroom-log-sender).

* Issue **#924** : The `FindReplaceFilter` now records the location of errors.

* Issue **#939** : Added `remotedn` to default list of keys to include in `receive.log`.

* Add git_tag and git_commit labels to docker images

* Uplift stroom-logs content pack in docker image to` v2.0-alpha.2`

* Stop truncation of `logger` in logback console logs

* Issue **#921** : Renaming open documents now correctly changes their tab name. Documents that are being edited now prevent the rename operation until they are saved.

* Issue **#922** : The explorer now changes the selection on a right click if the item clicked is not already selected (could be part of a multi select).

* Issue **#903** : Feed names can now contain wildcard characters when filtering in the data browser.

* Add API to allow creation of an internal Stroom user.

* Fix logger configuration for SqlExceptionHelper

* Add template-pipelines and standard-pipelines content packs to docker image

* Issue **#904** : The UI now shows dictionary names in expressions without the need to enter edit mode.

* Updated ACE editor to v1.4.1.

* Add colours to console logs in docker.

* Issue **#869** : Delete will now properly delete all descendant nodes and documents when deleting folders but will not delete items from the tree if they cannot be deleted, e.g. feeds that have associated data.

* Issue **#916** : You can no longer export empty folders or import nothing.

* Issue **#911** : Changes to feeds and pipelines no longer clear data browsing filters.

* Issue **#907** : Default volumes are now created as soon as they are needed.

* Issue **#910** : Changes to index settings in the UI now register as changes and enable save.

* Issue **#913** : Improve FindReplaceFilter to cope with more complex conditions.

* Change log level for SqlExceptionHelper to OFF, to stop expected exceptions from polluting the logs

* Fix invalid requestLog logFormat in proxy configuration

* Stop service discovery health checks being registered if stroom.serviceDiscovery.enabled=false

* Add fixed version of send_to_stroom.sh to release distribution

* Uplift docker base image for stroom & proxy to openjdk:8u181-jdk-alpine3.8

* Add a health check for getting a public key from the authentication service.

* Issue **#897** : Import no longer attempts to rename or move existing items but will still update content.

* Issue **#902** : Improved the XSLT `format-date` function to better cope with week based dates and to default values to the stream time where year etc are omitted.

* Issue **#905** : Popup resize and move operations are now constrained to ensure that a popup cannot be dragged off screen or resized to be bigger than the current browser window size.

* Issue **#898** : Improved the way many read only aspects of the UI behave.

* Issue **#894** : The system now generates and displays errors to the user when you attempt to copy a feed.

* Issue **#896** : Extended folder `create` permissions are now correctly cached.

* Issue **#893** : You can now manage volumes without the `Manage Nodes` permission.

* Issue **#892** : The volume editor now waits for the node list to be loaded before opening.

* Issue **#889** : Index field editing in the UI now works correctly.

* Issue **#891** : `StreamAppender` now keeps track of it's own record write count and no longer makes use of any other write counting pipeline element.

* Issue **#885** : Improved the way import works to ensure updates to entities are at least attempted when creating an import confirmation.

* Issue **#892** : Changed `Ok` to `OK`.

* Issue **#883** : Output streams are now immediately unlocked as soon as they are closed.

* Removed unnecessary OR operator that was being inserted into expressions where only a single child term was being used. This happened when reprocessing single streams.

* Issue **#882** : Splitting aggregated streams now works when using `FindReplaceFilter`. This functionality was previously broken because various reader elements were not passing the `endStream` event on.

* Issue **#881** : The find and replace strings specified for the `FindReplaceFilter` are now treated as unescaped Java strings and now support new line characters etc.

* Issue **#880** : Increased the maximum value a numeric pipeline property can be set to via the UI to 10000000.

* Issue **#888** : The dependencies listing now copes with external dependencies failing to provide data due to authentication issues.

* Issue **#890** : Dictionaries now show the words tab by default.

* Add admin healthchecks to stroom-proxy

* Add stroom-proxy docker image

* Refactor stroom docker images to reduce image size

* Add enabled flag to storing, forwarding and synching in stroom-proxy configuration

* Issue **#884** : Added extra fonts to stroom docker image to fix bug downloading xls search results.

* Issue **#879** : Fixed bug where reprocess and delete did not work if no stream status was set in the filter.

* Issue **#878** : Changed the appearance of stream filter fields to be more user friendly, e.g. `feedName` is now `Feed` etc.

* Issue **#809** : Changed default job frequency for `Stream Attributes Retention` and `Stream Task Retention` to `1d` (one day).

* Issue **#813** : Turned on secure processing feature for XML parsers and XML transformers so that external entities are not resolved. This prevents DoS attacks and gaining unauthorised access to the local machine.

* Issue **#871** : Fix for OptimisticLockException when processing streams.

* Issue **#872** : The parser cache is now automatically cleared when a schema changes as this can affect the way a data splitter parser is created.

* Add a health check for getting a public key from the authentication service.

* Issue **#897** : Import no longer attempts to rename or move existing items but will still update content.

* Issue **#902** : Improved the XSLT `format-date` function to better cope with week based dates and to default values to the stream time where year etc are omitted.

* Issue **#905** : Popup resize and move operations are now constrained to ensure that a popup cannot be dragged off screen or resized to be bigger than the current browser window size.

* Issue **#898** : Improved the way many read only aspects of the UI behave.

* Issue **#894** : The system now generates and displays errors to the user when you attempt to copy a feed.

* Issue **#896** : Extended folder `create` permissions are now correctly cached.

* Issue **#893** : You can now manage volumes without the `Manage Nodes` permission.

* Issue **#892** : The volume editor now waits for the node list to be loaded before opening.

* Issue **#889** : Index field editing in the UI now works correctly.

* Issue **#891** : `StreamAppender` now keeps track of it's own record write count and no longer makes use of any other write counting pipeline element.

* Issue **#885** : Improved the way import works to ensure updates to entities are at least attempted when creating an import confirmation.

* Issue **#892** : Changed `Ok` to `OK`.

* Issue **#883** : Output streams are now immediately unlocked as soon as they are closed.

* Removed unnecessary OR operator that was being inserted into expressions where only a single child term was being used. This happened when reprocessing single streams.

* Issue **#882** : Splitting aggregated streams now works when using `FindReplaceFilter`. This functionality was previously broken because various reader elements were not passing the `endStream` event on.

* Issue **#881** : The find and replace strings specified for the `FindReplaceFilter` are now treated as unescaped Java strings and now support new line characters etc.

* Issue **#880** : Increased the maximum value a numeric pipeline property can be set to via the UI to 10000000.

* Issue **#888** : The dependencies listing now copes with external dependencies failing to provide data due to authentication issues.

* Issue **#890** : Dictionaries now show the words tab by default.

* Add admin healthchecks to stroom-proxy

* Add stroom-proxy docker image

* Refactor stroom docker images to reduce image size

* Add enabled flag to storing, forwarding and synching in stroom-proxy configuration

* Issue **#884** : Added extra fonts to stroom docker image to fix bug downloading xls search results.

* Issue **#879** : Fixed bug where reprocess and delete did not work if no stream status was set in the filter.

* Issue **#878** : Changed the appearance of stream filter fields to be more user friendly, e.g. `feedName` is now `Feed` etc.

* Issue **#809** : Changed default job frequency for `Stream Attributes Retention` and `Stream Task Retention` to `1d` (one day).

* Issue **#813** : Turned on secure processing feature for XML parsers and XML transformers so that external entities are not resolved. This prevents DoS attacks and gaining unauthorised access to the local machine.

* Issue **#871** : Fix for OptimisticLockException when processing streams.

* Issue **#872** : The parser cache is now automatically cleared when a schema changes as this can affect the way a data splitter parser is created.

* Issue **#865** : Made `stroom.conf` location relative to YAML file when `externalConfig` YAML property is set.

* Issue **#867** : Added an option `showReplacementCount` to the find replace filter to choose whether to report total replacements on process completion.

* Issue **#867** : Find replace filter now creates an error if an invalid regex is used.

* Issue **#855** : Further fixes for stepping data that contains a BOM.

* Changed selected default tab for pipelines to be `Data`.

* Issue **#860** : Fixed issue where stepping failed when using any sort of input filter or reader before the parser.

* Issue **#867** : Added an option `showReplacementCount` to the find replace filter to choose whether to report total replacements on process completion.

* Improved Stroom instance management scripts

* Add contentPack import

* Fix typo in Dockerfile

* Issue **#859** : Change application startup to keep retrying when establishing a DB connection except for certain connection errors like access denied.

* Issue **#730** : The `System` folder now displays data and processors. This is a bug fix related to changing the default initial page for some document types.

* Issue **#854** : The activity screen no longer shows a permission error when shown to non admin users.

* Issue **#853** : The activity chooser will no longer display on startup if activity tracking is not enabled.

* Issue **#855** : Fixed stepping data that contains a BOM.

* Change base docker image to openjdk:8u171-jdk-alpine

* Improved loading of activity list prior to showing the chooser dialog.

* Issue **#852** : Fix for more required permissions when logging other 'find' events.

* Issue **#730** : Changed the default initial page for some document types.

* Issue **#852** : Fix for required permission when logging 'find' events.

* Changed the way the root pane loads so that error popups that appear when the main page is loading are not hidden.

* Issue **#851** : Added additional type info to type id when logging events.

* Issue **#848** : Fixed various issues related to stream processor filter editor.

* Issue **#815** : `stroom.pageTitle` property changed to `stroom.htmlTitle`.

* Issue **#732** : Added `host-address` and `host-name` XSLT functions.

* Issue **#338** : Added `splitAggregatedStreams` property to `StreamAppender`, `FileAppender` and `HDFSFileAppender` so that aggregated streams can be split into separate streams on output.

* Issue **#338** : Added `streamNo` path replacement variable for files to record the stream number within an aggregate.

* Added tests and fixed sorting of server tasks.

* Improved the way text input and output is buffered and recorded when stepping.

* The find and replace filter now resets the match count in between nested streams so that each stream is treated the same way, i.e. it can have the same number of text replacements.

* Added multiple fixes and improvements to the find and replace filter including limited support of input/output recording when stepping.

* Issue **#827** : Added `TextReplacementFilterReader` pipeline element.

* Issue **#736** : Added sorting to server tasks table.

* Inverted the behaviour of `disableQueryInfo` to now be `requireQueryInfo`.

* Issue **#596** : Rolling stream and file appenders can now roll on a cron schedule in addition to a frequency.

* The accept button now enabled on splash screen.

* Added additional event logging to stepping.

* An activity property with an id of `disableQueryInfo` can now be used to disable the query info popup on a per activity basis.

* Activity properties can now include the attributes `id`, `name`, `showInSelection` and `showInList` to determine their appearance and behaviour;

* Nested elements are now usable in the activity editor HTML.

* Record counts are now recorded on a per output stream basis even when splitting output streams.

* Splash presenter buttons are now always enabled.

* Fix background colour to white on activity pane.

* Changed `splitWhenBiggerThan` property to `rollSize` and added the property to the rolling appenders for consistency.

* Issue **#838** : Fix bug where calculation of written and read bytes was being accounted for twice due to the use of Java internal `FilterInputStream` and `FilterOutputStream` behaviour. This was leading to files being split at half od the expected size. Replaced Java internal classes with our own `WrappedInputStream` and `WrappedOutputStream` code.

* Issue **#837** : Fix bug to no longer try and record set activity events for null activities.

* Issue **#595** : Added stream appender and file appender property `splitWhenBiggerThan` to limit the size of output streams.

* Now logs activity change correctly.

* Add support for checkbox and selection control types to activity descriptions.

* Issue **#833** : The global property edit dialog can now be made larger.

* Fixed some issues in the activity manager.

* Issue **#722** : Change pipeline reference data loader to store its reference data in an off-heap disk backed LMDB store to reduce Java heap usage. See the `stroom.refloader.*` properties for configuration of the off-heap store.

* Issue **#794** : Automatically suggest a pipeline element name when creating it

* Issue **#792** : Preferred order of properties for Pipeline Elements

* Issue **824** : Fix for replace method in PathCreator also found in stroom proxy.

* Issue **#828** : Changed statistics store caches to 10 minute time to live so that they will definitely pick up new statistics store definitions after 10 minutes.

* Issue **#774** : Event logging now logs find stream criteria correctly so that feeds ids are included.

* Issue **#829** : Stroom now logs event id when viewing individual events.

* Added functionality to record actions against user defined activities.

* Added functionality to show a splash screen on login.

* Issue **#791** : Fixed broken equals method so query total row count gets updated correctly.

* Issue **#830** : Fix for API queries not returning before timing out.

* Issue **#824** : Fix for replace method in PathCreator also found in stroom proxy.

* Issue **#820** : Fix updating index shards so that they are loaded, updated and saved under lock.

* Issue **#819** : Updated `stroom-expression` to v1.4.3 to fix violation of contract exception when sorting search results.

* Issue **#817** : Increased maximum number of concurrent stream processor tasks to 1000 per node.

* Moved Index entities over to the new multi part document store.

* Moved Pipeline entities over to the new multi part document store.

* Moved both Statistic Store entity types over to the new multi part document store.

* Moved XSLT entities over to the new multi part document store.

* Moved Visualisation entities over to the new multi part document store.

* Moved Script entities over to the new multi part document store.

* Moved Dashboard entities over to the new multi part document store.

* Moved XmlSchema entities over to the new multi part document store.

* Moved TextConverter entities over to the new multi part document store.

* Modified the storage of dictionaries to use the new multi part document store.

* Changed the document store to hold multiple entries for a document so that various parts of a document can be written separately, e.g. the meta data about a dictionary and the dictionary text are now written as separate DB entries. Entries are combined during the serialisation/deserialisation process.

* Changed the import export API to use byte arrays to hold values rather than strings. *POSSIBLE BREAKING CHANGE*
Issue **gchq/stroom-expression#22** : Add `typeOf(...)` function to dashboard.

* Issue **#697** : Fix for reference data sometimes failing to find the appropriate effective stream due to the incorrect use of the effective stream cache. It was incorrectly configured to use a time to idle (TTI) expiry rather than a time to live (TTL) expiry meaning that heavy use of the cache would prevent the cached effective streams being refreshed.

* Issue **#806** : Fix for clearing previous dashboard table results if search results deliver no data.

* Issue **#805** : Fix for dashboard date time formatting to use local time zone.

* Issue **#803** : Fix for group key conversion to an appropriate value for visualisations.

* Issue **#802** : Restore lucene-backward-codecs to the build

* Issue **#800** : Add DB migration script 33 to replace references to the `Stream Type` type in the STRM_PROC_FILT table with `streamTypeName`.

* Issue **#798** : Add DB migration script 32 to replace references to the `NStatFilter` type in the PIPE table with `StatisticsFilter`.

* Fix data receipt policy defect

* Issue **#791** : Search completion signal is now only sent to the UI once all pending search result merges are completed.

* Issue **#795** : Import and export now works with appropriate application permissions. Read permission is required to export items and Create/Update permissions are required to import items depending on whether the update will create a new item or update an existing one.

* Improve configurabilty of stroom-proxy.

* Issue **#783** : Reverted code that ignored duplicate selection to fix double click in tables.

* Issue **#782** : Fix for NPE thrown when using CountGroups when GroupKey string was null due to non grouped child rows.

* Issue **#778** : Fix for text selection on tooltips etc in the latest version of Chrome.

* Uplift stroom-expression to v1.4.1

* Issue **#776** : Removal of index shard searcher caching to hopefully fix Lucene directory closing issue.

* Issue **#779** : Fix permissions defect.

* Issue **gchq/stroom-expression#22** : Add `typeOf(...)` function to dashboard.

* Issue **#766** : Fix NullPointerExceptions when downloading table results to Excel format.

* Issue **#770** : Speculative fix for memory leak in SQL Stats queries.

* Issue **#761** : New fix for premature truncation of SQL stats queries due to thread interruption.

* Issue **#748** : Fix build issue resulting from a change to SafeXMLFilter.

* Issue **#748** : Added a command line interface (CLI) in addition to headless execution so that full pipelines can be run against input files.

* Issue **#748** : Fixes for error output for headless mode.

* Issue **#761** : Fixed statistic searches failing to search more than once.

* Issue **#756** : Fix for state being held by `InheritableThreadLocal` causing objects to be held in memory longer than necessary.

* Issue **#761** : Fixed premature truncation of SQL stats queries due to thread interruption.

* Added `pipeline-name` and `put` XSLT functions back into the code as they were lost in a merge.

* Issue **#749** : Fix inability to query with only `use` privileges on the index.

* Issue **#613** : Fixed visualisation display in latest Firefox and Chrome.

* Added permission caching to reference data lookup.

* Updated to stroom-expression 1.3.1

    Added cast functions `toBoolean`, `toDouble`, `toInteger`, `toLong` and `toString`.
    Added `include` and `exclude` functions.
    Added `if` and `not` functions.
    Added value functions `true()`, `false()`, `null()` and `err()`.
    Added `match` boolean function.
    Added `variance` and `stDev` functions.
    Added `hash` function.
    Added `formatDate` function.
    Added `parseDate` function.
    Made `substring` and `decode` functions capable of accepting functional parameters.
    Added `substringBefore`, `substringAfter`, `indexOf` and `lastIndexOf` functions.
    Added `countUnique` function.

* Issue **#613** : Fixed visualisation display in latest Firefox and Chrome.

* Issue **#753** : Fixed script editing in UI.

* Issue **#751** : Fix inability to query on a dashboard with only use+read rights.


## [v6.0-alpha.22]

* Issue **#719** : Fix creation of headless Jar to ensure logback is now included.

* Issue **#735** : Change the format-date xslt function to parse dates in a case insensitive way.

* Issue **#719** : Fix creation of headless Jar. Exclude gwt-unitCache folder from build JARs.

* Issue **#720** : Fix for Hessian serialisation of table coprocessor settings.

* Issue **#217** : Add an 'all/none' checkbox to the Explorer Tree's quick filter.

* Issue **#400** : Shows a warning when cascading folder permissions.

* Issue **#405** : Fixed quick filter on permissions dialog, for users and for groups. It will now match anywhere in the user or group name, not just at the start.

* Issue **#708** : Removed parent folder UUID from ExplorerActionHandler.

* Application security code is now implemented using lambda expressions rather than AOP. This simplifies debugging and makes the code easier to understand.

* Changed the task system to allow task threads to be interrupted from the task UI.

* Made changes to improve search performance by making various parts of search wait for interruptible conditions.

* Migrated code from Spring to Guice for managing dependency injection.

* Issue **#229** : When a user 'OKs' a folder permission change it can take a while to return. This disables the ok/cancel buttons while Stroom is processing the permission change.

* Issue **#405** : Fixed quick filter on permissions dialog, for users and for groups. It will now match anywhere in the user or group name, not just at the start.

* Issue **#588** : Fixed display of horizontal scrollbar on explorer tree in export, create, copy and move dialogs.

* Issue **#691** : Volumes now reload on edit so that the entities are no longer stale the second time they are edited.

* Issue **#692** : Properties now reload on edit so that the entities are no longer stale the second time they are edited.

* Issue **#703** : Removed logging of InterruptedException stack trace on SQL stat queries, improved concurrency code.

* Issue **#697** : Improved XSLT `Lookup` trace messages.

* Issue **#697** : Added a feature to trace XSLT `Lookup` attempts so that reference data lookups can be debugged.

* Issue **#702** : Fix for hanging search extraction tasks

* Issue **#701** : The search `maxDocIdQueueSize` is now 1000 by default.

* Issue **#700** : The format-date XSLT function now defaults years, months and days to the stream receipt time regardless of whether the input date pattern specifies them.

* Issue **#657** : Change SQL Stats query code to process/transform the data as it comes back from the database rather than holding the full resultset before processing. This will reduce memory overhead and improve performance.

* Issue **#634** : Remove excessive thread sleeping in index shard searching. Sleeps were causing a significant percentage of inactivity and increasing memory use as data backed up. Add more logging and logging of durations of chunks of code. Add an integration test for testing index searching for large data volumes.

* Issue **#698** : Migration of Processing Filters now protects against folders that have since been deleted

* Issue **#634** : Remove excessive thread sleeping in index shard searching. Sleeps were causing a significant percentage of inactivity and increasing memory use as data backed up. Add more logging and logging of durations of chunks of code. Add an integration test for testing index searching for large data volumes.

* Issue **#659** : Made format-date XSLT function default year if none specified to the year the data was received unless this would make the date later then the received time in which case a year is subtracted.

* Issue **#658** : Added a hashing function for XSLT translations.

* Issue **#680** : Fixed the order of streams in the data viewer to descending by date

* Issue **#679** : Fixed the editing of Stroom properties that are 'persistent'.

* Issue **#681** : Added dry run to check processor filters will convert to find stream criteria. Throws error to UI if fails.

* Issue **#676** : Fixed use of custom stream type values in expression based processing filters.

* Issue **#673** : Fixed issue with Stream processing filters that specify Create Time

* Issue **#675** : Fixed issue with datafeed requests authenticating incorrectly

* Issue **#666** : Fixed the duplicate dictionary issue in processing filter migrations, made querying more efficient too
* Database migration fixes and tools

* Issue **#668** : Fixed the issue that prevented editing of stroom volumes

* Issue **#669** : Elastic Index Filter now uses stroomServiceUser to retrieve the index config from the Query Elastic service.

* Minor fix to migrations

* Add logging to migrations

* Add logging to migrations

* Issue **#651** : Removed the redundant concept of Pipeline Types, it's half implementation prevented certain picker dialogs from working.

* Issue **#481** : Fix handling of non-incremental index queries on the query API. Adds timeout option in request and blocking code to wait for the query to complete. Exit early from wait loops in index/event search.

* Issue **#626** : Fixed issue with document settings not being persisted

* Issue **#621** : Changed the document info to prevent requests for multi selections

* Issue **#620** : Copying a directory now recursively copies it's contents, plus renaming copies is done more intelligently.

* Issue **#546** : Fixed race conditions with the Explorer Tree, it was causing odd delays to population of the explorer in various places.

* Issue **#495** : Fixed the temporary expansion of the Explorer Tree caused by filtering

* Issue **#376** : Welcome tab details fixed since move to gradle

* Issue **#523** : Changed permission behaviours for copy and move to support `None`, `Source`, `Destination` and `Combined` behaviours. Creating new items now allows for `None` and `Destination` permission behaviours. Also imported items now receive permissions from the destination folder. Event logging now indicates the permission behaviour used during copy, move and create operations.

* Issue **#480** : Change the downloaded search request API JSON to have a fetch type of ALL.

* Issue **#623** : Fixed issue where items were being added to sublist causing a stack overflow exception during data retention processing.

* Issue **#617** : Introduced a concept of `system` document types that prevents the root `System` folder type from being created, copied, deleted, moved, renamed etc.

* Issue **#622** : Fix incorrect service discovery based api paths, remove authentication and authorisation from service discovery

* Issue **#568** : Fixed filtering streams by pipeline in the pipeline screen.

* Issue **#565** : Fixed authorisation issue on dashboards.

* Issue **#592** : Mount stroom at /stroom.

* Issue **#608** : Fixed stream grep and stream dump tools and added tests to ensure continued operation.

* Issue **#603** : Changed property description from `tags` to `XML elements` in `BadTextXMLFilterReader`.

* Issue **#600** : Added debug to help diagnose cause of missing index shards in shard list.

* Issue **#611** : Changed properties to be defined in code rather than Spring XML.

* Issue **#605** : Added a cache for retrieving user by name to reduce DB use when pushing users for each task.

* Issue **#610** : Added `USE INDEX (PRIMARY)` hint to data retention select SQL to improve performance.

* Issue **#607** : Multiple improvements to the code to ensure DB connections, prepared statements, result sets etc use try-with-resources constructs wherever possible to ensure no DB resources are leaked. Also all connections obtained from a data source are now returned appropriately so that connections from pools are reused.

* Issue **#602** : Changed the data retention rule table column order.

* Issue **#606** : Added more stroom properties to tune the c3P0 connection pool. The properties are prefixed by `stroom.db.connectionPool` and `stroom.statistics.sql.db.connectionPool`.

* Issue **#601** : Fixed NPE generated during index shard retention process that was caused by a shard being deleted from the DB at the same time as the index shard retention job running.

* Issue **#609** : Add configurable regex to replace IDs in heap histogram class names, e.g. `....$Proxy54` becomes `....$Proxy--ID-REMOVED--`

* Issue **#570** : Refactor the heap histogram internal statistics for the new InternalStatisticsReceiver

* Issue **#599** : DocumentServiceWriteAction was being used in the wrong places where EntityServiceSaveAction should have been used instead to save entities that aren't document entities.

* Issue **#593** : Fixed node save RPC call.

* Issue **#591** : Made the query info popup more configurable with a title, validation regex etc. The popup will now only be displayed when enabled and when a manual user action takes place, e.g. clicking a search button or running a parameterised execution with one or more queries.

* Added 'prompt' option to force the identity provider to ask for a login.

* Issue **#549** : Change to not try to connect to kafka when kafka is not configured and improve failure handling

* Issue **#573** : Fixed viewing folders with no permitted underlying feeds. It now correctly shows blank data screen, rather than System/Data.

* Issue **#150** : Added a feature to optionally require specification of search purpose.

* Issue **#572** : Added a feature to allow easy download of dictionary contents as a text file.

* Generate additional major and minor floating docker tags in travis build, e.g. v6-LATEST and v6.0-LATEST

* Change docker image to be based on openjdk:8u151-jre-alpine

* Added a feature to list dependencies for all document entities and indicate where dependencies are missing.

* Issue **#540** : Improve description text for stroom.statistics.sql.maxProcessingAge property

* Issue **#538** : Lists of items such as users or user groups were sometimes not being converted into result pages correctly, this is now fixed.

* Issue **#537** : Users without `Manage Policies` permission can now view streams.

* Issue **#522** : Selection of data retention rules now remains when moving rules up or down.

* Issue **#411** : When data retention rules are disabled they are now shown greyed out to indicate this.

* Issue **#536** : Fix for missing visualisation icons.

* Issue **#368** : Fixed hidden job type button on job node list screen when a long cron pattern is used.

* Issue **#507** : Added dictionary inheritance via import references.

* Issue **#554** : Added a `parseUri` XSLT function.

* Issue **#557** : Added dashboard functions to parse and output URI parts.

* Issue **#552** : Fix for NPE caused by bad XSLT during search data extraction.

* Issue **#560** : Replaced instances of `Files.walk()` with `Files.walkFileTree()`. `Files.walk()` throws errors if any files are deleted or are not accessible during the walk operation. This is a major issue with the Java design for walking files using Java 8 streams. To avoid this issue `Files.walkFileTree()` has now been used in place of `Files.walk()`.

* Issue **#567** : Changed `parseUri` to be `parse-uri` to keep it consistently named with respect to other XSLT functions. The old name `parseUri` still works but is deprecated and will be removed in a later version.

* Issue **#567** : The XSLT function `parse-uri` now correctly returns a `schemeSpecificPart` element rather than the incorrectly named `schemeSpecificPort`.

* Issue **#567** : The dashboard expression function `extractSchemeSpecificPortFromUri` has now been corrected to be called `extractSchemeSpecificPartFromUri`.

* Issue **#567** : The missing dashboard expression function `extractQueryFromUri` has been added.

* Issue **#571** : Streams are now updated to have a status of deleted in batches using native SQL and prepared statements rather than using the stream store.

* Issue **#559** : Changed CSS to allow table text selection in newer browsers.

* Issue **#574** : Fixed SQL debug trace output.

* Issue **#574** : Fixed SQL UNION code that was resulting in missing streams in the data browser when paging.

* Issue **#590** : Improved data browser performance by using a local cache to remember feeds, stream types, processors, pipelines etc while decorating streams.

* Issue **#150** : Added a property to optionally require specification of search purpose.

* New authentication flow based around OpenId

* New user management screens

* The ability to issue API keys

* Issue **#501** : Improve the database teardown process in integration tests to speed up builds

* Relax regex in build script to allow tags like v6.0-alpha.3 to be published to Bintray

* Add Bintray publish plugin to Gradle build

* Issue **#75** : Upgraded to Lucene 5.

* Issue **#135** : [BREAKING CHANGE] Removed JODA Time library and replaced with Java 7 Time API. This change breaks time zone output previously formatted with `ZZ` or `ZZZ`.

* Added XSLT functions generate-url and fetch-json

* Added ability to put clickable hyperlinks in Dashboard tables

* Added an HTTP appender.

* Added an appender for the proxy store.

* Issue **#412** : Fixed no-column table breakage

* Issue **#380** : Fixed build details on welcome/about

* Issue **#348** : Fixed new menu icons.

* Issue **98** : Fix premature trimming of results in the store

* Issue **360** : Fix inability to sort sql stats results in the dashboard table

* Issue **#550** : Fix for info message output for data retention.

* Issue **#551** : Improved server task detail for data retention job.

* Issue **#541** : Changed stream retention job descriptions.

* Issue **#553** : The data retention job now terminates if requested to do so and also tracks progress in a local temp file so a nodes progress will survive application restarts.

* Change docker image to use openjdk:8u151-jre-alpine as a base

* Issue **#539** : Fix issue of statistic search failing after it is imported

* Issue **#547** : Data retention processing is now performed in batches (size determined by `stroom.stream.deleteBatchSize`). This change should reduce the memory required to process the data retention job.

* Issue **#541** : Marked old stream retention job as deprecated in description.

* Issue **#542** : Fix for lazy hibernate object initialisation when stepping cooked data.

* Issue **#524** : Remove dependency on stroom-proxy:stroom-proxy-repo and replaced with duplicated code from stroom-proxy-repo (commit b981e1e)

* Issue **#203** : Initial release of the new data receipt policy functionality.

* Issue **#202** : Initial release of the new data retention policy functionality.

* Issue **#521** : Fix for the job list screen to correct the help URL.

* Issue **#526** : Fix for XSLT functions that should return optional results but were being forced to return a single value.

* Issue **#527** : Fix for XSLT error reporting. All downstream errors were being reported as XSLT module errors and were
 hiding the underlying exception.

* Issue **#501** : Improve the database teardown process in integration tests to speed up builds.

* Issue **#511** : Fix NPE thrown during pipeline stepping by downstream XSLT.

* Issue **#521** : Fix for the job list screen to use the help URL system property for displaying context sensitive help.

* Issue **#511** : Fix for XSLT functions to allow null return values where a value cannot be returned due to an error etc.

* Issue **#515** : Fix handling of errors that occur before search starts sending.

* Issue **#506** : In v5 dashboard table filters were enhanced to allow parameters to be used in include/exclude filters. The implementation included the use of ` \ ` to escape `$` characters that were not to be considered part of a parameter reference. This change resulted in regular expressions requiring ` \ ` being escaped with additional ` \ ` characters. This escaping has now been removed and instead only `$` chars before `{` chars need escaping when necessary with double `$$` chars, e.g. use `$${something` if you actually want `${something` not to be replaced with a parameter.

* Issue **#505** : Fix the property UI so all edited value whitespace is trimmed

* Issue **#513** : Now only actively executing tasks are visible as server tasks

* Issue **#483** : When running stream retention jobs the transactions are now set to REQUIRE_NEW to hopefully ensure that the job is done in small batches rather than a larger transaction spanning multiple changes.

* Issue **#508** : Fix directory creation for index shards.

* Issue **#492** : Task producers were still not being marked as complete on termination which meant that the parent cluster task was not completing. This has now been fixed.

* Issue **#497** : DB connections obtained from the data source are now released back to the pool after use.

* Issue **#492** : Task producers were not being marked as complete on termination which meant that the parent cluster task was not completing. This has now been fixed.

* Issue **#497** : Change stream task creation to use straight JDBC rather than hibernate for inserts and use a configurable batch size (stroom.databaseMultiInsertMaxBatchSize) for the inserts.

* Issue **#502** : The task executor was not responding to shutdown and was therefore preventing the app from stopping gracefully.

* Issue **#476** : Stepping with dynamic XSLT or text converter properties now correctly falls back to the specified entity if a match cannot be found by name.

* Issue **#498** : The UI was adding more than one link between 'Source' and 'Parser' elements, this is now fixed.

* Issue **#492** : Search tasks were waiting for part of the data extraction task to run which was not checking for termination. The code for this has been changed and should now terminate when required.

* Issue **#494** : Fix problem of proxy aggregation never stopping if more files exist

* Issue **#490** : Fix errors in proxy aggregation due to a bounded thread pool size

* Issue **#484** : Remove custom finalize() methods to reduce memory overhead

* Issue **#475** : Fix memory leak of java.io.File references when proxy aggregation runs

* Issue **#470** : You can now correctly add destinations directly to the pipeline 'Source' element to enable raw streaming.

* Issue **#487** : Search result list trimming was throwing an illegal argument exception `Comparison method violates its general contract`, this should now be fixed.

* Issue **#488** : Permissions are now elevated to 'Use' for the purposes of reporting the data source being queried.

* Migrated to ehcache 3.4.0 to add options for off-heap and disk based caching to reduce memory overhead.

* Caches of pooled items no longer use Apache Commons Pool.

* Issue **#401** : Reference data was being cached per user to ensure a user centric view of reference data was being used. This required more memory so now reference data is built in the context of the internal processing user and then filtered during processing by user access to streams.

* The effective stream cache now holds 1000 items.

* Reduced the amount of cached reference data to 100 streams.

* Reduced the number of active queries to 100.

* Removed Ehcache and switched to Guava cache.

* Issue **#477** : Additional changes to ensure search sub tasks use threads fairly between multiple searches.

* Issue **#477** : Search sub tasks are now correctly linked to their parent task and can therefore be terminated by terminating parent tasks.

* Issue **#425** : Changed string replacement in pipeline migration code to use a literal match

* Issue **#469** : Add Heap Histogram internal statistics for memory use monitoring

* Issue **#463** : Made further improvements to the index shard writer cache to improve performance.

* Issue **#448** : Some search related tasks never seem to complete, presumably because an error is thrown at some point and so their callbacks do not get called normally. This fix changes the way task completion is recorded so that it isn't dependant on the callbacks being called correctly.

* Issue **#464** : When a user resets a password, the password now has an expiry date set in the future determined by the password expiry policy. Password that are reset by email still expire immediately as expected.

* Issue **#462** : Permission exceptions now carry details of the user that the exception applies to. This change allows error logging to record the user id in the message where appropriate.

* Issue **#463** : Many index shards are being corrupted which may be caused by insufficient locking of the shard writers and readers. This fix changes the locking mechanism to use the file system.

* Issue **#451** : Data paging was allowing the user to jump beyond the end of a stream whereby just the XML root elements were displayed. This is now fixed by adding a constraint to the page offset so that the user cannot jump beyond the last record. Because data paging assumes that segmented streams have a header and footer, text streams now include segments after a header and before a footer, even if neither are added, so that paging always works correctly regardless of the presence of a header or footer.

* Issue **#461** : The stream attributes on the filter dialog were not sorted alphabetically, they now are.

* Issue **#460** : In some instances error streams did not always have stream attributes added to them for fatal errors. This mainly occurred in instances where processing failed early on during pipeline creation. An error was recorded but stream attributes were not added to the meta data for the error stream. Processing now ensures that stream attributes are recorded for all error cases.

* Issue **#442** : Remove 'Old Internal Statistics' folder, improve import exception handling

* Issue **#457** : Add check to import to prevent duplicate root level entities

* Issue **#444** : Fix for segment markers when writing text to StreamAppender.

* Issue **#447** : Fix for AsyncSearchTask not being displayed as a child of EventSearchTask in the server tasks view.

* Issue **#421** : FileAppender now causes fatal error where no output path set.

* Issue **#427** : Pipelines with no source element will now only treat a single parser element as being a root element for backwards compatibility.

* Issue **#420** : Pipelines were producing errors in the UI when elements were deleted but still had properties set on them. The pipeline validator was attempting to set and validate properties for unknown elements. The validator now ignores properties and links to elements that are undeclared.

* Issue **#420** : The pipeline model now removes all properties and links for deleted elements on save.

* Issue **#458** : Only event searches should populate the `searchId`. Now `searchId` is only populated when a stream processor task is created by an event search as only event searches extract specific records from the source stream.

* Issue **#437** : The event log now includes source in move events.

* Issue **#419** : Fix multiple xml processing instructions appearing in output.

* Issue **#446** : Fix for deadlock on rolling appenders.

* Issue **#444** : Fix segment markers on RollingStreamAppender.

* Issue **#426** : Fix for incorrect processor filters. Old processor filters reference `systemGroupIdSet` rather than `folderIdSet`. The new migration updates them accordingly.

* Issue **#429** : Fix to remove `usePool` parser parameter.

* Issue **#439** : Fix for caches where elements were not eagerly evicted.

* Issue **#424** : Fix for cluster ping error display.

* Issue **#441** : Fix to ensure correct names are shown in pipeline properties.

* Issue **#433** : Fixed slow stream queries caused by feed permission restrictions.

* Issue **#385** : Individual index shards can now be deleted without deleting all shards.

* Issue **#391** : Users needed `Manage Processors` permission to initiate pipeline stepping. This is no longer required as the 'best fit' pipeline is now discovered as the internal processing user.

* Issue **#392** : Inherited pipelines now only require 'Use' permission to be used instead of requiring 'Read' permission.

* Issue **#394** : Pipeline stepping will now show errors with an alert popup.

* Issue **#396** : All queries associated with a dashboard should now be correctly deleted when a dashboard is deleted.

* Issue **#393** : All caches now cache items within the context of the current user so that different users do not have the possibility of having problems caused by others users not having read permissions on items.

* Issue **#358** : Schemas are now selected from a subset matching the criteria set on SchemaFilter by the user.

* Issue **#369** : Translation stepping wasn't showing any errors during stepping if a schema had an error in it.

* Issue **#364** : Switched index writer lock factory to a SingleInstanceLockFactory as index shards are accessed by a single process.

* Issue **#363** : IndexShardWriterCacheImpl now closes and flushes writers using an executor provided by the TaskManager. Writers are now also closed in LRU order when sweeping up writers that exceed TTL and TTI constraints.

* Issue **#361** : Information has been added to threads executing index writer and index searcher maintenance tasks.

* Issue **#356** : Changed the way index shard writers are cached to improve indexing performance and reduce blocking.

* Issue **#353** : Reduced expected error logging to debug.

* Issue **#354** : Changed the way search index shard readers get references to open writers so that any attempt to get an open writer will not cause, or have to wait for, a writer to close.

* Issue **#351** : Fixed ehcache item eviction issue caused by ehcache internally using a deprecated API.

* Issue **#347** : Added a 'Source' node to pipelines to establish a proper root for a pipeline rather than an assumed one based on elements with no parent.

* Issue **#350** : Removed 'Advanced Mode' from pipeline structure editor as it is no longer very useful.

* Issue **#349** : Improved index searcher cache to ensure searchers are not affected by writers closing.

* Issue **#342** : Changed the way indexing is performed to ensure index readers reference open writers correctly.

* Issue **#346** : Improved multi depth config content import.

* Issue **#328** : You can now delete corrupt shards from the UI.

* Issue **#343** : Fixed login expiry issue.

* Issue **#345** : Allowed for multi depth config content import.

* Issue **#341** : Fixed arg in SQL.

* Issue **#340** : Fixed headless and corresponding test.

* Issue **#333** : Fixed event-logging version in build.

* Issue **#334** : Improved entity sorting SQL and separated generation of SQL and HQL to help avoid future issues.

* Issue **#335** : Improved user management

* Issue **#337** : Added certificate auth option to export servlet and disabled the export config feature by default.

* Issue **#337** : Added basic auth option to export servlet to complement cert based auth.

* Issue **#332** : The index shard searcher cache now makes sure to get the current writer needed for the current searcher on open.

* Issue **#322** : The index cache and other caching beans should now throw exceptions on `get` that were generated during the creation of cached items.

* Issue **#325** : Query history is now cleaned with a separate job. Also query history is only recorded for manual querying, i.e. not when query is automated (on open or auto refresh). Queries are now recorded on a dashboard + query component basis and do not apply across multiple query components in a dashboard.

* Issue **#323** : Fixed an issue where parser elements were not being returned as 'processors' correctly when downstream of a reader.

* Issue **#322** : Index should now provide a more helpful message when an attempt is made to index data and no volumes have been assigned to an index.

* Issue **#316** : Search history is now only stored on initial query when using automated queries or when a user runs a query manually. Search history is also automatically purged to keep either a specified number of items defined by `stroom.query.history.itemsRetention` (default 100) or for a number of days specified by `stroom.query.history.daysRetention` (default 365).

* Issue **#317** : Users now need update permission on an index plus 'Manage Index Shards' permission to flush or close index shards. In addition to this a user needs delete permission to delete index shards.

* Issue **#319** : SaveAs now fetches the parent folder correctly so that users can copy items if they have permission to do so.

* Issue **#311** : Fixed request for `Pipeline` in `meta` XSLT function. Errors are now dealt with correctly so that the XSLT will not fail due to missing meta data.

* Issue **#313** : Fixed case of `xmlVersion` property on `InvalidXMLCharFilterReader`.

* Issue **#314** : Improved description of `tags` property in `BadTextXMLFilterReader`.

* Issue **#307** : Made some changes to avoid potential NPE caused by session serialisation.

* Issue **#306** : Added a stroom `meta` XSLT function. The XSLT function now exposes `Feed`, `StreamType`, `CreatedTime`, `EffectiveTime` and `Pipeline` meta attributes from the currently processing stream in addition to any other meta data that might apply. To access these meta data attributes of the current stream use `stroom:meta('StreamType')` etc. The `feed-attribute` function is now an alias for the `meta` function and should be considered to be deprecated.

* Issue **#303** : The stream delete job now uses cron in preference to a frequency.

* Issue **#152** : Changed the way indexing is performed so that a single indexer object is now responsible for indexing documents and adding them to the appropriate shard.

* Issue **#179** : Updated Saxon-HE to version 9.7.0-18 and added XSLTFilter option to `usePool` to see if caching might be responsible for issue.

* Issue **#288** : Made further changes to ensure that the IndexShardWriterCache doesn't try to reuse an index shard that has failed when adding any documents.

* Issue **#295** : Made the help URL absolute and not relative.

* Issue **#293** : Attempt to fix mismatch document count error being reported when index shards are opened.

* Issue **#292** : Fixed locking for rolling stream appender.

* Issue **#292** : Rolling stream output is no longer associated with a task, processor or pipeline to avoid future processing tasks from deleting rolling streams by thinking they are superseded.

* Issue **#292** : Data that we expect to be unavailable, e.g. locked and deleted streams, will no longer log exceptions when a user tries to view it and will instead return an appropriate message to the user in place of the data.

* Issue **#288** : The error condition 'Expected a new writer but got the same one back!!!' should no longer be encountered as the root cause should now be fixed. The original check has been reinstated so that processing will terminate if we do encounter this problem.

* Issue **#295** : Fixed the help property so that it can now be configured.

* Issue **#296** : Removed 'New' and 'Delete' buttons from the global property dialog.

* Issue **#279** : Fixed NPE thrown during proxy aggregation.

* Issue **#294** : Changing stream task status now tries multiple times to attempt to avoid a hibernate LockAcquisitionException.

* Issue **#287** : XSLT not found warnings property description now defaults to false.

* Issue **#261** : The save button is now only enabled when a dashboard or other item is made dirty and it is not read only.

* Issue **#286** : Dashboards now correctly save the selected tab when a tab is selected via the popup tab selector (visible when tabs are collapsed).

* Issue **#289** : Changed Log4J configuration to suppress logging from Hibernate SqlExceptionHandler for expected exceptions like constraint violations.

* Issue **#288** : Changed 'Expected a new writer...' fatal error to warning as the condition in question might be acceptable.

* Issue **#285** : Attempted fix for GWT RPC serialisation issue.

* Issue **#283** : Statistics for the stream task queue are now captured even if the size is zero.

* Issue **#226** : Fixed issue where querying an index failed with "User does not have the required permission (Manage Users)" message.

* Issue **#281** : Made further changes to cope with Files.list() and Files.walk() returning streams that should be closed with 'try with resources' construct.

* Issue **#224** : Removing an element from the pipeline structure now removes all child elements too.

* Issue **#282** : Users can now upload data with just 'Data - View' and 'Data - Import' application permissions, plus read permission on the appropriate feed.

* Issue **#199** : The explorer now scrolls selected items into view.

* Issue **#280** : Fixed 'No user is currently authenticated' issue when viewing jobs and nodes.

* Issue **#278** : The date picker now hides once you select a date.

* Issue **#281** : Directory streams etc are now auto closed to prevent systems running out of file handles.

* Issue **#263** : The explorer tree now allows you to collapse the root 'System' node after it is first displayed.

* Issue **#266** : The explorer tree now resets (clears and collapses all previously open nodes) and shows the currently selected item every time an explorer drop down in opened.

* Issue **#233** : Users now only see streams if they are administrators or have 'Data - View' permission. Non administrators will only see data that they have 'read' permission on for the associated feed and 'use' permission on for the associated pipeline if there is one.

* Issue **#265** : The stream filter now orders stream attributes alphabetically.

* Issue **#270** : Fixed security issue where null users were being treated as INTERNAL users.

* Issue **#270** : Improved security by pushing user tokens rather than just user names so that internal system (processing) users are clearly identifiable by the security system and cannot be spoofed by regular user accounts.

* Issue **#269** : When users are prevented from logging in with 'preventLogin' their failed login count is no longer incremented.

* Issue **#267** : The login page now shows the maintenance message.

* Issue **#276** : Session list now shows session user ids correctly.

* Issue **#201** : The permissions menu item is no longer available on the root 'System' folder.

* Issue **#176** : Improved performance of the explorer tree by increasing the size of the document permissions cache to 1M items and changing the eviction policy from LRU to LFU.

* Issue **#176** : Added an optimisation to the explorer tree that prevents the need for a server call when collapsing tree nodes.

* Issue **#273** : Removed an unnecessary script from the build.

* Issue **#277** : Fixed a layout issue that was causing the feed section of the processor filter popup to take up too much room.

* Issue **#274** : The editor pane was only returning the current user edited text when attached to the DOM which meant changes to text were ignored if an editor pane was not visible when save was pressed. This has now been fixed so that the current content of an editor pane is always returned even when it is in a detached state.

* Issue **#264** : Added created by/on and updated by/on info to pipeline stream processor info tooltips.

* Issue **#222** : Explorer items now auto expand when a quick filter is used.

* Issue **#205** : File permissions in distribution have now been changed to `0750` for directories and shell scripts and `0640` for all other files.

* Issue **#240** : Separate application permissions are now required to manage DB tables and tasks.

* Issue **#210** : The statistics tables are now listed in the database tables monitoring pane.

* Issue **#249** : Removed spaces between values and units.

* Issue **#237** : Users without 'Download Search Results' permission will no longer see the download button on the table component in a dashboard.

* Issue **#232** : Users can now inherit from pipelines that they have 'use' permissions on.

* Issue **#191** : Max stream size was not being treated as IEC value, e.g. Mebibytes etc.

* Issue **#235** : Users can now only view the processor filters that they have created if they have 'Manage Processors' permission unless they are an administrator in which case they will see all filters. Users without the 'Manage Processors' permission who are also not administrators will see no processor filters in the UI. Users with 'Manage Processors' permission who are not administrators will be able to update their own processor filters if they have 'update' permission on the associated pipeline. Administrators are able to update all processor filters.

* Issue **#212** : Changes made to text in any editor including those made with cut and paste are now correctly handled so that altered content is now saved.

* Issue **#247** : The editor pane now attempts to maintain the scroll position when formatting content.

* Issue **#251** : Volume and memory statistics are now recorded in bytes and not MiB.

* Issue **#243** : The error marker pane should now discover and display all error types even if they are preceded by over 1000 warnings.

* Issue **#254** : Fixed search result download.

* Issue **#209** : Statistics are now queryable in a dashboard if a user has 'use' permissions on a statistic.

* Issue **#255** : Fixed issue where error indicators were not being shown in the schema validator pane because the text needed to be formatted so that it spanned multiple lines before attempting to add annotations.

* Issue **#257** : The dashboard text pane now provides padding at the top to allow for tabs and controls.

* Issue **#174** : Index shard checking is now done asynchronously during startup to reduce startup time.

* Issue **#225** : Fixed NPE that was caused by processing instruction SAX events unexpectedly being fired by Xerces before start document events. This looks like it might be a bug in Xerces but the code now copes with the unexpected processing instruction event anyway.

* Issue **#230** : The maintenance message can now be set with the property 'stroom.maintenance.message' and the message now appears as a banner at the top of the screen rather than an annoying popup. Non admin users can also be prevented from logging on to the system by setting the 'stroom.maintenance.preventLogin' property to 'true'.

* Issue **#155** : Changed password values to be obfuscated in the UI as 20 asterisks regardless of length.

* Issue **#188** : All of the writers in a pipeline now display IO in the UI when stepping.

* Issue **#208** : Schema filter validation errors are now shown on the output pane during stepping.

* Issue **#211** : Turned off print margins in all editors.

* Issue **#200** : The stepping presenter now resizes the top pane to fit the tree structure even if it is several elements high.

* Issue **#168** : Code and IO is now loaded lazily into the element presenter panes during stepping which prevents the scrollbar in the editors being in the wrong position.

* Issue **#219** : Changed async dispatch code to work with new lambda classes rather than callbacks.

* Issue **#221** : Fixed issue where `*.zip.bad` files were being picked up for proxy aggregation.

* Issue **#242** : Improved the way properties are injected into some areas of the code to fix an issue where 'stroom.maxStreamSize' and other properties were not being set.

* Issue **#241** : XMLFilter now ignores the XSLT name pattern if an empty string is supplied.

* Issue **#236** : 'Manage Cache Permission' has been changed to 'Manage Cache'.

* Issue **#219** : Made further changes to use lambda expressions where possible to simplify code.

* Issue **#231** : Changed the way internal statistics are created so that multiple facets of a statistic, e.g. Free & Used Memory, are combined into a single statistic to allow combined visualisation.

* Issue **#172** : Further improvement to dashboard L&F.

* Issue **#194** : Fixed missing Roboto fonts.

* Issue **#195** : Improved font weights and removed underlines from link tabs.

* Issue **#196** : Reordered fields on stream, relative stream, volume and server task tables.

* Issue **#182** : Changed the way dates and times are parsed and formatted and improved the datebox control L&F.

* Issue **#198** : Renamed 'INTERNAL_PROCESSING_USER' to 'INTERNAL'.

* Issue **#154** : Active tasks are now sortable by processor filter priority.

* Issue **#204** : Pipeline processor statistics now include 'Node' as a tag.

* Issue **#170** : Changed import/export to delegate import/export responsibility to individual services. Import/export now only works with items that have valid UUIDs specified.

* Issue **#164** : Reduced caching to ensure tree items appear as soon as they are added.

* Issue **#177** : Removed 'Meta Data-Bytes Received' statistic as it was a duplicate.

* Issue **#152** : Changed the way index shard creation is locked so that only a single shard should be fetched from the cache with a given shard key at any one time.

* Issue **#189** : You now have to click within a checkbox to select it within a table rather than just clicking the cell the checkbox is in.

* Issue **#186** : Data is no longer artificially wrapped with the insertion of new lines server side. Instead the client now receives the data and an option to soft wrap lines has been added to the UI.

* Issue **#167** : Fixed formatting of JavaScript and JSON.

* Issue **#175** : Fixed visibility of items by inferred permissions.

* Issue **#178** : Added new properties and corresponding configuration to connect and create a separate SQL statistics DB.

* Issue **#172** : Improved dashboard L&F.

* Issue **#169** : Improved L&F of tables to make better use of screen real estate.

* Issue **#191** : Mebibytes (multiples of 1024) etc are now used as standard throughout the application for both memory and disk sizes and have single letter suffixes (B, K, M, G, T).

* Issue **#173** : Fixed the way XML formatter deals with spaces in attribute values.

* Issue **#151** : Fixed meta data statistics. 'metaDataStatistics' bean was declared as an interface and not a class.

* Issue **#158** : Added a new global property 'stroom.proxy.zipFilenameDelimiter' to enable Stroom proxy repositories to be processed that have a custom file name pattern.

* Issue **#153** : Clicking tick boxes and other cell components in tables no longer requires the row to be selected first.

* Issue **#148** : The stream browsing UI no longer throws an error when attempting to clear markers from the error markers pane.

* Issue **#160** : Stream processing tasks are now created within the security context of the user that created the associated stream processor filter.

* Issue **#157** : Data is now formatted by the editor automatically on display.

* Issue **#144** : Old processing output will now be deleted when content is reprocessed even if the new processing task does not produce output.

* Issue **#159** : Fixed NPE thrown during import.

* Issue **#166** : Fixed NPE thrown when searching statistics.

* Issue **#165** : Dashboards now add a query and result table from a template by default on creation. This was broken when adding permission inheritance to documents.

* Issue **#162** : The editor annotation popup now matches the style of other popups.

* Issue **#163** : Imported the Roboto Mono font to ensure consistency of the editor across platforms.

* Issue **#143** : Stroom now logs progress information about closing index shard writers during shutdown.

* Issue **#140** : Replaced code editor to improve UI performance and add additional code formatting & styling options.

* Issue **#146** : Object pool should no longer throw an error when abandoned objects are returned to the pool.

* Issue **#142** : Changed the way permissions are cached so that changes to permissions provide immediate access to documents.

* Issue **#123** : Changed the way entity service result caching works so that the underlying entity manager is cached instead of individual services. This allows entity result caching to be performed while still applying user permissions to cached results.

* Issue **#156** : Attempts to open items that that user does not have permission to open no longer show an error and spin the progress indicator forever, instead the item will just not open.

* Issue **#141** : Improved log output during entity reference migration and fixed statistic data source reference migration.

* Issue **#127** : Entity reference replacement should now work with references to 'StatisticsDataSource'.

* Issue **#125** : Fixed display of active tasks which was broken by changes to the task summary table selection model.

* Issue **#121** : Fixed cache clearing.

* Issue **#122** : Improved the look of the cache screen.

* Issue **#106** : Disabled users and groups are now displayed with greyed out icon in the UI.

* Issue **#132** : The explorer tree is now cleared on login so that users with different permissions do not see the previous users items.

* Issue **#128** : Improved error handling during login.

* Issue **#130** : Users with no permissions are no longer able to open folders including the root System folder to attempt data browsing.

* Issue **#120** : Entity chooser now treats 'None' as a special root level explorer node so that it can be selected in the same way as other nodes, e.g. visibly selected and responsive to double click.

* Issue **#129** : Fixed NPE.

* Issue **#119** : User permissions dialog now clears permissions when a user or group is deleted.

* Issue **#115** : User permissions on documents can now be inherited from parent folders on create, copy and move.

* Issue **#109** : Added packetSize="65536" property to AJP connector in server.xml template.

* Issue **#100** : Various list of items in stroom now allow multi selection for add/remove purposes.

* Issue **#112** : Removed 'pool' monitoring screen as all pools are now caches of one form or another.

* Issue **#105** : Users were not seeing 'New' menu for folders that they had some create child doc permissions for. This was due to DocumentType not implementing equals() and is now fixed.

* Issue **#111** : Fixed query favourites and history.

* Issue **#91** : Only CombinedParser was allowing code to be injected during stepping. Now DSParser and XMLFragmentParser support code injection during stepping.

* Issue **#107** : The UI now only shows new pipeline element items on the 'Add' menu that are allowed children of the selected element.

* Issue **#113** : User names are now validated against a regex specified by the 'stroom.security.userNamePattern' property.

* Issue **#116** : Rename is now only possible when a single explorer item is selected.

* Issue **#114** : Fixed selection manager so that the explorer tree does not select items when a node expander is clicked.

* Issue **#65** : Selection lists are now limited to 300px tall and show scrollbars if needed.

* Issue **#50** : Defaults table result fields to use local time without outputting the timezone.

* Issue **#15** : You can now express time zones in dashboard query expressions or just omit a time zone to use the locale of the browser.

* Issue **#49** : Dynamic XSLT selection now works with pipeline stepping.

* Issue **#63** : Entity selection control now shows current entity name even if it has changed since referencing entity was last saved.

* Issue **#70** : You can now select multiple explorer rows with ctrl and shift key modifiers and perform bulk actions such as copy, move, rename and delete.

* Issue **#85** : findDelete() no longer tries to add ORDER BY condition on UPDATE SQL when deleting streams.

* Issue **#89** : Warnings should now be present in processing logs for reference data lookups that don't specify feed or stream type. This was previously throwing a NullPointerException.

* Issue **#90** : Fixed entity selection dialog used outside of drop down selection control.

* Issue **#88** : Pipeline reference edit dialog now correctly selects the current stream type.

* Issue **#77** : Default index volume creation now sets stream status to INACTIVE rather than CLOSED and stream volume creation sets index status to INACTIVE rather than CLOSED.

* Issue **#93** : Fixed code so that the 'Item' menu is now visible.

* Issue **#97** : Index shard partition date range creation has been improved.

* Issue **#94** : Statistics searches now ignore expression terms with null or empty values so that the use of substitution parameters can be optional.

* Issue **#87** : Fixed explorer scrolling to the top by disabling keyboard selection.

* Issue **#104** : 'Query' no longer appears as an item that a user can allow 'create' on for permissions within a folder.

* Issue **#103** : Added 10 years as a supported data retention age.

* Issue **#86** : The stream delete button is now re-enabled when new items are selected for deletion.

* Issue **#81** : No exception will now be thrown if a client rejects a response for an EntityEvent.

* Issue **#79** : The client node no longer tries to create directories on the file system for a volume that may be owned by another node.

* Issue **#92** : Error summaries of multiple types no longer overlap each other at the top of the error markers list.

* Issue **#64** : Fixed Hessian serialisation of 'now' which was specified as a ZonedDateTime which cannot be serialised. This field is now a long representing millseconds since epoch.

* Issue **#62** : Task termination button is now enabled.

* Issue **#60** : Fixed validation of stream attributes prior to data upload to prevent null pointer exception.

* Issue **#9** : Created a new implementation of the expression parser that improved expression tokenisation and deals with BODMAS rules properly.

* Issue **#36** : Fixed and vastly improved the configuration of email so that more options can be set allowing for the use of other email services requiring more complex configuration such as gmail.

* Issue **#24** : Header and footer strings are now unescaped so that character sequences such as '\n' are translated into single characters as with standard Java strings, e.g. '\n' will become a new line and '\t' a tab.

* Issue **#40** : Changed Stroom docker container to be based on Alpine linux to save space

* Issue **#40** : Auto import of content packs on Stroom startup and added default content packs into the docker build for Stroom.

* Issue **#30** : Entering stepping mode was prompting for the pipeline to step with but also auto selecting a pipeline at the same time and entering stepping immediately.

* Dashboard auto refresh is now limited to a minimum interval of 10 seconds.

* Issue **#31** : Pipeline stepping was not including user changes immediately as parsers and XSLT filters were using cached content when they should have been ignoring the cache in stepping mode.

* Issue **#27** : Stroom now listens to window closing events and asks the user if they really want to leave the page. This replaces the previous crude attempts to block keys that affected the history or forced a browser refresh.

* Issue **#2** : The order of fields in the query editor is now alphabetical.

* Issue **#3** : When a filter is active on a dashboard table column, a filter icon now appears to indicate this.

* Issue **#5** : Replace() and Decode() dashboard table expression functions no longer ignore cells with null values.

* Issue **#7** : Dashboards are now able to query on open.

* Issue **#8** : Dashboards are now able to re-query automatically at fixed intervals.

* Updated GWT to v2.8.0 and Gin to v2.1.2.

* Issue **#12** : Dashboard queries can now evaluate relative date/time expressions such as now(), hour() etc. In addition to this the expressions also allow the addition or subtraction of durations, e.g. now - 5d.

* Issue **#14** : Dashboard query expressions can now be parameterised with any term able to accept a user defined parameter, e.g. ${user}. Once added parameters can be changed for the entire dashboard via a text box at the top of the dashboard screen which will then execute all queries when enter is pressed or it loses focus.

* Issue **#16** : Dashboard table filters can also accept user defined parameters, e.g. ${user}, to perform filtering when a query is executed.

* Fixed missing text presenter in dashboards.

* Issue **#18** : The data dashboard component will now show data relative to the last selected table row (even if there is more than one table component on the dashboard) if the data component has not been configured to listen to row selections for a specific table component.

* Changed table styling to colour alternate rows, add borders between rows and increase vertical padding

* Issue **#22** : Dashboard table columns can now be configured to wrap text via the format options.

* Issue **#28** : Dashboard component dependencies are now listed with the component name plus the component id in brackets rather than just the component id.

* Issue **#202** : Initial release of the new data retention policy functionality.

[Unreleased]: https://github.com/gchq/stroom/compare/v7.0-beta.46...HEAD
[v7.0-beta.46]: https://github.com/gchq/stroom/compare/v7.0-beta.45...v7.0-beta.46
[v7.0-beta.45]: https://github.com/gchq/stroom/compare/v7.0-beta.44...v7.0-beta.45
[v7.0-beta.44]: https://github.com/gchq/stroom/compare/v7.0-beta.43...v7.0-beta.44
[v7.0-beta.43]: https://github.com/gchq/stroom/compare/v7.0-beta.42...v7.0-beta.43
[v7.0-beta.42]: https://github.com/gchq/stroom/compare/v7.0-beta.41...v7.0-beta.42
[v7.0-beta.41]: https://github.com/gchq/stroom/compare/v7.0-beta.40...v7.0-beta.41
[v7.0-beta.40]: https://github.com/gchq/stroom/compare/v7.0-beta.39...v7.0-beta.40
[v7.0-beta.39]: https://github.com/gchq/stroom/compare/v7.0-beta.38...v7.0-beta.39
[v7.0-beta.38]: https://github.com/gchq/stroom/compare/v7.0-beta.37...v7.0-beta.38
[v7.0-beta.37]: https://github.com/gchq/stroom/compare/v7.0-beta.36...v7.0-beta.37
[v7.0-beta.36]: https://github.com/gchq/stroom/compare/v7.0-beta.35...v7.0-beta.36
[v7.0-beta.35]: https://github.com/gchq/stroom/compare/v7.0-beta.34...v7.0-beta.35
[v7.0-beta.34]: https://github.com/gchq/stroom/compare/v7.0-beta.33...v7.0-beta.34
[v7.0-beta.33]: https://github.com/gchq/stroom/compare/v7.0-beta.32...v7.0-beta.33
[v7.0-beta.32]: https://github.com/gchq/stroom/compare/v7.0-beta.31...v7.0-beta.32
[v7.0-beta.31]: https://github.com/gchq/stroom/compare/v7.0-beta.30...v7.0-beta.31
[v7.0-beta.30]: https://github.com/gchq/stroom/compare/v7.0-beta.29...v7.0-beta.30
[v7.0-beta.29]: https://github.com/gchq/stroom/compare/v7.0-beta.28...v7.0-beta.29
[v7.0-beta.28]: https://github.com/gchq/stroom/compare/v7.0-beta.27...v7.0-beta.28
[v7.0-beta.27]: https://github.com/gchq/stroom/compare/v7.0-beta.26...v7.0-beta.27
[v7.0-beta.26]: https://github.com/gchq/stroom/compare/v7.0-beta.25...v7.0-beta.26
[v7.0-beta.25]: https://github.com/gchq/stroom/compare/v7.0-beta.24...v7.0-beta.25
[v7.0-beta.24]: https://github.com/gchq/stroom/compare/v7.0-beta.23...v7.0-beta.24
[v7.0-beta.23]: https://github.com/gchq/stroom/compare/v7.0-beta.22...v7.0-beta.23
[v7.0-beta.22]: https://github.com/gchq/stroom/compare/v7.0-beta.21...v7.0-beta.22
[v7.0-beta.21]: https://github.com/gchq/stroom/compare/v7.0-beta.20...v7.0-beta.21
[v7.0-beta.20]: https://github.com/gchq/stroom/compare/v7.0-beta.19...v7.0-beta.20
[v7.0-beta.19]: https://github.com/gchq/stroom/compare/v7.0-beta.18...v7.0-beta.19
[v7.0-beta.18]: https://github.com/gchq/stroom/compare/v7.0-beta.17...v7.0-beta.18
[v7.0-beta.17]: https://github.com/gchq/stroom/compare/v7.0-beta.16...v7.0-beta.17
[v7.0-beta.16]: https://github.com/gchq/stroom/compare/v7.0-beta.15...v7.0-beta.16
[v7.0-beta.15]: https://github.com/gchq/stroom/compare/v7.0-beta.14...v7.0-beta.15
[v7.0-beta.14]: https://github.com/gchq/stroom/compare/v7.0-beta.13...v7.0-beta.14
[v7.0-beta.13]: https://github.com/gchq/stroom/compare/v7.0-beta.12...v7.0-beta.13
[v7.0-beta.12]: https://github.com/gchq/stroom/compare/v7.0-beta.11...v7.0-beta.12
[v7.0-beta.11]: https://github.com/gchq/stroom/compare/v7.0-beta.10...v7.0-beta.11
[v7.0-beta.10]: https://github.com/gchq/stroom/compare/v7.0-beta.9...v7.0-beta.10
[v7.0-beta.9]: https://github.com/gchq/stroom/compare/v7.0-beta.8...v7.0-beta.9
[v7.0-beta.8]: https://github.com/gchq/stroom/compare/v7.0-beta.7...v7.0-beta.8
[v7.0-beta.7]: https://github.com/gchq/stroom/compare/v7.0-beta.6...v7.0-beta.7
[v7.0-beta.6]: https://github.com/gchq/stroom/compare/v7.0-beta.5...v7.0-beta.6
[v7.0-beta.5]: https://github.com/gchq/stroom/compare/v7.0-beta.4...v7.0-beta.5
[v7.0-beta.4]: https://github.com/gchq/stroom/compare/v7.0-beta.3...v7.0-beta.4
[v7.0-beta.3]: https://github.com/gchq/stroom/compare/v7.0-beta.2...v7.0-beta.3
[v7.0-beta.2]: https://github.com/gchq/stroom/compare/v7.0-beta.1...v7.0-beta.2
[v7.0-beta.1]: https://github.com/gchq/stroom/compare/v7.0-alpha.5...v7.0-beta.1
[v7.0-alpha.5]: https://github.com/gchq/stroom/compare/v7.0-alpha.4...v7.0-alpha.5
[v7.0-alpha.4]: https://github.com/gchq/stroom/compare/v7.0-alpha.3...v7.0-alpha.4
[v7.0-alpha.3]: https://github.com/gchq/stroom/compare/v7.0-alpha.2...v7.0-alpha.3
[v7.0-alpha.2]: https://github.com/gchq/stroom/compare/v7.0-alpha.1...v7.0-alpha.2
[v7.0-alpha.1]: https://github.com/gchq/stroom/compare/v6.0.0...v7.0-alpha.1
[v6.0.0]: https://github.com/gchq/stroom/compare/v5.4.0...v6.0.0<|MERGE_RESOLUTION|>--- conflicted
+++ resolved
@@ -7,9 +7,8 @@
 
 ## [Unreleased]
 
-<<<<<<< HEAD
 * Issue **#1665** : Recognised meta types can now be specified in config and drop downs now allow selection in the pipeline editor.
-=======
+
 
 ## [v7.0-beta.46] - 2020-08-23
 
@@ -29,7 +28,6 @@
 
 
 ## [v7.0-beta.45] - 2020-08-14
->>>>>>> bb9229c0
 
 * Issue **#1793** : Fixed Solr search query creation.
 
