--- conflicted
+++ resolved
@@ -6,7 +6,6 @@
 
 ## [Unreleased]
 
-<<<<<<< HEAD
 * Moved Pipeline entities over to the new multi part document store.
 
 * Moved both Statistic Store entity types over to the new multi part document store.
@@ -28,7 +27,7 @@
 * Changed the document store to hold multiple entries for a document so that various parts of a document can be written separately, e.g. the meta data about a dictionary and the dictionary text are now written as separate DB entries. Entries are combined during the serialisation/deserialisation process.
 
 * Changed the import export API to use byte arrays to hold values rather than strings. *POSSIBLE BREAKING CHANGE*
-=======
+
 * Issue **#719** : Fix creation of headless Jar.
 
 * Issue **#720** : Fix for Hessian serialisation of table coprocessor settings.
@@ -38,7 +37,6 @@
 * Issue **#400** : Shows a warning when cascading folder permissions.
 
 * Issue **#405** : Fixed quick filter on permissions dialog, for users and for groups. It will now match anywhere in the user or group name, not just at the start.
->>>>>>> 0fffb021
 
 * Issue **#708** : Removed parent folder UUID from ExplorerActionHandler.
 
