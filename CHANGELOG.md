--- conflicted
+++ resolved
@@ -7,11 +7,9 @@
 
 ## [Unreleased]
 
-<<<<<<< HEAD
 * Issue **#1694** : Fix UUID filtering in quick filters, now using `uuid:` field qualifier. Removed support for `#` prefix in Quick Filter and suggesters.
-=======
+
 * Issue **#1699** : Add a docker managed volume for the ref data store.
->>>>>>> c993a6dd
 
 * Add `pooledByteBufferCounts` to ref data config.
 
