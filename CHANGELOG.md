# Change Log
All notable changes to this project will be documented in this file.

The format is based on [Keep a Changelog](http://keepachangelog.com/) 
and this project adheres to [Semantic Versioning](http://semver.org/).


## [Unreleased]

<<<<<<< HEAD
* Fix path for user event logs.

* Uplift send_to_stroom script to v3.0.
=======
* Fix hjelp links on Jobs screen.
>>>>>>> 5717e8ef

* Fix inability to select text on Info tab in Data viewer.

* Issue **#1963** : Fix data/source view progress bar showing blue when all data is visible.

* Issue **#1974** : Fix job screen only showing one job.

* Issue **#1970** : Fixed issue related to accidental execution of SearchDebugUtil outside of tests.

* Change reference data lookup request object to support string or epoch millis date.

* Add byte count to Info tab, make date values consistent.

* Fix problem of wrong charset being used.

* Fix syntax highlighting for Meta streams in Source view.

* Fix bug in PreviewInputStream read() method.

* Improve the way the YAML logger paths are modified on boot.

* Issue **#1964** : BGZIP files are now closed on exception.

* Changed default dashboard time zone to use UTC.

* Fixed SQL statistics upsert statements for MySQL 5.7.

* Issue **#1954** : Change code that sets ReceivedPath to try getting a value from DOCKER_HOST_(HOSTNAME|IP) env vars first.


## [v7.0-beta.71] - 2020-12-02

* Issue **#1957** : Fix invaldiation of the stat datasource caches on content import and other changes.

* Issue **#1960** : Fix the data preview display of empty streams.

* Moved content download to Java.

* All paths in the config YAML including logging config can now be made relative to the home dir.

* Issue **#1912** : Moved dashboard table conditional formatting logic to server.

* Fix missing favicon.

* Issue **#1808** : Fix bug with permission handling for Retention Policy feature.

* Issue **#1948** : Made UI report errors that occur during download.

* Issue **#1944** : You can now define a stroom home config property and all relative paths will become subpaths of this location. 

* Fix byte conversion bug with `read()` method in RASegmentInputStream.

* Add `viewType` and `displayType` args to `data(...)` dashboard expression.

* Fix task spinner appearing briefly on every poll and consumign a lot of CPU.

* Add _progress_ bar to Source Data view and Data Preview to show location in the file.

* Issue **#1678** : Fix data display in dashboard text pane.

* Issue **#1679** : Fix data display in dashboard text pane.

* Issue **#1777** : Fix sub stream tab selection when switching streams in data screen.

* Issue **#1647** : Right align numeric columns in data screen.

* Issue **#1872** : Fix display of source data when data has no line breaks.

* Add completion and snippets to dashboard expression builder.

* Issue **#1895** : Change dashboard field expression editor use the Ace editor like other edit screens.

* Replace stream Info icon on data screen with a sub-stream type tab.

* Add Source View tab available from Data Preview screen to show the unformatted source data.

* Fix highlighting while stepping single line data.

* Add completion and snippets to edit screens using the ACE editor.

* Add editor options to use Vim bindings, show invisble chracters, highlight current line, word wrap.

* Issue **#1949** : Fixed bug in download for streams from multiple feeds.


## [v7.0-beta.70] - 2020-11-16

* Issue **#1947** : Fixed NPE thrown when trying to unassign processing tasks by setting the assigned node to null.

* Issue **#1940** : Old searches are now terminated by the processing user.

* Issue **#1932** : Physical stream delete will no longer fail if a file or directory it wants to delete cannot be found, i.e. has been deleted by another external process.

* Fix log output counts for reference data.

* Add REST endpoint for purging reference data.

* Issue **#1938** : Fix missing ref loading errors/warnings, improve warning messages.


## [v7.0-beta.69] - 2020-11-10

* Improve handling of duplicates in reference data loads.

* Improve error messages for reference loading failures.

* Issue **#1936** : Fix reference data loaded not loading string values > 1000btyes.

* Improve PooledByteBufferOutputStream.

* Issue **#1807** : Remove need for Manage Nodes permission in order to list nodes (needed to manage volumes).

* Issue **#1806** : Remove need for Manage Nodes permission in order to list nodes (needed to manage tasks).

* Issue **#1925** : Fixed logging error that was happening on search.

* Issue **#1921** : Fixed problem with the dashboard text pane not migrating properly to the new special stream id and event id fields. 

* Issue **#1910** : Fixed issue preventing display of table data where a table had duplicate column names.

* Issue **#1919** : Fixed issue that was preventing dashboard tabs from being closed.

* Removed rxjava.

* Issue **#1919** : Dashboards now prevent tabs being closed from the close button if some nested tabs on the same pane are hidden.

* Issue **#1915** : Multiple statistic searches on a dashboard are now executed in parallel.

* Issue **#1915** : Fixed task context user identity for statistics searches.

* Issue **#1915** : Fixed task context for statistics searches.

* Merged external expression and query libraries into the source code and added Kryo serialisation to search results.

* Issue **#1910** : Duplicate fields in dashboard tables are now avoided by adding a numeric suffix to the field name when adding a duplicate.

* Issue **#1918** : Text presenter was losing track of stream and event id fields when settings were changed.

* Issue **#1906** : Added info about queue sizes to extraction task.

* Issue **#1906** : Made changes to allow early termination of searches if we have enough data.

* Issue **#1906** : Fixed node task nesting.

* Issue **#1906** : The maximum size of the stream event map is now configurable with the `stroom.search.extraction.maxStreamEventMapSize` property.

* Issue **#1906** : Improved the way search extractions events are grouped so we can extract more events per stream and therefore improve performance.

* Issue **#1907** : Fixed NPE.


## [v7.0-beta.68] - 2020-10-22

* Issue **#1733** : Support xsl:output options for XML output from pipeline (XMLWriter)

* Issue **#1893** : Change delimited string volume properties to lists of strings

* Issue **#1848** : Fix NPE when importing certain processor filters.

* Issue **#1894** : Improvements to search performance and fix for hanging searches.


## [v7.0-beta.67] - 2020-10-15

* Issue **#1901** : Create default (index) volume group if it is used prior to UI.

* Issue **#1900** : Fix inter-node task assignment, change how processing user equality is checked.

* Change dashboard field expression editor to be a bit wider and use a monospace font.

* Issue **#1887** : Fix searches hanging generally and specifically when streams have been deleted.

* Issue **#1877** : Change conditional formatting to support decimals.

* Change conditional formatting to set the available rule operators according to the format type of the column.

* Change conditional formatting to support date terms and date comparisons.

* Issue **#1885** : Fix annotations icon not being enabled on dashboard tables.

* Issue **#1883** : Code now deals with missing streams when performing search extraction.

* Issue **#1882** : Added capacity restriction to the stream event map used in search result extraction. The previous version was causing out of memory exceptions.

* Change names of hidden special table columns on dashboards to avoid name clashes.

* Make dashboard table settings popup bigger to accommodate the conditional formatting.

* Added logic to rename conditional formatting term fields on a column rename.

* Added logic to prevent renaming a column to an existing name.

* Issue **#1872** : Partially fixed to show the 1st 1k chars of the single line raw source. Full fix will come in v7.

* Issue **#1874** : Fixed dashboard tables not showing data if the stream id column is present.

* Issue **#1868** : Stop `Stream not found with id=nnn` errors during searching.

* Issue **#1864** : Added `*` wildcard to conditional formatting matches. 

* Issue **#1865** : Fixed NoSuchMethodError.

* Issue **#1854** : Changed search mechanism to poll for remote results to reduce the chances of hung searches.

* Uplift event-logging-schema content pack to v3.4.2.

* Uplift standard-pipelines content pack to v0.2.

* Uplift template-pipelines content pack to v0.3.

* Change the off-heap ref store to use xxHash for hashing its values.

* Change key widths used in ref data store. Existing stores will need to be deleted and re-generated.


## [v7.0-beta.66] - 2020-09-24

* Added code to authenticate against AWS ALB.


## [v7.0-beta.65] - 2020-09-24

* Added code to authenticate against AWS ALB.


## [v7.0-beta.64] - 2020-09-24

* Added code to authenticate against AWS ALB.


## [v7.0-beta.63] - 2020-09-22

* Added code to authenticate against AWS ALB.


## [v7.0-beta.62] - 2020-09-22

* Added code to authenticate against AWS ALB.


## [v7.0-beta.61] - 2020-09-22

* Added code to authenticate against AWS ALB.


## [v7.0-beta.60] - 2020-09-22

* Added code to authenticate against AWS ALB.


## [v7.0-beta.59] - 2020-09-22

* Added code to authenticate against AWS ALB.

* Changed default behaviour of `useDefaultOpenIdCredentials`.


## [v7.0-beta.58] - 2020-09-22

* Added code to authenticate against AWS ALB.


## [v7.0-beta.57] - 2020-09-18

* Failed build.


## [v7.0-beta.56] - 2020-09-18

* Added code to authenticate against AWS ALB.

* Remove requirement for Reference stream type in ref data API lookup requests.


## [v7.0-beta.55] - 2020-09-15

* Fix names in travis release plugin.


## [v7.0-beta.54] - 2020-09-15

* Rename release artefact `stroom-proxy-config.X.yml` to `stroom-proxy-app-config.X.yml`.


## [v7.0-beta.53] - 2020-09-15

* Change `prod.yml` and `proxy-prod.yml` to be templated so as to generate custom config for the zip and docker distributions.

* Add the docker config files to the release artefacts.

* Issue **#580** : Added conditional formatting options to dashboard tables.

* Add comments to `prod.yml`/`config.yml`.

* Change `reset_password` CLI command to also reset various locked/inactive type flags.

* Change stroom admin path from `admin` to `stroomAdmin` in the distribution.

* Fix `command not found` bug in distribution `start.sh`.

* Change `start.sh` to log pre-logback output to start.sh.log.

* Change logFormat to include time in `prod.yml` and `config.yml`.


## [v7.0-beta.52] - 2020-09-10

* Issue **#1850** : Add new command line commands `create_account`, `reset_password` and `manage_users` to enable the creation of accounts to bootstrap the application.

* Change `admin` to `stroomAdmin` in distribution shell scripts.


## [v7.0-beta.51] - 2020-09-09

* Added `formTokenRequest` property to OpenId config for use with AWS authentication. This forces the use of a form request when fetching tokens.

* Issue **#1824** : Fix for search hang when extraction is requested but no search pipeline is provided.

* Issue **#1083** : Added `any()`, `first()`, `last()`, `nth()`, `top()` and `bottom()` selection functions to select child values of grouped items.

* Issue **#1837** : Added `joining()` function to concatenate supplied fields in child rows.

* Issue **#1784** : Several functions were previously prevented from working on results from aggregate functions but are now applied regardless.

* Fix config file validation not working when hot loading config file changes.

* Change config file validation to be the first thing that happens on boot.

* Fix error when empty branches are in the config file.

* Add `pipeline.referenceData.getLmdbSystemLibraryPath` prop to support provided LMDB binary.

* Change extraction location of bundled LMDB binary to be the same as the store files.

* Change default value for `pipeline.referenceData.maxPutsBeforeCommit` to 0 (i.e. don't commit mid-load).


## [v7.0-beta.50] - 2020-09-07

* Add /api/refData/v1/lookup REST endpoint for doing ref data lookups.

* Issue **#1755** : Stepping now runs in a separate thread to prevent interruption of DW threads when trying to terminate stepping early.

* Issue **#1798** : Fixed REST serialisation issue that was preventing stepping XPath filters from being passed to the server.

* Issue **#1666** : Stepping now loads element documents that use name patterns.

* Issue **#1666** : Parsers now support name patterns for loading config documents. 

* Issue **#1835** : Fix error when viewing data as lowly user.

* Issue **#1836** : Fix Forbidden error when importing data.

* Issue **#1809** : Fix handling of import with no permissions except Import Configuration.

* Issue **#1657** : Remove INTERNAL_PROCESSING_USER from Users list in App Permissions screen.

* Issue **#1782** : Fix handling of empty NOT/AND/OR in stats queries and immprove the error handling for the remote data sources.

* Issue **#1781** : Fix SQL stats handling of NOT() with more than one term in the NOT.

* Issue **#1830** : Change quick filters on Annotations screen to use fuzzy filtering consistent with the rest of stroom. Disable the comment quick filter drop down if there are no standard comments configured. Remove the qualified fields from the quick filter tooltips.

* Issue **#1829** : Fix Annotations screen recording change history when clicking an empty title/subject.

* Issue **#1737** : Fix quick filter in users/groups popup.

* Issue **#1832** : Fix inability to add users/groups in the Document Permissions screen.


## [v7.0-beta.49] - 2020-09-02

* Fix accidental commit of broken code.


## [v7.0-beta.48] - 2020-09-02

* Fix duplicate call to bintray upload in travis script.


## [v7.0-beta.47] - 2020-09-02

* Issue **#1821** : Fix SQL Stat queries whose table doesn't use any datasource fields.

* Issue **#1694** : Fix UUID filtering in quick filters, now using `uuid:` field qualifier. Removed support for `#` prefix in Quick Filter and suggesters.

* Issue **#1699** : Add a docker managed volume for the ref data store.

* Add `pooledByteBufferCounts` to ref data config.

* Issue **#1700** : Stopped stepping happening on open.

* Uplift LMDB to v0.8.1.

* Changed implementaion of the byte buffer pool used in the ref data store to improve performance.

* Increase default value for ref data `maxPutsBeforeCommit` to improve load times.

* Fix instances of trace logging that are not using lambdas for complex args. This is particularly a problem in the ref data store code.

* Made stroom compatible with AWS authentication.

* Issue **#1707** : Fix reference data lookups picking the wrong effective stream.

* Issue **#1797** : Altered how search completion is recorded to try and prevent hanging. 

* Issue **#1762** : Fix for search jobs that do not terminate correctly.

* The build should now ensure GWT compilation only occurs after test has completed.

* Issue **#1790** : You can now provide `TYPE` as an optional HTTP header when sending data to Stroom. If provided this attribute is used to determine what data type to assign to the data being received. Data forwarding and aggregation also maintains this attribute and behaviour. 

* Issue **#1665** : Recognised meta types can now be specified in config and drop downs now allow selection in the pipeline editor.


## [v7.0-beta.46] - 2020-08-23

* Issue **#1702** : Fix namespace handling in XML reference data values.

* Issue **#1789** : Prevent dashboards without an extraction pipeline showing as "Missing" on dependency screen.

* Issue **#1803** : Fix `/api/export/v1` failing with NoSuchFileException.

* Issue **#1719** : Create rest endpoint to get rererence data store entries. Experimental feature at the moment.

* Issue **#1649** : Make the local reference data store searchable from the dashboard. Experimental feature at the moment.

* Issue **#1805** : Fix missing alert popup when document is saved but has been updated by another user/tab.

* Fix _No appender for stroom.docref.DocRef_ ERRORs in the log.


## [v7.0-beta.45] - 2020-08-14

* Issue **#1793** : Fixed Solr search query creation.

* Issue **#1791** : Fixed Solr connection test response.

* Update Gradle to v6.6

* Revert back to full build.


## [v7.0-beta.44] - 2020-08-14

* Reverted deploy changes until travis dpl v2 is stable.


## [v7.0-beta.43] - 2020-08-14

* Fixing release artefacts.


## [v7.0-beta.42] - 2020-08-13

* Issue **#1783** : Made change to prevent nodes called by the cluster from using localhost, 127.0.0.1 or the same URL as other nodes.

* Issue **#1706** : Terminating processing jobs early now writes appropriate termination errors to the processing info (error) stream and deletes other outputs.

* Issue **#1749** : Removed old benchmark job.


## [v7.0-beta.41] - 2020-08-12

* Issue **#1785** : Fix proxy not forwarding any data.

* Issue **#1675** : All dashboard table fields are now present in text pane settings even if they are hidden or special, e.g. internally added mandatory fields like StreamId and EventId. This change prevents the field settings from being altered incorrectly when these fields were not found.

* Issue **#1758** : Added file locations to meta details and improved tooltip layout.

* Issue **#1778** : Remove error streams following reprocessing when no new streams are created.

* Added support for time based expressions when searching for streams from UI. 

* Issue **#1760** : Support time based expressions for ProcessorTask data source

* Issue **#1761** : Allow processor id to be displayed when searching processor tasks data source.

* Issue **#1693** : Fix dependencies screen listing links to internal searchables as "missing".

* Issue **#1751** : Display correct UUID for "to" dependency in UI dependency screen.

* Issue **#1664** : Fix crash when all streams for pipeline are deleted.

* Issue **#1701** : Fix crash when alternative pipeline is selected/used for processing.

## [v7.0-beta.40] - 2020-07-27

* Issue **#1756** : Fix for IdEnrichmentFilter where is attempts to change attribute values that already exist.

* Issue **#1741** : Fix for search hanging issue.

* Issue **#1740** : `CombinedParser` now removes invalid XML 1.0 characters when `fixInvalidChars` is set and not XML 1.1.

* Add `readTimeout` property to `HTTPAppender` 

* Issue **#1747** : Nodes are now notified about changes to document permissions so that caches are cleared etc.

* Issue **#1752** : Meta info tooltips now show appropriate units for values.

* The `admin` account is now auto created if it doesn't exist.

* Issue **#1310** : Improved file cleanup between tests.

* Issue **#1533** : Improved meta data attribute value flushing to DB.

* Issue **#1634** : `FileSystemClean` will now only examine active data volumes.

* Issue **#1672** : Index shards are now only updated in the DB on flush when the document count or shard size changes.

* Issue **#1713** : Fixed issue where processor task start times were being displayed incorrectly.

* Issue **#1748** : Removed border from explorer quick filter.

* Issue **#1656** : Only managed jobs will now appear on the jobs page.

* Issue **#1669** : Changed the way next scheduled time is calculated based on current time.

* Issue **#1662** : Processor tasks and meta data sources now correctly show pipeline names in dashboard results.

* Issue **#1677** : Active tasks are now correctly filtered.

* Issue **#1718** : Added server task info for some tasks.

* Issue **#1731** : Fixed calendar date picker style that was broken by tooltip CSS changes.

* Issue **#1657** : `INTERNAL_PROCESSING_USER` is no longer visible in the UI.

* Issue **#1449** : You can now create users to associate permissions by clicking the create button in the `User Permissions` page.

* Issue **#1727** : Typo.

* Issue **#1501** : Multiple fixes for new UI.

* Issue **#1506** : Multiple fixes for new UI.

* Issue **#1561** : Multiple fixes for new UI.

* Issue **#1483** : Multiple fixes for new UI.

* Issue **#1525** : Multiple fixes for new UI.

* Issue **#1587** : Multiple fixes for new UI.

* Issue **#1526** : Multiple fixes for new UI.

* Issue **#1499** : Multiple fixes for new UI.

* Issue **#1481** : Multiple fixes for new UI.

* Issue **#1498** : Multiple fixes for new UI.

* Issue **#1660** : Multiple fixes for new UI.

* Issue **#1659** : Multiple fixes for new UI.

* Issue **#1725** : Fix Data Splitter onlyMatch using zero based instead of one based numbers.


## [v7.0-beta.39] - 2020-07-06

* Issue **#1716** : Prevent export of processor filters that are reprocess or deleted.

* Issue **#1638** : Suppress error when searching deleted streams.

* Issue **#1696** : Fix reprocessing from unfiltered meta data view.

* Issue **#1648** : Fix streams not being deleted following reprocessing.

* Issue **#1695** : Fix `Records` stream types not being identified correctly.

* Issue **#1668** : Fixed incorrect parameter count for XSLT `meta` function.

* Issue **#1619** : Fix delete stream summary.


## [v7.0-beta.38] - 2020-06-25

* Issue **#1670** : Stop _parse-uri_ XSLT function returning -1 for missing port numbers.

* Issue **#1673** : Increase limit for age spinner in retention rules to 9999.

* Issue **#1683** : Add `!` NOT operator to fuzzy match filtering.

* Add field searching to Activity quick filter.

* Add field searching to entity selection popups.

* Change entity selection popups to clear quick filter on show.

* Add column sorting and field searching to Properties screen.

* Add field searching to Explorer Tree quick filter.

* Add field searching to Properties quick filter.

* Add field searching to Server Tasks quick filter.

* Add field searching to dependencies quick filter.

* Improve info tooltip layouts.

* Issue **#1248** : Add quick filter to dependencies screen.

* Issue **#1650** : Use consistent blue colour.

* Issue **#1671** :Fix XSLT function `hex-to-oct`.

* Add `readTimeout` property to `HTTPAppender`.

* Issue **#1632** : SQL stats now compatible with MySQL 8 Group Replication

* Issue **#1650** : Use consistent blue colour.

* Issue **#1627** : Fix Up/Down buttons on Rule Set screen. Now keeps selection after use.

* Issue **#1277** : Fix Enable/Disable toggle button on Rule Set screen.


## [v7.0-beta.37] - 2020-06-15

* Add _Impact Summary_ tab to _Data Retention_ to show breakdown of counts of streams to be deleted.

* Add support for the `.` separator in the word boundary fuzzy matching.

* Change the fuzzy match filter to switch to a case sensitive wild-carded exact match when the input contains a `*`.

* Issue **#1640** : Fix server error when clicking disabled delete/info icon for deleted streams.

* Issue **#1639** : Default index volume group property changes.

* Issue **#1636** : Fix data retention deletion using wrong action for rules.

* Issue **#1280** : Fix creation of default index volumes.


## [v7.0-beta.36] - 2020-06-02

* Issue **#1621** : Fix NPE in proxy content syncing.

* Issue **#1462** : Stroom not working with MySQL 8.0 due to SQLException

* Issue **#1564** : Fix error in data retention section of stream info popup.

* Change data retention delete batching approach to use time ranges.

* Issue **#1611** : Change explorer tree filtering to also filter on an exact match of the entity's UUID.

* Add regex filtering with `/` prefix to fuzzy matching.

* Change word boundary matching to require a `?` prefix.


## [v7.0-beta.35] - 2020-05-28

* Issue **#1608** : Fixed NPE in UI data presenter.

* Issue **#1595** : Fixed names for imported items that already exist but are updated by import.

* Issue **#1603** : XSLT imports now error if more than one matching XSLT is found.

* Issue **#1604** : XSLT import resolution now accepts the use of UUIDs and DocRef strings.

* Issue **#1403** : Dashboard query download now retains expression parameters.

* Issue **#1514** : Fixed properties edit presenter issue.

* Issue **#1569** : Additional changes to improve the new `Data Delete` task that replaces the `File System Clean` task.

* Issue **#1565** : Stop data retention rules deleting all data.

* Add default data retention rule to the UI screen to make it clear what happens by default.

* Add fuzzy match filter to explorer tree.


## [v7.0-beta.34] - 2020-05-26

* Issue **#1569** : Removed recursive multi threading from file system clean as thread limit was being reached. 

* Issue **#1478** : Fixed data volume creation and other resource methods.

* Issue **#1594** : Now auto creates root explorer node on startup if it is missing.

* Issue **#1544** : Fixes for imported dashboards.

* Issue **#1586** : Fixed migration and initial population of standard meta type names.

* Issue **#1592** : Changed DB bit(1) columns to be tinyint(1) so that they show values correctly in the CLI.

* Issue **#1510** : Added logical delete for processor and processor filter to allow a user to force deletion without encountering a DB constraint. 

* Issue **#1557** : Process, reprocess, delete and download data functions now provide an impact summary before a user can proceed with the action.

* Issue **#1557** : The process data function in the data browser now provides the option to process or reprocess data. When selected a user can also choose: the priority of the process filters that will be created; to set the priority automatically based on previous filters; set the enabled state.

* Issue **#1557** : Reprocessing data no longer has a limitation on how many items can be reprocessed as it is now implemented by reprocess specific filters.

* Issue **#1585** : Fixed issue that was preventing viewing folders processors.

* Issue **#1557** : Added an impact summary to meta data actions such as delete, restore, process and download.

* Issue **#1593** : NPE copying empty expressions


## [v7.0-beta.33] - 2020-05-22

* Issue **#1588** : Fix processor filter import.

* Issue **#1566** : Fixed UI data restore behaviour.

* Make public port configurable


## [v7.0-beta.32] - 2020-05-19

* Issue **#1573** : Active tasks tab now only shows tasks related to the open feed.

* Issue **#1584** : Add @ApiParam to POST/PUT/DELETE endpoints so the request type appears in swagger-ui.

* Issue **#1581** : Change streamId to a path param in GET /api/data/v1.

* Issue **#1567** : Added error handling so the confirmation dialog continues to work even when there is a failure in a previous use.

* Issue **#1568** : Pipeline names should now be shown where needed in the UI.

* Issue **#1457** : Change field value suggester to use fuzzy matching.

* Issue **#1574** : Make feed suggestions return all feeds, not just ones with meta.

* Issue **#1544** : Imported dashboards from 6.1 now work.

* Issue **#1577** : Cluster node status is now updated when node settings are changed.

* Issue **#1396** : Completely changed DB migration and import/export compatibility code.

* Fix index creation stored procedure.

* Issue **#1508** : Tidy up property descriptions, change connection pool props to use Stroom Duration type.

* Issue **#473** : Fix value stats being ignored during in memory stat aggregation.

* Issue **#1141** : Make SQL stats aggregation delete unused stat keys at the end.


## [v7.0-beta.31] - 2020-05-12

* Issue **#1546** : Fixed opening and editing of data retention rules.

* Issue **#1494** : Scrollbars now have a white background unless used in a readonly text area.

* Issue **#1547** : Added pipeline names to processor task screens.

* Issue **#1543** : Prevent import/export of processor filters with id fields

* Issue **#1112** : You can now copy feeds along with other items and copies are named appropriately.

* Issue **#1112** : When copying a selection of several items, the dependencies between the items are altered in the resulting copies so that the copied items work together as a new set of content.

* Issue **#1112** : As part of fixing dependencies when copying items, the dependencies screen now works correctly and now also shows processor filters. 

* Issue **#1545** : Add property `enableDistributedJobsOnBootstrap` to enable/disable processing on first boot.


## [v7.0-beta.30] - 2020-05-06

* Issue **#1503** : Further fix for enabled/disabled expression items and dashboard tab visibility.

* Issue **#1511** : Data pages now show pipeline names rather than pipeline UUIDs.

* Issue **#1529** : Fix error when selecting datasource in new dashboard.

* Fix NPE in SystemInfoResource.get().

* Issue **#1527** : Fixed missing aud in API eky tokens.

* Add missing guice binding for SystemInfoResource.

* Make export add new line to the end of all files to adhere to POSIX standard.

* Issue **#1532** : Fixed index shard criteria in UI.

* Change SecurityFilter to return a 401 on authentication exceptions.

* Move some health checks into SystemInfoResource.

* Remove healthchecks from rest resources and servlets that never give an unhealthy result.

* Add error info to AppConfigMonitor health check.


## [v7.0-beta.29] - 2020-05-04

* Issue **#1496** : Fixed paging of processed data.

* Add stroom.statistics.internal.enabledStoreTypes and make internal stat processing respect it.

* Improve SQL stats shutdown processing so all in memory stats are flushed.

* Issue **#1521** : Dashboards with missing datasources break entirely.

* Issue **#1477** : Disable edit button on stream processor.

* Issue **#1497** : Fixed data list result paging.

* Issue **#1492** : Fixed data list result paging.

* Issue **#1513** : You can now view data in folders.

* Issue **#1500** : Fixed data delete/restore behaviour.

* Issue **#1515** : Fix proxyDir default when running in a stack.

* Issue **#1509** : Unable to update processor filter.

* Issue **#1495** : Speculative fix for missing swagger.json file in the fat jar.

* Issue **#1503** : Fixed Dashboard serialisation and JSON template.

* Issue **#1479** : Unable to set index volume limits.


## [v7.0-beta.28] - 2020-04-29

* Issue **#1489** : Reprocess streams feature failing.

* Issue **#1465** : Add default Open ID credentials to allow proxy to be able to authenticate out of the box.

* Issue **#1455** : Fix interactive search.

* Issue **#1471** : Pipeline name not shown on processors/filters in UI.

* Issue **#1491** : Download stream feature failing. 

* Issue **#1433** : StandardKafkaProducer failed when writing XML kafka payloads. 


## [v7.0-beta.27] - 2020-04-27

* Issue **#1417** : Allow processor filters to be exported with Pipelines. 

* Issue **#1480** : Index settings now shows index volume groups and allows selection. 

* Issue **#1450** : Further attempt to improve criteria filtering on data tab.

* Issue **#1467** : The cluster node state node uses NodeResource to determine active nodes.

* Issue **#1448** : The internal processing user now has a JWT and passes it when making calls to other nodes.


## [v7.0-beta.26] - 2020-04-22

* Fix gradle build for versioned builds


## [v7.0-beta.25] - 2020-04-22

* Assorted fixes to the new React UI pages.


## [v7.0-beta.24] - 2020-04-21

* Issue **#1450** : Stop data tabs showing all feeds.

* Issue **#1454** : Fix NPE in feed name suggestion box.

* Remove internal statistics from setup sample data.

* Fix issue of pipeline structure not showing when it contains a StatisticsFilter.

* Update auth flow for auth-into-stroom integration

* Issue **#1426** : Change /logout endpoint to /noauth/logout.

* Fix `Expecting a real user identity` errors on auto import of content packs.

* Increase wait timeout to 240s in `start.sh`.

* Issue **#1404** : Fixed issue with invalid XML character filter.

* Issue **#1413** : Attempt to fix search hanging issue.

* Issue **#1393** : The annotations data popup now formats content on load.

* Issue **#1399** : Removed error logging for expected exceptions in TaskExecutor.

* Issue **#1385** : File output param `streamId` now aliased to `sourceId` and `streamNo` is now aliased to `partNo` for consistency with new source tracking XSLT functions.

* Issue **#1392** : Downloading dashboard queries now provides the current query without the need to save the dashboard.

* Issue **#1427** : Change remote call to auth service to a local call.


## [v7.0-beta.23] - 2020-03-24

* Rename all legacy DB tables to `OLD_`.

* Issue **#1394** : Fix duplicate tables appearing in Monitoring -> Database Tables.

* Add NodeEndpointConfiguration. Change `node` table to hold the base endpoint.


## [v7.0-beta.22] - 2020-03-10

* Brought stroom-auth-service into stroom

* Issue **#563** : Kafka producer improvements - StandardKafkaProducer

* Issue **#1399** : Removed error logging for expected exceptions in TaskExecutor. 

* Fix missing $ in start.sh

* Issue **#1387** : Changed the way tasks are executed to reduce changes of unhandled execution errors.

* Issue **#1378** : Improved logging detail when processor filters fail.

* Issue **#1379** : Fixed issue where you couldn't open a processor filter if parts of the filter referenced deleted items.

* Issue **#1378** : Improved logging detail when processor filters fail.

* Issue **#1382** : Added `decode-url` and `encode-url` XSLT functions.

* Issue **#655** : Fixed SQL Stats queries ignoring the enabled state of the dashboard query terms.

* Issue **#1362** : Fixed issue where hiding dashboard annotation fields removed them.

* Issue **#1357** : Fixed dragging tabs in dashboard with hidden panes to create a new split.

* Issue **#1357** : Fixed dragging tabs in dashboard with hidden panes.

* Issue **#1368** : Fixed FindReplaceFilter as it wasn't working when used in conjunction with Data Splitter.

* Issue **#1361** : Changed the way headers are parsed for the HttpCall XSLT function.


## [v7.0-beta.21] - 2020-02-24

* Add null checks to DB migration.

* Add deletion of constraint `IDX_SHARD_FK_IDX_ID` to migration script.


## [v7.0-beta.20] - 2020-02-13

* Fix bug in `processor_task` migration script.


## [v7.0-beta.19] - 2020-02-10

* Fix bugs in DB migration scripts.


## [v7.0-beta.18] - 2020-02-05

* Re-locate index database migrations.

* Fix issues with migrating null audit columns.

* Improve output of TestYamlUtil.


## [v7.0-beta.17] - 2020-01-29

* Issue **#1355** : Fixed stepping from dashboard text pane.

* Issue **#1354** : Fixed double click to edit list items, e.g. properties.

* Issue **#1340** : Fixed issue with FindReplaceFilter where it failed in some cases when more than one filter was chained together.

* Issue **#1338** : You can now configure the max size of the map store cache.

* Issue **#1350** : Fixed scope of dictionaries when loaded in multiple XSLT pipeline steps.

* Issue **#1347** : Added SSL options to `http-call` XSLT method.

* Issue **#1352** : Fixed Hessian serialisation of user identities on tasks.

* Change docker image to allow us to pass in the dropwizard command to run, e.g. server|migrate.

* Stop MySQL outputing Note level warnings during migration about things that don't exist when we expect them not to.


## [v7.0-beta.13] - 2019-12-24

* Add `migrate` command line argument to run just the DB migrations.

* Updated API key to include audience and added client id and secret.

* Change `stroom.conf.sh` to also look for ip in `/sbin`

* Issue **#260** : You can now hide dashboard tabs.

* Issue **#1332** : The text pane can now be configured to show source data.

* Issue **#1311** : Improved source location tracking.


## [v7.0-beta.12] - 2019-12-04

* Change local.yml.sh to also look for ip in /sbin


## [v7.0-beta.11] - 2019-12-04

* Fix invalid SQL syntax in V07_00_00_012__Dictionary


## [v7.0-beta.10] - 2019-12-04

* Update auth api version

* Add clientId and clientSecret to config

* Update API keys (needed aud)

* Issue **#1338** : Added new config options to control the maximum size of some caches: `stroom.pipeline.parser.maxPoolSize`, `stroom.pipeline.schema.maxPoolSize`, `stroom.pipeline.schema.maxPoolSize`, `stroom.pipeline.xslt.maxPoolSize`, `stroom.entity.maxCacheSize`, `stroom.referenceData.mapStore.maxCacheSize`.

* Issue **#642** : Downloading query details now ignores hidden fields.

* Issue **#1337** : Fixed issue where downloading large numbers of search results in Excel format was exceeding maximum style count of 64000. 

* Issue **#1341** : Added XSRF protection to GWT RPC requests.

* Issue **#1335** : Made session cookie `Secure` and `HttpOnly`.

* Issue **#1334** : Fix 404 when accessing `/stroom/resourcestore/........`, i.e. fix Tools->Export.

* Issue **#1333** : Improved resilience against XSS attacks.

* Issue **#1330** : Allow configuration of `Content-Type` in HTTPAppender.

* Issue **#1327** : Improvements to annotations.

* Issue **#1328** : Increased size of data window and removed max size restrictions.

* Issue **#1324** : Improved logging and added SSL options for HTTPAppender.


## [v7.0-beta.9] - 2019-11-20

* Fix SSL connection failure on remote feed staus check.

* Remove ConfigServlet as the functionality is covered by ProxyConfigHealthCheck.

* Fix password masking in ProxyConfigHealthCheck.

* Change servlet path of ProxyStatusServlet from `/config` to `/status`.


## [v7.0-beta.8] - 2019-11-20

* Change precedence order for config properties. YAML > database > default. Change UI to show effective value. Add hot loading of YAML file changes.

* Issue **#1322** : Stroom now asks if you really want to leave site when stepping items are dirty. Also fixed `Save` and `Save All` menu items and dashboard param changes now correctly make a dashboard dirty.

* Issue **#1320** : Fixed formatting of XML where trailing spaces were being removed from content surrounded by start and end tags (data content) which should not happen. 

* Issue **#1321** : Make path relative in stroom distribution .zip.sha256 hash file.

* The auth service now supports the use of HTTPS without certificate verification and adds additional logging.

* Issue **gchq/stroom-auth#157** : Automatically refresh user's API key when it expires.

* Issue **#1243** : Dashboard visualisations now link with similar functions available to dashboard tables, e.g. `link()`, `dashboard()`, `annotation()`, `stepping()`, `data()`.

* Issue **#1316** : JSONParser now includes various parse options including handling comments.

* Issue **#48** : Added option to hide/show dashboard table columns.

* Issue **#1315** : Improved health check for missing API key.

* Updated stroom expression to v1.5.4 and added new field types.

* Issue **#1315** : Improved health check for missing API key.

* Issue **#1314** : Fixed NPE thrown when logging caused when viewing docs that can't be found.

* Issue **#1313** : Suggestion boxes now make suggestions immediately before the user even starts typing.

* Issue **#1043** : Added feature to allow floating point numbers to be indexed.

* Issue **#1312** : Dictionaries now change the entity name in the DB when renamed.

* Issue **#1312** : Fixed read only behaviour of dictionary settings UI.

* Issue **#1300** : Multiple changes to annotations.

* Issue **#1265** : Added `modulus()` function along with alias `mod()` and modulus operator `%`.

* Issue **#1300** : Added `annotation()` link creation function, `currentUser()` alias for `param('currentUser()')` and additional link creation functions for `data()` and `stepping()`.

* Issue **#67** : Table columns now display menu items on left click.

* Uplift stroom-query to v2.2.4 to add better diagnostic logging.

* Uplift Kafka client to v2.2.1.

* Issue **#1293** : Add more static file types to allow nginx/browser caching on.

* Issue **#1295** : Add authentication bypass for servlets such as /remoting, /status, /echo, etc.

* Issue **#1297** : The UI now supplies API tokens to the backend for resource calls.

* Issue **#1296** : Fixed NPE in StreamMapCreator caused when a stream can not be found.

## [v7.0-beta.7] - 2019-10-23

* Issue **#1288** : Streams now show the name of the pipeline used to create them even if the user doesn't have permission to see the pipeline.

* Issue **#1282** : Fixed issue where items were imported into the explorer even if not selected for import.

* Issue **#1291** : Fixed issue where empty dashboard table cells did not select table rows when clicked. 

* Issue **#1290** : Fixed issue where executor provider was not executing supplied runnable if parent task had terminated.

* Fix problem of missing fallback config in docker image.


## [v7.0-beta.6] - 2019-10-15

* Add default for stroom.security.authentication.durationToWarnBeforeExpiry

* Fix missing icons for Kafka Config and Rule Set.

* Fix Kafka Config entity serialisation.

* Issue **#1264** : Dashboards running in embedded mode will not always ask for the user to choose an activity if the users session has one set already.

* Issue **#1275** : Fixed permission filtering when showing related streams.

* Issue **#1274** : Fixed issue with batch search caused by Hibernate not returning pipeline details in stream processor filters.

* Issue **#1272** : Fixed saving query favourites.

* Issue **#1266** : Stroom will now lock the cluster before releasing owned tasks so it doesn't clash with other task related processes that lock the DB for long periods.

* Issue **#1264** : Added `embedded` mode for dashboards to hide dashboard chrome and save options.

* Issue **#1264** : Stroom no longer asks if you want to leave the web page if no content needs saving.

* Issue **#1263** : Fixed issues related to URL encoding/decoding with the `dashboard()` function.

* Issue **#1263** : Fixed issue where date expressions were being allowed without '+' or '-' signs to add or subtract durations.

* Add fallback config.yml file into the docker images for running outside of a stack.

* Issue **#1263** : Fixed issues related to URL encoding/decoding in dashboard expressions.

* Issue **#1262** : Improved behaviour of `+` when used for concatenation in dashboard expressions.

* Issue **#1259** : Fixed schema compliance when logging failed document update events.

* Issue **#1245** : Fixed various issues with session management and authentication.

* Issue **#1258** : Fixed issue affecting search expressions against keyword fields using dictionaries containing carriage returns.


## [v7.0-beta.5] - 2019-09-23

* Fixes to proxy


## [v7.0-beta.4] - 2019-09-16

* Fix stroom-proxy Dockerfile


## [v7.0-beta.3] - 2019-09-16

* Minor fixes, including an essential fix to config


## [v7.0-beta.2] - 2019-09-13

* Fix docker build


## [v7.0-beta.1] - 2019-09-11

* Issue **#1253** : Data retention policies containing just `AND` will now match everything.

* Issue **#1252** : Stream type suggestions no longer list internal types.

* Issue **#1218** : All stepping panes will now show line numbers automatically if there are indicators (errors, warnings etc) that need to be displayed.  

* Issue **#1254** : Added option to allow non Java escaped find and replacement text to be used in `FindReplaceFilter`. 

* Issue **#1250** : Fixed logging description for reading and writing documents.

* Issue **#1251** : Copy permissions from a parent now shows changes prior to the user clicking ok.

* Issue **#758** : You no longer need the `Manage Processors` privilege to call `stroom:meta('Pipeline')` in XSLT.

* Issue **#1256** : Fix error caused when logging data source name when downloading search results.

* Issue **#399** : Fix for error message when stepping that said user needed `read` permission on parent pipeline and not just `use`.

* Issue **#1242** : Fix for pipeline corruption caused when moving elements back to inherited parents.

* Issue **#1244** : Updated Dropwizard to version 1.3.14 to fix session based memory leak.

* Issue **#1246** : Removed elastic search document type, menu items and filter.

* Issue **#1247** : Added XSLT functions (`source`, `sourceId`, `partNo`, `recordNo`, `lineFrom`, `colFrom`, `lineTo`, `colTo`) to determine the current source location so it can be embedded in a cooked event. Events containing raw source location info can be made into links in dashboard tables or the text pane so that a user can see raw source data or jump directly to stepping that raw record.

* Add data retention feature and index optimisation to Solr indexes.

* Initial support for Solr indexing and search.

* Issue **#1244** : Updated Dropwizard to version 1.3.14 to fix session based memory leak.

* Issue **#1246** : Removed elastic search document type, menu items and filter.

* Issue **#1214** : Fixed issue where the max results setting in dashboard tables was not always being obeyed. Also fixed some dashboard table result page size issues.

* Issue **#1238** : During proxy clean task we no longer show a failed attempt to delete an empty directory as an error as this condition is expected.

* Issue **#1237** : Fixed issue where explorer model requests were failing outside of user sessions, e.g. when we want to find folder descendants for processing.

* Issue **#1230** : Fix test.

* Issue **#1230** : Search expressions no longer have the `contains` condition. 

* Issue **#1220** : Fixed attempt to open newly created index shards as if they were old existing shards.

* Issue **#1232** : Fixed handling of enter key on pipeline element editor dialog.

* Issue **#1229** : Fixed issue where users needed `Read` permission on an index instead of just `Use` permission to search it.

* Issue **#1207** : Removed task id from meta to reduce DB size and complexity especially given the fact tasks are transient. Superseded output is now found by querying the processor task service when new output is written rather than using task ids on meta.

* Uplift HBase to 2.1.5 and refactor code accordingly

* Uplift Kafka to 2.1.1 and refactor code accordingly

* Uplift Curator to 4.2.0

* Issue **#1143** : Added mechanism to inject dashboard parameters into expressions using the `param` and `params` functions so that dashboard parameters can be echoed by expressions to create dashboard links.

* Issue **#1205** : Change proxy repo clean to not delete configured rootRepoDir.

* Issue **#1204** : Fix ProxySecurityFilter to use correct API key on feedStatus requests.

* Issue **#1211** : Added a quick filter to the server tasks page.

* Issue **#1206** : Fixed sorting active tasks when clicking column header.

* Issue **#1201** : Fixed dependencies.

* Issue **#1201** : Fixed tests.

* Issue **#1201** : Document permission changes now mutate the user document permissions cache rather than clearing it.

* Issue **#1153** : Changed security context to be a Spring singleton to improve explorer performance.

* Issue **#1202** : Fixed NumberFormatException in StreamAttributeMapUtil.

* Issue **#1203** : Fixed event logging detail for dictionaries.

* Issue **#1197** : Restored Save As functionality.

* Issue **#1199** : The index fields page now copes with more than 100 index fields.

* Issue **#1200** : Removed blocking queue that was causing search to hang when full.

* Issue **#1198** : Filtering by empty folders now works correctly.

* Comment out rollCron in proxy-prod.yml

* Change swagger UI at gchq.github.io/stroom to work off 6.0 branch

* Issue **#1195** : Fixed issue where combination of quick filter and type filter were not displaying explorer items correctly.

* Issue **#1153** : Changed the way document permissions are retrieved and cached to improve explorer performance.

* Issue **#1196** : Added code to resolve data source names from doc refs if the name is missing when logging.

* Issue **#1165** : Fixed corruption of pipeline structure when adding items to Source.

* Issue **#1193** : Added optional validation to activities.

* Change default config for proxy repositoryFormat to "${executionUuid}/${year}-${month}-${day}/${feed}/${pathId}/${id}"

* Issue **#1194** : Fixed NPE in FindTaskProgressCriteria.

* Issue **#1191** : SQL statistics search tasks now show appropriate information in the server tasks pane.

* Issue **#1192** : Executor provider tasks now run as the current user.

* Issue **#1190** : Copied indexes now retain associated index volumes.

* Issue **#1177** : Data retention now works with is doc refs.

* Issue **#1160** : Proxy repositories now only roll if all output streams for a repository are closed. Proxy repositories also only calculate the current max id if the `executionUuid` repo format param is not used.

* Issue **#1186** : Volume status is now refreshed every 5 minutes.

* Fix incorrect default keystore in proxy config yaml.

* Rename environment variables in proxy config yaml.

* Issue **#1170** : The UI should now treat the `None` tree node as a null selection.

* Issue **#1184** : Remove dropwizard yaml files from docker images.

* Issue **#1181** : Remove dropwizard config yaml from the docker images.

* Issue **#1152** : You can now control the maximum number of files that are fragmented prior to proxy aggregation with `stroom.maxFileScan`.

* Issue **#1182** : Fixed use of `in folder` for data retention and receipt policies.

* Updated to allow stacks to be built at this version.

* Issue **#1154** : Search now terminates during result creation if it is asked to do so.

* Issue **#1167** : Fix for proxy to deal with lack of explorer folder based collections.

* Issue **#1172** : Fixed logging detail for viewing docs.

* Issue **#1166** : Fixed issue where users with only read permission could not copy items.

* Issue **#1174** : Reduced hits on the document permission cache.

* Issue **#1168** : Statistics searches now work when user only has `Use` permission.

* Issue **#1170** : Extra validation to check valid feed provided for stream appender.

* Issue **#1174** : The size of the document permissions cache is now configurable via the `stroom.security.documentPermissions.maxCacheSize` property.

* Issue **#1176** : Created index on document permissions to improve performance.

* Issue **#1175** : Dropping unnecessary index `explorerTreePath_descendant_idx`.

* Issue **#747** : XSLT can now reference dictionaries by UUID.

* Issue **#1167** : Use of folders to include child feeds and pipelines is now supported.

* Issue **#1153** : The explorer tree is now built with fewer DB queries.

* Issue **#1163** : Added indexes to the DB to improve explorer performance.

* Issue **#1153** : The explorer tree now only rebuilds synchronously for users who alter the tree, if has never been built or is very old. All other rebuilds of the explorer tree required to keep it fresh will happen asynchronously.

* Issue **#1162** : Proxy aggregation will no longer recurse parts directories when creating parts.

* Issue **#1157** : Migration now adds dummy feeds etc to processor filters if the original doc can't be found. This will prevent filters from matching more items than they should if migration fails to map feeds etc because they can't be found.

* Issue **#1162** : Remove invalid CopyOption in move() call.

* Issue **#1159** : Fix NPE in rolling appenders with no frequency value.

* Issue **#1160** : Proxy repositories will no longer scan contents on open if they are set to be read only.

* Issue **#1162** : Added buffering etc to improve the performance of proxy aggregation.

* Issue **#1156** : Added code to reduce unlikely chance of NPE or uncontrolled processing in the event of a null or empty processing filter.

* Issue **#1149** : Changed the way EntryIdSet is unmarshalled so jaxb can now use the getter to add items to a collection.

* Ignore broken junit test that cannot work as it stands

* Fix NPE in DictionaryStoreImpl.findByName().

* Issue **#1146** : Added `encodeUrl()`, `decodeUrl()` and `dashboard()` functions to dashboard tables to make dashboard linking easier. The `link()` function now automatically encodes/decodes each param so that parameters do not break the link format, e.g. `[Click Here](http://www.somehost.com/somepath){dialog|Dialog Title}`.

* Issue **#1144** : Changed StreamRange to account for inclusive stream id ranges in v6.0 that was causing an issue with file system maintenance.

* Mask passwords on the proxy admin page.

* Add exception to wrapped exception in the feedStatus service.

* Issue **#1140** : Add health check for proxy feed status url.

* Issue **#1138** : Stroom proxy now deletes empty repository directories based on creation time and depth first so that pruning empty directories is quicker and generally more successful.

* Issue **#1137** : Change proxy remote url health check to accept a 406 code as the feed will not be specified.

* Issue **#1135** : Data retention policies are now migrated to use `Type` and not `Stream Type`.

* Issue **#1136** : Remove recursive chown from stroom and proxy docker entrypoint scripts.


## [v7.0-alpha.5] - 2019-06-12

* Fix YAML substitution.


## [v7.0-alpha.4] - 2019-06-11

* Update API paths


## [v7.0-alpha.3] - 2019-05-10

* Fix config


## [v7.0-alpha.2] - 2019-05-10

* Fix config

* Issue **#1134** : Proxy now requires feed name to always be supplied.

* Expose proxy api key in yaml config via SYNC_API_KEY

* Issue **#1130** : Change `start.sh` so it works when realpath is not installed.

* Issue **#1129** : Fixed stream download from the UI.

* Issue **#1119** : StreamDumpTool will now dump data to zip files containing all data and associated meta and context data. This now behaves the same way as downloading data from the UI and can be used as an input to proxy aggregation or uploaded manually.


## [v7.0-alpha.1] - 2019-04-23

* Fix config issue

* Fixed NPE created when using empty config sections.

* Issue **#1122** : Fixed hessian communication between stroom and stroom proxy used to establish feed receive status. Added restful endpoints for feed status to stroom and stroom proxy. Proxy will now be able to request feed status from upstream stroom or stroom proxy instances.

* Fixed incompatibility issues with MySQL 5.7 and 8.0.

* Added debug to help diagnose search failures

* Issue **#382** : Large zip files are now broken apart prior to proxy aggregation.

* Change start script to use absolute paths for jar, config and logs to distinguish stroom and proxy instances.

* Issue **#1116** : Better implementation of proxy aggregation.

* Issue **#1116** : Changed the way tasks are executed to ensure thread pools expand to the maximum number of threads specified rather than just queueing all tasks and only providing core threads.

* Remove full path from file in sha256 hash file release artifact.

* Issue **#1115** : Add missing super.startProcessing to AbstractKafkaProducerFilter.

* Improve exception handling and logging in RemoteDataSourceProvider. Now the full url is included in dashboard connection errors.

* Change Travis build to generate sha256 hashes for release zip/jars.

* Uplift the visualisations content pack to v3.2.1

* Issue **#1100** : Fix incorrect sort direction being sent to visualisations.

* Add guard against race condition

* Add migration script to remove property `stroom.node.status.heapHistogram.jMapExecutable`.

* Uplift base docker image to openjdk:8u191-jdk-alpine3.9, reverting back to JDK for access to diagnostic tools.

* Issue **#1084** : Change heap histogram statistics to java MBean approach rather than jmap binary. Remove stroom.node.status.heapHistogram.jMapExecutable property.

* Improve resource for setting user's status

* Issue **#1079** : Improved the logging of permission errors encountered during stream processing

* Issue **#1058** : Added property `stroom.pipeline.parser.secureProcessing` to enable/disable the XML secure processing feature.

* Issue **#1062** : Add env var for UI path

* Uplift distribution visualisation content pack to v3.1.0

* Add transform_user_extract.py, for pre-6.0 to 6.0 user migration

* Issue **#1059** : Fix guice errors on stroom-proxy startup.

* Issue **#1010** : Improve distribution start/stop/etc scripts by adding monochrome switch and background log tailing.

* Issue **#1053** : Add API to disabled authorisation users

* Issue **#1042** : Improve error message for an ApiException when requesting a user's token.

* Issue **#1050** : Prevent creation of permission entries if key already exists.

* Issue **#1015** : Add sortDirections[] and keySortDirection to visualisation data object to fix sorting in the visualisations.

* Issue **#1019** : Fix visualisations settings dialog so you can un-set text and list controls.

* Issue **#1041** : Add a healthcheck to Stroom to alert for API key expiry

* Issue **#1040** : Fix for visualisations that do not require nested data.

* Issue **#1036** : Fix for scrollbar position on explorer popup windows.

* Issue **#1037** : Updated `moment.js` for parsing/formatting dates and times.

* Issue **#1021** : Dashboard links now allow `{}` characters to be used without URL encoding.

* Issue **#1018** : Added Health Checks for the external connectors that are registered via plugins

* Issue **#1025** : Fixed ACE editor resize issue where horizontal scroll bar was not always correctly shown.

* Issue **#1025** : Updated ACE editor to v1.4.2.

* Issue **#1022** : Added `Contains` condition to all search expression fields so that regex terms can be used.

* Issue **#1024** : Superseded output helper no longer expects initialisation in all cases.

* Issue **#1021** : Multiple changes to improve vis, dashboard and external linking in Stroom.

* Issue **#1019** : Fix visualisations settings dialog so you can un-set text and list controls.

* Issue **#986** : Fix direct dashboard links.

* Issue **#1006** : Added Exception Mapper for PermissionExceptions to return HTTP FORBIDDEN.

* Issue **#1012** : Fix for NPE caused when checking if an output is superseded.

* Issue **#1011** : Old UI versions running in browsers often cause Stroom to throw an NPE as it can't find the appropriate GWT serialisation policy. Stroom will no longer throw an NPE but will report an `IncompatibleRemoteServiceException` instead. This is the default GWT behaviour.

* Issue **#1007** : Max visualisation results are now limited by default to the maximum number of results defined for the first level of the parent table. This can be further limited by settings in the visualisation.

* Issue **#1004** : Table cells now support multiple links.

* Issue **#1001** : Changed link types to `tab`, `dialog`, `dashboard`, `browser`.

* Issue **#1001** : Added dashboard link option to link to a dashboard from within a vis, e.g. `stroomLink(d.name, 'type=Dashboard&uuid=<TARGET_DASHBOARD_UUID>&params=userId%3D' + d.name, 'DASHBOARD')`.

* Issue **#1001** : Added dashboard link option to link to a dashboard using the `DASHBOARD` target name, e.g. `link(${UserId}, concat('type=Dashboard&uuid=<TARGET_DASHBOARD_UUID>', ${UserId}), '', 'DASHBOARD')`.

* Issue **#1002** : Popup dialogs shown when clicking dashboard hyperlinks are now resizable.

* Issue **#993** : Moving documents in the explorer no longer affects items that are being edited as they are not updated in the process.

* Issue **#996** : Updated functions in dashboard function picker.

* Issue **#981** : Fixed dashboard deletion

* Issue **#989** : Upgraded stroom-expression to v1.4.13 to add new dashboard `link` function.

* Issue **#988** : Changed `generate-url` XSLT function to `link` so it matches the dashboard expression. Changed the parameters to create 4 variants of the function to make creation of simple links easier.

* Issue **#980** : Fix for NPE when fetching dependencies for scripts.

* Issue **#978** : Re-ordering the fields in stream data source

* Issue **gchq/stroom-content#31** : Uplift stroom-logs content pack to v2.0-alpha.5.

* Issue **#982** : Stop proxy trying to health check the content syncing if it isn't enabled.

* Change error logging in ContentSyncService to log stack trace

* Uplift send_to_stroom.sh in the distribution to v2.0

* Issue **#973** : Export servlet changed to a Resource API, added permission check, improved error responses.

* Issue **#969** : The code now suppresses errors for index shards being locked for writing as it is expected. We now lock shards using maps rather than the file system as it is more reliable between restarts.

* Issue **#941** : Internal Meta Stats are now being written

* Issue **#970** : Add stream type of `Records` for translated stroom app events.

* Issue **#966** : Proxy was always reporting zero bytes for the request content in the receive log.

* Issue **#938** : Fixed an NPE in authentication session state.

* Change the proxy yaml configuration for the stack to add `remotedn` and `remotecertexpiry` headers to the receive log

* Change logback archived logs to be gzip compressed for stroom and proxy

* Uplift stroom-logs content pack to v2.0-alpha.3

* Uplift send_to_stroom script to v1.8.1

* Issue **#324** : Changed XML serialisation so that forbidden XML characters U+FFFE and U+FFFF are not written. Note that these characters are not even allowed as character references so they are ignored entirely.

* Issue **#945** : More changes to fix some visualisations only showing 10 data points.

* Issue **#945** : Visualisations now show an unlimited number of data points unless constrained by their parent table or their own maximum value setting.

* Issue **#948** : Catching Spring initialisation runtime errors and ensuring they are logged.

* Add `set_log_levels.sh` script to the distribution

* Uplift visualisations content pack to v3.0.6 in the gradle build

* Issue **#952** : Remote data sources now execute calls within the context of the user for the active query. As a result all running search `destroy()` calls will now be made as the same user that initiated the search.

* Issue **#566** : Info and warning icons are now displayed in stepping screen when needed.

* Issue **#923** : Dashboard queries will now terminate if there are no index shards to search.

* Issue **#959** : Remove Material UI from Login and from password management pages

* Issue **#933** : Add health check for password resets

* Issue **#929** : Add more comprehensive password validation

* Issue **#876** : Fix password reset issues

* Issue **#768** : Preventing deletion of /store in empty volumes

* Issue **#939** : Including Subject DN in receive.log

* Issue **#940** : Capturing User DN and cert expiry on DW terminated SSL

* Issue **#744** : Improved reporting of error when running query with no search extraction pipeline

* Issue **#134** : Copy permissions from parent button

* Issue **#688** : Cascading permissions when moving/copying folder into a destination

* Issue **#788** : Adding DocRef and IsDocRef to stroom query to allow doc ref related filtering. Migration of stream filters uses this.

* Issue **#936** : Add conversion of header `X-SSL-Client-V-End` into `RemoteCertExpiry`, translating date format in the process.

* Issue **#953** : Fixed NPE.

* Issue **#947** : Fixed issue where data retention policy contains incorrect field names.

* Remove Material UI from the Users and API Keys pages

* Add content packs to stroom distribution

* Change distribution to use send_to_stroom.sh v1.7

* Updated stroom expression to v1.4.12 to improve handling or errors values and add new type checking functions `isBoolean()`, `isDouble()`, `isError()`, `isInteger()`, `isLong()`, `isNull()`, `isNumber()`, `isString()`, `isValue()`. Testing equality of null with `x=null()` is no longer valid and must be replaced with `isNull(x)`.

* Issue **#920** : Fix error handling for sql stats queries

* Remove log sending cron process from docker images (now handled by stroom-log-sender).

* Issue **#924** : The `FindReplaceFilter` now records the location of errors.

* Issue **#939** : Added `remotedn` to default list of keys to include in `receive.log`.

* Add git_tag and git_commit labels to docker images

* Uplift stroom-logs content pack in docker image to` v2.0-alpha.2`

* Stop truncation of `logger` in logback console logs

* Issue **#921** : Renaming open documents now correctly changes their tab name. Documents that are being edited now prevent the rename operation until they are saved.

* Issue **#922** : The explorer now changes the selection on a right click if the item clicked is not already selected (could be part of a multi select).

* Issue **#903** : Feed names can now contain wildcard characters when filtering in the data browser.

* Add API to allow creation of an internal Stroom user.

* Fix logger configuration for SqlExceptionHelper

* Add template-pipelines and standard-pipelines content packs to docker image

* Issue **#904** : The UI now shows dictionary names in expressions without the need to enter edit mode.

* Updated ACE editor to v1.4.1.

* Add colours to console logs in docker.

* Issue **#869** : Delete will now properly delete all descendant nodes and documents when deleting folders but will not delete items from the tree if they cannot be deleted, e.g. feeds that have associated data.

* Issue **#916** : You can no longer export empty folders or import nothing.

* Issue **#911** : Changes to feeds and pipelines no longer clear data browsing filters.

* Issue **#907** : Default volumes are now created as soon as they are needed.

* Issue **#910** : Changes to index settings in the UI now register as changes and enable save.

* Issue **#913** : Improve FindReplaceFilter to cope with more complex conditions.

* Change log level for SqlExceptionHelper to OFF, to stop expected exceptions from polluting the logs

* Fix invalid requestLog logFormat in proxy configuration

* Stop service discovery health checks being registered if stroom.serviceDiscovery.enabled=false

* Add fixed version of send_to_stroom.sh to release distribution

* Uplift docker base image for stroom & proxy to openjdk:8u181-jdk-alpine3.8

* Add a health check for getting a public key from the authentication service.

* Issue **#897** : Import no longer attempts to rename or move existing items but will still update content.

* Issue **#902** : Improved the XSLT `format-date` function to better cope with week based dates and to default values to the stream time where year etc are omitted.

* Issue **#905** : Popup resize and move operations are now constrained to ensure that a popup cannot be dragged off screen or resized to be bigger than the current browser window size.

* Issue **#898** : Improved the way many read only aspects of the UI behave.

* Issue **#894** : The system now generates and displays errors to the user when you attempt to copy a feed.

* Issue **#896** : Extended folder `create` permissions are now correctly cached.

* Issue **#893** : You can now manage volumes without the `Manage Nodes` permission.

* Issue **#892** : The volume editor now waits for the node list to be loaded before opening.

* Issue **#889** : Index field editing in the UI now works correctly.

* Issue **#891** : `StreamAppender` now keeps track of it's own record write count and no longer makes use of any other write counting pipeline element.

* Issue **#885** : Improved the way import works to ensure updates to entities are at least attempted when creating an import confirmation.

* Issue **#892** : Changed `Ok` to `OK`.

* Issue **#883** : Output streams are now immediately unlocked as soon as they are closed.

* Removed unnecessary OR operator that was being inserted into expressions where only a single child term was being used. This happened when reprocessing single streams.

* Issue **#882** : Splitting aggregated streams now works when using `FindReplaceFilter`. This functionality was previously broken because various reader elements were not passing the `endStream` event on.

* Issue **#881** : The find and replace strings specified for the `FindReplaceFilter` are now treated as unescaped Java strings and now support new line characters etc.

* Issue **#880** : Increased the maximum value a numeric pipeline property can be set to via the UI to 10000000.

* Issue **#888** : The dependencies listing now copes with external dependencies failing to provide data due to authentication issues.

* Issue **#890** : Dictionaries now show the words tab by default.

* Add admin healthchecks to stroom-proxy

* Add stroom-proxy docker image

* Refactor stroom docker images to reduce image size

* Add enabled flag to storing, forwarding and synching in stroom-proxy configuration

* Issue **#884** : Added extra fonts to stroom docker image to fix bug downloading xls search results.

* Issue **#879** : Fixed bug where reprocess and delete did not work if no stream status was set in the filter.

* Issue **#878** : Changed the appearance of stream filter fields to be more user friendly, e.g. `feedName` is now `Feed` etc.

* Issue **#809** : Changed default job frequency for `Stream Attributes Retention` and `Stream Task Retention` to `1d` (one day).

* Issue **#813** : Turned on secure processing feature for XML parsers and XML transformers so that external entities are not resolved. This prevents DoS attacks and gaining unauthorised access to the local machine.

* Issue **#871** : Fix for OptimisticLockException when processing streams.

* Issue **#872** : The parser cache is now automatically cleared when a schema changes as this can affect the way a data splitter parser is created.

* Add a health check for getting a public key from the authentication service.

* Issue **#897** : Import no longer attempts to rename or move existing items but will still update content.

* Issue **#902** : Improved the XSLT `format-date` function to better cope with week based dates and to default values to the stream time where year etc are omitted.

* Issue **#905** : Popup resize and move operations are now constrained to ensure that a popup cannot be dragged off screen or resized to be bigger than the current browser window size.

* Issue **#898** : Improved the way many read only aspects of the UI behave.

* Issue **#894** : The system now generates and displays errors to the user when you attempt to copy a feed.

* Issue **#896** : Extended folder `create` permissions are now correctly cached.

* Issue **#893** : You can now manage volumes without the `Manage Nodes` permission.

* Issue **#892** : The volume editor now waits for the node list to be loaded before opening.

* Issue **#889** : Index field editing in the UI now works correctly.

* Issue **#891** : `StreamAppender` now keeps track of it's own record write count and no longer makes use of any other write counting pipeline element.

* Issue **#885** : Improved the way import works to ensure updates to entities are at least attempted when creating an import confirmation.

* Issue **#892** : Changed `Ok` to `OK`.

* Issue **#883** : Output streams are now immediately unlocked as soon as they are closed.

* Removed unnecessary OR operator that was being inserted into expressions where only a single child term was being used. This happened when reprocessing single streams.

* Issue **#882** : Splitting aggregated streams now works when using `FindReplaceFilter`. This functionality was previously broken because various reader elements were not passing the `endStream` event on.

* Issue **#881** : The find and replace strings specified for the `FindReplaceFilter` are now treated as unescaped Java strings and now support new line characters etc.

* Issue **#880** : Increased the maximum value a numeric pipeline property can be set to via the UI to 10000000.

* Issue **#888** : The dependencies listing now copes with external dependencies failing to provide data due to authentication issues.

* Issue **#890** : Dictionaries now show the words tab by default.

* Add admin healthchecks to stroom-proxy

* Add stroom-proxy docker image

* Refactor stroom docker images to reduce image size

* Add enabled flag to storing, forwarding and synching in stroom-proxy configuration

* Issue **#884** : Added extra fonts to stroom docker image to fix bug downloading xls search results.

* Issue **#879** : Fixed bug where reprocess and delete did not work if no stream status was set in the filter.

* Issue **#878** : Changed the appearance of stream filter fields to be more user friendly, e.g. `feedName` is now `Feed` etc.

* Issue **#809** : Changed default job frequency for `Stream Attributes Retention` and `Stream Task Retention` to `1d` (one day).

* Issue **#813** : Turned on secure processing feature for XML parsers and XML transformers so that external entities are not resolved. This prevents DoS attacks and gaining unauthorised access to the local machine.

* Issue **#871** : Fix for OptimisticLockException when processing streams.

* Issue **#872** : The parser cache is now automatically cleared when a schema changes as this can affect the way a data splitter parser is created.

* Issue **#865** : Made `stroom.conf` location relative to YAML file when `externalConfig` YAML property is set.

* Issue **#867** : Added an option `showReplacementCount` to the find replace filter to choose whether to report total replacements on process completion.

* Issue **#867** : Find replace filter now creates an error if an invalid regex is used.

* Issue **#855** : Further fixes for stepping data that contains a BOM.

* Changed selected default tab for pipelines to be `Data`.

* Issue **#860** : Fixed issue where stepping failed when using any sort of input filter or reader before the parser.

* Issue **#867** : Added an option `showReplacementCount` to the find replace filter to choose whether to report total replacements on process completion.

* Improved Stroom instance management scripts

* Add contentPack import

* Fix typo in Dockerfile

* Issue **#859** : Change application startup to keep retrying when establishing a DB connection except for certain connection errors like access denied.

* Issue **#730** : The `System` folder now displays data and processors. This is a bug fix related to changing the default initial page for some document types.

* Issue **#854** : The activity screen no longer shows a permission error when shown to non admin users.

* Issue **#853** : The activity chooser will no longer display on startup if activity tracking is not enabled.

* Issue **#855** : Fixed stepping data that contains a BOM.

* Change base docker image to openjdk:8u171-jdk-alpine

* Improved loading of activity list prior to showing the chooser dialog.

* Issue **#852** : Fix for more required permissions when logging other 'find' events.

* Issue **#730** : Changed the default initial page for some document types.

* Issue **#852** : Fix for required permission when logging 'find' events.

* Changed the way the root pane loads so that error popups that appear when the main page is loading are not hidden.

* Issue **#851** : Added additional type info to type id when logging events.

* Issue **#848** : Fixed various issues related to stream processor filter editor.

* Issue **#815** : `stroom.pageTitle` property changed to `stroom.htmlTitle`.

* Issue **#732** : Added `host-address` and `host-name` XSLT functions.

* Issue **#338** : Added `splitAggregatedStreams` property to `StreamAppender`, `FileAppender` and `HDFSFileAppender` so that aggregated streams can be split into separate streams on output.

* Issue **#338** : Added `streamNo` path replacement variable for files to record the stream number within an aggregate.

* Added tests and fixed sorting of server tasks.

* Improved the way text input and output is buffered and recorded when stepping.

* The find and replace filter now resets the match count in between nested streams so that each stream is treated the same way, i.e. it can have the same number of text replacements.

* Added multiple fixes and improvements to the find and replace filter including limited support of input/output recording when stepping.

* Issue **#827** : Added `TextReplacementFilterReader` pipeline element.

* Issue **#736** : Added sorting to server tasks table.

* Inverted the behaviour of `disableQueryInfo` to now be `requireQueryInfo`.

* Issue **#596** : Rolling stream and file appenders can now roll on a cron schedule in addition to a frequency.

* The accept button now enabled on splash screen.

* Added additional event logging to stepping.

* An activity property with an id of `disableQueryInfo` can now be used to disable the query info popup on a per activity basis.

* Activity properties can now include the attributes `id`, `name`, `showInSelection` and `showInList` to determine their appearance and behaviour;

* Nested elements are now usable in the activity editor HTML.

* Record counts are now recorded on a per output stream basis even when splitting output streams.

* Splash presenter buttons are now always enabled.

* Fix background colour to white on activity pane.

* Changed `splitWhenBiggerThan` property to `rollSize` and added the property to the rolling appenders for consistency.

* Issue **#838** : Fix bug where calculation of written and read bytes was being accounted for twice due to the use of Java internal `FilterInputStream` and `FilterOutputStream` behaviour. This was leading to files being split at half od the expected size. Replaced Java internal classes with our own `WrappedInputStream` and `WrappedOutputStream` code.

* Issue **#837** : Fix bug to no longer try and record set activity events for null activities.

* Issue **#595** : Added stream appender and file appender property `splitWhenBiggerThan` to limit the size of output streams.

* Now logs activity change correctly.

* Add support for checkbox and selection control types to activity descriptions.

* Issue **#833** : The global property edit dialog can now be made larger.

* Fixed some issues in the activity manager.

* Issue **#722** : Change pipeline reference data loader to store its reference data in an off-heap disk backed LMDB store to reduce Java heap usage. See the `stroom.refloader.*` properties for configuration of the off-heap store.

* Issue **#794** : Automatically suggest a pipeline element name when creating it

* Issue **#792** : Preferred order of properties for Pipeline Elements

* Issue **824** : Fix for replace method in PathCreator also found in stroom proxy.

* Issue **#828** : Changed statistics store caches to 10 minute time to live so that they will definitely pick up new statistics store definitions after 10 minutes.

* Issue **#774** : Event logging now logs find stream criteria correctly so that feeds ids are included.

* Issue **#829** : Stroom now logs event id when viewing individual events.

* Added functionality to record actions against user defined activities.

* Added functionality to show a splash screen on login.

* Issue **#791** : Fixed broken equals method so query total row count gets updated correctly.

* Issue **#830** : Fix for API queries not returning before timing out.

* Issue **#824** : Fix for replace method in PathCreator also found in stroom proxy.

* Issue **#820** : Fix updating index shards so that they are loaded, updated and saved under lock.

* Issue **#819** : Updated `stroom-expression` to v1.4.3 to fix violation of contract exception when sorting search results.

* Issue **#817** : Increased maximum number of concurrent stream processor tasks to 1000 per node.

* Moved Index entities over to the new multi part document store.

* Moved Pipeline entities over to the new multi part document store.

* Moved both Statistic Store entity types over to the new multi part document store.

* Moved XSLT entities over to the new multi part document store.

* Moved Visualisation entities over to the new multi part document store.

* Moved Script entities over to the new multi part document store.

* Moved Dashboard entities over to the new multi part document store.

* Moved XmlSchema entities over to the new multi part document store.

* Moved TextConverter entities over to the new multi part document store.

* Modified the storage of dictionaries to use the new multi part document store.

* Changed the document store to hold multiple entries for a document so that various parts of a document can be written separately, e.g. the meta data about a dictionary and the dictionary text are now written as separate DB entries. Entries are combined during the serialisation/deserialisation process.

* Changed the import export API to use byte arrays to hold values rather than strings. *POSSIBLE BREAKING CHANGE*
Issue **gchq/stroom-expression#22** : Add `typeOf(...)` function to dashboard.

* Issue **#697** : Fix for reference data sometimes failing to find the appropriate effective stream due to the incorrect use of the effective stream cache. It was incorrectly configured to use a time to idle (TTI) expiry rather than a time to live (TTL) expiry meaning that heavy use of the cache would prevent the cached effective streams being refreshed.

* Issue **#806** : Fix for clearing previous dashboard table results if search results deliver no data.

* Issue **#805** : Fix for dashboard date time formatting to use local time zone.

* Issue **#803** : Fix for group key conversion to an appropriate value for visualisations.

* Issue **#802** : Restore lucene-backward-codecs to the build

* Issue **#800** : Add DB migration script 33 to replace references to the `Stream Type` type in the STRM_PROC_FILT table with `streamTypeName`.

* Issue **#798** : Add DB migration script 32 to replace references to the `NStatFilter` type in the PIPE table with `StatisticsFilter`.

* Fix data receipt policy defect

* Issue **#791** : Search completion signal is now only sent to the UI once all pending search result merges are completed.

* Issue **#795** : Import and export now works with appropriate application permissions. Read permission is required to export items and Create/Update permissions are required to import items depending on whether the update will create a new item or update an existing one.

* Improve configurabilty of stroom-proxy.

* Issue **#783** : Reverted code that ignored duplicate selection to fix double click in tables.

* Issue **#782** : Fix for NPE thrown when using CountGroups when GroupKey string was null due to non grouped child rows.

* Issue **#778** : Fix for text selection on tooltips etc in the latest version of Chrome.

* Uplift stroom-expression to v1.4.1

* Issue **#776** : Removal of index shard searcher caching to hopefully fix Lucene directory closing issue.

* Issue **#779** : Fix permissions defect.

* Issue **gchq/stroom-expression#22** : Add `typeOf(...)` function to dashboard.

* Issue **#766** : Fix NullPointerExceptions when downloading table results to Excel format.

* Issue **#770** : Speculative fix for memory leak in SQL Stats queries.

* Issue **#761** : New fix for premature truncation of SQL stats queries due to thread interruption.

* Issue **#748** : Fix build issue resulting from a change to SafeXMLFilter.

* Issue **#748** : Added a command line interface (CLI) in addition to headless execution so that full pipelines can be run against input files.

* Issue **#748** : Fixes for error output for headless mode.

* Issue **#761** : Fixed statistic searches failing to search more than once.

* Issue **#756** : Fix for state being held by `InheritableThreadLocal` causing objects to be held in memory longer than necessary.

* Issue **#761** : Fixed premature truncation of SQL stats queries due to thread interruption.

* Added `pipeline-name` and `put` XSLT functions back into the code as they were lost in a merge.

* Issue **#749** : Fix inability to query with only `use` privileges on the index.

* Issue **#613** : Fixed visualisation display in latest Firefox and Chrome.

* Added permission caching to reference data lookup.

* Updated to stroom-expression 1.3.1

    Added cast functions `toBoolean`, `toDouble`, `toInteger`, `toLong` and `toString`.
    Added `include` and `exclude` functions.
    Added `if` and `not` functions.
    Added value functions `true()`, `false()`, `null()` and `err()`.
    Added `match` boolean function.
    Added `variance` and `stDev` functions.
    Added `hash` function.
    Added `formatDate` function.
    Added `parseDate` function.
    Made `substring` and `decode` functions capable of accepting functional parameters.
    Added `substringBefore`, `substringAfter`, `indexOf` and `lastIndexOf` functions.
    Added `countUnique` function.

* Issue **#613** : Fixed visualisation display in latest Firefox and Chrome.

* Issue **#753** : Fixed script editing in UI.

* Issue **#751** : Fix inability to query on a dashboard with only use+read rights.

* Issue **#719** : Fix creation of headless Jar to ensure logback is now included.

* Issue **#735** : Change the format-date xslt function to parse dates in a case insensitive way.

* Issue **#719** : Fix creation of headless Jar. Exclude gwt-unitCache folder from build JARs.

* Issue **#720** : Fix for Hessian serialisation of table coprocessor settings.

* Issue **#217** : Add an 'all/none' checkbox to the Explorer Tree's quick filter.

* Issue **#400** : Shows a warning when cascading folder permissions.

* Issue **#405** : Fixed quick filter on permissions dialog, for users and for groups. It will now match anywhere in the user or group name, not just at the start.

* Issue **#708** : Removed parent folder UUID from ExplorerActionHandler.

* Application security code is now implemented using lambda expressions rather than AOP. This simplifies debugging and makes the code easier to understand.

* Changed the task system to allow task threads to be interrupted from the task UI.

* Made changes to improve search performance by making various parts of search wait for interruptible conditions.

* Migrated code from Spring to Guice for managing dependency injection.

* Issue **#229** : When a user 'OKs' a folder permission change it can take a while to return. This disables the ok/cancel buttons while Stroom is processing the permission change.

* Issue **#405** : Fixed quick filter on permissions dialog, for users and for groups. It will now match anywhere in the user or group name, not just at the start.

* Issue **#588** : Fixed display of horizontal scrollbar on explorer tree in export, create, copy and move dialogs.

* Issue **#691** : Volumes now reload on edit so that the entities are no longer stale the second time they are edited.

* Issue **#692** : Properties now reload on edit so that the entities are no longer stale the second time they are edited.

* Issue **#703** : Removed logging of InterruptedException stack trace on SQL stat queries, improved concurrency code.

* Issue **#697** : Improved XSLT `Lookup` trace messages.

* Issue **#697** : Added a feature to trace XSLT `Lookup` attempts so that reference data lookups can be debugged.

* Issue **#702** : Fix for hanging search extraction tasks

* Issue **#701** : The search `maxDocIdQueueSize` is now 1000 by default.

* Issue **#700** : The format-date XSLT function now defaults years, months and days to the stream receipt time regardless of whether the input date pattern specifies them.

* Issue **#657** : Change SQL Stats query code to process/transform the data as it comes back from the database rather than holding the full resultset before processing. This will reduce memory overhead and improve performance.

* Issue **#634** : Remove excessive thread sleeping in index shard searching. Sleeps were causing a significant percentage of inactivity and increasing memory use as data backed up. Add more logging and logging of durations of chunks of code. Add an integration test for testing index searching for large data volumes.

* Issue **#698** : Migration of Processing Filters now protects against folders that have since been deleted

* Issue **#634** : Remove excessive thread sleeping in index shard searching. Sleeps were causing a significant percentage of inactivity and increasing memory use as data backed up. Add more logging and logging of durations of chunks of code. Add an integration test for testing index searching for large data volumes.

* Issue **#659** : Made format-date XSLT function default year if none specified to the year the data was received unless this would make the date later then the received time in which case a year is subtracted.

* Issue **#658** : Added a hashing function for XSLT translations.

* Issue **#680** : Fixed the order of streams in the data viewer to descending by date

* Issue **#679** : Fixed the editing of Stroom properties that are 'persistent'.

* Issue **#681** : Added dry run to check processor filters will convert to find stream criteria. Throws error to UI if fails.

* Issue **#676** : Fixed use of custom stream type values in expression based processing filters.

* Issue **#673** : Fixed issue with Stream processing filters that specify Create Time

* Issue **#675** : Fixed issue with datafeed requests authenticating incorrectly

* Issue **#666** : Fixed the duplicate dictionary issue in processing filter migrations, made querying more efficient too
* Database migration fixes and tools

* Issue **#668** : Fixed the issue that prevented editing of stroom volumes

* Issue **#669** : Elastic Index Filter now uses stroomServiceUser to retrieve the index config from the Query Elastic service.

* Minor fix to migrations

* Add logging to migrations

* Add logging to migrations

* Issue **#651** : Removed the redundant concept of Pipeline Types, it's half implementation prevented certain picker dialogs from working.

* Issue **#481** : Fix handling of non-incremental index queries on the query API. Adds timeout option in request and blocking code to wait for the query to complete. Exit early from wait loops in index/event search.

* Issue **#626** : Fixed issue with document settings not being persisted

* Issue **#621** : Changed the document info to prevent requests for multi selections

* Issue **#620** : Copying a directory now recursively copies it's contents, plus renaming copies is done more intelligently.

* Issue **#546** : Fixed race conditions with the Explorer Tree, it was causing odd delays to population of the explorer in various places.

* Issue **#495** : Fixed the temporary expansion of the Explorer Tree caused by filtering

* Issue **#376** : Welcome tab details fixed since move to gradle

* Issue **#523** : Changed permission behaviours for copy and move to support `None`, `Source`, `Destination` and `Combined` behaviours. Creating new items now allows for `None` and `Destination` permission behaviours. Also imported items now receive permissions from the destination folder. Event logging now indicates the permission behaviour used during copy, move and create operations.

* Issue **#480** : Change the downloaded search request API JSON to have a fetch type of ALL.

* Issue **#623** : Fixed issue where items were being added to sublist causing a stack overflow exception during data retention processing.

* Issue **#617** : Introduced a concept of `system` document types that prevents the root `System` folder type from being created, copied, deleted, moved, renamed etc.

* Issue **#622** : Fix incorrect service discovery based api paths, remove authentication and authorisation from service discovery

* Issue **#568** : Fixed filtering streams by pipeline in the pipeline screen.

* Issue **#565** : Fixed authorisation issue on dashboards.

* Issue **#592** : Mount stroom at /stroom.

* Issue **#608** : Fixed stream grep and stream dump tools and added tests to ensure continued operation.

* Issue **#603** : Changed property description from `tags` to `XML elements` in `BadTextXMLFilterReader`.

* Issue **#600** : Added debug to help diagnose cause of missing index shards in shard list.

* Issue **#611** : Changed properties to be defined in code rather than Spring XML.

* Issue **#605** : Added a cache for retrieving user by name to reduce DB use when pushing users for each task.

* Issue **#610** : Added `USE INDEX (PRIMARY)` hint to data retention select SQL to improve performance.

* Issue **#607** : Multiple improvements to the code to ensure DB connections, prepared statements, result sets etc use try-with-resources constructs wherever possible to ensure no DB resources are leaked. Also all connections obtained from a data source are now returned appropriately so that connections from pools are reused.

* Issue **#602** : Changed the data retention rule table column order.

* Issue **#606** : Added more stroom properties to tune the c3P0 connection pool. The properties are prefixed by `stroom.db.connectionPool` and `stroom.statistics.sql.db.connectionPool`.

* Issue **#601** : Fixed NPE generated during index shard retention process that was caused by a shard being deleted from the DB at the same time as the index shard retention job running.

* Issue **#609** : Add configurable regex to replace IDs in heap histogram class names, e.g. `....$Proxy54` becomes `....$Proxy--ID-REMOVED--`

* Issue **#570** : Refactor the heap histogram internal statistics for the new InternalStatisticsReceiver

* Issue **#599** : DocumentServiceWriteAction was being used in the wrong places where EntityServiceSaveAction should have been used instead to save entities that aren't document entities.

* Issue **#593** : Fixed node save RPC call.

* Issue **#591** : Made the query info popup more configurable with a title, validation regex etc. The popup will now only be displayed when enabled and when a manual user action takes place, e.g. clicking a search button or running a parameterised execution with one or more queries.

* Added 'prompt' option to force the identity provider to ask for a login.

* Issue **#549** : Change to not try to connect to kafka when kafka is not configured and improve failure handling

* Issue **#573** : Fixed viewing folders with no permitted underlying feeds. It now correctly shows blank data screen, rather than System/Data.

* Issue **#150** : Added a feature to optionally require specification of search purpose.

* Issue **#572** : Added a feature to allow easy download of dictionary contents as a text file.

* Generate additional major and minor floating docker tags in travis build, e.g. v6-LATEST and v6.0-LATEST

* Change docker image to be based on openjdk:8u151-jre-alpine

* Added a feature to list dependencies for all document entities and indicate where dependencies are missing.

* Issue **#540** : Improve description text for stroom.statistics.sql.maxProcessingAge property

* Issue **#538** : Lists of items such as users or user groups were sometimes not being converted into result pages correctly, this is now fixed.

* Issue **#537** : Users without `Manage Policies` permission can now view streams.

* Issue **#522** : Selection of data retention rules now remains when moving rules up or down.

* Issue **#411** : When data retention rules are disabled they are now shown greyed out to indicate this.

* Issue **#536** : Fix for missing visualisation icons.

* Issue **#368** : Fixed hidden job type button on job node list screen when a long cron pattern is used.

* Issue **#507** : Added dictionary inheritance via import references.

* Issue **#554** : Added a `parseUri` XSLT function.

* Issue **#557** : Added dashboard functions to parse and output URI parts.

* Issue **#552** : Fix for NPE caused by bad XSLT during search data extraction.

* Issue **#560** : Replaced instances of `Files.walk()` with `Files.walkFileTree()`. `Files.walk()` throws errors if any files are deleted or are not accessible during the walk operation. This is a major issue with the Java design for walking files using Java 8 streams. To avoid this issue `Files.walkFileTree()` has now been used in place of `Files.walk()`.

* Issue **#567** : Changed `parseUri` to be `parse-uri` to keep it consistently named with respect to other XSLT functions. The old name `parseUri` still works but is deprecated and will be removed in a later version.

* Issue **#567** : The XSLT function `parse-uri` now correctly returns a `schemeSpecificPart` element rather than the incorrectly named `schemeSpecificPort`.

* Issue **#567** : The dashboard expression function `extractSchemeSpecificPortFromUri` has now been corrected to be called `extractSchemeSpecificPartFromUri`.

* Issue **#567** : The missing dashboard expression function `extractQueryFromUri` has been added.

* Issue **#571** : Streams are now updated to have a status of deleted in batches using native SQL and prepared statements rather than using the stream store.

* Issue **#559** : Changed CSS to allow table text selection in newer browsers.

* Issue **#574** : Fixed SQL debug trace output.

* Issue **#574** : Fixed SQL UNION code that was resulting in missing streams in the data browser when paging.

* Issue **#590** : Improved data browser performance by using a local cache to remember feeds, stream types, processors, pipelines etc while decorating streams.

* Issue **#150** : Added a property to optionally require specification of search purpose.

* New authentication flow based around OpenId

* New user management screens

* The ability to issue API keys

* Issue **#501** : Improve the database teardown process in integration tests to speed up builds

* Relax regex in build script to allow tags like v6.0-alpha.3 to be published to Bintray

* Add Bintray publish plugin to Gradle build

* Issue **#75** : Upgraded to Lucene 5.

* Issue **#135** : [BREAKING CHANGE] Removed JODA Time library and replaced with Java 7 Time API. This change breaks time zone output previously formatted with `ZZ` or `ZZZ`.

* Added XSLT functions generate-url and fetch-json

* Added ability to put clickable hyperlinks in Dashboard tables

* Added an HTTP appender.

* Added an appender for the proxy store.

* Issue **#412** : Fixed no-column table breakage

* Issue **#380** : Fixed build details on welcome/about

* Issue **#348** : Fixed new menu icons.

* Issue **98** : Fix premature trimming of results in the store

* Issue **360** : Fix inability to sort sql stats results in the dashboard table

* Issue **#550** : Fix for info message output for data retention.

* Issue **#551** : Improved server task detail for data retention job.

* Issue **#541** : Changed stream retention job descriptions.

* Issue **#553** : The data retention job now terminates if requested to do so and also tracks progress in a local temp file so a nodes progress will survive application restarts.

* Change docker image to use openjdk:8u151-jre-alpine as a base

* Issue **#539** : Fix issue of statistic search failing after it is imported

* Issue **#547** : Data retention processing is now performed in batches (size determined by `stroom.stream.deleteBatchSize`). This change should reduce the memory required to process the data retention job.

* Issue **#541** : Marked old stream retention job as deprecated in description.

* Issue **#542** : Fix for lazy hibernate object initialisation when stepping cooked data.

* Issue **#524** : Remove dependency on stroom-proxy:stroom-proxy-repo and replaced with duplicated code from stroom-proxy-repo (commit b981e1e)

* Issue **#203** : Initial release of the new data receipt policy functionality.

* Issue **#202** : Initial release of the new data retention policy functionality.

* Issue **#521** : Fix for the job list screen to correct the help URL.

* Issue **#526** : Fix for XSLT functions that should return optional results but were being forced to return a single value.

* Issue **#527** : Fix for XSLT error reporting. All downstream errors were being reported as XSLT module errors and were
 hiding the underlying exception.

* Issue **#501** : Improve the database teardown process in integration tests to speed up builds.

* Issue **#511** : Fix NPE thrown during pipeline stepping by downstream XSLT.

* Issue **#521** : Fix for the job list screen to use the help URL system property for displaying context sensitive help.

* Issue **#511** : Fix for XSLT functions to allow null return values where a value cannot be returned due to an error etc.

* Issue **#515** : Fix handling of errors that occur before search starts sending.

* Issue **#506** : In v5 dashboard table filters were enhanced to allow parameters to be used in include/exclude filters. The implementation included the use of ` \ ` to escape `$` characters that were not to be considered part of a parameter reference. This change resulted in regular expressions requiring ` \ ` being escaped with additional ` \ ` characters. This escaping has now been removed and instead only `$` chars before `{` chars need escaping when necessary with double `$$` chars, e.g. use `$${something` if you actually want `${something` not to be replaced with a parameter.

* Issue **#505** : Fix the property UI so all edited value whitespace is trimmed

* Issue **#513** : Now only actively executing tasks are visible as server tasks

* Issue **#483** : When running stream retention jobs the transactions are now set to REQUIRE_NEW to hopefully ensure that the job is done in small batches rather than a larger transaction spanning multiple changes.

* Issue **#508** : Fix directory creation for index shards.

* Issue **#492** : Task producers were still not being marked as complete on termination which meant that the parent cluster task was not completing. This has now been fixed.

* Issue **#497** : DB connections obtained from the data source are now released back to the pool after use.

* Issue **#492** : Task producers were not being marked as complete on termination which meant that the parent cluster task was not completing. This has now been fixed.

* Issue **#497** : Change stream task creation to use straight JDBC rather than hibernate for inserts and use a configurable batch size (stroom.databaseMultiInsertMaxBatchSize) for the inserts.

* Issue **#502** : The task executor was not responding to shutdown and was therefore preventing the app from stopping gracefully.

* Issue **#476** : Stepping with dynamic XSLT or text converter properties now correctly falls back to the specified entity if a match cannot be found by name.

* Issue **#498** : The UI was adding more than one link between 'Source' and 'Parser' elements, this is now fixed.

* Issue **#492** : Search tasks were waiting for part of the data extraction task to run which was not checking for termination. The code for this has been changed and should now terminate when required.

* Issue **#494** : Fix problem of proxy aggregation never stopping if more files exist

* Issue **#490** : Fix errors in proxy aggregation due to a bounded thread pool size

* Issue **#484** : Remove custom finalize() methods to reduce memory overhead

* Issue **#475** : Fix memory leak of java.io.File references when proxy aggregation runs

* Issue **#470** : You can now correctly add destinations directly to the pipeline 'Source' element to enable raw streaming.

* Issue **#487** : Search result list trimming was throwing an illegal argument exception `Comparison method violates its general contract`, this should now be fixed.

* Issue **#488** : Permissions are now elevated to 'Use' for the purposes of reporting the data source being queried.

* Migrated to ehcache 3.4.0 to add options for off-heap and disk based caching to reduce memory overhead.

* Caches of pooled items no longer use Apache Commons Pool.

* Issue **#401** : Reference data was being cached per user to ensure a user centric view of reference data was being used. This required more memory so now reference data is built in the context of the internal processing user and then filtered during processing by user access to streams.

* The effective stream cache now holds 1000 items.

* Reduced the amount of cached reference data to 100 streams.

* Reduced the number of active queries to 100.

* Removed Ehcache and switched to Guava cache.

* Issue **#477** : Additional changes to ensure search sub tasks use threads fairly between multiple searches.

* Issue **#477** : Search sub tasks are now correctly linked to their parent task and can therefore be terminated by terminating parent tasks.

* Issue **#425** : Changed string replacement in pipeline migration code to use a literal match

* Issue **#469** : Add Heap Histogram internal statistics for memory use monitoring

* Issue **#463** : Made further improvements to the index shard writer cache to improve performance.

* Issue **#448** : Some search related tasks never seem to complete, presumably because an error is thrown at some point and so their callbacks do not get called normally. This fix changes the way task completion is recorded so that it isn't dependant on the callbacks being called correctly.

* Issue **#464** : When a user resets a password, the password now has an expiry date set in the future determined by the password expiry policy. Password that are reset by email still expire immediately as expected.

* Issue **#462** : Permission exceptions now carry details of the user that the exception applies to. This change allows error logging to record the user id in the message where appropriate.

* Issue **#463** : Many index shards are being corrupted which may be caused by insufficient locking of the shard writers and readers. This fix changes the locking mechanism to use the file system.

* Issue **#451** : Data paging was allowing the user to jump beyond the end of a stream whereby just the XML root elements were displayed. This is now fixed by adding a constraint to the page offset so that the user cannot jump beyond the last record. Because data paging assumes that segmented streams have a header and footer, text streams now include segments after a header and before a footer, even if neither are added, so that paging always works correctly regardless of the presence of a header or footer.

* Issue **#461** : The stream attributes on the filter dialog were not sorted alphabetically, they now are.

* Issue **#460** : In some instances error streams did not always have stream attributes added to them for fatal errors. This mainly occurred in instances where processing failed early on during pipeline creation. An error was recorded but stream attributes were not added to the meta data for the error stream. Processing now ensures that stream attributes are recorded for all error cases.

* Issue **#442** : Remove 'Old Internal Statistics' folder, improve import exception handling

* Issue **#457** : Add check to import to prevent duplicate root level entities

* Issue **#444** : Fix for segment markers when writing text to StreamAppender.

* Issue **#447** : Fix for AsyncSearchTask not being displayed as a child of EventSearchTask in the server tasks view.

* Issue **#421** : FileAppender now causes fatal error where no output path set.

* Issue **#427** : Pipelines with no source element will now only treat a single parser element as being a root element for backwards compatibility.

* Issue **#420** : Pipelines were producing errors in the UI when elements were deleted but still had properties set on them. The pipeline validator was attempting to set and validate properties for unknown elements. The validator now ignores properties and links to elements that are undeclared.

* Issue **#420** : The pipeline model now removes all properties and links for deleted elements on save.

* Issue **#458** : Only event searches should populate the `searchId`. Now `searchId` is only populated when a stream processor task is created by an event search as only event searches extract specific records from the source stream.

* Issue **#437** : The event log now includes source in move events.

* Issue **#419** : Fix multiple xml processing instructions appearing in output.

* Issue **#446** : Fix for deadlock on rolling appenders.

* Issue **#444** : Fix segment markers on RollingStreamAppender.

* Issue **#426** : Fix for incorrect processor filters. Old processor filters reference `systemGroupIdSet` rather than `folderIdSet`. The new migration updates them accordingly.

* Issue **#429** : Fix to remove `usePool` parser parameter.

* Issue **#439** : Fix for caches where elements were not eagerly evicted.

* Issue **#424** : Fix for cluster ping error display.

* Issue **#441** : Fix to ensure correct names are shown in pipeline properties.

* Issue **#433** : Fixed slow stream queries caused by feed permission restrictions.

* Issue **#385** : Individual index shards can now be deleted without deleting all shards.

* Issue **#391** : Users needed `Manage Processors` permission to initiate pipeline stepping. This is no longer required as the 'best fit' pipeline is now discovered as the internal processing user.

* Issue **#392** : Inherited pipelines now only require 'Use' permission to be used instead of requiring 'Read' permission.

* Issue **#394** : Pipeline stepping will now show errors with an alert popup.

* Issue **#396** : All queries associated with a dashboard should now be correctly deleted when a dashboard is deleted.

* Issue **#393** : All caches now cache items within the context of the current user so that different users do not have the possibility of having problems caused by others users not having read permissions on items.

* Issue **#358** : Schemas are now selected from a subset matching the criteria set on SchemaFilter by the user.

* Issue **#369** : Translation stepping wasn't showing any errors during stepping if a schema had an error in it.

* Issue **#364** : Switched index writer lock factory to a SingleInstanceLockFactory as index shards are accessed by a single process.

* Issue **#363** : IndexShardWriterCacheImpl now closes and flushes writers using an executor provided by the TaskManager. Writers are now also closed in LRU order when sweeping up writers that exceed TTL and TTI constraints.

* Issue **#361** : Information has been added to threads executing index writer and index searcher maintenance tasks.

* Issue **#356** : Changed the way index shard writers are cached to improve indexing performance and reduce blocking.

* Issue **#353** : Reduced expected error logging to debug.

* Issue **#354** : Changed the way search index shard readers get references to open writers so that any attempt to get an open writer will not cause, or have to wait for, a writer to close.

* Issue **#351** : Fixed ehcache item eviction issue caused by ehcache internally using a deprecated API.

* Issue **#347** : Added a 'Source' node to pipelines to establish a proper root for a pipeline rather than an assumed one based on elements with no parent.

* Issue **#350** : Removed 'Advanced Mode' from pipeline structure editor as it is no longer very useful.

* Issue **#349** : Improved index searcher cache to ensure searchers are not affected by writers closing.

* Issue **#342** : Changed the way indexing is performed to ensure index readers reference open writers correctly.

* Issue **#346** : Improved multi depth config content import.

* Issue **#328** : You can now delete corrupt shards from the UI.

* Issue **#343** : Fixed login expiry issue.

* Issue **#345** : Allowed for multi depth config content import.

* Issue **#341** : Fixed arg in SQL.

* Issue **#340** : Fixed headless and corresponding test.

* Issue **#333** : Fixed event-logging version in build.

* Issue **#334** : Improved entity sorting SQL and separated generation of SQL and HQL to help avoid future issues.

* Issue **#335** : Improved user management

* Issue **#337** : Added certificate auth option to export servlet and disabled the export config feature by default.

* Issue **#337** : Added basic auth option to export servlet to complement cert based auth.

* Issue **#332** : The index shard searcher cache now makes sure to get the current writer needed for the current searcher on open.

* Issue **#322** : The index cache and other caching beans should now throw exceptions on `get` that were generated during the creation of cached items.

* Issue **#325** : Query history is now cleaned with a separate job. Also query history is only recorded for manual querying, i.e. not when query is automated (on open or auto refresh). Queries are now recorded on a dashboard + query component basis and do not apply across multiple query components in a dashboard.

* Issue **#323** : Fixed an issue where parser elements were not being returned as 'processors' correctly when downstream of a reader.

* Issue **#322** : Index should now provide a more helpful message when an attempt is made to index data and no volumes have been assigned to an index.

* Issue **#316** : Search history is now only stored on initial query when using automated queries or when a user runs a query manually. Search history is also automatically purged to keep either a specified number of items defined by `stroom.query.history.itemsRetention` (default 100) or for a number of days specified by `stroom.query.history.daysRetention` (default 365).

* Issue **#317** : Users now need update permission on an index plus 'Manage Index Shards' permission to flush or close index shards. In addition to this a user needs delete permission to delete index shards.

* Issue **#319** : SaveAs now fetches the parent folder correctly so that users can copy items if they have permission to do so.

* Issue **#311** : Fixed request for `Pipeline` in `meta` XSLT function. Errors are now dealt with correctly so that the XSLT will not fail due to missing meta data.

* Issue **#313** : Fixed case of `xmlVersion` property on `InvalidXMLCharFilterReader`.

* Issue **#314** : Improved description of `tags` property in `BadTextXMLFilterReader`.

* Issue **#307** : Made some changes to avoid potential NPE caused by session serialisation.

* Issue **#306** : Added a stroom `meta` XSLT function. The XSLT function now exposes `Feed`, `StreamType`, `CreatedTime`, `EffectiveTime` and `Pipeline` meta attributes from the currently processing stream in addition to any other meta data that might apply. To access these meta data attributes of the current stream use `stroom:meta('StreamType')` etc. The `feed-attribute` function is now an alias for the `meta` function and should be considered to be deprecated.

* Issue **#303** : The stream delete job now uses cron in preference to a frequency.

* Issue **#152** : Changed the way indexing is performed so that a single indexer object is now responsible for indexing documents and adding them to the appropriate shard.

* Issue **#179** : Updated Saxon-HE to version 9.7.0-18 and added XSLTFilter option to `usePool` to see if caching might be responsible for issue.

* Issue **#288** : Made further changes to ensure that the IndexShardWriterCache doesn't try to reuse an index shard that has failed when adding any documents.

* Issue **#295** : Made the help URL absolute and not relative.

* Issue **#293** : Attempt to fix mismatch document count error being reported when index shards are opened.

* Issue **#292** : Fixed locking for rolling stream appender.

* Issue **#292** : Rolling stream output is no longer associated with a task, processor or pipeline to avoid future processing tasks from deleting rolling streams by thinking they are superseded.

* Issue **#292** : Data that we expect to be unavailable, e.g. locked and deleted streams, will no longer log exceptions when a user tries to view it and will instead return an appropriate message to the user in place of the data.

* Issue **#288** : The error condition 'Expected a new writer but got the same one back!!!' should no longer be encountered as the root cause should now be fixed. The original check has been reinstated so that processing will terminate if we do encounter this problem.

* Issue **#295** : Fixed the help property so that it can now be configured.

* Issue **#296** : Removed 'New' and 'Delete' buttons from the global property dialog.

* Issue **#279** : Fixed NPE thrown during proxy aggregation.

* Issue **#294** : Changing stream task status now tries multiple times to attempt to avoid a hibernate LockAcquisitionException.

* Issue **#287** : XSLT not found warnings property description now defaults to false.

* Issue **#261** : The save button is now only enabled when a dashboard or other item is made dirty and it is not read only.

* Issue **#286** : Dashboards now correctly save the selected tab when a tab is selected via the popup tab selector (visible when tabs are collapsed).

* Issue **#289** : Changed Log4J configuration to suppress logging from Hibernate SqlExceptionHandler for expected exceptions like constraint violations.

* Issue **#288** : Changed 'Expected a new writer...' fatal error to warning as the condition in question might be acceptable.

* Issue **#285** : Attempted fix for GWT RPC serialisation issue.

* Issue **#283** : Statistics for the stream task queue are now captured even if the size is zero.

* Issue **#226** : Fixed issue where querying an index failed with "User does not have the required permission (Manage Users)" message.

* Issue **#281** : Made further changes to cope with Files.list() and Files.walk() returning streams that should be closed with 'try with resources' construct.

* Issue **#224** : Removing an element from the pipeline structure now removes all child elements too.

* Issue **#282** : Users can now upload data with just 'Data - View' and 'Data - Import' application permissions, plus read permission on the appropriate feed.

* Issue **#199** : The explorer now scrolls selected items into view.

* Issue **#280** : Fixed 'No user is currently authenticated' issue when viewing jobs and nodes.

* Issue **#278** : The date picker now hides once you select a date.

* Issue **#281** : Directory streams etc are now auto closed to prevent systems running out of file handles.

* Issue **#263** : The explorer tree now allows you to collapse the root 'System' node after it is first displayed.

* Issue **#266** : The explorer tree now resets (clears and collapses all previously open nodes) and shows the currently selected item every time an explorer drop down in opened.

* Issue **#233** : Users now only see streams if they are administrators or have 'Data - View' permission. Non administrators will only see data that they have 'read' permission on for the associated feed and 'use' permission on for the associated pipeline if there is one.

* Issue **#265** : The stream filter now orders stream attributes alphabetically.

* Issue **#270** : Fixed security issue where null users were being treated as INTERNAL users.

* Issue **#270** : Improved security by pushing user tokens rather than just user names so that internal system (processing) users are clearly identifiable by the security system and cannot be spoofed by regular user accounts.

* Issue **#269** : When users are prevented from logging in with 'preventLogin' their failed login count is no longer incremented.

* Issue **#267** : The login page now shows the maintenance message.

* Issue **#276** : Session list now shows session user ids correctly.

* Issue **#201** : The permissions menu item is no longer available on the root 'System' folder.

* Issue **#176** : Improved performance of the explorer tree by increasing the size of the document permissions cache to 1M items and changing the eviction policy from LRU to LFU.

* Issue **#176** : Added an optimisation to the explorer tree that prevents the need for a server call when collapsing tree nodes.

* Issue **#273** : Removed an unnecessary script from the build.

* Issue **#277** : Fixed a layout issue that was causing the feed section of the processor filter popup to take up too much room.

* Issue **#274** : The editor pane was only returning the current user edited text when attached to the DOM which meant changes to text were ignored if an editor pane was not visible when save was pressed. This has now been fixed so that the current content of an editor pane is always returned even when it is in a detached state.

* Issue **#264** : Added created by/on and updated by/on info to pipeline stream processor info tooltips.

* Issue **#222** : Explorer items now auto expand when a quick filter is used.

* Issue **#205** : File permissions in distribution have now been changed to `0750` for directories and shell scripts and `0640` for all other files.

* Issue **#240** : Separate application permissions are now required to manage DB tables and tasks.

* Issue **#210** : The statistics tables are now listed in the database tables monitoring pane.

* Issue **#249** : Removed spaces between values and units.

* Issue **#237** : Users without 'Download Search Results' permission will no longer see the download button on the table component in a dashboard.

* Issue **#232** : Users can now inherit from pipelines that they have 'use' permissions on.

* Issue **#191** : Max stream size was not being treated as IEC value, e.g. Mebibytes etc.

* Issue **#235** : Users can now only view the processor filters that they have created if they have 'Manage Processors' permission unless they are an administrator in which case they will see all filters. Users without the 'Manage Processors' permission who are also not administrators will see no processor filters in the UI. Users with 'Manage Processors' permission who are not administrators will be able to update their own processor filters if they have 'update' permission on the associated pipeline. Administrators are able to update all processor filters.

* Issue **#212** : Changes made to text in any editor including those made with cut and paste are now correctly handled so that altered content is now saved.

* Issue **#247** : The editor pane now attempts to maintain the scroll position when formatting content.

* Issue **#251** : Volume and memory statistics are now recorded in bytes and not MiB.

* Issue **#243** : The error marker pane should now discover and display all error types even if they are preceded by over 1000 warnings.

* Issue **#254** : Fixed search result download.

* Issue **#209** : Statistics are now queryable in a dashboard if a user has 'use' permissions on a statistic.

* Issue **#255** : Fixed issue where error indicators were not being shown in the schema validator pane because the text needed to be formatted so that it spanned multiple lines before attempting to add annotations.

* Issue **#257** : The dashboard text pane now provides padding at the top to allow for tabs and controls.

* Issue **#174** : Index shard checking is now done asynchronously during startup to reduce startup time.

* Issue **#225** : Fixed NPE that was caused by processing instruction SAX events unexpectedly being fired by Xerces before start document events. This looks like it might be a bug in Xerces but the code now copes with the unexpected processing instruction event anyway.

* Issue **#230** : The maintenance message can now be set with the property 'stroom.maintenance.message' and the message now appears as a banner at the top of the screen rather than an annoying popup. Non admin users can also be prevented from logging on to the system by setting the 'stroom.maintenance.preventLogin' property to 'true'.

* Issue **#155** : Changed password values to be obfuscated in the UI as 20 asterisks regardless of length.

* Issue **#188** : All of the writers in a pipeline now display IO in the UI when stepping.

* Issue **#208** : Schema filter validation errors are now shown on the output pane during stepping.

* Issue **#211** : Turned off print margins in all editors.

* Issue **#200** : The stepping presenter now resizes the top pane to fit the tree structure even if it is several elements high.

* Issue **#168** : Code and IO is now loaded lazily into the element presenter panes during stepping which prevents the scrollbar in the editors being in the wrong position.

* Issue **#219** : Changed async dispatch code to work with new lambda classes rather than callbacks.

* Issue **#221** : Fixed issue where `*.zip.bad` files were being picked up for proxy aggregation.

* Issue **#242** : Improved the way properties are injected into some areas of the code to fix an issue where 'stroom.maxStreamSize' and other properties were not being set.

* Issue **#241** : XMLFilter now ignores the XSLT name pattern if an empty string is supplied.

* Issue **#236** : 'Manage Cache Permission' has been changed to 'Manage Cache'.

* Issue **#219** : Made further changes to use lambda expressions where possible to simplify code.

* Issue **#231** : Changed the way internal statistics are created so that multiple facets of a statistic, e.g. Free & Used Memory, are combined into a single statistic to allow combined visualisation.

* Issue **#172** : Further improvement to dashboard L&F.

* Issue **#194** : Fixed missing Roboto fonts.

* Issue **#195** : Improved font weights and removed underlines from link tabs.

* Issue **#196** : Reordered fields on stream, relative stream, volume and server task tables.

* Issue **#182** : Changed the way dates and times are parsed and formatted and improved the datebox control L&F.

* Issue **#198** : Renamed 'INTERNAL_PROCESSING_USER' to 'INTERNAL'.

* Issue **#154** : Active tasks are now sortable by processor filter priority.

* Issue **#204** : Pipeline processor statistics now include 'Node' as a tag.

* Issue **#170** : Changed import/export to delegate import/export responsibility to individual services. Import/export now only works with items that have valid UUIDs specified.

* Issue **#164** : Reduced caching to ensure tree items appear as soon as they are added.

* Issue **#177** : Removed 'Meta Data-Bytes Received' statistic as it was a duplicate.

* Issue **#152** : Changed the way index shard creation is locked so that only a single shard should be fetched from the cache with a given shard key at any one time.

* Issue **#189** : You now have to click within a checkbox to select it within a table rather than just clicking the cell the checkbox is in.

* Issue **#186** : Data is no longer artificially wrapped with the insertion of new lines server side. Instead the client now receives the data and an option to soft wrap lines has been added to the UI.

* Issue **#167** : Fixed formatting of JavaScript and JSON.

* Issue **#175** : Fixed visibility of items by inferred permissions.

* Issue **#178** : Added new properties and corresponding configuration to connect and create a separate SQL statistics DB.

* Issue **#172** : Improved dashboard L&F.

* Issue **#169** : Improved L&F of tables to make better use of screen real estate.

* Issue **#191** : Mebibytes (multiples of 1024) etc are now used as standard throughout the application for both memory and disk sizes and have single letter suffixes (B, K, M, G, T).

* Issue **#173** : Fixed the way XML formatter deals with spaces in attribute values.

* Issue **#151** : Fixed meta data statistics. 'metaDataStatistics' bean was declared as an interface and not a class.

* Issue **#158** : Added a new global property 'stroom.proxy.zipFilenameDelimiter' to enable Stroom proxy repositories to be processed that have a custom file name pattern.

* Issue **#153** : Clicking tick boxes and other cell components in tables no longer requires the row to be selected first.

* Issue **#148** : The stream browsing UI no longer throws an error when attempting to clear markers from the error markers pane.

* Issue **#160** : Stream processing tasks are now created within the security context of the user that created the associated stream processor filter.

* Issue **#157** : Data is now formatted by the editor automatically on display.

* Issue **#144** : Old processing output will now be deleted when content is reprocessed even if the new processing task does not produce output.

* Issue **#159** : Fixed NPE thrown during import.

* Issue **#166** : Fixed NPE thrown when searching statistics.

* Issue **#165** : Dashboards now add a query and result table from a template by default on creation. This was broken when adding permission inheritance to documents.

* Issue **#162** : The editor annotation popup now matches the style of other popups.

* Issue **#163** : Imported the Roboto Mono font to ensure consistency of the editor across platforms.

* Issue **#143** : Stroom now logs progress information about closing index shard writers during shutdown.

* Issue **#140** : Replaced code editor to improve UI performance and add additional code formatting & styling options.

* Issue **#146** : Object pool should no longer throw an error when abandoned objects are returned to the pool.

* Issue **#142** : Changed the way permissions are cached so that changes to permissions provide immediate access to documents.

* Issue **#123** : Changed the way entity service result caching works so that the underlying entity manager is cached instead of individual services. This allows entity result caching to be performed while still applying user permissions to cached results.

* Issue **#156** : Attempts to open items that that user does not have permission to open no longer show an error and spin the progress indicator forever, instead the item will just not open.

* Issue **#141** : Improved log output during entity reference migration and fixed statistic data source reference migration.

* Issue **#127** : Entity reference replacement should now work with references to 'StatisticsDataSource'.

* Issue **#125** : Fixed display of active tasks which was broken by changes to the task summary table selection model.

* Issue **#121** : Fixed cache clearing.

* Issue **#122** : Improved the look of the cache screen.

* Issue **#106** : Disabled users and groups are now displayed with greyed out icon in the UI.

* Issue **#132** : The explorer tree is now cleared on login so that users with different permissions do not see the previous users items.

* Issue **#128** : Improved error handling during login.

* Issue **#130** : Users with no permissions are no longer able to open folders including the root System folder to attempt data browsing.

* Issue **#120** : Entity chooser now treats 'None' as a special root level explorer node so that it can be selected in the same way as other nodes, e.g. visibly selected and responsive to double click.

* Issue **#129** : Fixed NPE.

* Issue **#119** : User permissions dialog now clears permissions when a user or group is deleted.

* Issue **#115** : User permissions on documents can now be inherited from parent folders on create, copy and move.

* Issue **#109** : Added packetSize="65536" property to AJP connector in server.xml template.

* Issue **#100** : Various list of items in stroom now allow multi selection for add/remove purposes.

* Issue **#112** : Removed 'pool' monitoring screen as all pools are now caches of one form or another.

* Issue **#105** : Users were not seeing 'New' menu for folders that they had some create child doc permissions for. This was due to DocumentType not implementing equals() and is now fixed.

* Issue **#111** : Fixed query favourites and history.

* Issue **#91** : Only CombinedParser was allowing code to be injected during stepping. Now DSParser and XMLFragmentParser support code injection during stepping.

* Issue **#107** : The UI now only shows new pipeline element items on the 'Add' menu that are allowed children of the selected element.

* Issue **#113** : User names are now validated against a regex specified by the 'stroom.security.userNamePattern' property.

* Issue **#116** : Rename is now only possible when a single explorer item is selected.

* Issue **#114** : Fixed selection manager so that the explorer tree does not select items when a node expander is clicked.

* Issue **#65** : Selection lists are now limited to 300px tall and show scrollbars if needed.

* Issue **#50** : Defaults table result fields to use local time without outputting the timezone.

* Issue **#15** : You can now express time zones in dashboard query expressions or just omit a time zone to use the locale of the browser.

* Issue **#49** : Dynamic XSLT selection now works with pipeline stepping.

* Issue **#63** : Entity selection control now shows current entity name even if it has changed since referencing entity was last saved.

* Issue **#70** : You can now select multiple explorer rows with ctrl and shift key modifiers and perform bulk actions such as copy, move, rename and delete.

* Issue **#85** : findDelete() no longer tries to add ORDER BY condition on UPDATE SQL when deleting streams.

* Issue **#89** : Warnings should now be present in processing logs for reference data lookups that don't specify feed or stream type. This was previously throwing a NullPointerException.

* Issue **#90** : Fixed entity selection dialog used outside of drop down selection control.

* Issue **#88** : Pipeline reference edit dialog now correctly selects the current stream type.

* Issue **#77** : Default index volume creation now sets stream status to INACTIVE rather than CLOSED and stream volume creation sets index status to INACTIVE rather than CLOSED.

* Issue **#93** : Fixed code so that the 'Item' menu is now visible.

* Issue **#97** : Index shard partition date range creation has been improved.

* Issue **#94** : Statistics searches now ignore expression terms with null or empty values so that the use of substitution parameters can be optional.

* Issue **#87** : Fixed explorer scrolling to the top by disabling keyboard selection.

* Issue **#104** : 'Query' no longer appears as an item that a user can allow 'create' on for permissions within a folder.

* Issue **#103** : Added 10 years as a supported data retention age.

* Issue **#86** : The stream delete button is now re-enabled when new items are selected for deletion.

* Issue **#81** : No exception will now be thrown if a client rejects a response for an EntityEvent.

* Issue **#79** : The client node no longer tries to create directories on the file system for a volume that may be owned by another node.

* Issue **#92** : Error summaries of multiple types no longer overlap each other at the top of the error markers list.

* Issue **#64** : Fixed Hessian serialisation of 'now' which was specified as a ZonedDateTime which cannot be serialised. This field is now a long representing millseconds since epoch.

* Issue **#62** : Task termination button is now enabled.

* Issue **#60** : Fixed validation of stream attributes prior to data upload to prevent null pointer exception.

* Issue **#9** : Created a new implementation of the expression parser that improved expression tokenisation and deals with BODMAS rules properly.

* Issue **#36** : Fixed and vastly improved the configuration of email so that more options can be set allowing for the use of other email services requiring more complex configuration such as gmail.

* Issue **#24** : Header and footer strings are now unescaped so that character sequences such as '\n' are translated into single characters as with standard Java strings, e.g. '\n' will become a new line and '\t' a tab.

* Issue **#40** : Changed Stroom docker container to be based on Alpine linux to save space

* Issue **#40** : Auto import of content packs on Stroom startup and added default content packs into the docker build for Stroom.

* Issue **#30** : Entering stepping mode was prompting for the pipeline to step with but also auto selecting a pipeline at the same time and entering stepping immediately.

* Dashboard auto refresh is now limited to a minimum interval of 10 seconds.

* Issue **#31** : Pipeline stepping was not including user changes immediately as parsers and XSLT filters were using cached content when they should have been ignoring the cache in stepping mode.

* Issue **#27** : Stroom now listens to window closing events and asks the user if they really want to leave the page. This replaces the previous crude attempts to block keys that affected the history or forced a browser refresh.

* Issue **#2** : The order of fields in the query editor is now alphabetical.

* Issue **#3** : When a filter is active on a dashboard table column, a filter icon now appears to indicate this.

* Issue **#5** : Replace() and Decode() dashboard table expression functions no longer ignore cells with null values.

* Issue **#7** : Dashboards are now able to query on open.

* Issue **#8** : Dashboards are now able to re-query automatically at fixed intervals.

* Updated GWT to v2.8.0 and Gin to v2.1.2.

* Issue **#12** : Dashboard queries can now evaluate relative date/time expressions such as now(), hour() etc. In addition to this the expressions also allow the addition or subtraction of durations, e.g. now - 5d.

* Issue **#14** : Dashboard query expressions can now be parameterised with any term able to accept a user defined parameter, e.g. ${user}. Once added parameters can be changed for the entire dashboard via a text box at the top of the dashboard screen which will then execute all queries when enter is pressed or it loses focus.

* Issue **#16** : Dashboard table filters can also accept user defined parameters, e.g. ${user}, to perform filtering when a query is executed.

* Fixed missing text presenter in dashboards.

* Issue **#18** : The data dashboard component will now show data relative to the last selected table row (even if there is more than one table component on the dashboard) if the data component has not been configured to listen to row selections for a specific table component.

* Changed table styling to colour alternate rows, add borders between rows and increase vertical padding

* Issue **#22** : Dashboard table columns can now be configured to wrap text via the format options.

* Issue **#28** : Dashboard component dependencies are now listed with the component name plus the component id in brackets rather than just the component id.

* Issue **#202** : Initial release of the new data retention policy functionality.

[Unreleased]: https://github.com/gchq/stroom/compare/v7.0-beta.71...HEAD
[v7.0-beta.71]: https://github.com/gchq/stroom/compare/v7.0-beta.70...v7.0-beta.71
[v7.0-beta.70]: https://github.com/gchq/stroom/compare/v7.0-beta.69...v7.0-beta.70
[v7.0-beta.69]: https://github.com/gchq/stroom/compare/v7.0-beta.68...v7.0-beta.69
[v7.0-beta.68]: https://github.com/gchq/stroom/compare/v7.0-beta.67...v7.0-beta.68
[v7.0-beta.67]: https://github.com/gchq/stroom/compare/v7.0-beta.66...v7.0-beta.67
[v7.0-beta.66]: https://github.com/gchq/stroom/compare/v7.0-beta.65...v7.0-beta.66
[v7.0-beta.65]: https://github.com/gchq/stroom/compare/v7.0-beta.64...v7.0-beta.65
[v7.0-beta.64]: https://github.com/gchq/stroom/compare/v7.0-beta.63...v7.0-beta.64
[v7.0-beta.63]: https://github.com/gchq/stroom/compare/v7.0-beta.62...v7.0-beta.63
[v7.0-beta.62]: https://github.com/gchq/stroom/compare/v7.0-beta.61...v7.0-beta.62
[v7.0-beta.61]: https://github.com/gchq/stroom/compare/v7.0-beta.60...v7.0-beta.61
[v7.0-beta.60]: https://github.com/gchq/stroom/compare/v7.0-beta.59...v7.0-beta.60
[v7.0-beta.59]: https://github.com/gchq/stroom/compare/v7.0-beta.58...v7.0-beta.59
[v7.0-beta.58]: https://github.com/gchq/stroom/compare/v7.0-beta.57...v7.0-beta.58
[v7.0-beta.57]: https://github.com/gchq/stroom/compare/v7.0-beta.56...v7.0-beta.57
[v7.0-beta.56]: https://github.com/gchq/stroom/compare/v7.0-beta.55...v7.0-beta.56
[v7.0-beta.55]: https://github.com/gchq/stroom/compare/v7.0-beta.54...v7.0-beta.55
[v7.0-beta.54]: https://github.com/gchq/stroom/compare/v7.0-beta.53...v7.0-beta.54
[v7.0-beta.53]: https://github.com/gchq/stroom/compare/v7.0-beta.52...v7.0-beta.53
[v7.0-beta.52]: https://github.com/gchq/stroom/compare/v7.0-beta.51...v7.0-beta.52
[v7.0-beta.51]: https://github.com/gchq/stroom/compare/v7.0-beta.50...v7.0-beta.51
[v7.0-beta.50]: https://github.com/gchq/stroom/compare/v7.0-beta.49...v7.0-beta.50
[v7.0-beta.49]: https://github.com/gchq/stroom/compare/v7.0-beta.48...v7.0-beta.49
[v7.0-beta.48]: https://github.com/gchq/stroom/compare/v7.0-beta.47...v7.0-beta.48
[v7.0-beta.47]: https://github.com/gchq/stroom/compare/v7.0-beta.46...v7.0-beta.47
[v7.0-beta.46]: https://github.com/gchq/stroom/compare/v7.0-beta.45...v7.0-beta.46
[v7.0-beta.45]: https://github.com/gchq/stroom/compare/v7.0-beta.44...v7.0-beta.45
[v7.0-beta.44]: https://github.com/gchq/stroom/compare/v7.0-beta.43...v7.0-beta.44
[v7.0-beta.43]: https://github.com/gchq/stroom/compare/v7.0-beta.42...v7.0-beta.43
[v7.0-beta.42]: https://github.com/gchq/stroom/compare/v7.0-beta.41...v7.0-beta.42
[v7.0-beta.41]: https://github.com/gchq/stroom/compare/v7.0-beta.40...v7.0-beta.41
[v7.0-beta.40]: https://github.com/gchq/stroom/compare/v7.0-beta.39...v7.0-beta.40
[v7.0-beta.39]: https://github.com/gchq/stroom/compare/v7.0-beta.38...v7.0-beta.39
[v7.0-beta.38]: https://github.com/gchq/stroom/compare/v7.0-beta.37...v7.0-beta.38
[v7.0-beta.37]: https://github.com/gchq/stroom/compare/v7.0-beta.36...v7.0-beta.37
[v7.0-beta.36]: https://github.com/gchq/stroom/compare/v7.0-beta.35...v7.0-beta.36
[v7.0-beta.35]: https://github.com/gchq/stroom/compare/v7.0-beta.34...v7.0-beta.35
[v7.0-beta.34]: https://github.com/gchq/stroom/compare/v7.0-beta.33...v7.0-beta.34
[v7.0-beta.33]: https://github.com/gchq/stroom/compare/v7.0-beta.32...v7.0-beta.33
[v7.0-beta.32]: https://github.com/gchq/stroom/compare/v7.0-beta.31...v7.0-beta.32
[v7.0-beta.31]: https://github.com/gchq/stroom/compare/v7.0-beta.30...v7.0-beta.31
[v7.0-beta.30]: https://github.com/gchq/stroom/compare/v7.0-beta.29...v7.0-beta.30
[v7.0-beta.29]: https://github.com/gchq/stroom/compare/v7.0-beta.28...v7.0-beta.29
[v7.0-beta.28]: https://github.com/gchq/stroom/compare/v7.0-beta.27...v7.0-beta.28
[v7.0-beta.27]: https://github.com/gchq/stroom/compare/v7.0-beta.26...v7.0-beta.27
[v7.0-beta.26]: https://github.com/gchq/stroom/compare/v7.0-beta.25...v7.0-beta.26
[v7.0-beta.25]: https://github.com/gchq/stroom/compare/v7.0-beta.24...v7.0-beta.25
[v7.0-beta.24]: https://github.com/gchq/stroom/compare/v7.0-beta.23...v7.0-beta.24
[v7.0-beta.23]: https://github.com/gchq/stroom/compare/v7.0-beta.22...v7.0-beta.23
[v7.0-beta.22]: https://github.com/gchq/stroom/compare/v7.0-beta.21...v7.0-beta.22
[v7.0-beta.21]: https://github.com/gchq/stroom/compare/v7.0-beta.20...v7.0-beta.21
[v7.0-beta.20]: https://github.com/gchq/stroom/compare/v7.0-beta.19...v7.0-beta.20
[v7.0-beta.19]: https://github.com/gchq/stroom/compare/v7.0-beta.18...v7.0-beta.19
[v7.0-beta.18]: https://github.com/gchq/stroom/compare/v7.0-beta.17...v7.0-beta.18
[v7.0-beta.17]: https://github.com/gchq/stroom/compare/v7.0-beta.16...v7.0-beta.17
[v7.0-beta.16]: https://github.com/gchq/stroom/compare/v7.0-beta.15...v7.0-beta.16
[v7.0-beta.15]: https://github.com/gchq/stroom/compare/v7.0-beta.14...v7.0-beta.15
[v7.0-beta.14]: https://github.com/gchq/stroom/compare/v7.0-beta.13...v7.0-beta.14
[v7.0-beta.13]: https://github.com/gchq/stroom/compare/v7.0-beta.12...v7.0-beta.13
[v7.0-beta.12]: https://github.com/gchq/stroom/compare/v7.0-beta.11...v7.0-beta.12
[v7.0-beta.11]: https://github.com/gchq/stroom/compare/v7.0-beta.10...v7.0-beta.11
[v7.0-beta.10]: https://github.com/gchq/stroom/compare/v7.0-beta.9...v7.0-beta.10
[v7.0-beta.9]: https://github.com/gchq/stroom/compare/v7.0-beta.8...v7.0-beta.9
[v7.0-beta.8]: https://github.com/gchq/stroom/compare/v7.0-beta.7...v7.0-beta.8
[v7.0-beta.7]: https://github.com/gchq/stroom/compare/v7.0-beta.6...v7.0-beta.7
[v7.0-beta.6]: https://github.com/gchq/stroom/compare/v7.0-beta.5...v7.0-beta.6
[v7.0-beta.5]: https://github.com/gchq/stroom/compare/v7.0-beta.4...v7.0-beta.5
[v7.0-beta.4]: https://github.com/gchq/stroom/compare/v7.0-beta.3...v7.0-beta.4
[v7.0-beta.3]: https://github.com/gchq/stroom/compare/v7.0-beta.2...v7.0-beta.3
[v7.0-beta.2]: https://github.com/gchq/stroom/compare/v7.0-beta.1...v7.0-beta.2
[v7.0-beta.1]: https://github.com/gchq/stroom/compare/v7.0-alpha.5...v7.0-beta.1
[v7.0-alpha.5]: https://github.com/gchq/stroom/compare/v7.0-alpha.4...v7.0-alpha.5
[v7.0-alpha.4]: https://github.com/gchq/stroom/compare/v7.0-alpha.3...v7.0-alpha.4
[v7.0-alpha.3]: https://github.com/gchq/stroom/compare/v7.0-alpha.2...v7.0-alpha.3
[v7.0-alpha.2]: https://github.com/gchq/stroom/compare/v7.0-alpha.1...v7.0-alpha.2
[v7.0-alpha.1]: https://github.com/gchq/stroom/compare/v6.0.0...v7.0-alpha.1
[v6.0.0]: https://github.com/gchq/stroom/compare/v5.4.0...v6.0.0<|MERGE_RESOLUTION|>--- conflicted
+++ resolved
@@ -7,13 +7,11 @@
 
 ## [Unreleased]
 
-<<<<<<< HEAD
 * Fix path for user event logs.
 
 * Uplift send_to_stroom script to v3.0.
-=======
+
 * Fix hjelp links on Jobs screen.
->>>>>>> 5717e8ef
 
 * Fix inability to select text on Info tab in Data viewer.
 
