--- conflicted
+++ resolved
@@ -12,25 +12,13 @@
 
 ext.versions = [
         stroom: '6.0-beta.1-SNAPSHOT',
-<<<<<<< HEAD
         eventLogging: 'event-logging-v3.1.0',
         stroomQueryApi: 'stroom-query-api-v0.1.1',
-        stroomQueryApiSources: 'stroom-query-api-v0.1.0-sources',
+        stroomQueryApiSources: 'stroom-query-api-v0.1.1-sources',
         stroomQueryCommon: 'stroom-query-common-v0.1.1',
         stroomExpression: 'stroom-expression-v0.1.0',
-        //hbaseCommonShaded: 'hbase-common-shaded-v1.2.1-2-all',
         hadoopHdfsShaded: 'hadoop-hdfs-shaded-v2.6.4-2-all',
         hadoopCommonShaded: 'hadoop-common-shaded-v2.6.4-2-all'
-=======
-        stroomQueryApi: 'stroom-query-api-v0.1.1',
-        stroomQueryApiSources: 'stroom-query-api-v0.1.1-sources',
-        eventLogging: 'event-logging-v3.1.0',
-        stroomQueryCommon: 'stroom-query-common-v0.1.1',
-        stroomExpression: 'stroom-expression-v0.1.0',
-        hbaseCommonShaded: 'hbase-common-shaded-v1.2.1-all',
-        hadoopHdfsShaded: 'hadoop-hdfs-shaded-v2.6.4-all',
-        hadoopCommonShaded: 'hadoop-common-shaded-v2.6.4-all'
->>>>>>> 5cc0386f
 ]
 
 task wrapper(type: Wrapper) {
@@ -143,19 +131,8 @@
         'https://github.com/gchq/stroom-query/releases/download/v0.1.1/stroom-query-common-v0.1.1.jar')
     compile(versions.stroomExpression,
         'https://github.com/gchq/stroom-expression/releases/download/v0.1.0/stroom-expression-v0.1.0.jar')
-<<<<<<< HEAD
-    //compile(versions.hbaseCommonShaded,
-    //'https://github.com/gchq/hbase-common-shaded/releases/download/v1.2.1-2-all/hbase-common-shaded-v1.2.1-2-all.jar')
     compile(versions.hadoopHdfsShaded,
             'https://github.com/gchq/hadoop-hdfs-shaded/releases/download/v2.6.4-2-all/hadoop-hdfs-shaded-v2.6.4-2-all.jar')
     compile(versions.hadoopCommonShaded,
     'https://github.com/gchq/hadoop-common-shaded/releases/download/v2.6.4-2-all/hadoop-common-shaded-v2.6.4-2-all.jar')
-=======
-    compile(versions.eventLogging,
-        'https://github.com/gchq/event-logging/releases/download/v3.1.0/event-logging-v3.1.0.jar')
-    compile(versions.hadoopHdfsShaded,
-        'https://github.com/gchq/hadoop-hdfs-shaded/releases/download/v2.6.4/hadoop-hdfs-shaded-v2.6.4-all.jar')
-    compile(versions.hadoopCommonShaded,
-        'https://github.com/gchq/hadoop-common-shaded/releases/download/v2.6.4/hadoop-common-shaded-v2.6.4-all.jar')
->>>>>>> 5cc0386f
 }