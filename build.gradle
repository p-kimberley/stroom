buildscript {
    repositories {
        mavenLocal()
        jcenter()
        // used for
        maven { url "https://dl.bintray.com/stroom/stroom" }
    }
    dependencies {
        classpath 'com.jfrog.bintray.gradle:gradle-bintray-plugin:1.8.4'

        // A fork of https://github.com/wfhartford/gradle-dependency-analyze that works with Java 10
        classpath 'stroom:gradle-dependency-analyze:v2.2.5'

        // The following are required to put JAXB on the Gradle classpath for the purpose of JOOQ code generation in J9+.
        // Later versions of the JOOQ Gradle plugin should make this unnecessary.
        // Using beta versions of jaxb libs as they resolve the split pkg problem between jaxb-core and jaxb-runtime
        classpath 'javax.activation:activation:1.1.1'
        classpath 'javax.xml.bind:jaxb-api:2.4.0-b180830.0359'
        classpath 'com.sun.xml.bind:jaxb-impl:2.4.0-b180830.0438'
        classpath 'org.glassfish.jaxb:jaxb-runtime:2.4.0-b180830.0438'
    }
}

plugins {
    // Plugin for downloading content from the 'net
    id "de.undercouch.download" version "3.4.3" apply false

    // Plugin for producing a tree of task dependencies, run task 'taskTree'
    id "com.dorongold.task-tree" version "1.3.1" apply true

    id "com.github.johnrengelman.shadow" version "4.0.3" apply false

    id 'nu.studer.jooq' version '3.0.2' apply false

    id 'org.flywaydb.flyway' version '5.2.4' apply false

//    id 'java-library'

//    id 'nebula.lint' version '10.4.2'
}

wrapper{
    gradleVersion = '5.3.1'
}

apply plugin: 'com.jfrog.bintray'
apply plugin: 'de.undercouch.download'
apply plugin: 'ca.cutterslade.analyze'

if (!JavaVersion.current().isJava10()) {
    throw new GradleException("This build must be run with Java 10 (current = " + JavaVersion.current() + ")")
}

ext.stroomPluginsDir = System.getProperty("user.home") + "/.stroom/plugins"
ext.stroomContentImportDir = System.getProperty("user.home") + "/.stroom/contentPackImport"

//if the project has a value for the passed property (i.e from the cmd line via -PpropName=xxx)
//use that, else use a default value
ext.getPropertyOrDefault = { propName, defaultValue ->
    def val;
    if (project.hasProperty(propName) && project.getProperty(propName) != "unspecified" && project.getProperty(propName) != "") {
        val = project.getProperty(propName)
        println "Using property [$propName] with value [$val]"
    } else {
        val = defaultValue
        println "Property [$propName] has no value, using default value [$val]"
    }
    return val;
}

ext.gwtCompilerProps = [
        mainClass: 'stroom.gwt.GwtCompilerWrapper',
        minHeap  : getPropertyOrDefault('gwtCompilerMinHeap', '1G'),
        maxHeap  : getPropertyOrDefault('gwtCompilerMaxHeap', '4G'),
        workers  : getPropertyOrDefault('gwtCompilerWorkers', '5')
]

//version numbers for libs that share version numbers, e.g. dropwizard-*, or for github repo release versions
ext.versions = [
<<<<<<< HEAD
        //----------Stroom-----------------
        stroom            : getPropertyOrDefault('version', 'SNAPSHOT'),

        //------Stroom-repos---------------
        //    stroomProxyRepo: 'v5.1-beta.8',
        eventLogging      : 'v4.0.5_schema-v3.2.4',
        hadoopCommonShaded: 'v2.6.4-5',
        hadoopHdfsShaded  : 'v2.6.4-4',
        stroomAuth        : 'v1.0-beta.8',
        stroomExpression  : 'v2.0.4',
        stroomProxyApi    : 'v5.1.2',
        stroomQuery       : 'v4.0-beta.25', // same version for both stroom-query-api and stroom-query-common
        stroomStats       : 'v0.6.0-alpha.2',

        // NOTE: Curator relies on zookeeper and we are pegged to zookeeper 3.4.5 server by the cloudera stack.
        // Curator 4 can apparently work with zk 3.4.x as long as you exclude its zk dependency
        // and explicitly add your own 3.4.x dependency. See https://curator.apache.org/zk-compatibility.html
        // Also curator has a dependency on guava as it uses a handful of guava classes in its api. Its
        // implementation relies on a shaded guava so you should be able to use any version of guava
        // to satisfy the few classes used in the curator api, see https://issues.apache.org/jira/browse/CURATOR-200
        // It is not clear whether a 3.4.x zk client (where x > 5) and a 3.4.5 zk server are compatible. Given that
        // CHD6.1 ships with HBase 2.1 which uses a 3.4.10 zk client against a 3.4.5 server, we should be ok.
        // If the version of curator is changed then this may need to be done in tandem with stroom-stats to ensure
        // both sides' curator content in zk are compatible.

        // For details of cloudera maven dependencies (i.e. hbase/zookeeper versions) see:
        // 5.16.x - https://www.cloudera.com/documentation/enterprise/release-notes/topics/cdh_vd_cdh5_maven_repo_516x.html
        // 6.1.x - https://www.cloudera.com/documentation/enterprise/6/release-notes/topics/rg_cdh_61_maven_artifacts.html

        //------------3rd-party------------
        curator           : '2.12.0', // See NOTE above. You MUST exclude its zk dep
        dropwizard        : '1.3.8', // used to set the dropwizard-bom version, that controls lots of dependency versions
        guice4            : '4.2.0',
        gwt               : '2.8.2',
        hikari            : '3.2.0',
        jooq              : '3.11.9',
        junit_jupiter     : '5.3.2',
        lucene            : '5.5.3',
        mockito           : '2.23.4',
        rxjava            : '2.1.10',
        swagger           : '1.5.21',
        unirest           : '1.4.9',
        zookeeper         : '3.4.8', // Roughly pegged to the server version used by Cloudera, see links above. This version is forced below.
        zzDUMMYzz         : 'makes sorting easier'
=======
    //----------Stroom-----------------
    stroom: getPropertyOrDefault('version', 'SNAPSHOT'),

    //------Stroom-repos---------------
//    stroomProxyRepo: 'v5.1-beta.8',
    eventLogging: 'v3.1.2_schema-v3.1.2',
    hadoopCommonShaded: 'v2.6.4-5',
    hadoopHdfsShaded: 'v2.6.4-4',
    stroomAuth: 'v1.0-beta.8',
    stroomExpression: 'v1.4.16',
    stroomQuery: 'v2.2-beta.4', //same version for both stroom-query-api and stroom-query-common
    stroomStats: 'v0.6.0-alpha.2',
    stroomProxyApi: 'v5.1.2',

    //------------3rd-party------------
    curator: '2.12.0', //must be chosen to be compatible with the ZK version in CDH 5.10
    dropwizard: '1.1.0', //if you change this version you should check the versions below that need to move in sync with it
    dropwizard_metrics: '3.2.2', //should be kept in step with dropwizard
    gwt: '2.8.2',
    hibernate: '4.3.8.Final', //dropwiz 1.1.0 uses -validator 5.3.4.Final and -core 5.2.8.Final
    jackson: '2.8.6',
    jersey: '2.25.1',
    jetty: '9.4.2.v20170220', //in line with dropwizard 1.1.0
    logback: '1.2.1', //in line with dropwizard 1.1.0
    lucene: '5.5.3',
    rxjava: '2.1.10',
    slf4j: '1.7.24', //in line with dropwizard 1.1.0
    spring: '4.3.4.RELEASE',
    swagger: '1.5.16',
    unirest: '1.4.9',
    zzDUMMYzz: 'makes sorting easier'
>>>>>>> a5a38d4e
]

// Dependency strings for use in sub projects
// If the dependency version is controlled by a BOM, e.g. dropwizard-core, then the 
// dependency is specified with no version. Use of the BOMs is configured further down,
// search for 'platform'.
ext.libs = [
        //------Stroom-libs---------------
        eventLogging                   : "event-logging:event-logging:$versions.eventLogging",
        hadoopCommonShaded             : "stroom:hadoop-common-shaded:$versions.hadoopCommonShaded",
        hadoopHdfsShaded               : "stroom:hadoop-hdfs-shaded:$versions.hadoopHdfsShaded",
        stroomAuthApi                  : "stroom:stroom-auth-service-api:$versions.stroomAuth",
        stroomDocRef                   : "stroom:stroom-docref:$versions.stroomQuery",
        stroomExpression               : "stroom:stroom-expression:$versions.stroomExpression",
        stroomProxyRemoteApi           : "stroom:stroom-proxy-remote-api:$versions.stroomProxyApi",
        stroomQueryApi                 : "stroom:stroom-query-api:$versions.stroomQuery",
        stroomQueryAudit               : "stroom:stroom-query-audit:$versions.stroomQuery",
        stroomQueryAuthorisation       : "stroom:stroom-query-authorisation:$versions.stroomQuery",
        stroomQueryCommon              : "stroom:stroom-query-common:$versions.stroomQuery",
        stroomStatsSchema              : "stroom:stroom-stats-schema:$versions.stroomStats",

        //------3rd Party-libs---------------
        aopalliance                    : "aopalliance:aopalliance:1.0",
        assertj_core                   : "org.assertj:assertj-core:3.10.0",
        c3p0                           : "com.mchange:c3p0:0.9.5.2",
        commons_codec                  : "commons-codec:commons-codec:1.11",
        commons_compress               : "org.apache.commons:commons-compress:1.18",
        commons_fileupload             : "commons-fileupload:commons-fileupload:1.3.3",
        commons_io                     : "commons-io:commons-io:2.6",
        commons_lang                   : "org.apache.commons:commons-lang3", // version controlled by DW BOM
        commons_pool2                  : "org.apache.commons:commons-pool2:2.6.0",
        commons_text                   : "org.apache.commons:commons-text:1.4", // 1.4 needed by YamlUtil
        curator_client                 : "org.apache.curator:curator-client:$versions.curator",
        curator_framework              : "org.apache.curator:curator-framework:$versions.curator",
        curator_x_discovery            : "org.apache.curator:curator-x-discovery:$versions.curator",
        dropwizard_assets              : "io.dropwizard:dropwizard-assets", // version controlled by DW BOM
        dropwizard_bom                 : "io.dropwizard:dropwizard-bom:$versions.dropwizard",
        dropwizard_client              : "io.dropwizard:dropwizard-client", // version controlled by DW BOM
        dropwizard_configuration       : "io.dropwizard:dropwizard-configuration", // version controlled by DW BOM
        dropwizard_core                : "io.dropwizard:dropwizard-core", // version controlled by DW BOM
        dropwizard_jackson             : "io.dropwizard:dropwizard-jackson", // version controlled by DW BOM
        dropwizard_jersey              : "io.dropwizard:dropwizard-jersey", // version controlled by DW BOM
        dropwizard_jetty               : "io.dropwizard:dropwizard-jetty", //was 1.0.6 now 1.1.0
        dropwizard_lifecycle           : "io.dropwizard:dropwizard-lifecycle", // version controlled by DW BOM
        dropwizard_metrics_annotation  : "io.dropwizard.metrics:metrics-annotation", // version controlled by DW BOM
        dropwizard_metrics_core        : "io.dropwizard.metrics:metrics-core", // version controlled by DW BOM
        dropwizard_metrics_healthchecks: "io.dropwizard.metrics:metrics-healthchecks", // version controlled by DW BOM
        dropwizard_servlets            : "io.dropwizard:dropwizard-servlets", // version controlled by DW BOM
        dropwizard_testing             : "io.dropwizard:dropwizard-testing", // version controlled by DW BOM
        fast_infoset                   : "com.sun.xml.fastinfoset:FastInfoset:1.2.12",
        flyway_core                    : "org.flywaydb:flyway-core:5.2.4",
        gin                            : "com.google.gwt.inject:gin:2.1.2",
        google_findbugs                : "com.google.code.findbugs:jsr305:3.0.2",
        guava                          : "com.google.guava:guava", // version controlled by DW BOM
        guice3                         : "com.google.inject:guice:3.0",
        guice4                         : "com.google.inject:guice:$versions.guice4:no_aop",
        guice_assistedinject           : "com.google.inject.extensions:guice-assistedinject:$versions.guice4",
        guice_multibindings            : "com.google.inject.extensions:guice-multibindings:$versions.guice4",
        gwt_dev                        : "com.google.gwt:gwt-dev:$versions.gwt",
        gwt_servlet                    : "com.google.gwt:gwt-servlet:$versions.gwt",
        gwt_user                       : "com.google.gwt:gwt-user:$versions.gwt",
        gwtp_mvp_client                : "com.gwtplatform:gwtp-mvp-client:0.7",
        hbase                          : "org.apache.hbase:hbase-common:1.2.1", //should be set to be consistent with CDH version
        hessian                        : "com.caucho:hessian:4.0.51",
        hikari                         : "com.zaxxer:HikariCP:$versions.hikari",
        hsqldb                         : "org.hsqldb:hsqldb", // version controlled by DW BOM
        jBCrypt                        : "de.svenkubiak:jBCrypt:0.4.1",
        jackson_annotations            : "com.fasterxml.jackson.core:jackson-annotations", // version controlled by DW BOM
        jackson_core                   : "com.fasterxml.jackson.core:jackson-core", // version controlled by DW BOM
        jackson_databind               : "com.fasterxml.jackson.core:jackson-databind", // version controlled by DW BOM
        jackson_dataformat_yaml        : "com.fasterxml.jackson.dataformat:jackson-dataformat-yaml", // version controlled by DW BOM
        java_jwt                       : "com.auth0:java-jwt:3.1.0",
        javassist                      : "org.javassist:javassist", // version controlled by DW BOM
        javax_activation               : "javax.activation:javax.activation-api:1.2.0",
        javax_activation_impl          : "javax.activation:activation:1.1.1",
        javax_annotation               : "javax.annotation:javax.annotation-api:1.3.2",
        javax_el                       : "org.glassfish:javax.el:3.0.1-b08",
        javax_el_api                   : "javax.el:javax.el-api:3.0.0",
        javax_inject                   : "javax.inject:javax.inject:1",
        javax_mail_api                 : "javax.mail:javax.mail-api:1.6.0",
        javax_servlet_api              : "javax.servlet:javax.servlet-api", //version controlled by DB BOM
        jaxb_api                       : "javax.xml.bind:jaxb-api:2.4.0-b180830.0359", // Using beta versions of jaxb libs as they resolve the split pkg problem between jaxb-core and jaxb-runtime
        jaxb_impl                      : "com.sun.xml.bind:jaxb-impl:2.4.0-b180830.0438",
        jaxb_runtime                   : "org.glassfish.jaxb:jaxb-runtime:2.4.0-b180830.0438",
        jcl_over_slf4j                 : "org.slf4j:jcl-over-slf4j", // version controlled by DW BOM
        jcommander                     : 'com.beust:jcommander:1.72',
        jersey_client                  : "org.glassfish.jersey.core:jersey-client", // version controlled by DW BOM
        jersey_common                  : "org.glassfish.jersey.core:jersey-common", // version controlled by DW BOM
        jersey_server                  : "org.glassfish.jersey.core:jersey-server", // version controlled by DW BOM
        jetty_http                     : "org.eclipse.jetty:jetty-http", // version controlled by DW BOM
        jetty_server                   : "org.eclipse.jetty:jetty-server", // version controlled by DW BOM
        jetty_servlet                  : "org.eclipse.jetty:jetty-servlet", // version controlled by DW BOM
        jetty_servlets                 : "org.eclipse.jetty:jetty-servlets", // version controlled by DW BOM
        jooq                           : "org.jooq:jooq:$versions.jooq",
        jooq_codegen                   : "org.jooq:jooq-codegen:$versions.jooq",
        jooq_meta                      : "org.jooq:jooq-meta:$versions.jooq",
        jose4j                         : "org.bitbucket.b_c:jose4j:0.6.4",
        jsinterop_annotations          : "com.google.jsinterop:jsinterop-annotations:1.0.1",
        jsr173_api                     : "javax.xml.bind:jsr173_api:1.0",
        jul_to_slf4j                   : "org.slf4j:jul-to-slf4j", // version controlled by DW BOM
        junit_jupiter_api              : "org.junit.jupiter:junit-jupiter-api:$versions.junit_jupiter",
        junit_jupiter_engine           : "org.junit.jupiter:junit-jupiter-engine:$versions.junit_jupiter",
        kryo                           : "com.esotericsoftware:kryo-shaded:4.0.0",
        lmdbjava                       : "org.lmdbjava:lmdbjava:0.6.3",
        log4j_over_slf4j               : "org.slf4j:log4j-over-slf4j", // version controlled by DW BOM
        logback_classic                : "ch.qos.logback:logback-classic", // version controlled by DW BOM
        logback_core                   : "ch.qos.logback:logback-core", // version controlled by DW BOM
        lucene_analyzers_common        : "org.apache.lucene:lucene-analyzers-common:$versions.lucene",
        lucene_backward_codecs         : "org.apache.lucene:lucene-backward-codecs:$versions.lucene",
        lucene_core                    : "org.apache.lucene:lucene-core:$versions.lucene",
        lucene_queryparser             : "org.apache.lucene:lucene-queryparser:$versions.lucene",
        mockito_core                   : "org.mockito:mockito-core:$versions.mockito",
        mockito_junit_jupiter          : "org.mockito:mockito-junit-jupiter:$versions.mockito",
        mysql_connector_java           : "mysql:mysql-connector-java:8.0.15",
        objenesis                      : "org.objenesis:objenesis", // version controlled by DW BOM
        poi                            : "org.apache.poi:poi:3.17",
        poi_ooxml                      : "org.apache.poi:poi-ooxml:3.17",
        reactivestreams                : "org.reactivestreams:reactive-streams:1.0.2", //used by rxjava
        rxjava                         : "io.reactivex.rxjava2:rxjava:$versions.rxjava",
        saxon_he                       : "net.sf.saxon:Saxon-HE:9.7.0-21",
        slf4j_api                      : "org.slf4j:slf4j-api", // version controlled by DW BOM
        stax_api                       : "stax:stax-api:1.0.1",
        swagger_annotations            : "io.swagger:swagger-annotations:$versions.swagger",
        test_containers                : "org.testcontainers:testcontainers:1.11.1",
        test_containers_mysql          : "org.testcontainers:mysql:1.11.1",
        unirest                        : "com.mashape.unirest:unirest-java:$versions.unirest",
        vavr                           : "io.vavr:vavr:0.9.0",
        ws_rs_api                      : "javax.ws.rs:javax.ws.rs-api:2.1",
        xml_apis                       : "xml-apis:xml-apis:1.0.b2",
        zookeeper                      : "org.apache.zookeeper:zookeeper:$versions.zookeeper",
        zzDUMMYzz                      : "makes sorting this array easier"
]

def contentPackDownloadDir = "${project.buildDir}/contentPackDownload"
ext.contentPackDownloadDir = contentPackDownloadDir
def contentPackImportDir = "${System.properties['user.home']}/.stroom/contentPackImport/"
ext.contentPackImportDir = contentPackImportDir
def contentReleasesUrl = "http://github.com/gchq/stroom-content/releases/download/"
def visualisationsContentPackVer = "v3.2.1"
def visualisationsContentPackUrl = "http://github.com/gchq/stroom-visualisations-dev/releases/download/${visualisationsContentPackVer}/visualisations-production-${visualisationsContentPackVer}.zip"

//A set of content packs to download in the task downloadStroomContent
ext.contentPacks = [
    'core-xml-schemas': 'v2.0',
    'event-logging-xml-schema': 'v3.2.3',
    'internal-dashboards': 'v1.1',
    'internal-statistics-sql': 'v2.1',
    'internal-statistics-stroom-stats': 'v2.1',
    'standard-pipelines': 'v0.1',
    'stroom-101': 'v1.0',
    'stroom-logs': 'v2.0-alpha.5',
    'template-pipelines': 'v0.2'
]

//defines a list of gradle projects that we will publish with maven/bintray
def projectsToBePublished = subprojects.findAll { project ->
    project.path in [
        ':stroom-util',
        ':stroom-util-shared',
        'zzDUMMYzz to ease sorting'
    ]
}

//list to hold details of any failed test classes
def failedTestReportFiles = []

//Configuration applicable to all projects
allprojects {
    // Make doclint be quiet - we don't care about JavaDoc warnings.
    tasks.withType(Javadoc) {
        options.addStringOption('Xdoclint:none', '-quiet')
        options.addBooleanOption('html5', true)
    }
}

// Variable to capture the version of slf4j defined in the DW BOM, so
// we can use it to set the version of slf4j when we do a dependency
// substitution with log4j
def dropwizardBomSlf4jVersion = null

//Configuration applicable to all sub projects
subprojects {
    //println "Configuring subproject ${project.path}"

    apply plugin: 'java'
    apply plugin: 'idea'
    apply plugin: 'ca.cutterslade.analyze'
//    apply plugin: 'java-library'
//    apply plugin: 'nebula.lint'
//
//    gradleLint {
//        rules +=  'unused-dependency'
////        rules +=  'all-dependency'
//    }

    sourceCompatibility = JavaVersion.VERSION_1_10
    targetCompatibility = JavaVersion.VERSION_1_10

    // This bit makes all sub projects have access to the BOMs for the dependency versions
    dependencies {
        compile platform(libs.dropwizard_bom)
    }

    //println project.getConfigurations().getByName("implementation").getAllDependencies()

    configurations {

        // ensure deps don't bring any logging implementations with them as this will
        // conflict with logback. Also replace any log4j deps with log4j-over-slf4j
        // so dependency jars work with slf4j
        all {
            exclude group: "org.slf4j", module: "slf4j-log4j12"
            exclude group: "log4j", module: "log4j"
            exclude group: "commons-logging", module: "commons-logging"
//            exclude group: "javax.validation", module: "validation-api"
            exclude module: 'xercesImpl'

            resolutionStrategy {
                // A very hacky way of finding out what version of slf4j is in the dropwizard BOM
                // TODO make it less hacky
                if (dropwizardBomSlf4jVersion == null) {
                    eachDependency { DependencyResolveDetails details ->
                        if (dropwizardBomSlf4jVersion == null) {
                            if (details.requested.group == 'org.slf4j' && details.requested.name == "log4j-over-slf4j") {
                            //if (details.requested.group == 'org.slf4j') {
                                dropwizardBomSlf4jVersion = details.getTarget().getVersion()
                                println "Slf4j version = $dropwizardBomSlf4jVersion ${details.requested}"
                            }
                        }
                    }
                }

                dependencySubstitution {
                    //println "Slf4j version = $dropwizardBomSlf4jVersion"
                    substitute module('log4j:log4j') with module("org.slf4j:log4j-over-slf4j:1.7.25")
                    // substitute module('javax.validation:validation-api') with module("javax.validation:validation-api:1.1.0.Final")
                }

                // Stop stroom libs from dragging in a different version of dropwizard
                // Currently commented out in the hope the dropwiz BOM will solve things
                //eachDependency { DependencyResolveDetails details ->
                    //if (details.requested.group == 'io.dropwizard') {
                        //details.useVersion versions.dropwizard
                    //}
                    //if (details.requested.group == 'io.dropwizard.metrics') {
                        //details.useVersion versions.dropwizard_metrics
                    //}
                //}

                forcedModules = [
                    // This is how to force a dep to a specific version

                    // Curator will drag in a more recent version of zk but will support older versions so
                    // substitute it here. See NOTE in versions block above.
                    libs.zookeeper
                ]
            }
        }
    }

    repositories {
        mavenLocal()
        jcenter()
        maven { url "https://dl.bintray.com/stroom/event-logging" }
        maven { url "https://dl.bintray.com/stroom/stroom" }
        maven { url "https://dl.bintray.com/stroom/stroom-proxy" }
    }

    test {
        useJUnitPlatform()

        reports.html.destination = file("${reporting.baseDir}/${name}")

        afterSuite { descriptor, result ->
            //println "Executed suite ${descriptor.name} ${descriptor.className} with result: ${result.resultType}"

            if (descriptor != null
                    && descriptor.className != null
                    && result.resultType.toString() == "FAILURE") {

                //test class failed so add its project info and test report file to a global list for
                //processing at the end of the build
                def reportFileName = "${reports.junitXml.destination}/TEST-${descriptor.className}.xml"
                def reportFile = file(reportFileName)
                def pair = new Tuple2("${project.name} ${descriptor.name}", reportFile)
                failedTestReportFiles.add(pair)
            }
        }

        //Use full logging for test exceptions so we can see where the failure occurred 
        testLogging {
            events "failed"
            exceptionFormat = 'full'
            showStackTraces = true
        }
    }

    clean {
        // clear out the 'out' dirs used by intelliJ
        delete "out"
    }

    task allDeps(type: DependencyReportTask) {}

//    // These lines pull the integration test task into our build process.
//    tasks.check.dependsOn integrationTest
//    tasks.integrationTest.mustRunAfter test

//    afterEvaluate {
//        repositories {
//            jcenter()
//        }
//
//        compileJava {
//            inputs.property("moduleName", moduleName)
//            doFirst {
//                options.compilerArgs = [
//                        '--module-path', classpath.asPath,
//                ]
//                classpath = files()
//            }
//        }
//
//        compileTestJava {
//            inputs.property("moduleName", moduleName)
//            doFirst {
//                options.compilerArgs = [
//                        '--module-path', classpath.asPath,
////                        '--add-modules', 'junit',
////                        '--add-reads', "$moduleName=junit",
//                        '--patch-module', "$moduleName=" + files(sourceSets.test.java.srcDirs).asPath,
//                ]
//                classpath = files()
//            }
//        }
//
//        test {
//            inputs.property("moduleName", moduleName)
//            doFirst {
//                jvmArgs = [
//                        '--module-path', classpath.asPath,
//                        '--add-modules', 'ALL-MODULE-PATH',
////                        '--add-reads', "$moduleName=junit",
//                        '--patch-module', "$moduleName=" + files(sourceSets.test.java.outputDir).asPath,
//                ]
//                classpath = files()
//            }
//        }
//
//        javadoc {
//            options.addStringOption('-module-path', classpath.asPath)
//            options.addStringOption('Xdoclint:all,-missing', '-html5')
//        }
//
//        jar {
//            inputs.property("moduleName", moduleName)
//            manifest {
//                attributes(
//                        "Automatic-Module-Name": moduleName,
//                )
//            }
//            version versions.stroomQuery
//        }
//    }
//

    //task analyzeJavaLibraryDependencies(type: ca.cutterslade.gradle.analyze.AnalyzeDependenciesTask) {
//    classesDirs = sourceSets.main.output.classesDirs
//    require = [
//            project.configurations.runtimeClasspath
//    ]
//    allowedToDeclare = [
//            project.configurations.permitUnusedDeclared
//    ]
//    justWarn = true
//}
//task analyzeJavaLibraryTestDependencies(type: ca.cutterslade.gradle.analyze.AnalyzeDependenciesTask) {
//    classesDirs = sourceSets.test.output.classesDirs
//    require = [
//            project.configurations.testRuntimeClasspath
//    ]
//    allowedToDeclare = [
//            project.configurations.permitTestUnusedDeclared
//    ]
//    allowedToUse = [
//            project.configurations.runtimeClasspath
//    ]
//    justWarn = true
//}
//tasks.build.dependsOn analyzeJavaLibraryDependencies
//tasks.build.dependsOn analyzeJavaLibraryTestDependencies
//    
    analyzeClassesDependencies {
        justWarn = true
    }

    analyzeTestClassesDependencies {
        justWarn = true
    }



}

//configures only those projects in publishedProjectsPaths
configure(projectsToBePublished) {

    println "Configuring ${project.path} for publishing"

    apply plugin: 'maven'
    apply plugin: 'maven-publish'
    apply plugin: 'com.jfrog.bintray'

    group = 'stroom'
    version = versions.stroom

    task sourcesJar(type: Jar, dependsOn: classes) {
        classifier = 'sources'
        from sourceSets.main.allSource
    }

    task javadocJar(type: Jar, dependsOn: javadoc) {
        classifier = 'javadoc'
        from javadoc.destinationDir
    }

    artifacts {
        archives sourcesJar
        archives javadocJar
    }

    def pomConfig = {
        licenses {
            license {
                name "The Apache Software License, Version 2.0"
                url "http://www.apache.org/licenses/LICENSE-2.0.txt"
                distribution "repo"
            }
        }
        scm {
            url "https://github.com/stroom/stroom"
        }
    }

    publishing {
        publications {
            mavenJava(MavenPublication) {
                artifact sourcesJar
                artifact javadocJar
                pom.withXml {
                    def root = asNode()
                    root.appendNode('name', project.name)
                    root.children().last() + pomConfig
                }
            }
        }
    }

    publishing {
        publications {
            mavenJava(MavenPublication) {
                from components.java
            }
        }
    }

    //configuration for the bintray plugin for uploading maven artefacts to bintray
    //see https://github.com/bintray/gradle-bintray-plugin
    //run task bintrayUpload to push the files, assuming BINTRAY_USER/KEY are set as env vars
    bintray {
        //Must never write these to log or system out
        user = System.getenv('BINTRAY_USER') //set in Travis UI
        key = System.getenv('BINTRAY_KEY') //set in Travis UI

        //The maven plugin publications to push to bintray
        publications = ['mavenJava']

        //immediately make the artefacts public
        publish = true

        pkg {
            repo = 'stroom'
            name = 'stroom'
            userOrg = 'stroom'
            licenses = ['Apache-2.0']
            vcsUrl = 'https://github.com/gchq/stroom.git'
            version {
                name = "${versions.stroom}"
                desc = "stroom-${versions.stroom}"
                released = new Date()
                vcsTag = "${versions.stroom}"
                gpg {
                    //Bintray will self-sign the files
                    sign = true //Determines whether to GPG sign the files. The default is false
                }
            }
        }
    }
}

////configuration specific to projects that expose their test jars for other projects to use
//configure(projectsWithSharedTestJars) {
//
//    println "Configuring ${project.path} to expose its test jars"
//
//    configurations {
//        testArtifacts
//    }
//
//    task testJar(type: Jar) {
//        baseName = "${project.name}-test"
//        from sourceSets.test.output
//    }
//
//    artifacts {
//        testArtifacts testJar
//    }
//
//    task packageTests(type: Jar) {
//        from sourceSets.test.output
//        classifier = 'tests'
//    }
//
//    artifacts.archives packageTests
//}

task clearContentPackImportDir(type: Delete) {
    //ensure the import directory exists
    new File(contentPackImportDir).mkdirs()

    //cleans out any zip files in the contentPackImportDir
    delete fileTree(new File(contentPackImportDir)) {
        include '**/*.zip'
    }
}

task clearContentPackDownloadDir(type: Delete) {
    //ensure the import directory exists
    new File(contentPackDownloadDir).mkdirs()

    //cleans out any zip files in the contentPackImportDir
    delete fileTree(new File(contentPackDownloadDir)) {
        include '**/*.zip'
    }
}

task downloadStroomContent() {

    dependsOn clearContentPackDownloadDir

    doLast {
        //download each content pack to the contentPackImportDir ready for stroom to import on startup
        for (pack in contentPacks) {
            def packName = pack.key
            def packVer = pack.value
            def packUrl = "${contentReleasesUrl}${packName}-${packVer}/${packName}-${packVer}.zip"
            download {
                src packUrl
                dest new File(contentPackDownloadDir)
                overwrite true
            }
        }
        //now get the visualisations pack from a different repo
        download {
            src visualisationsContentPackUrl
            dest new File(contentPackDownloadDir)
            overwrite true
        }
    }
}

task copyContentPacksToImportDir(type: Copy) {
    dependsOn clearContentPackImportDir
    dependsOn downloadStroomContent

    println "Configuring copy from ${contentPackDownloadDir} to ${contentPackImportDir}"

    from "${contentPackDownloadDir}"
    into stroomContentImportDir
}

task setupSampleData() {
    dependsOn copyContentPacksToImportDir
    dependsOn ':stroom-app:setupSampleDataApplication'
}

gradle.buildFinished {
    //if any of the tests failed dump the junit xml to the console
    if (getPropertyOrDefault('dumpFailedTestXml', 'false') == 'true' && failedTestReportFiles.size > 0) {
        println "Build has ${failedTestReportFiles.size} failed test classes, dumping JUnit xml output"
        failedTestReportFiles.each { pair ->
            def info = pair.first
            def reportFile = pair.second

            if (reportFile.exists()) {
                println "-----Failed test class ${info} ------------------"
                def lines = reportFile.readLines()
                lines.each { String line ->
                    println "${line}"
                }
                println "-----End of test class ${info} ------------------"
            } else {
                println "File ${reportFile.toString()}"
            }
        }
    }
}

task dependenciesPng() {
    def reportsDir = new File("build/reports")
    def compileDepsDot = file("$reportsDir/compileDeps.dot")
    inputs.files subprojects.configurations.compile
    outputs.files compileDepsDot
    doFirst {
        if(!reportsDir.exists()) reportsDir.mkdirs()
    }
    doLast {
        def dotGraph = "digraph compile{" + System.getProperty("line.separator")
        Set deps = [] as Set
        subprojects.each {subproject ->
            subproject.configurations.compile.dependencies.each {dependency ->
                if(dependency instanceof ProjectDependency) {
                    String dep = "\"$subproject.name\" -> \"$dependency.name\";"
                    if (deps.add(dep)){ // if was not there before - avoid duplicates
                        dotGraph += dep + System.getProperty("line.separator")
                    }
                }
            }
        }
        dotGraph += "}"
        compileDepsDot.write(dotGraph)
    }
}
<|MERGE_RESOLUTION|>--- conflicted
+++ resolved
@@ -77,7 +77,6 @@
 
 //version numbers for libs that share version numbers, e.g. dropwizard-*, or for github repo release versions
 ext.versions = [
-<<<<<<< HEAD
         //----------Stroom-----------------
         stroom            : getPropertyOrDefault('version', 'SNAPSHOT'),
 
@@ -87,9 +86,9 @@
         hadoopCommonShaded: 'v2.6.4-5',
         hadoopHdfsShaded  : 'v2.6.4-4',
         stroomAuth        : 'v1.0-beta.8',
-        stroomExpression  : 'v2.0.4',
+        stroomExpression  : 'v2.0.7',
         stroomProxyApi    : 'v5.1.2',
-        stroomQuery       : 'v4.0-beta.25', // same version for both stroom-query-api and stroom-query-common
+        stroomQuery       : 'v4.0-beta.32', // same version for both stroom-query-api and stroom-query-common
         stroomStats       : 'v0.6.0-alpha.2',
 
         // NOTE: Curator relies on zookeeper and we are pegged to zookeeper 3.4.5 server by the cloudera stack.
@@ -122,39 +121,6 @@
         unirest           : '1.4.9',
         zookeeper         : '3.4.8', // Roughly pegged to the server version used by Cloudera, see links above. This version is forced below.
         zzDUMMYzz         : 'makes sorting easier'
-=======
-    //----------Stroom-----------------
-    stroom: getPropertyOrDefault('version', 'SNAPSHOT'),
-
-    //------Stroom-repos---------------
-//    stroomProxyRepo: 'v5.1-beta.8',
-    eventLogging: 'v3.1.2_schema-v3.1.2',
-    hadoopCommonShaded: 'v2.6.4-5',
-    hadoopHdfsShaded: 'v2.6.4-4',
-    stroomAuth: 'v1.0-beta.8',
-    stroomExpression: 'v1.4.16',
-    stroomQuery: 'v2.2-beta.4', //same version for both stroom-query-api and stroom-query-common
-    stroomStats: 'v0.6.0-alpha.2',
-    stroomProxyApi: 'v5.1.2',
-
-    //------------3rd-party------------
-    curator: '2.12.0', //must be chosen to be compatible with the ZK version in CDH 5.10
-    dropwizard: '1.1.0', //if you change this version you should check the versions below that need to move in sync with it
-    dropwizard_metrics: '3.2.2', //should be kept in step with dropwizard
-    gwt: '2.8.2',
-    hibernate: '4.3.8.Final', //dropwiz 1.1.0 uses -validator 5.3.4.Final and -core 5.2.8.Final
-    jackson: '2.8.6',
-    jersey: '2.25.1',
-    jetty: '9.4.2.v20170220', //in line with dropwizard 1.1.0
-    logback: '1.2.1', //in line with dropwizard 1.1.0
-    lucene: '5.5.3',
-    rxjava: '2.1.10',
-    slf4j: '1.7.24', //in line with dropwizard 1.1.0
-    spring: '4.3.4.RELEASE',
-    swagger: '1.5.16',
-    unirest: '1.4.9',
-    zzDUMMYzz: 'makes sorting easier'
->>>>>>> a5a38d4e
 ]
 
 // Dependency strings for use in sub projects
