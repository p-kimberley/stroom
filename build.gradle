buildscript {
    repositories {
        mavenLocal()
        jcenter()
        // used for 
        maven { url "https://dl.bintray.com/stroom/stroom" }
    }
    dependencies {
        classpath 'com.jfrog.bintray.gradle:gradle-bintray-plugin:1.8.0'

        // A fork of https://github.com/wfhartford/gradle-dependency-analyze that works with Java 10
        classpath 'stroom:gradle-dependency-analyze:v2.2.2'

        // The following are required to put JAXB on the Gradle classpath for the purpose of JOOQ code generation in J9+.
        // Later versions of the JOOQ Gradle plugin should make this unnecessary.
        // Using beta versions of jaxb libs as they resolve the split pkg problem between jaxb-core and jaxb-runtime
        classpath 'javax.activation:activation:1.1.1'
        classpath 'javax.xml.bind:jaxb-api:2.4.0-b180830.0359'
        classpath 'com.sun.xml.bind:jaxb-impl:2.4.0-b180830.0438'
        classpath 'org.glassfish.jaxb:jaxb-runtime:2.4.0-b180830.0438'
    }
}

plugins {
    //plugin for downloading content from the 'net
    id "de.undercouch.download" version "3.2.0" apply false

    //plugin for producing a tree of task dependencies, run task 'taskTree'
    id "com.dorongold.task-tree" version "1.3" apply true

    id "com.github.johnrengelman.shadow" version "2.0.4" apply false

    id 'nu.studer.jooq' version '3.0.0' apply false
}

task wrapper(type: Wrapper) {
    gradleVersion = '4.10'
}

apply plugin: 'com.jfrog.bintray'
apply plugin: 'de.undercouch.download'
apply plugin: 'ca.cutterslade.analyze'

ext.stroomPluginsDir = System.getProperty("user.home") + "/.stroom/plugins"

//if the project has a value for the passed property (i.e from the cmd line via -PpropName=xxx)
//use that, else use a default value
ext.getPropertyOrDefault = { propName, defaultValue ->
    def val;
    if (project.hasProperty(propName) && project.getProperty(propName) != "unspecified" && project.getProperty(propName) != "") {
        val = project.getProperty(propName)
        println "Using property [$propName] with value [$val]"
    } else {
        val = defaultValue
        println "Property [$propName] has no value, using default value [$val]"
    }
    return val;
}

ext.gwtCompilerProps = [
        mainClass: 'stroom.gwt.GwtCompilerWrapper',
        minHeap  : getPropertyOrDefault('gwtCompilerMinHeap', '1G'),
        maxHeap  : getPropertyOrDefault('gwtCompilerMaxHeap', '4G'),
        workers  : getPropertyOrDefault('gwtCompilerWorkers', '5')
]

//version numbers for libs that share version numbers, e.g. dropwizard-*, or for github repo release versions
ext.versions = [
        //----------Stroom-----------------
        stroom            : getPropertyOrDefault('version', 'SNAPSHOT'),

        //------Stroom-repos---------------
        //    stroomProxyRepo: 'v5.1-beta.8',
        eventLogging      : 'v4.0.5_schema-v3.2.4',
        hadoopCommonShaded: 'v2.6.4-5',
        hadoopHdfsShaded  : 'v2.6.4-4',
        stroomAuth        : 'v0.1-alpha.3',
<<<<<<< HEAD
        stroomExpression  : 'v1.4.11',
        stroomQuery       : 'v4.0-beta.20', //same version for both stroom-query-api and stroom-query-common
=======
        stroomExpression  : 'v1.4.1',
        stroomQuery       : 'v3.1-beta.8', //same version for both stroom-query-api and stroom-query-common
>>>>>>> aa1c6100
        stroomStats       : 'v0.6.0-alpha.2',

        //------------3rd-party------------
        curator           : '2.12.0', //must be chosen to be compatible with the ZK version in CDH 5.10
<<<<<<< HEAD
        dropwizard        : '1.3.5', //if you change this version you should check the versions below that need to move in sync with it
        dropwizard_metrics: '4.0.2', //should be kept in step with dropwizard
        guava             : '26.0-jre',
        guice4            : '4.2.0',
        gwt               : '2.8.2',
        hibernate         : '5.2.13.Final', //dropwiz 1.2.5 uses -validator 5.4.2.Final and -core 5.2.12.Final
        hikari            : '3.2.0',
        jackson           : '2.9.1', //in line with dropwizard 1.2.2
        jersey            : '2.25.1',
        jetty             : '9.4.8.v20171121', //in line with dropwizard 1.2.2
        jooq              : '3.11.4',
        junit_jupiter     : '5.2.0',
        logback           : '1.2.3', //in line with dropwizard 1.2.2
=======
        dropwizard        : '1.3.3', //if you change this version you should check the versions below that need to move in sync with it
        dropwizard_metrics: '4.0.2', //should be kept in step with dropwizard
        guava             : '21.0',
        gwt               : '2.8.2',
        hibernate         : '5.2.15.Final', //dropwiz 1.3.3 uses -validator 5.4.2.Final and -core 5.2.15.Final
        jackson           : '2.9.5', //in line with dropwizard 1.3.3
        jersey            : '2.25.1',
        jetty             : '9.4.10.v20180503', //in line with dropwizard 1.3.3
        logback           : '1.2.3', //in line with dropwizard 1.3.3
>>>>>>> aa1c6100
        lucene            : '5.5.3',
        rxjava            : '2.1.10',
        slf4j             : '1.7.25', //in line with dropwizard 1.3.3
        swagger           : '1.5.16',
        unirest           : '1.4.9',
        zzDUMMYzz         : 'makes sorting easier'
]

//dependency strings for use in sub projects
ext.libs = [
        //------Stroom-libs---------------
        eventLogging                   : "event-logging:event-logging:$versions.eventLogging",
        hadoopCommonShaded             : "stroom:hadoop-common-shaded:$versions.hadoopCommonShaded",
        hadoopHdfsShaded               : "stroom:hadoop-hdfs-shaded:$versions.hadoopHdfsShaded",
        stroomAuthApi                  : "stroom:stroom-auth-service-api:$versions.stroomAuth",
        stroomDocRef                   : "stroom:stroom-docref:$versions.stroomQuery",
        stroomExpression               : "stroom:stroom-expression:$versions.stroomExpression",
        stroomQueryApi                 : "stroom:stroom-query-api:$versions.stroomQuery",
        stroomQueryAudit               : "stroom:stroom-query-audit:$versions.stroomQuery",
        stroomQueryAuthorisation       : "stroom:stroom-query-authorisation:$versions.stroomQuery",
        stroomQueryCommon              : "stroom:stroom-query-common:$versions.stroomQuery",
        stroomStatsSchema              : "stroom:stroom-stats-schema:$versions.stroomStats",

        //------3rd Party-libs---------------
        aopalliance                    : "aopalliance:aopalliance:1.0",
        assertj_core                   : "org.assertj:assertj-core:3.10.0",
        c3p0                           : "com.mchange:c3p0:0.9.5.2",
        commons_codec                  : "commons-codec:commons-codec:1.11",
        commons_compress               : "org.apache.commons:commons-compress:1.18",
        commons_exec                   : "org.apache.commons:commons-exec:1.3",
        commons_fileupload             : "commons-fileupload:commons-fileupload:1.3.3",
<<<<<<< HEAD
        commons_io                     : "commons-io:commons-io:2.6",
        commons_lang                   : "org.apache.commons:commons-lang3:3.8",
        commons_pool2                  : "org.apache.commons:commons-pool2:2.6.0",
        commons_text                   : "org.apache.commons:commons-text:1.4",
=======
        commons_io                     : "commons-io:commons-io:2.5",
        commons_lang                   : "commons-lang:commons-lang:2.6",
        commons_pool2                  : "org.apache.commons:commons-pool2:2.4.2",
>>>>>>> aa1c6100
        curator_client                 : "org.apache.curator:curator-client:$versions.curator",
        curator_framework              : "org.apache.curator:curator-framework:$versions.curator",
        curator_x_discovery            : "org.apache.curator:curator-x-discovery:$versions.curator",
        dropwizard_assets              : "io.dropwizard:dropwizard-assets:$versions.dropwizard",
        dropwizard_client              : "io.dropwizard:dropwizard-client:$versions.dropwizard",
        dropwizard_configuration       : "io.dropwizard:dropwizard-configuration:$versions.dropwizard",
        dropwizard_core                : "io.dropwizard:dropwizard-core:$versions.dropwizard",
        dropwizard_jersey              : "io.dropwizard:dropwizard-jersey:$versions.dropwizard",
        dropwizard_jetty               : "io.dropwizard:dropwizard-jetty:$versions.dropwizard", //was 1.0.6 now 1.1.0
        dropwizard_lifecycle           : "io.dropwizard:dropwizard-lifecycle:$versions.dropwizard",
        dropwizard_metrics_core: "io.dropwizard.metrics:metrics-healthchecks:$versions.dropwizard_core",
        dropwizard_metrics_annotation  : "io.dropwizard.metrics:metrics-annotation:$versions.dropwizard_metrics",
        dropwizard_metrics_healthchecks: "io.dropwizard.metrics:metrics-healthchecks:$versions.dropwizard_metrics",
        dropwizard_servlets            : "io.dropwizard:dropwizard-servlets:$versions.dropwizard",
        dropwizard_testing             : "io.dropwizard:dropwizard-testing:$versions.dropwizard",
        fast_classpath_scanner         : "io.github.lukehutch:fast-classpath-scanner:2.9.4",
        fast_infoset                   : "com.sun.xml.fastinfoset:FastInfoset:1.2.12",
        flyway_core                    : "org.flywaydb:flyway-core:5.1.3",
        gin                            : "com.google.gwt.inject:gin:2.1.2",
        google_findbugs                : "com.google.code.findbugs:jsr305:3.0.2",
        guava                          : "com.google.guava:guava:$versions.guava", //>=v21 removes MoreExecutors.sameThreadExecutor() which is needed by curator 2.11
        guice3                         : "com.google.inject:guice:3.0",
        guice4                         : "com.google.inject:guice:$versions.guice4:no_aop",
        guice_assistedinject           : "com.google.inject.extensions:guice-assistedinject:$versions.guice4",
        guice_multibindings            : "com.google.inject.extensions:guice-multibindings:$versions.guice4",
        gwt_dev                        : "com.google.gwt:gwt-dev:$versions.gwt",
        gwt_servlet                    : "com.google.gwt:gwt-servlet:$versions.gwt",
        gwt_user                       : "com.google.gwt:gwt-user:$versions.gwt",
        gwtp_mvp_client                : "com.gwtplatform:gwtp-mvp-client:0.7",
        hamcrest_core                  : "org.hamcrest:hamcrest-core:1.3",
        hbase                          : "org.apache.hbase:hbase-common:1.2.1", //should be set to be consistent with CDH version
        hessian                        : "com.caucho:hessian:4.0.51",
        hibernate_core                 : "org.hibernate:hibernate-core:$versions.hibernate" /* LATEST 5.2.13.Final */,
        hibernate_entitymanager        : "org.hibernate:hibernate-entitymanager:$versions.hibernate" /* LATEST 5.2.5.Final */,
        hibernate_jpa_api              : "org.hibernate.javax.persistence:hibernate-jpa-2.1-api:1.0.2.Final",
        hibernate_validator            : "org.hibernate:hibernate-validator:5.3.4.Final",
        hikari                         : "com.zaxxer:HikariCP:$versions.hikari",
        hsqldb                         : "org.hsqldb:hsqldb:2.3.4",
        jBCrypt                        : "de.svenkubiak:jBCrypt:0.4.1",
        jackson_annotations            : "com.fasterxml.jackson.core:jackson-annotations:$versions.jackson",
        jackson_core                   : "com.fasterxml.jackson.core:jackson-core:$versions.jackson",
        jackson_databind               : "com.fasterxml.jackson.core:jackson-databind:$versions.jackson", //was 2.8.5, now 2.8.6
        jackson_dataformat_yaml        : "com.fasterxml.jackson.dataformat:jackson-dataformat-yaml:$versions.jackson", //was 2.8.5, now 2.8.6
        java_jwt                       : "com.auth0:java-jwt:3.1.0",
        javassist                      : "org.javassist:javassist:3.18.1-GA",
        javax_activation               : "javax.activation:javax.activation-api:1.2.0",
        javax_activation_impl          : "javax.activation:activation:1.1.1",
        javax_annotation               : "javax.annotation:javax.annotation-api:1.3.2",
        javax_el                       : "org.glassfish:javax.el:3.0.1-b08",
        javax_el_api                   : "javax.el:javax.el-api:3.0.0",
        javax_inject                   : "javax.inject:javax.inject:1",
        javax_mail_api                 : "javax.mail:javax.mail-api:1.6.0",
        javax_servlet_api              : "javax.servlet:javax.servlet-api:3.1.0",
        javax_validation               : 'javax.validation:validation-api:1.1.0.Final',
        jaxb_api                       : "javax.xml.bind:jaxb-api:2.4.0-b180830.0359", // Using beta versions of jaxb libs as they resolve the split pkg problem between jaxb-core and jaxb-runtime
        jaxb_impl                      : "com.sun.xml.bind:jaxb-impl:2.4.0-b180830.0438",
        jaxb_runtime                   : "org.glassfish.jaxb:jaxb-runtime:2.4.0-b180830.0438",
        jcl_over_slf4j                 : "org.slf4j:jcl-over-slf4j:$versions.slf4j",
        jcommander                     : 'com.beust:jcommander:1.72',
        jersey_client                  : "org.glassfish.jersey.core:jersey-client:$versions.jersey",
        jersey_common                  : "org.glassfish.jersey.core:jersey-common:$versions.jersey",
        jersey_server                  : "org.glassfish.jersey.core:jersey-server:$versions.jersey", //was 2.25 now 2.25.1
        jetty_http                     : "org.eclipse.jetty:jetty-http:$versions.jetty",
        jetty_server                   : "org.eclipse.jetty:jetty-server:$versions.jetty",
        jetty_servlet                  : "org.eclipse.jetty:jetty-servlet:$versions.jetty",
        jetty_servlets                 : "org.eclipse.jetty:jetty-servlets:$versions.jetty",
        jooq                           : "org.jooq:jooq:$versions.jooq",
        jooq_codegen                   : "org.jooq:jooq-codegen:$versions.jooq",
        jooq_meta                      : "org.jooq:jooq-meta:$versions.jooq",
        jose4j                         : "org.bitbucket.b_c:jose4j:0.5.5",
        jsinterop_annotations          : "com.google.jsinterop:jsinterop-annotations:1.0.1",
        jsr173_api                     : "javax.xml.bind:jsr173_api:1.0",
        jul_to_slf4j                   : "org.slf4j:jul-to-slf4j:$versions.slf4j",
        junit                          : "junit:junit:4.12",
        junit_jupiter                  : "org.junit.jupiter:junit-jupiter-api:$versions.junit_jupiter",
        kryo                           : "com.esotericsoftware:kryo-shaded:4.0.0",
        lmdbjava                       : "org.lmdbjava:lmdbjava:0.6.1",
        log4j_over_slf4j               : "org.slf4j:log4j-over-slf4j:$versions.slf4j",
        logback_classic                : "ch.qos.logback:logback-classic:$versions.logback",
        logback_core                   : "ch.qos.logback:logback-core:$versions.logback",
        lucene_analyzers_common        : "org.apache.lucene:lucene-analyzers-common:$versions.lucene",
        lucene_backward_codecs         : "org.apache.lucene:lucene-backward-codecs:$versions.lucene",
        lucene_core                    : "org.apache.lucene:lucene-core:$versions.lucene",
        lucene_queryparser             : "org.apache.lucene:lucene-queryparser:$versions.lucene",
        mockito_core                   : "org.mockito:mockito-core:2.21.0",
        mysql_connector_java           : "mysql:mysql-connector-java:5.1.40",
        objenesis                      : "org.objenesis:objenesis:2.2",
        poi                            : "org.apache.poi:poi:3.17",
        poi_ooxml                      : "org.apache.poi:poi-ooxml:3.17",
        reactivestreams                : "org.reactivestreams:reactive-streams:1.0.2", //used by rxjava
        rxjava                         : "io.reactivex.rxjava2:rxjava:$versions.rxjava",
        saxon_he                       : "net.sf.saxon:Saxon-HE:9.7.0-18",
        slf4j_api                      : "org.slf4j:slf4j-api:$versions.slf4j",
        stax_api                       : "stax:stax-api:1.0.1",
        swagger_annotations            : "io.swagger:swagger-annotations:$versions.swagger",
        unirest                        : "com.mashape.unirest:unirest-java:$versions.unirest",
        validation_api                 : "javax.validation:validation-api:1.0.0.GA", //GWT 2.8.0 throws errors on gwtCompile if validation-api 1.1.0.Final is used
        vavr                           : "io.vavr:vavr:0.9.0",
        ws_rs_api                      : "javax.ws.rs:javax.ws.rs-api:2.1",
        xml_apis                       : "xml-apis:xml-apis:1.0.b2",
        zzDUMMYzz                      : "makes sorting easier"
]

def contentPackImportDir = "${System.properties['user.home']}/.stroom/contentPackImport/"
def contentReleasesUrl = "http://github.com/gchq/stroom-content/releases/download/"
def visualisationsContentPackVer = "v3.0.4"
def visualisationsContentPackUrl = "http://github.com/gchq/stroom-visualisations-dev/releases/download/${visualisationsContentPackVer}/visualisations-production-${visualisationsContentPackVer}.zip"

//A set of content packs to download in the task downloadStroomContent
ext.contentPacks = [
        'core-xml-schemas'                : 'v2.0',
        'event-logging-xml-schema'        : 'v3.2.3',
        'internal-dashboards'             : 'v1.1',
        'internal-statistics-sql'         : 'v2.1',
        'internal-statistics-stroom-stats': 'v2.1',
        'stroom-101'                      : 'v1.0'
]

//defines a list of gradle projects that we will publish with maven/bintray
def projectsToBePublished = subprojects.findAll { project ->
    project.path in [
            ':stroom-entity-shared',
            ':stroom-util',
            ':stroom-util-shared',
            'zzDUMMYzz to ease sorting'
    ]
}

//defines a list of gradle project paths that need to expose their test jars for other
//projects to use
def projectsWithSharedTestJars = subprojects.findAll { project ->
    project.path in [
            ':stroom-core-server',
            ':stroom-dashboard:stroom-dashboard-server',
            ':stroom-entity-shared',
            ':stroom-index:stroom-index-server',
            ':stroom-pipeline',
            ':stroom-security:stroom-security-server',
            ':stroom-util',
            'zzDUMMYzz to ease sorting'
    ]
}

//list to hold details of any failed test classes
def failedTestReportFiles = []

//Configuration applicable to all projects
allprojects {
    // Make doclint be quiet - we don't care about JavaDoc warnings.
    tasks.withType(Javadoc) {
        options.addStringOption('Xdoclint:none', '-quiet')
        options.addBooleanOption('html5', true)
    }
}

//Configuration applicable to all sub projects
subprojects {
    //println "Configuring subproject ${project.path}"

    apply plugin: 'java'
    apply plugin: 'idea'
    apply plugin: 'ca.cutterslade.analyze'

    sourceCompatibility = JavaVersion.VERSION_1_10
    targetCompatibility = JavaVersion.VERSION_1_10

    sourceSets {
        // This lets us use different directories for our integration tests.
        integrationTest {
            java {
                compileClasspath += main.output + test.output
                runtimeClasspath += main.output + test.output
                srcDir file('src/integrationTest/java')
            }
            resources.srcDir file('src/integrationTest/resources')
        }
    }

    configurations {

        // ensure deps don't bring any logging implementations with them as this will
        // conflict with logback. Also replace any log4j deps with log4j-over-slf4j
        // so dependency jars work with slf4j
        all {
            exclude group: "org.slf4j", module: "slf4j-log4j12"
            exclude group: "log4j", module: "log4j"
            exclude group: "commons-logging", module: "commons-logging"
            exclude module: 'xercesImpl'

            resolutionStrategy {
                dependencySubstitution {
                    substitute module('log4j:log4j') with module("org.slf4j:log4j-over-slf4j:$versions.slf4j")
                    substitute module('com.google.guava:guava') with module("com.google.guava:guava:$versions.guava")
                }

                // Stop libs from dragging in a different version of dropwizard
                eachDependency { DependencyResolveDetails details ->
                    if (details.requested.group == 'io.dropwizard') {
                        details.useVersion versions.dropwizard
                    }
                    if (details.requested.group == 'io.dropwizard.metrics') {
                        details.useVersion versions.dropwizard_metrics
                    }
                }

                forcedModules = [
                        //>=v21 removes MoreExecutors.sameThreadExecutor() which is needed by curator 2.11
                        //libs.guava
                ]
            }
        }

        // This means our integration tests get all the dependencies from our tests and we don't need to specify them twice.
        integrationTestCompile.extendsFrom testCompile
        integrationTestRuntime.extendsFrom testRuntime
    }

    repositories {
        mavenLocal()
        jcenter()
        maven { url "https://dl.bintray.com/stroom/event-logging" }
        maven { url "https://dl.bintray.com/stroom/stroom" }
    }

    // This means the reports from our integration tests won't over-write the reports from our unit tests.
    tasks.withType(Test) {
        reports.html.destination = file("${reporting.baseDir}/${name}")


        afterSuite { desc, result ->
            if (desc != null && desc.className != null && result.resultType.toString() == "FAILURE") {

                //test class failed so add its project info and test report file to a global list for
                //processing at the end of the build
                def reportFileName = "${reports.junitXml.destination}/TEST-${desc.className}.xml"
                def reportFile = file(reportFileName)
                def pair = new Tuple2("${project.name} ${desc.name}", reportFile)
                failedTestReportFiles.add(pair)
            }
        }

        //Use full logging for test exceptions so we can see where the failure occurred 
        testLogging {
            events "failed"
            exceptionFormat = 'full'
            showStackTraces = true
        }
    }

    // This task lets us run the actual integration tests.
    task integrationTest(type: Test) {
        testClassesDirs = sourceSets.integrationTest.output.classesDirs
        classpath = sourceSets.integrationTest.runtimeClasspath

        // Integration tests are quite slow so output progress for each test to keep travis alive
        afterTest { desc, result ->
            println "Executed test ${desc.name} [${desc.className}] with result: ${result.resultType}"
        }

        //afterSuite { desc, result -> 
        //if (desc != null && desc.className != null && result.resultType.toString() == "FAILURE") {
        ////test class failed so add its project info and test report file to a global list for
        ////processing at the end of the build

        //def reportFileName = "${project.name}/build/test-results/integrationTest/TEST-${desc.className}.xml"
        //def reportFile = file(reportFileName)
        //def pair = new Tuple2("${project.name} ${desc.name}", reportFile)
        //failedTestReportFiles.add(pair)
        //}
        //}

        //Use full logging for test exceptions so we can see where the failure occurred 
        //testLogging {
        //events "failed"
        //exceptionFormat = 'full'
        //showStackTraces = true
        //}
    }

    clean {
        // clear out the 'out' dirs used by intelliJ
        delete "out"
    }

    // These lines pull the integration test task into our build process.
    tasks.check.dependsOn integrationTest
    tasks.integrationTest.mustRunAfter test

//    afterEvaluate {
//        repositories {
//            jcenter()
//        }
//
//        compileJava {
//            inputs.property("moduleName", moduleName)
//            doFirst {
//                options.compilerArgs = [
//                        '--module-path', classpath.asPath,
//                ]
//                classpath = files()
//            }
//        }
//
//        compileTestJava {
//            inputs.property("moduleName", moduleName)
//            doFirst {
//                options.compilerArgs = [
//                        '--module-path', classpath.asPath,
////                        '--add-modules', 'junit',
////                        '--add-reads', "$moduleName=junit",
//                        '--patch-module', "$moduleName=" + files(sourceSets.test.java.srcDirs).asPath,
//                ]
//                classpath = files()
//            }
//        }
//
//        test {
//            inputs.property("moduleName", moduleName)
//            doFirst {
//                jvmArgs = [
//                        '--module-path', classpath.asPath,
//                        '--add-modules', 'ALL-MODULE-PATH',
////                        '--add-reads', "$moduleName=junit",
//                        '--patch-module', "$moduleName=" + files(sourceSets.test.java.outputDir).asPath,
//                ]
//                classpath = files()
//            }
//        }
//
//        javadoc {
//            options.addStringOption('-module-path', classpath.asPath)
//            options.addStringOption('Xdoclint:all,-missing', '-html5')
//        }
//
//        jar {
//            inputs.property("moduleName", moduleName)
//            manifest {
//                attributes(
//                        "Automatic-Module-Name": moduleName,
//                )
//            }
//            version versions.stroomQuery
//        }
//    }
}

//configures only those projects in publishedProjectsPaths
configure(projectsToBePublished) {

    println "Configuring ${project.path} for publishing"

    apply plugin: 'maven'
    apply plugin: 'maven-publish'
    apply plugin: 'com.jfrog.bintray'

    group = 'stroom'
    version = versions.stroom

    task sourcesJar(type: Jar, dependsOn: classes) {
        classifier = 'sources'
        from sourceSets.main.allSource
    }

    task javadocJar(type: Jar, dependsOn: javadoc) {
        classifier = 'javadoc'
        from javadoc.destinationDir
    }

    artifacts {
        archives sourcesJar
        archives javadocJar
    }

    def pomConfig = {
        licenses {
            license {
                name "The Apache Software License, Version 2.0"
                url "http://www.apache.org/licenses/LICENSE-2.0.txt"
                distribution "repo"
            }
        }
        scm {
            url "https://github.com/stroom/stroom"
        }
    }

    publishing {
        publications {
            mavenJava(MavenPublication) {
                artifact sourcesJar
                artifact javadocJar
                pom.withXml {
                    def root = asNode()
                    root.appendNode('name', project.name)
                    root.children().last() + pomConfig
                }
            }
        }
    }

    publishing {
        publications {
            mavenJava(MavenPublication) {
                from components.java
            }
        }
    }

    //configuration for the bintray plugin for uploading maven artefacts to bintray
    //see https://github.com/bintray/gradle-bintray-plugin
    //run task bintrayUpload to push the files, assuming BINTRAY_USER/KEY are set as env vars
    bintray {
        //Must never write these to log or system out
        user = System.getenv('BINTRAY_USER') //set in Travis UI
        key = System.getenv('BINTRAY_KEY') //set in Travis UI

        //The maven plugin publications to push to bintray
        publications = ['mavenJava']

        //immediately make the artefacts public
        publish = true

        pkg {
            repo = 'stroom'
            name = 'stroom'
            userOrg = 'stroom'
            licenses = ['Apache-2.0']
            vcsUrl = 'https://github.com/gchq/stroom.git'
            version {
                name = "${versions.stroom}"
                desc = "stroom-${versions.stroom}"
                released = new Date()
                vcsTag = "${versions.stroom}"
                gpg {
                    //Bintray will self-sign the files
                    sign = true //Determines whether to GPG sign the files. The default is false
                }
            }
        }
    }
}

//configuration specific to projects that expose their test jars for other projects to use
configure(projectsWithSharedTestJars) {

    println "Configuring ${project.path} to expose its test jars"

    configurations {
        testArtifacts
    }

    task testJar(type: Jar) {
        baseName = "${project.name}-test"
        from sourceSets.test.output
    }

    artifacts {
        testArtifacts testJar
    }

    task packageTests(type: Jar) {
        from sourceSets.test.output
        classifier = 'tests'
    }

    artifacts.archives packageTests
}

// NOT SURE IF WE NEED THIS NOW
//configure(subprojects.findAll {it.name != 'stroom-app' && it.name != 'stroom-integrationtest'}) {
//    //swagger has to generate the spec from code so all modules except for stroom-app (which is the module the
//    //swagger task is in) and stroom-integrationtest (which depends on stroom-app) must be compiled to jars first
//    //so stroom-app can access their code
//    //However, generateSwaggerDocumentation must run before stroom-app:jar as its artefacts (the json/yaml spec files)
//    // need to go into that jar
//    tasks.getByPath(':stroom-core-module:generateSwaggerDocumentation').mustRunAfter jar
//}


task clearContentPackImportDir(type: Delete) {
    //ensure the import directory exists
    new File(contentPackImportDir).mkdirs()

    //cleans out any zip files in the contentPackImportDir
    delete fileTree(new File(contentPackImportDir)) {
        include '**/*.zip'
    }
}

task downloadStroomContent() {

    dependsOn clearContentPackImportDir

    doLast {
        //download each content pack to the contentPackImportDir ready for stroom to import on startup
        for (pack in contentPacks) {
            def packName = pack.key
            def packVer = pack.value
            def packUrl = "${contentReleasesUrl}${packName}-${packVer}/${packName}-${packVer}.zip"
            download {
                src packUrl
                dest new File(contentPackImportDir)
                overwrite true
            }
        }
        //now get the visualisations pack from a different repo
        download {
            src visualisationsContentPackUrl
            dest new File(contentPackImportDir)
            overwrite true
        }
    }
}

task setupSampleData() {
    dependsOn downloadStroomContent
    dependsOn ':stroom-integrationtest:setupSampleData'
}

gradle.buildFinished {
    //if any of the tests failed dump the junit xml to the console
    if (getPropertyOrDefault('dumpFailedTestXml', 'false') == 'true' && failedTestReportFiles.size > 0) {
        println "Build has ${failedTestReportFiles.size} failed test classes, dumping JUnit xml output"
        failedTestReportFiles.each { pair ->
            def info = pair.first
            def reportFile = pair.second

            if (reportFile.exists()) {
                println "-----Failed test class ${info} ------------------"
                def lines = reportFile.readLines()
                lines.each { String line ->
                    println "${line}"
                }
                println "-----End of test class ${info} ------------------"
            } else {
                println "File ${reportFile.toString()}"
            }
        }
    }
}
<|MERGE_RESOLUTION|>--- conflicted
+++ resolved
@@ -75,42 +75,25 @@
         hadoopCommonShaded: 'v2.6.4-5',
         hadoopHdfsShaded  : 'v2.6.4-4',
         stroomAuth        : 'v0.1-alpha.3',
-<<<<<<< HEAD
         stroomExpression  : 'v1.4.11',
         stroomQuery       : 'v4.0-beta.20', //same version for both stroom-query-api and stroom-query-common
-=======
-        stroomExpression  : 'v1.4.1',
-        stroomQuery       : 'v3.1-beta.8', //same version for both stroom-query-api and stroom-query-common
->>>>>>> aa1c6100
         stroomStats       : 'v0.6.0-alpha.2',
 
         //------------3rd-party------------
         curator           : '2.12.0', //must be chosen to be compatible with the ZK version in CDH 5.10
-<<<<<<< HEAD
         dropwizard        : '1.3.5', //if you change this version you should check the versions below that need to move in sync with it
         dropwizard_metrics: '4.0.2', //should be kept in step with dropwizard
         guava             : '26.0-jre',
         guice4            : '4.2.0',
         gwt               : '2.8.2',
-        hibernate         : '5.2.13.Final', //dropwiz 1.2.5 uses -validator 5.4.2.Final and -core 5.2.12.Final
+        hibernate         : '5.2.15.Final', //dropwiz 1.3.3 uses -validator 5.4.2.Final and -core 5.2.15.Final
         hikari            : '3.2.0',
-        jackson           : '2.9.1', //in line with dropwizard 1.2.2
-        jersey            : '2.25.1',
-        jetty             : '9.4.8.v20171121', //in line with dropwizard 1.2.2
-        jooq              : '3.11.4',
-        junit_jupiter     : '5.2.0',
-        logback           : '1.2.3', //in line with dropwizard 1.2.2
-=======
-        dropwizard        : '1.3.3', //if you change this version you should check the versions below that need to move in sync with it
-        dropwizard_metrics: '4.0.2', //should be kept in step with dropwizard
-        guava             : '21.0',
-        gwt               : '2.8.2',
-        hibernate         : '5.2.15.Final', //dropwiz 1.3.3 uses -validator 5.4.2.Final and -core 5.2.15.Final
         jackson           : '2.9.5', //in line with dropwizard 1.3.3
         jersey            : '2.25.1',
         jetty             : '9.4.10.v20180503', //in line with dropwizard 1.3.3
+        jooq              : '3.11.4',
+        junit_jupiter     : '5.2.0',
         logback           : '1.2.3', //in line with dropwizard 1.3.3
->>>>>>> aa1c6100
         lucene            : '5.5.3',
         rxjava            : '2.1.10',
         slf4j             : '1.7.25', //in line with dropwizard 1.3.3
@@ -142,16 +125,10 @@
         commons_compress               : "org.apache.commons:commons-compress:1.18",
         commons_exec                   : "org.apache.commons:commons-exec:1.3",
         commons_fileupload             : "commons-fileupload:commons-fileupload:1.3.3",
-<<<<<<< HEAD
         commons_io                     : "commons-io:commons-io:2.6",
         commons_lang                   : "org.apache.commons:commons-lang3:3.8",
         commons_pool2                  : "org.apache.commons:commons-pool2:2.6.0",
         commons_text                   : "org.apache.commons:commons-text:1.4",
-=======
-        commons_io                     : "commons-io:commons-io:2.5",
-        commons_lang                   : "commons-lang:commons-lang:2.6",
-        commons_pool2                  : "org.apache.commons:commons-pool2:2.4.2",
->>>>>>> aa1c6100
         curator_client                 : "org.apache.curator:curator-client:$versions.curator",
         curator_framework              : "org.apache.curator:curator-framework:$versions.curator",
         curator_x_discovery            : "org.apache.curator:curator-x-discovery:$versions.curator",
