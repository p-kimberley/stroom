--- conflicted
+++ resolved
@@ -5,34 +5,20 @@
     }
     dependencies {
         classpath group: 'gchq', name: 'urlDependencyPlugin', version: 'v0.1'
-<<<<<<< HEAD
         //classpath group: 'ca.cutterslade.gradle', name: 'gradle-dependency-analyze', version: '1.1.0'
-=======
-        classpath 'ca.cutterslade.gradle:gradle-dependency-analyze:1.1.0'
->>>>>>> c592c07e
     }
 }
 apply plugin: 'gchq.urldependencies'
 
 ext.versions = [
         stroom: '6.0-beta.1-SNAPSHOT',
-<<<<<<< HEAD
         eventLogging: 'event-logging-v3.1.0',
+        hadoopCommonShaded: 'hadoop-common-shaded-v2.6.4-2-all',
+        hadoopHdfsShaded: 'hadoop-hdfs-shaded-v2.6.4-2-all',
+        stroomExpression: 'stroom-expression-v0.1.0',
         stroomQueryApi: 'stroom-query-api-v0.1.1',
         stroomQueryApiSources: 'stroom-query-api-v0.1.1-sources',
-        stroomQueryCommon: 'stroom-query-common-v0.1.1',
-        stroomExpression: 'stroom-expression-v0.1.0',
-        hadoopHdfsShaded: 'hadoop-hdfs-shaded-v2.6.4-2-all',
-        hadoopCommonShaded: 'hadoop-common-shaded-v2.6.4-2-all'
-=======
-        stroomQueryApi: 'stroom-query-api-v0.1.0',
-        stroomQueryApiSources: 'stroom-query-api-v0.1.0-sources',
-        stroomQueryCommon: 'stroom-query-common-v0.1.0',
-        stroomExpression: 'stroom-expression-v0.1.0',
-        eventLogging: 'event-logging-v3.1.0',
-        hadoopHdfsShaded: 'hadoop-hdfs-shaded-v2.6.4-all',
-        hadoopCommonShaded: 'hadoop-common-shaded-v2.6.4-all'
->>>>>>> c592c07e
+        stroomQueryCommon: 'stroom-query-common-v0.1.1'
 ]
 
 task wrapper(type: Wrapper) {
@@ -51,11 +37,7 @@
     apply plugin: 'java'
     
     //analyze missing dependencies for the code base
-<<<<<<< HEAD
-    //apply plugin: 'ca.cutterslade.analyze'
-=======
     apply plugin: 'ca.cutterslade.analyze'
->>>>>>> c592c07e
     apply plugin: 'idea'
 
     sourceCompatibility = 1.8
@@ -136,17 +118,17 @@
 urlDependencies {
     libs "libs"
     compile(versions.stroomQueryApi,
-        'https://github.com/gchq/stroom-query/releases/download/v0.1.1/stroom-query-api-v0.1.1.jar')
+            'https://github.com/gchq/stroom-query/releases/download/v0.1.1/stroom-query-api-v0.1.1.jar')
     compile(versions.stroomQueryApiSources,
-        'https://github.com/gchq/stroom-query/releases/download/v0.1.1/stroom-query-api-v0.1.1-sources.jar')
+            'https://github.com/gchq/stroom-query/releases/download/v0.1.1/stroom-query-api-v0.1.1-sources.jar')
     compile(versions.eventLogging,
-        'https://github.com/gchq/event-logging/releases/download/v3.1.0/event-logging-v3.1.0.jar')
+            'https://github.com/gchq/event-logging/releases/download/v3.1.0/event-logging-v3.1.0.jar')
     compile(versions.stroomQueryCommon,
-        'https://github.com/gchq/stroom-query/releases/download/v0.1.1/stroom-query-common-v0.1.1.jar')
+            'https://github.com/gchq/stroom-query/releases/download/v0.1.1/stroom-query-common-v0.1.1.jar')
     compile(versions.stroomExpression,
-        'https://github.com/gchq/stroom-expression/releases/download/v0.1.0/stroom-expression-v0.1.0.jar')
+            'https://github.com/gchq/stroom-expression/releases/download/v0.1.0/stroom-expression-v0.1.0.jar')
     compile(versions.hadoopHdfsShaded,
             'https://github.com/gchq/hadoop-hdfs-shaded/releases/download/v2.6.4-2-all/hadoop-hdfs-shaded-v2.6.4-2-all.jar')
     compile(versions.hadoopCommonShaded,
-    'https://github.com/gchq/hadoop-common-shaded/releases/download/v2.6.4-2-all/hadoop-common-shaded-v2.6.4-2-all.jar')
+            'https://github.com/gchq/hadoop-common-shaded/releases/download/v2.6.4-2-all/hadoop-common-shaded-v2.6.4-2-all.jar')
 }