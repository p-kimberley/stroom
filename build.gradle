--- conflicted
+++ resolved
@@ -337,16 +337,6 @@
     tasks.integrationTest.mustRunAfter test
 }
 
-<<<<<<< HEAD
-configure(subprojects.findAll {it.name != 'stroom-app' && it.name != 'stroom-integrationtest'}) {
-    //swagger has to generate the spec from code so all modules except for stroom-app (which is the module the 
-    //swagger task is in) and stroom-integrationtest (which depends on stroom-app) must be compiled to jars first
-    //so stroom-app can access their code
-    //However, generateSwaggerDocumentation must run before stroom-app:jar as its artefacts (the json/yaml spec files) 
-    // need to go into that jar 
-    tasks.getByPath(':stroom-app:generateSwaggerDocumentation').mustRunAfter jar
-}
-=======
 // NOT SURE IF WE NEED THIS NOW
 //configure(subprojects.findAll {it.name != 'stroom-app' && it.name != 'stroom-integrationtest'}) {
 //    //swagger has to generate the spec from code so all modules except for stroom-app (which is the module the
@@ -356,7 +346,6 @@
 //    // need to go into that jar
 //    tasks.getByPath(':stroom-core-module:generateSwaggerDocumentation').mustRunAfter jar
 //}
->>>>>>> f2db7371
 
 
 task clearContentPackImportDir(type: Delete) {
