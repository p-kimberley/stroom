#!/usr/bin/env bash

#**********************************************************************
# Copyright 2018 Crown Copyright
#
# Licensed under the Apache License, Version 2.0 (the "License");
# you may not use this file except in compliance with the License.
# You may obtain a copy of the License at
#
#     http://www.apache.org/licenses/LICENSE-2.0
#
# Unless required by applicable law or agreed to in writing, software
# distributed under the License is distributed on an "AS IS" BASIS,
# WITHOUT WARRANTIES OR CONDITIONS OF ANY KIND, either express or implied.
# See the License for the specific language governing permissions and
# limitations under the License.
#**********************************************************************

# This script is all you need to build a local image of stroom and stroom-proxy
# for development purposes.
# Releases to Dockerhub will be done by travis

set -e

<<<<<<< HEAD
# Exclude tests because we want this to be fast. 
# I guess you'd better test the build before releasing.
#./gradlew clean build -x test -x test
=======
#shellcheck disable=SC2034
{
  #Shell Colour constants for use in 'echo -e'
  RED='\033[1;31m'
  GREEN='\033[1;32m'
  YELLOW='\033[1;33m'
  BLUE='\033[1;34m'
  LGREY='\e[37m'
  DGREY='\e[90m'
  NC='\033[0m' # No Color
}
>>>>>>> 88706f25

MODE_SKIP_GRADLE="skipGradle"
MODE_SKIP_GWT="skipGwt"

show_usage() {
  echo -e "Usage: ${BLUE}$0 [${MODE_SKIP_GRADLE}|${MODE_SKIP_GWT}]${NC}"
}

do_gradle_build() {
  local gradle_args=(
    "clean"
    "build"
    "-x" "test"
    "-x" "integrationTest"
  )

  if [ "$mode" = "skipGwt" ]; then
    echo -e "${GREEN}Skipping GWT compile${NC}"
    gradle_args+=( "-x" "gwtCompile" )
  fi

  echo -e "${GREEN}Gradle arguments: ${BLUE}${gradle_args[*]}${NC}"
  # Exclude tests because we want this to be fast. 
  # I guess you'd better test the build before releasing.
  ./gradlew "${gradle_args[@]}"
}

do_docker_builds() {
  DOCKER_IMAGE_TAG="local-SNAPSHOT"
  CURRENT_GIT_COMMIT="$(git rev-parse HEAD)"

  echo -e "${GREEN}Building stroom docker image" \
    "${BLUE}gchq/stroom:${DOCKER_IMAGE_TAG}${NC} for commit" \
    "${BLUE}${CURRENT_GIT_COMMIT}${NC}"

  docker build \
    --tag gchq/stroom:${DOCKER_IMAGE_TAG} \
    --build-arg GIT_COMMIT=${CURRENT_GIT_COMMIT} \
    --build-arg GIT_TAG=${DOCKER_IMAGE_TAG} \
    ./stroom-app/docker

  echo -e "${GREEN}Building stroom-proxy docker image" \
    "${BLUE}gchq/stroom-proxy:${DOCKER_IMAGE_TAG}${NC} for commit" \
    "${BLUE}${CURRENT_GIT_COMMIT}${NC}"

  docker build \
    --tag gchq/stroom-proxy:${DOCKER_IMAGE_TAG} \
    --build-arg GIT_COMMIT=${CURRENT_GIT_COMMIT} \
    --build-arg GIT_TAG=${DOCKER_IMAGE_TAG} \
    ./stroom-app/proxy-docker
}

main() {

  if [ "$#" -gt 1 ]; then
    echo -e "${RED}Error${NC}: Invalid arguments"
    show_usage
    exit 1
  elif [ "$#" -eq 1 ] \
    && [[ ! "$1" =~ (${MODE_SKIP_GRADLE}|${MODE_SKIP_GWT}) ]]; then
    echo -e "${RED}Error${NC}: Invalid mode"
    show_usage
    exit 1
  fi

  local mode="$1"

  if [ "$mode" = "skipGradle" ]; then
    echo -e "${GREEN}Skipping gradle build${NC}"
  else
    do_gradle_build
  fi

  if [ $? -ne 0 ]; then
    exit 1
  fi

  do_docker_builds

  echo -e "${GREEN}Done${NC}"
}

main "$@"<|MERGE_RESOLUTION|>--- conflicted
+++ resolved
@@ -22,11 +22,6 @@
 
 set -e
 
-<<<<<<< HEAD
-# Exclude tests because we want this to be fast. 
-# I guess you'd better test the build before releasing.
-#./gradlew clean build -x test -x test
-=======
 #shellcheck disable=SC2034
 {
   #Shell Colour constants for use in 'echo -e'
@@ -38,7 +33,6 @@
   DGREY='\e[90m'
   NC='\033[0m' # No Color
 }
->>>>>>> 88706f25
 
 MODE_SKIP_GRADLE="skipGradle"
 MODE_SKIP_GWT="skipGwt"
@@ -61,7 +55,7 @@
   fi
 
   echo -e "${GREEN}Gradle arguments: ${BLUE}${gradle_args[*]}${NC}"
-  # Exclude tests because we want this to be fast. 
+  # Exclude tests because we want this to be fast.
   # I guess you'd better test the build before releasing.
   ./gradlew "${gradle_args[@]}"
 }
