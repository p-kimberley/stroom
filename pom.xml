--- conflicted
+++ resolved
@@ -39,11 +39,7 @@
   <artifactId>stroom</artifactId>
   <name>stroom</name>
   <description>STROOM</description>
-<<<<<<< HEAD
   <version>5.1-alpha.2</version>
-=======
-  <version>5.0-beta.61</version>
->>>>>>> 2639e37a
   <packaging>pom</packaging>
 
   <properties>
@@ -52,7 +48,7 @@
     <!-- STROOM LIBS -->
     <!-- ******** -->
     <commons-compress.version>1.12</commons-compress.version>
-    <commons-exec.version>1.3</commons-exec.version>
+    <!--<commons-exec.version>1.3</commons-exec.version>-->
     <commons-lang.version>2.6</commons-lang.version>
     <commons-pool2.version>2.4.2</commons-pool2.version>
     <commons-io.version>2.5</commons-io.version>
@@ -549,12 +545,12 @@
         <version>${commons-compress.version}</version>
       </dependency>
 
-      <!-- Apache Commons Exec -->
-      <dependency>
-        <groupId>org.apache.commons</groupId>
-        <artifactId>commons-exec</artifactId>
-        <version>${commons-exec.version}</version>
-      </dependency>
+      <!--&lt;!&ndash; Apache Commons Exec &ndash;&gt;-->
+      <!--<dependency>-->
+        <!--<groupId>org.apache.commons</groupId>-->
+        <!--<artifactId>commons-exec</artifactId>-->
+        <!--<version>${commons-exec.version}</version>-->
+      <!--</dependency>-->
 
       <!-- Apache Commons Lang -->
       <dependency>
