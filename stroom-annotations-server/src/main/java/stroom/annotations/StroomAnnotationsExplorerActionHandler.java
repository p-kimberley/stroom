--- conflicted
+++ resolved
@@ -3,31 +3,17 @@
 import org.springframework.stereotype.Component;
 import stroom.entity.shared.PermissionException;
 import stroom.explorer.server.ExplorerActionHandler;
-import stroom.explorer.server.ExplorerTreeDao;
 import stroom.query.api.v2.DocRef;
-import stroom.security.SecurityContext;
 
 @Component
 public class StroomAnnotationsExplorerActionHandler implements ExplorerActionHandler {
-    private final SecurityContext securityContext;
-    private final ExplorerTreeDao explorerTreeDao;
 
-    StroomAnnotationsExplorerActionHandler(final SecurityContext securityContext, final ExplorerTreeDao explorerTreeDao) {
-        this.securityContext = securityContext;
-        this.explorerTreeDao = explorerTreeDao;
+    public StroomAnnotationsExplorerActionHandler() {
     }
 
     @Override
     public DocRef createDocument(String name, String parentFolderUUID) {
-<<<<<<< HEAD
         throw new PermissionException("You cannot create the Annotations node");
-=======
-//        if (!securityContext.hasDocumentPermission(FOLDER, parentFolderUUID, DocumentPermissionNames.getDocumentCreatePermission(FOLDER))) {
-//            throw new PermissionException("You do not have permission to create (" + FOLDER + ") in folder " + parentFolderUUID);
-//        }
-//        return new DocRef(ANNOTATIONS, UUID.randomUUID().toString(), "Annotations Service");
-        throw new PermissionException(securityContext.getUserId(), "You cannot create the Annotations node");
->>>>>>> 92ddcd79
     }
 
     @Override
