<?xml version="1.0" encoding="UTF-8"?>
<!DOCTYPE module PUBLIC "-//Google Inc.//DTD Google Web Toolkit 2.5.0//EN"
        "http://google-web-toolkit.googlecode.com/svn/tags/2.5.0/distro-source/core/src/gwt-module.dtd">
<module rename-to='stroom'>
    <!-- Inherit the core Web Toolkit stuff. -->
    <inherits name='com.google.gwt.user.User'/>

    <!-- Inherit GIN -->
    <inherits name="com.google.gwt.inject.Inject"/>

    <inherits name='com.google.gwt.xml.XML'/>
    <inherits name="com.google.gwt.logging.Logging"/>
    <!--   <inherits name='ca.nanometrics.gflot.GFlot' /> -->
    <!--   <inherits name='com.github.gwtd3.D3' /> -->
    <!--   <inherits name='stroom.d3.D3' /> -->

    <inherits name='javax.xml.bind.annotation.Adapters'/>

    <inherits name='io.swagger.Swagger'/>

    <!-- Other module inherits -->
    <inherits name='stroom.dispatch.Dispatch'/>

    <inherits name='stroom.Stroom'/>
    <inherits name='stroom.core.Core'/>
    <inherits name='stroom.task.Task'/>
    <inherits name='stroom.main.Main'/>
    <inherits name='stroom.widget.popup.Popup'/>
    <inherits name='stroom.security.Security'/>
    <inherits name='stroom.service.Service'/>
    <inherits name='stroom.util.Util'/>
    <inherits name='stroom.svg.SVG' />

    <!-- Import Stroom widgets -->
    <!--   <inherits name="stroom.widget.code.Code" /> -->
    <inherits name="stroom.widget.util.Util"/>
    <inherits name="stroom.widget.contextmenu.ContextMenu"/>
    <inherits name="stroom.widget.tab.Tab"/>
    <inherits name="stroom.widget.customdatebox.CustomDateBox"/>

    <inherits name="stroom.widget.debug.Debug" />
    <inherits name="stroom.widget.dropdowntree.DropDownTree" />
    <inherits name="stroom.widget.layout.Layout" />
    <inherits name="stroom.item.Item" />
    <inherits name="stroom.widget.menu.Menu" />
    <inherits name="stroom.widget.button.Button" />
    <inherits name="stroom.widget.popup.Popup" />
    <inherits name="stroom.widget.tickbox.TickBox" />
    <inherits name="stroom.widget.tooltip.Tooltip" />
    <inherits name="stroom.widget.valuespinner.ValueSpinner" />
    <inherits name="stroom.editor.Editor" />
    <inherits name="stroom.widget.xsdbrowser.XSDBrowser"/>
    <inherits name="stroom.widget.htree.HTree"/>
    <inherits name="stroom.widget.spinner.Spinner"/>

    <!-- Import functional areas -->
    <!--  Minimal -->
    <inherits name="stroom.config.Config" />
    <inherits name="stroom.config.global.GlobalConfig" />
    <inherits name="stroom.ui.config.UiConfig" />
    <inherits name="stroom.meta.Meta" />
    <inherits name="stroom.about.About" />
    <inherits name="stroom.activity.Activity" />
    <inherits name="stroom.elastic.Elastic" />
    <inherits name="stroom.alert.Alert" />
    <inherits name="stroom.apikeys.ApiKeys" />
    <inherits name="stroom.content.Content" />
    <inherits name="stroom.data.store.impl.fs.FSVolume" />
    <inherits name="stroom.dispatch.Dispatch" />
    <inherits name='stroom.document.Document'/>
    <inherits name="stroom.entity.Entity" />
    <inherits name="stroom.explorer.Explorer" />
    <inherits name="stroom.menubar.Menubar" />
    <inherits name="stroom.node.Node" />
    <inherits name="stroom.users.Users" />
    <inherits name="stroom.util.Util" />
    <inherits name="stroom.welcome.Welcome" />
    <inherits name="stroom.trackers.Trackers" />
    <inherits name="stroom.hyperlink.Hyperlink" />
    <inherits name="stroom.iframe.IFrame" />

    <!-- Additional -->
    <inherits name="stroom.folder.Folder" />
    <inherits name="stroom.dictionary.Dictionary" />

<<<<<<< HEAD
=======
    <inherits name="stroom.index.Index" />
    <inherits name="stroom.search.solr.SolrIndex" />
>>>>>>> 006395a2
    <inherits name="stroom.dashboard.Dashboard" />

    <inherits name="stroom.query.Query" />

    <inherits name="stroom.statistics.impl.hbase.HbaseStatistics"/>
    <inherits name="stroom.statistics.impl.sql.SqlStatistics"/>
    <inherits name="stroom.benchmark.Benchmark" />
    <inherits name="stroom.docstore.DocStore"/>
    <inherits name="stroom.data.retention.DataRetention"/>
    <inherits name="stroom.receive.rules.RuleSet"/>
    <inherits name="stroom.data.Data" />
    <inherits name="stroom.streamtask.StreamTask" />
    <inherits name="stroom.task.Task" />
    <inherits name="stroom.pipeline.Pipeline" />
    <inherits name="stroom.pipeline.structure.Structure" />
    <inherits name="stroom.pipeline.stepping.PipelineStepping" />
    <inherits name="stroom.processor.Processor"/>
    <inherits name="stroom.xmlschema.XMLSchema" />
    <inherits name="stroom.pool.Pool" />
    <inherits name="stroom.cache.Cache" />
    <inherits name="stroom.feed.Feed" />
    <inherits name="stroom.help.Help" />
    <inherits name="stroom.importexport.ImportExport" />
    <inherits name="stroom.job.Job" />
    <inherits name="stroom.monitoring.Monitoring" />
    <inherits name="stroom.index.Index"/>
    <!--
    <inherits name="stroom.nstat.store.monitoring.StatsMonitoring" />
     -->

    <!-- Include new data controls -->
    <inherits name="stroom.data.Data" />
    <inherits name="stroom.data.grid.Grid" />
    <inherits name="stroom.data.table.Table" />
    <inherits name="stroom.data.pager.Pager" />
    <inherits name="stroom.cell.Cell" />

    <!-- Include GWTP -->
    <inherits name="com.gwtplatform.mvp.Mvp"/>

    <!-- Specify the app entry point class. -->
    <entry-point class='stroom.app.client.App'/>

    <!-- Specify the paths for translatable code -->
    <source path='client'/>
    <source path='shared'/>

    <!-- This is required for Gwt-Platform Proxy's generator -->
    <define-configuration-property name="gin.ginjector" is-multi-valued="false" />
    <set-configuration-property name="gin.ginjector" value="stroom.app.client.gin.AppGinjector" />
    <set-configuration-property name='xsiframe.failIfScriptTag' value='FALSE'/>

</module><|MERGE_RESOLUTION|>--- conflicted
+++ resolved
@@ -83,11 +83,8 @@
     <inherits name="stroom.folder.Folder" />
     <inherits name="stroom.dictionary.Dictionary" />
 
-<<<<<<< HEAD
-=======
     <inherits name="stroom.index.Index" />
     <inherits name="stroom.search.solr.SolrIndex" />
->>>>>>> 006395a2
     <inherits name="stroom.dashboard.Dashboard" />
 
     <inherits name="stroom.query.Query" />
