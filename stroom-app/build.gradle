--- conflicted
+++ resolved
@@ -49,14 +49,11 @@
     permitUnusedDeclared project(':stroom-security-server') //not clear why it thinks this is unused
     compile project(':stroom-index-server')
     compile project(':stroom-statistics-api')
-<<<<<<< HEAD
     permitUnusedDeclared project(':stroom-statistics-api') //not clear why it thinks this is unused
     compile project(':stroom-entity-shared')
     permitUnusedDeclared project(':stroom-entity-shared') //not clear why it thinks this is unused
     compile project(':stroom-index-shared')
-=======
-    permitUnusedDeclared project(':stroom-statistics-api') // not clear why it thinks this is unused
->>>>>>> f2db7371
+    permitUnusedDeclared project(':stroom-index-shared') // not clear why it thinks this is unused
     compile project(':stroom-util')
     compile project(':stroom-pipeline')
     compile project(':stroom-dashboard-server')
@@ -118,16 +115,13 @@
     compile libs.dropwizard_jetty
     compile libs.dropwizard_metrics_healthchecks
     compile libs.dropwizard_servlets
-<<<<<<< HEAD
     compile libs.dropwizard_configuration
     compile libs.guava
-    compile libs.jackson_annotations
+//    compile libs.jackson_annotations
     compile libs.javax_inject
     compile libs.javax_servlet_api
-    compile libs.javax_validation
-=======
+//    compile libs.javax_validation
     compile libs.javax_servlet_api
->>>>>>> f2db7371
     compile libs.jetty_server
     compile libs.jetty_servlets
     compile libs.logback_classic
