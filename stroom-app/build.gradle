buildscript {
    repositories {
        mavenLocal()
        jcenter()
    }
    dependencies {
        classpath libs.mysql_connector_java
        classpath 'org.reflections:reflections:0.9.12'
    }
}

plugins {
    id "com.benjaminsproule.swagger" version "1.0.8"
    //id "io.swagger.core.v3.swagger-gradle-plugin" version "2.1.1"
}

import org.reflections.Reflections
import org.reflections.scanners.SubTypesScanner
import org.reflections.scanners.TypeAnnotationsScanner
import org.reflections.util.ConfigurationBuilder
import org.reflections.util.FilterBuilder
import java.nio.file.Paths
import java.nio.file.Files

ext.moduleName = 'stroom.app'

def uiDir = project.file('src/main/resources/ui')
def swaggerDir = "${uiDir}/noauth/swagger"
def restResourceClassNames = []
//def jarName = 'stroom-app.jar'
def fatJarName = 'stroom-app-all.jar'
def sendToStroomScriptVersion = 'send-to-stroom-v2.0'
def releaseBuildDir = 'build/release'
def configDefaultsFile = releaseBuildDir + '/config/config-defaults.yml'
def configSchemaFile = releaseBuildDir + '/config/config-schema.yml'

apply plugin: 'application'
apply plugin: 'com.github.johnrengelman.shadow'
mainClassName = 'stroom.app.App'

dependencies {
    compile project(':stroom-activity:stroom-activity-impl-db')
    compile project(':stroom-annotation:stroom-annotation-impl-db')
    compile project(':stroom-annotation:stroom-annotation-pipeline')
    compile project(':stroom-cache:stroom-cache-impl')
    compile project(':stroom-cluster:stroom-cluster-impl')
    compile project(':stroom-cluster:stroom-cluster-lock-impl-db')
    compile project(':stroom-cluster:stroom-cluster-task-impl')
    compile project(':stroom-config:stroom-config-app')
    compile project(':stroom-config:stroom-config-global-impl')
    compile project(':stroom-config:stroom-config-global-impl-db')
    compile project(':stroom-core')
    compile project(':stroom-core-shared')
    compile project(':stroom-dashboard:stroom-dashboard-impl')
    compile project(':stroom-dashboard:stroom-storedquery-impl-db')
    compile project(':stroom-data:stroom-data-retention-impl')
    compile project(':stroom-data:stroom-data-store-impl')
    compile project(':stroom-data:stroom-data-store-impl-fs')
    compile project(':stroom-data:stroom-data-store-impl-fs-db')
    compile project(':stroom-data:stroom-data-zip')
    compile project(':stroom-db-util')
    compile project(':stroom-dictionary:stroom-dictionary-impl')
    compile project(':stroom-dictionary:stroom-dictionary-mock')
    compile project(':stroom-docstore:stroom-docstore-impl')
    compile project(':stroom-docstore:stroom-docstore-impl-db')
    compile project(':stroom-dropwizard-common')
    compile project(':stroom-elastic:stroom-elastic-impl')
    compile project(':stroom-elastic:stroom-elastic-impl-http')
    compile project(':stroom-event-logging:stroom-event-logging-impl')
    compile project(':stroom-explorer:stroom-explorer-impl')
    compile project(':stroom-feed:stroom-feed-impl')
    compile project(':stroom-importexport:stroom-importexport-impl')
    compile project(':stroom-index:stroom-index-impl')
    compile project(':stroom-index:stroom-index-impl-db')
    compile project(':stroom-job:stroom-job-impl')
    compile project(':stroom-job:stroom-job-impl-db')
    compile project(':stroom-kafka:stroom-kafka-api')
    compile project(':stroom-kafka:stroom-kafka-impl')
    compile project(':stroom-legacy:stroom-legacy-db-migration')
    compile project(':stroom-lifecycle:stroom-lifecycle-impl')
    compile project(':stroom-meta:stroom-meta-impl-db')
    compile project(':stroom-meta:stroom-meta-statistics-impl')
    compile project(':stroom-node:stroom-node-impl-db')
    compile project(':stroom-pipeline')
    compile project(':stroom-processor:stroom-processor-impl-db')
    compile project(':stroom-proxy:stroom-proxy-repo')
    compile project(':stroom-receive:stroom-receive-common')
    compile project(':stroom-receive:stroom-receive-rules-impl')
    compile project(':stroom-resource:stroom-resource-impl')
    compile project(':stroom-search:stroom-search-extraction')
    compile project(':stroom-search:stroom-search-solr')
    compile project(':stroom-search:stroom-searchable-impl')
    compile project(':stroom-security:stroom-security-identity')
    compile project(':stroom-security:stroom-security-identity-db')
    compile project(':stroom-security:stroom-security-impl-db')
    compile project(':stroom-servicediscovery:stroom-servicediscovery-impl')
    compile project(':stroom-statistics:stroom-statistics-impl')
    compile project(':stroom-statistics:stroom-statistics-impl-hbase')
    compile project(':stroom-statistics:stroom-statistics-impl-sql')
    compile project(':stroom-task:stroom-task-impl')
    compile project(':stroom-util')
    compile project(':stroom-util-shared')

    compile libs.dropwizard_client
    compile(libs.dropwizard_assets) {
        exclude(group: "org.glassfish.web", module: "javax.el")
    }
    compile(libs.dropwizard_core) {
        exclude(group: "org.glassfish.web", module: "javax.el")
    }
    compile libs.dropwizard_configuration
    compile libs.dropwizard_jersey
    compile libs.dropwizard_jetty
    compile libs.dropwizard_lifecycle
    compile libs.dropwizard_metrics_annotation
    compile libs.dropwizard_metrics_core
    compile libs.dropwizard_metrics_healthchecks
    compile libs.dropwizard_servlets
    compile libs.dropwizard_validation
    compile libs.flyway_core
    compile libs.guava
    compile libs.guice4
    compile libs.javax_inject
    compile libs.javax_servlet_api
    compile libs.jaxb_api
    compile libs.jcommander
    compile libs.jersey_common
    compile libs.jetty_server
    compile libs.jetty_servlet
    compile libs.jetty_servlets
    compile libs.logback_classic
    compile libs.slf4j_api
    compile libs.stroomDocRef
    compile libs.validation_api
    compile libs.ws_rs_api

    runtimeOnly libs.javax_el
    runtimeOnly libs.javax_el_api

    testCompile project(':stroom-app')
    // Use default DB config.

    testCompile project(':stroom-activity:stroom-activity-api')
    testCompile project(':stroom-activity:stroom-activity-mock')
    testCompile project(':stroom-config:stroom-config-app')
    testCompile project(':stroom-config:stroom-config-global-impl')
    testCompile project(':stroom-core')
    testCompile project(':stroom-core-shared')
    testCompile project(':stroom-dashboard:stroom-dashboard-impl')
    testCompile project(':stroom-data:stroom-data-store-api')
    testCompile project(':stroom-data:stroom-data-store-impl-fs')
    testCompile project(':stroom-data:stroom-data-store-mock')
    testCompile project(':stroom-docstore:stroom-docstore-api')
    testCompile project(':stroom-docstore:stroom-docstore-impl')
    testCompile project(':stroom-docstore:stroom-docstore-impl-memory')
    testCompile project(':stroom-elastic:stroom-elastic-impl')
    testCompile project(':stroom-event-logging:stroom-event-logging-api')
    testCompile project(':stroom-event-logging:stroom-event-logging-impl')
    testCompile project(':stroom-explorer:stroom-collection-mock')
    testCompile project(':stroom-explorer:stroom-explorer-api')
    testCompile project(':stroom-explorer:stroom-explorer-impl')
    testCompile project(':stroom-explorer:stroom-explorer-impl-db')
    testCompile project(':stroom-headless')
    testCompile project(':stroom-importexport:stroom-importexport-api')
    testCompile project(':stroom-index:stroom-index-impl')
    testCompile project(':stroom-index:stroom-index-mock')
    testCompile project(':stroom-meta:stroom-meta-api')
    testCompile project(':stroom-meta:stroom-meta-mock')
    testCompile project(':stroom-node:stroom-node-mock')
    testCompile project(':stroom-pipeline')
    testCompile project(':stroom-processor:stroom-processor-mock')
    testCompile project(':stroom-receive:stroom-receive-rules-impl')
    testCompile project(':stroom-security:stroom-security-identity')
    testCompile project(':stroom-security:stroom-security-api')
    testCompile project(':stroom-security:stroom-security-impl')
    testCompile project(':stroom-security:stroom-security-mock')
    testCompile project(':stroom-statistics:stroom-statistics-api')
    testCompile project(':stroom-statistics:stroom-statistics-impl')
    testCompile project(':stroom-statistics:stroom-statistics-impl-hbase')
    testCompile project(':stroom-statistics:stroom-statistics-impl-sql')
    testCompile project(':stroom-statistics:stroom-statistics-mock')
    testCompile project(':stroom-task:stroom-task-api')
    testCompile project(':stroom-test-common')
    testCompile project(':stroom-util')
    testCompile project(':stroom-util-shared')

    testCompile libs.commons_io
    testCompile libs.classgraph
    testCompile libs.guice4
    testCompile libs.guice_extension
    testCompile libs.hikari
    testCompile libs.junit_jupiter_api
    testCompile libs.lmdbjava
    testCompile libs.lucene_core
    testCompile libs.saxon_he
    testCompile libs.slf4j_api
    testCompile libs.stroomQueryCommon
    testCompile libs.vavr

    testRuntimeOnly libs.javax_activation
    testRuntimeOnly libs.javax_el
    testRuntimeOnly libs.jaxb_runtime
    testRuntimeOnly libs.junit_jupiter_engine

    // The following logging libs are needed when running junits outside dropwizard
    testRuntimeOnly libs.jcl_over_slf4j
    testRuntimeOnly libs.jul_to_slf4j
    testRuntimeOnly libs.log4j_over_slf4j
    testRuntimeOnly libs.logback_classic
    testRuntimeOnly libs.logback_core

    testCompile libs.assertj_core
    testCompile libs.dropwizard_client
    testCompile libs.dropwizard_testing
    testCompile libs.mockito_core
    testCompile libs.mockito_junit_jupiter
}

jar {
    manifest {
        attributes(
                "Implementation-Title": "Stroom",
                "Implementation-Version": versions.stroom,
                "Main-Class": "stroom.app.App"
        )
    }
//    archiveName jarName
    exclude '**/gwt-unitCache'
}

//// We often run out of memory when running the UI builds in parallel so create tasks that will build them one after another.
//task buildUiPart1(dependsOn: ":stroom-ui:copyYarnBuild") {}
//task buildUiPart2(dependsOn: ":stroom-app-gwt:gwtCompile") {}
//task buildUiPart3(dependsOn: ":stroom-dashboard-gwt:gwtCompile") {}
//buildUiPart1.mustRunAfter  ":stroom-ui:jar"
//buildUiPart2.mustRunAfter  ":stroom-app-gwt:jar"
//buildUiPart3.mustRunAfter  ":stroom-dashboard-gwt:jar"
//buildUiPart2.mustRunAfter buildUiPart1
//buildUiPart3.mustRunAfter buildUiPart2
//
// Make sure GWT compilation doesn't run before tests.
//tasks.getByPath(':stroom-app-gwt:gwtClean').mustRunAfter test
//tasks.getByPath(':stroom-dashboard-gwt:gwtClean').mustRunAfter test
//tasks.getByPath(':stroom-ui:removeYarnBuild').mustRunAfter test

shadowJar {
    // We want to run the tests before we build the fat jar.
    dependsOn test
    // We want to compile all GWT and React content before we build the fat jar.
    dependsOn ":stroom-ui:copyYarnBuild"
    dependsOn ":stroom-app-gwt:gwtCompile"
    dependsOn ":stroom-dashboard-gwt:gwtCompile"
    // The jar needs to include the swagger.(json|yaml) files that swagger gen produces
    dependsOn generateSwaggerDocumentation

    // Allows us to build fat jars with lots of files
    zip64 true

    // Ensure we include the GWT and Rest generated resources.
    from './src/main/resources'

    // A transformer to merges files in META-INF/services
    mergeServiceFiles()

    archiveName fatJarName
    exclude '**/gwt-unitCache'
}

run {
    //Ensure we have the latest kafka plugin jar available for runtime
    args 'server', '../local.yml'
}

runShadow {
    //Ensure we have the latest kafka plugin jar available for runtime
    args 'server', '../local.yml'
}

// Run the DB migrations then exit
task migrate(type: JavaExec) {
    dependsOn ':stroom-config:stroom-config-app:compileJava'

    classpath = sourceSets.main.runtimeClasspath
    main = mainClassName
    args 'migrate', '../local.yml'
}

def stroomDockerBuildDir = "${projectDir}/docker/build"

clean {
    delete stroomDockerBuildDir
}


// Copy all the files needed by the stroom docker build into stroom-app/docker/build
task copyFilesForStroomDockerBuild() {
    dependsOn shadowJar
    dependsOn parent.downloadStroomContent

    doFirst {
        new File(stroomPluginsDir).mkdirs()
        def stroomDockerContentPacksDir = "${stroomDockerBuildDir}/contentPacks"
        def stroomDockerPluginsDir = "${stroomDockerBuildDir}/plugins"
        new File(stroomPluginsDir).mkdirs()

        // Copy the stroom app fat jar
        copy {
            from "${project.buildDir}/libs/${fatJarName}"
            into stroomDockerBuildDir
        }

        // Copy the dropwizard yml configuration
        copy {
            from "${projectDir}/prod.yml"
            into stroomDockerBuildDir
        }

        //Copy the downloaded content packs
        copy {
            from "${contentPackDownloadDir}"
            into stroomDockerContentPacksDir
        }
    }
}

// Generate the swagger spec files from the resource classes
// For configuration see https://github.com/gigaSproule/swagger-gradle-plugin
// 
// If you see big stack traces like:
//   could not create Dir using jarFile from url file:/home/dev/git_work/stroom/stroom-task/stroom-task-api/build/libs/stroom-task-api-v9.9.9.jar. skipping.
//   java.lang.NullPointerException
//   could not create Vfs.Dir from url. ignoring the exception and continuing
//   org.reflections.ReflectionsException: Could not open url connection
// it may be caused by running a versioned build (-Pversion=v9.9.9) and then a non-versioned
// or vice versa.  The gradle daemon seems to hold references to jars from previous builds
// somewhere so swagger then looks for classes that don't exist. You can either do
// ./gradlew --stop to stop the daemon or run a build with --no-daemon
swagger {
    apiSource {
        springmvc = false
        outputFormats = ['json', 'yaml']
        // See prepareSwaggerClasses task
        locations = restResourceClassNames
        schemes = ['https']
        basePath = '/api'
        info {
            title = 'Stroom API'
            version = 'v1/v2'
            description = 'Various APIs for interacting with Stroom and its data'
            contact {
                name = 'Stroom'
                url = 'https://github.com/gchq/stroom'
            }
            license {
                url = 'http://www.apache.org/licenses/LICENSE-2.0.html'
                name = 'Apache 2.0'
            }
        }
        // Define the security definitions that are available
        securityDefinition {
            // `name` can be used refer to this security schemes from elsewhere
            name = 'ApiKeyAuth'
            type = 'apiKey'
            // The location of the API key. Valid values are "query" or "header".
            keyLocation = 'header'
            // The name of the header
            keyName = 'Authorization'
        }
        // Defing the named security definition to use for the whole API
        security = [ [ ApiKeyAuth : [] ] ]
        swaggerDirectory = "${swaggerDir}"
    }
}


// A task to fix the classpath for running the swagger plugin and
// to scan the classpath to find all the REST resource classes to pass to
// the plugin to generate documentation for.
// It is a chicken/egg problem as we can't really use the stroom-app jar as
// that is where we need to put the generated swagger.json file. Thus
// abuse the build classpath so we can see all the sub projects.
task prepareSwaggerClasses {

    doLast {
        // Get all jars from the compile classpath
        def urls = project.configurations.compileClasspath.resolve()
            .collect { 
                it.toURI().toURL() 
            }

        // Add each one to the gradle build script classpath
        // so the swagger plugin can see them all.
        // https://github.com/gigaSproule/swagger-gradle-plugin/issues/158#issuecomment-585823379
        urls.each { 
            //println "classpath url ${it}"
            buildscript.classLoader.addURL it 
        }

        // Now filter down to just our stroom jars
        def stroomUrls = urls
            .findAll {
                // We need the version in there as jars are versioned
                // when we set an explicit build version
                boolean isStroomJar = it.toString() =~ /.*stroom[a-z-]+(-${versions.stroom})?.jar$/
                //if (isStroomJar) {
                    //println it.toString()
                //}
                return isStroomJar
            }
            .findAll {
                // ensure it exists - it should really
                Files.isRegularFile(Paths.get(it.toURI()))
            }
            .sort {
                it.toString()
            }
            .unique();

        // Scan all the stroom pkgs in the stroom jars
        // Filter should be redundant if we only look in stroom jars, but what the heck
        ConfigurationBuilder configBuilder = new ConfigurationBuilder()
             .filterInputsBy(new FilterBuilder().includePackage("stroom"))
             .setUrls(stroomUrls)
             .setScanners(
                new TypeAnnotationsScanner(), 
                new SubTypesScanner()
             );

        // Find all the @Api classes
        Reflections reflections = new Reflections(configBuilder);
        Set<Class<?>> restClasses = reflections
            .getTypesAnnotatedWith(io.swagger.annotations.Api.class)

        logger.info("Adding API classes to Swagger spec")

        // Add them to a list for swagger to scan over
        restClasses
            .sort { it.name }
            .each {
                restResourceClassNames.add(it.name)
                logger.info it.name
            }
        print "Using swagger directory ${swaggerDir}"
    }
}
generateSwaggerDocumentation.dependsOn prepareSwaggerClasses

task copyJar(type: Copy) {
    dependsOn shadowJar
    from shadowJar.outputs.files
    into "${releaseBuildDir}/bin"
}

task copyCommonSupportingFiles(type: Copy) {
    from '../dist'
    into releaseBuildDir
}

task copySupportingFiles(type: Copy) {
    dependsOn copyCommonSupportingFiles

    from 'src/dist'
    into releaseBuildDir

    doLast {
        // This is a sym-link so it seems to go into the zip with +x perms
        // which we don't want
        exec {
            commandLine 'chmod', '644', "${releaseBuildDir}/config/config.yml"
        }
    }
}

task downloadSend(type: Download) {
    dependsOn copySupportingFiles
    src "http://raw.githubusercontent.com/gchq/stroom-clients/${sendToStroomScriptVersion}/bash/send_to_stroom.sh"
    dest "${releaseBuildDir}/bin/"
}

task downloadSendArgs(type: Download) {
    dependsOn copySupportingFiles
    src "https://raw.githubusercontent.com/gchq/stroom-clients/${sendToStroomScriptVersion}/bash/send_to_stroom_args.sh"
    dest "${releaseBuildDir}/bin/"
}

task makeSendExecutable {
<<<<<<< HEAD
    dependsOn copySupportingFiles
=======
>>>>>>> 0eac5bec
    dependsOn downloadSend
    doLast{
        // The args script is sourced so doesn't need execute perms
        exec {
            commandLine 'chmod', '+x', "${releaseBuildDir}/bin/send_to_stroom.sh"
        }
    }
}

task copyContentPackToDistribution(type: Copy) {
    dependsOn parent.downloadStroomContent

    from contentPackDownloadDir
    into "${releaseBuildDir}/contentPacks"
}

// Create an example yaml config file from the compile-time defaults
task generateConfigDefaultsYamlFile(type: JavaExec) {
    dependsOn ':stroom-config:stroom-config-app:compileJava'
    dependsOn ':stroom-config:stroom-config-app:compileTestJava'

    classpath = project(':stroom-config:stroom-config-app').sourceSets.test.runtimeClasspath
    main = 'stroom.config.app.GenerateExpectedYaml'
    args = [configDefaultsFile, configSchemaFile]
}

// Build the release distribution zip for stroom
task buildDistribution(type: Zip) {

    // run all the tasks that produce content for the zip
    dependsOn copyJar
    dependsOn copySupportingFiles
    dependsOn downloadSend
    dependsOn downloadSendArgs
    dependsOn makeSendExecutable
    dependsOn parent.downloadStroomContent
    dependsOn copyContentPackToDistribution
    dependsOn generateConfigDefaultsYamlFile

    from releaseBuildDir
}

// Ensure that the test task for this project runs after all other test tasks as
// this project has all the lengthy int tests so we want it to fail fast
def thisProject = project;
rootProject.subprojects { subProj ->
    //println "subProj ${subProj.name} project ${thisProject.name}"
    if (!subProj.name.equals(thisProject.name)) {
        subProj.tasks.withType(Test) { otherTestTask ->
            //println "subProj ${subProj}, task ${it.name} thisProject.tasks.test ${thisProject.tasks.test}"
            thisProject.tasks.test.mustRunAfter otherTestTask.path
            thisProject.tasks.jar.mustRunAfter otherTestTask.path
            thisProject.tasks.shadowJar.mustRunAfter otherTestTask.path
        }
    }
}

// Ensure all projects have built their jars so swagger can see them
tasks.prepareSwaggerClasses.dependsOn rootProject.getTasksByName('jar', true)

//tasks.build.dependsOn generateSwaggerDocumentation
//tasks.build.dependsOn copyFilesForStroomDockerBuild
//tasks.build.dependsOn buildDistribution

// The gradle application plugin enables the distribution plugin
// which creates .zip/tar archives by default, as does the shadow plugin
// We have our own buildDistribution task so disable the standard ones to avoid confusion
distZip.enabled = false
distTar.enabled = false
shadowDistZip.enabled = false
shadowDistTar.enabled = false

//commented out in case we decide to use this plugin
//honker {
//// Your project license
//license 'Apache 2'

//// Your project information, used to generate NOTICE files
//projectName 'Stroom'
//projectTimespan '2016-2017'
//projectOrganization 'GCHQ'

//// For dependencies that contains no licensing information (pom, manifest etc..)
//// you can define your licensing strategy, for example:
////licenseOverride { candidate ->
////if( candidate.group == 'something' && candidate.module == 'whatever' ) {
////candidate.license = 'BSD 3-Clause'
////}
////}
//}


task setupSampleDataApplication(type: JavaExec) {
    dependsOn this:compileJava
    dependsOn this:compileTestJava
    // We need to set the working directory as the stroom root otherwise
    // setupSampleData won't find 'samples' directories in other modules.
    workingDir '../'
    classpath = sourceSets.test.runtimeClasspath
    main = 'stroom.test.SetupSampleData'
}

////TODO This specific dep is needed to ensure TestKafkaExternalLoader has the jar available
////for its test. This is a TODO as stroom-connectors needs a big refactor once we
////decide what we are doing with plugable client libs and pipeline elements.
//tasks.test.dependsOn ':stroom-kafka:stroom-kafka-client-impl_0_10_0_1:copyPluginJar'

// vim: set tabstop=4 shiftwidth=4 expandtab:


// Make sure GWT compilation doesn't run before processResources.
tasks.getByPath(':stroom-app-gwt:gwtClean').mustRunAfter processResources
tasks.getByPath(':stroom-dashboard-gwt:gwtClean').mustRunAfter processResources
tasks.getByPath(':stroom-ui:removeYarnBuild').mustRunAfter processResources

// We often run out of memory when running the UI builds in parallel so create tasks that will build them one after another.
tasks.getByPath(':stroom-ui:yarnBuild').mustRunAfter test
tasks.getByPath(':stroom-ui:yarnBuild').mustRunAfter analyzeClassesDependencies
tasks.getByPath(':stroom-ui:yarnBuild').mustRunAfter analyzeTestClassesDependencies
tasks.getByPath(':stroom-ui:yarnBuild').mustRunAfter generateConfigDefaultsYamlFile
tasks.getByPath(':stroom-ui:yarnBuild').mustRunAfter makeSendExecutable
tasks.getByPath(':stroom-app-gwt:gwtCompile').mustRunAfter ':stroom-ui:yarnBuild'
tasks.getByPath(':stroom-dashboard-gwt:gwtCompile').mustRunAfter ':stroom-app-gwt:gwtCompile'<|MERGE_RESOLUTION|>--- conflicted
+++ resolved
@@ -484,10 +484,7 @@
 }
 
 task makeSendExecutable {
-<<<<<<< HEAD
     dependsOn copySupportingFiles
-=======
->>>>>>> 0eac5bec
     dependsOn downloadSend
     doLast{
         // The args script is sourced so doesn't need execute perms
