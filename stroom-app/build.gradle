buildscript {
    repositories {
        mavenLocal()
        jcenter()
    }
    dependencies {
        classpath libs.mysql_connector_java
    }
}

plugins {
    id "com.benjaminsproule.swagger" version "1.0.6"
}

ext.moduleName = 'stroom.app'

def uiDir = project.file('src/main/resources/ui')
def swaggerDir = "${uiDir}/swagger"
def jarName = 'stroom-app.jar'
def fatJarName = 'stroom-app-all.jar'
def sendToStroomScriptVersion = 'send-to-stroom-v2.0'

apply plugin: 'application'
apply plugin: 'com.github.johnrengelman.shadow'
mainClassName = 'stroom.app.App'

dependencies {
<<<<<<< HEAD
    implementation project(':stroom-activity:stroom-activity-impl-db')
    implementation project(':stroom-cache:stroom-cache-api')
    implementation project(':stroom-cache:stroom-cache-impl')
    implementation project(':stroom-cluster:stroom-cluster-impl')
    implementation project(':stroom-cluster:stroom-cluster-lock-api')
    implementation project(':stroom-cluster:stroom-cluster-lock-impl-db')
    implementation project(':stroom-cluster:stroom-cluster-task-impl')
    implementation project(':stroom-config:stroom-config-app')
    implementation project(':stroom-config:stroom-config-global-impl-db')
    implementation project(':stroom-core-server')
    implementation project(':stroom-core-shared')
    implementation project(':stroom-dashboard:stroom-dashboard-impl')
    implementation project(':stroom-dashboard:stroom-storedquery-api')
    implementation project(':stroom-dashboard:stroom-storedquery-impl-db')
    implementation project(':stroom-data:stroom-data-retention-impl')
    implementation project(':stroom-meta:stroom-meta-impl-db')
    implementation project(':stroom-data:stroom-data-store-impl')
    implementation project(':stroom-data:stroom-data-store-impl-fs')
    implementation project(':stroom-data:stroom-data-zip')
    implementation project(':stroom-db-util')
    implementation project(':stroom-dictionary:stroom-dictionary-api')
    implementation project(':stroom-dictionary:stroom-dictionary-impl')
    implementation project(':stroom-docstore:stroom-docstore-api')
    implementation project(':stroom-docstore:stroom-docstore-impl')
    implementation project(':stroom-docstore:stroom-docstore-impl-db')
    implementation project(':stroom-elastic:stroom-elastic-impl')
    implementation project(':stroom-elastic:stroom-elastic-impl-http')
    implementation project(':stroom-event-logging:stroom-event-logging-impl')
    implementation project(':stroom-explorer:stroom-explorer-api')
    implementation project(':stroom-explorer:stroom-explorer-impl')
    implementation project(':stroom-feed:stroom-feed-api')
    implementation project(':stroom-feed:stroom-feed-impl')
    implementation project(':stroom-importexport:stroom-importexport-api')
    implementation project(':stroom-importexport:stroom-importexport-impl')
    implementation project(':stroom-index:stroom-index-api')
    implementation project(':stroom-index:stroom-index-server')
    implementation project(':stroom-job:stroom-job-api')
    implementation project(':stroom-job:stroom-job-impl')
    implementation project(':stroom-job:stroom-job-impl-db')
    implementation project(':stroom-kafka:stroom-kafka-impl')
    implementation project(':stroom-kafka:stroom-kafka-pipeline')
    implementation project(':stroom-lifecycle:stroom-lifecycle-api')
    implementation project(':stroom-lifecycle:stroom-lifecycle-impl')
    implementation project(':stroom-meta:stroom-meta-impl-db')
    implementation project(':stroom-meta:stroom-meta-statistics-api')
    implementation project(':stroom-meta:stroom-meta-statistics-impl')
    implementation project(':stroom-node:stroom-node-api')
    implementation project(':stroom-node:stroom-node-impl')
    implementation project(':stroom-pipeline')
    implementation project(':stroom-proxy:stroom-proxy-repo')
    implementation project(':stroom-resource:stroom-resource-api')
    implementation project(':stroom-resource:stroom-resource-impl')
    implementation project(':stroom-receive:stroom-receive-common')
    implementation project(':stroom-receive:stroom-receive-rules-impl')
    implementation project(':stroom-security:stroom-security-api')
    implementation project(':stroom-security:stroom-security-impl')
    implementation project(':stroom-security:stroom-security-impl-db')
    implementation project(':stroom-statistics:stroom-statistics-api')
    implementation project(':stroom-statistics:stroom-statistics-impl')
    implementation project(':stroom-statistics:stroom-statistics-impl-hbase')
    implementation project(':stroom-statistics:stroom-statistics-impl-sql')
    implementation project(':stroom-task:stroom-task-api')
    implementation project(':stroom-task:stroom-task-impl')
    implementation project(':stroom-util')
    implementation project(':stroom-util-shared')

    implementation libs.stroomDocRef

    implementation libs.dropwizard_lifecycle
    implementation libs.guava
    implementation libs.guice4
    implementation libs.javax_inject
    implementation libs.jcommander
=======
    compile project(':stroom-activity:stroom-activity-impl-db')
    compile project(':stroom-cache:stroom-cache-api')
    compile project(':stroom-cache:stroom-cache-impl')
    compile project(':stroom-cluster:stroom-cluster-impl')
    compile project(':stroom-cluster:stroom-cluster-lock-api')
    compile project(':stroom-cluster:stroom-cluster-lock-impl-db')
    compile project(':stroom-cluster:stroom-cluster-task-impl')
    compile project(':stroom-config:stroom-config-app')
    compile project(':stroom-config:stroom-config-global-impl-db')
    compile project(':stroom-core-server')
    compile project(':stroom-core-shared')
    compile project(':stroom-dashboard:stroom-dashboard-impl')
    compile project(':stroom-dashboard:stroom-storedquery-api')
    compile project(':stroom-dashboard:stroom-storedquery-impl-db')
    compile project(':stroom-data:stroom-data-retention-impl')
    compile project(':stroom-meta:stroom-meta-impl-db')
    compile project(':stroom-data:stroom-data-store-impl')
    compile project(':stroom-data:stroom-data-store-impl-fs')
    compile project(':stroom-data:stroom-data-zip')
    compile project(':stroom-db-util')
    compile project(':stroom-dictionary:stroom-dictionary-api')
    compile project(':stroom-dictionary:stroom-dictionary-impl')
    compile project(':stroom-docstore:stroom-docstore-api')
    compile project(':stroom-docstore:stroom-docstore-impl')
    compile project(':stroom-docstore:stroom-docstore-impl-db')
    compile project(':stroom-elastic:stroom-elastic-impl')
    compile project(':stroom-elastic:stroom-elastic-impl-http')
    compile project(':stroom-event-logging:stroom-event-logging-impl')
    compile project(':stroom-explorer:stroom-explorer-api')
    compile project(':stroom-explorer:stroom-explorer-impl')
    compile project(':stroom-feed:stroom-feed-api')
    compile project(':stroom-feed:stroom-feed-impl')
    compile project(':stroom-importexport:stroom-importexport-api')
    compile project(':stroom-importexport:stroom-importexport-impl')
    compile project(':stroom-index:stroom-index-server')
    compile project(':stroom-job:stroom-job-api')
    compile project(':stroom-job:stroom-job-impl')
    compile project(':stroom-job:stroom-job-impl-db')
    compile project(':stroom-kafka:stroom-kafka-impl')
    compile project(':stroom-kafka:stroom-kafka-pipeline')
    compile project(':stroom-lifecycle:stroom-lifecycle-api')
    compile project(':stroom-lifecycle:stroom-lifecycle-impl')
    compile project(':stroom-meta:stroom-meta-impl-db')
    compile project(':stroom-meta:stroom-meta-statistics-api')
    compile project(':stroom-meta:stroom-meta-statistics-impl')
    compile project(':stroom-node:stroom-node-api')
    compile project(':stroom-node:stroom-node-impl')
    compile project(':stroom-pipeline')
    compile project(':stroom-proxy:stroom-proxy-repo')
    compile project(':stroom-resource:stroom-resource-api')
    compile project(':stroom-resource:stroom-resource-impl')
    compile project(':stroom-receive:stroom-receive-common')
    compile project(':stroom-receive:stroom-receive-rules-impl')
    compile project(':stroom-security:stroom-security-api')
    compile project(':stroom-security:stroom-security-impl')
    compile project(':stroom-security:stroom-security-impl-db')
    compile project(':stroom-statistics:stroom-statistics-api')
    compile project(':stroom-statistics:stroom-statistics-impl')
    compile project(':stroom-statistics:stroom-statistics-impl-hbase')
    compile project(':stroom-statistics:stroom-statistics-impl-sql')
    compile project(':stroom-task:stroom-task-api')
    compile project(':stroom-task:stroom-task-impl')
    compile project(':stroom-util')
    compile project(':stroom-util-shared')

    compile libs.stroomDocRef

    compile libs.dropwizard_lifecycle
    compile libs.guava
    compile libs.guice4
    compile libs.javax_inject
    compile libs.jcommander
>>>>>>> b1da1e9a

    implementation(libs.dropwizard_assets) {
        exclude(group: "org.glassfish.web", module: "javax.el")
    }
    implementation(libs.dropwizard_core) {
        exclude(group: "org.glassfish.web", module: "javax.el")
    }
    compile libs.jetty_servlet
    compile libs.dropwizard_jersey
    compile libs.dropwizard_jetty
    compile libs.dropwizard_metrics_healthchecks
    compile libs.dropwizard_servlets
    compile libs.dropwizard_metrics_core
    compile libs.dropwizard_metrics_annotation
    compile libs.dropwizard_configuration
    compile libs.flyway_core
    compile libs.guava
    compile libs.javax_inject
    compile libs.javax_servlet_api
    compile libs.jaxb_api
    compile libs.jetty_server
    compile libs.jetty_servlets
    compile libs.logback_classic
    compile libs.slf4j_api
    compile libs.ws_rs_api

    runtimeOnly libs.javax_el
    runtimeOnly libs.javax_el_api

    testCompile project(':stroom-app')
    // Use default DB config.
<<<<<<< HEAD
    testImplementation project(':stroom-activity:stroom-activity-api')
    testImplementation project(':stroom-activity:stroom-activity-impl-mock')
    testImplementation project(':stroom-config:stroom-config-app')
    testImplementation project(':stroom-core-server')
    testImplementation project(':stroom-core-shared')
    testImplementation project(':stroom-dashboard:stroom-dashboard-impl')
    testImplementation project(':stroom-meta:stroom-meta-api')
    testImplementation project(':stroom-meta:stroom-meta-impl-db')
    testImplementation project(':stroom-meta:stroom-meta-impl-mock')
    testImplementation project(':stroom-data:stroom-data-store-api')
    testImplementation project(':stroom-data:stroom-data-store-impl-fs')
    testImplementation project(':stroom-data:stroom-data-store-impl-mock')
    testImplementation project(':stroom-docstore:stroom-docstore-api')
    testImplementation project(':stroom-docstore:stroom-docstore-impl')
    testImplementation project(':stroom-docstore:stroom-docstore-impl-memory')
    testImplementation project(':stroom-elastic:stroom-elastic-impl')
    testImplementation project(':stroom-event-logging:stroom-event-logging-api')
    testImplementation project(':stroom-event-logging:stroom-event-logging-impl')
    testImplementation project(':stroom-explorer:stroom-explorer-api')
    testImplementation project(':stroom-explorer:stroom-explorer-impl')
    testImplementation project(':stroom-explorer:stroom-explorer-impl-db')
    testImplementation project(':stroom-headless')
    testImplementation project(':stroom-importexport:stroom-importexport-api')
    testImplementation project(':stroom-index:stroom-index-impl-mock')
    testImplementation project(':stroom-node:stroom-node-impl-mock')
    testImplementation project(':stroom-pipeline')
    testImplementation project(':stroom-receive:stroom-receive-rules-impl')
    testImplementation project(':stroom-security:stroom-security-api')
    testImplementation project(':stroom-security:stroom-security-impl-mock')
    testImplementation project(':stroom-security:stroom-security-impl')
    testImplementation project(':stroom-statistics:stroom-statistics-api')
    testImplementation project(':stroom-statistics:stroom-statistics-impl')
    testImplementation project(':stroom-statistics:stroom-statistics-impl-hbase')
    testImplementation project(':stroom-statistics:stroom-statistics-impl-mock')
    testImplementation project(':stroom-statistics:stroom-statistics-impl-sql')
    testImplementation project(':stroom-task:stroom-task-api')
    testImplementation project(':stroom-test-common')
    testImplementation project(':stroom-util')
    testImplementation project(':stroom-util-shared')

    testImplementation libs.commons_io
    testImplementation libs.guice4
    testImplementation libs.hibernate_core
    testImplementation libs.hibernate_jpa_api
    testImplementation libs.hikari
    testImplementation libs.junit_jupiter_api
    testImplementation libs.lmdbjava
    testImplementation libs.lucene_core
    testImplementation libs.saxon_he
    testImplementation libs.slf4j_api
    testImplementation libs.stroomQueryCommon
    testImplementation libs.vavr
=======
    testCompile project(':stroom-activity:stroom-activity-api')
    testCompile project(':stroom-activity:stroom-activity-impl-mock')
    testCompile project(':stroom-config:stroom-config-app')
    testCompile project(':stroom-core-server')
    testCompile project(':stroom-core-shared')
    testCompile project(':stroom-dashboard:stroom-dashboard-impl')
    testCompile project(':stroom-meta:stroom-meta-api')
    testCompile project(':stroom-meta:stroom-meta-impl-db')
    testCompile project(':stroom-meta:stroom-meta-impl-mock')
    testCompile project(':stroom-data:stroom-data-store-api')
    testCompile project(':stroom-data:stroom-data-store-impl-fs')
    testCompile project(':stroom-data:stroom-data-store-impl-mock')
    testCompile project(':stroom-docstore:stroom-docstore-api')
    testCompile project(':stroom-docstore:stroom-docstore-impl')
    testCompile project(':stroom-docstore:stroom-docstore-impl-memory')
    testCompile project(':stroom-elastic:stroom-elastic-impl')
    testCompile project(':stroom-event-logging:stroom-event-logging-api')
    testCompile project(':stroom-event-logging:stroom-event-logging-impl')
    testCompile project(':stroom-explorer:stroom-explorer-api')
    testCompile project(':stroom-explorer:stroom-explorer-impl')
    testCompile project(':stroom-explorer:stroom-explorer-impl-db')
    testCompile project(':stroom-headless')
    testCompile project(':stroom-importexport:stroom-importexport-api')
    testCompile project(':stroom-index:stroom-index-server')
    testCompile project(':stroom-node:stroom-node-impl-mock')
    testCompile project(':stroom-pipeline')
    testCompile project(':stroom-receive:stroom-receive-rules-impl')
    testCompile project(':stroom-security:stroom-security-api')
    testCompile project(':stroom-security:stroom-security-impl-mock')
    testCompile project(':stroom-security:stroom-security-impl')
    testCompile project(':stroom-statistics:stroom-statistics-api')
    testCompile project(':stroom-statistics:stroom-statistics-impl')
    testCompile project(':stroom-statistics:stroom-statistics-impl-hbase')
    testCompile project(':stroom-statistics:stroom-statistics-impl-mock')
    testCompile project(':stroom-statistics:stroom-statistics-impl-sql')
    testCompile project(':stroom-task:stroom-task-api')
    testCompile project(':stroom-test-common')
    testCompile project(':stroom-util')
    testCompile project(':stroom-util-shared')

    testCompile libs.commons_io
    testCompile libs.guice4
    testCompile libs.hibernate_core
    testCompile libs.hibernate_jpa_api
    testCompile libs.hikari
    testCompile libs.junit_jupiter_api
    testCompile libs.lmdbjava
    testCompile libs.lucene_core
    testCompile libs.saxon_he
    testCompile libs.slf4j_api
    testCompile libs.stroomQueryCommon
    testCompile libs.vavr
>>>>>>> b1da1e9a

    testRuntimeOnly libs.javax_activation
    testRuntimeOnly libs.javax_el
    testRuntimeOnly libs.jaxb_runtime
    testRuntimeOnly libs.junit_jupiter_engine

    //the following logging libs are needed when running junits outside dropwizard
    testRuntimeOnly libs.jcl_over_slf4j
    testRuntimeOnly libs.jul_to_slf4j
    testRuntimeOnly libs.log4j_over_slf4j
    testRuntimeOnly libs.logback_classic
    testRuntimeOnly libs.logback_core

    testCompile libs.assertj_core
    testCompile libs.dropwizard_client
    testCompile libs.dropwizard_testing
    testCompile libs.mockito_core
    testCompile libs.mockito_junit_jupiter
}

jar {
    //we need to first generate the swagger spec files so they can be added in to the jar
//    mustRunAfter generateSwaggerDocumentation
    manifest {
        attributes(
                "Implementation-Title": "Stroom",
                "Implementation-Version": versions.stroom,
                "Main-Class": "stroom.app.App"
        )
    }
    archiveName jarName
    exclude '**/gwt-unitCache'
}

shadowJar {
    // We want to run the tests before we build the fat jar. 
    dependsOn test
    // We want to compile all GWT content before we build the fat jar. 
    dependsOn ':stroom-app-gwt:gwtCompile'
    dependsOn ':stroom-dashboard-gwt:gwtCompile'

    // Allows us to build fat jars with lots of files
    zip64 true

    // Ensure we include the GWT generated resources.
    from './src/main/resources'

    // A transformer to merges files in META-INF/services
    mergeServiceFiles()

    archiveName fatJarName
    exclude '**/gwt-unitCache'
}
// Make sure GWT compilation doesn't run before tests.
tasks.getByPath(':stroom-app-gwt:gwtCompile').mustRunAfter test
tasks.getByPath(':stroom-dashboard-gwt:gwtCompile').mustRunAfter test

run {
//    //Ensure we have the latest kafka plugin jar available for runtime
//    dependsOn ':stroom-kafka:stroom-kafka-client-impl_0_10_0_1:copyPluginJar'
    args 'server', '../local.yml'
}

runShadow {
//    //Ensure we have the latest kafka plugin jar available for runtime
//    dependsOn ':stroom-kafka:stroom-kafka-client-impl_0_10_0_1:copyPluginJar'
    args 'server', '../local.yml'
}

test {
    // Tests in stroom-app are quite slow so output progress for each test to keep travis alive
    afterTest { desc, result -> 
        println "Executed test ${desc.className} ${desc.name} with result: ${result.resultType}"
    }
}

def stroomDockerBuildDir = "${projectDir}/docker/build"
def proxyDockerBuildDir = "${projectDir}/proxy-docker/build"

clean {
    delete stroomDockerBuildDir
    delete proxyDockerBuildDir
}


// Copy all the files needed by the stroom docker build into stroom-app/docker/build
task copyFilesForStroomDockerBuild() {
    dependsOn shadowJar
//    dependsOn tasks.getByPath(':stroom-kafka:stroom-kafka-client-impl_0_10_0_1:shadowJar')
//    dependsOn tasks.getByPath(':stroom-elastic:stroom-elastic-client-impl_5_6_4:shadowJar')
    doFirst {
        new File(stroomPluginsDir).mkdirs()
        def stroomDockerContentPacksDir = "${stroomDockerBuildDir}/contentPacks"
        def stroomDockerPluginsDir = "${stroomDockerBuildDir}/plugins"
        new File(stroomPluginsDir).mkdirs()

        // Copy the stroom app fat jar
        copy {
            from "${project.buildDir}/libs/${fatJarName}"
            into stroomDockerBuildDir
        }

//        // Copy the kafka client fat jar
//        copy {
//            from project(':stroom-kafka:stroom-kafka-client-impl_0_10_0_1').file('build/libs/stroom-kafka-client-impl_0_10_0_1-all.jar')
//            into dockerBuildDir
//        }
//
//        // Copy the elastic client fat jar
//        copy {
//            from project(':stroom-elastic:stroom-elastic-impl-http').file('build/libs/stroom-elastic-impl-http.jar')
//            into dockerBuildDir
//        }

        // Copy the dropwizard yml configuration
        copy {
            from "${projectDir}/prod.yml"
            into stroomDockerBuildDir
        }

        //Copy the downloaded content packs
        copy {
            from "${contentPackDownloadDir}"
            into stroomDockerContentPacksDir
        }
    }
}

// Copy all the files needed by the stroom-proxy docker build into stroom-app/proxy-docker/build
task copyFilesForProxyDockerBuild() {
    dependsOn shadowJar
    doFirst {
        // Copy the stroom app fat jar
        copy {
            from "${project.buildDir}/libs/${fatJarName}"
            into proxyDockerBuildDir
        }

        // Copy the dropwizard yml configuration
        copy {
            from "${projectDir}/proxy-prod.yml"
            into proxyDockerBuildDir
        }
    }
}

swagger {
    apiSource {
        outputFormats = ['json', 'yaml']
        // TODO need to decide if we want all of our resource classes added to swagger and if so,
        // they need annotating with @Api/@ApiOperation/etc.
        locations = [
                'stroom.statistics.impl.sql.search.SqlStatisticsQueryResource',
                'stroom.index.StroomIndexQueryResource',
                //'stroom.dictionary.DictionaryResource',
                //'stroom.dictionary.DictionaryResource2',
                //'stroom.ruleset.RuleSetResource',
                //'stroom.ruleset.RuleSetResource2',
                'stroom.security.AuthorisationResource',
                'stroom.util.RestResource'
        ]
        schemes = ['http', 'https']
        host = 'localhost:8080'
        basePath = '/api'
        info {
            title = 'stroom API'
            version = 'v1'
            description = 'Various APIs for interacting with stroom and its data'
            contact {
                name = 'GCHQ'
                url = 'https://github.com/gchq/stroom'
            }
            license {
                url = 'http://www.apache.org/licenses/LICENSE-2.0.html'
                name = 'Apache 2.0'
            }
        }
        outputPath = "${swaggerDir}/document.html"
        swaggerDirectory = "${swaggerDir}"
    }
}


def releaseBuildDir= 'build/release'

task copyJar(type: Copy) {
    from shadowJar.outputs.files
    into "${releaseBuildDir}/bin"
}

task copySupportingFiles(type: Copy) {
    from 'src/dist'
    into releaseBuildDir 

//    doLast {
//        // stroom.conf is a sym-link so it seems to go into the zip with +x perms
//        // which we don't want
//        exec {
//            commandLine 'chmod', '644', "${releaseBuildDir}/config/stroom.conf"
//        }
//    }
}

import de.undercouch.gradle.tasks.download.Download

task downloadSend(type: Download) {
    src "http://raw.githubusercontent.com/gchq/stroom-clients/${sendToStroomScriptVersion}/bash/send_to_stroom.sh"
    dest "${releaseBuildDir}/bin"
}

task downloadSendArgs(type: Download) {
    src "https://raw.githubusercontent.com/gchq/stroom-clients/${sendToStroomScriptVersion}/bash/send_to_stroom_args.sh"
    dest "${releaseBuildDir}/bin"
}

task makeSendExecutable {
    dependsOn copySupportingFiles
    doLast{
        // The args script is sourced so doesn't need execute perms
        exec {
            commandLine 'chmod', '+x', "${releaseBuildDir}/bin/send_to_stroom.sh"
        }
    }
}

task copyContentPackToDistribution(type: Copy) {
    from contentPackDownloadDir
    into "${releaseBuildDir}/contentPacks"
}

task buildDistribution(type: Zip) {
    dependsOn copyJar
    dependsOn copySupportingFiles
    dependsOn downloadSend
    dependsOn downloadSendArgs
    dependsOn makeSendExecutable
    dependsOn parent.downloadStroomContent
    dependsOn copyContentPackToDistribution
    from releaseBuildDir
}

// Ensure that the test task for this project runs after all other test tasks as 
// this project has all the lengthy int tests so we want it to fail fast
def thisProject = project;
rootProject.subprojects { subProj ->
    //println "subProj ${subProj.name} project ${thisProject.name}"
    if (!subProj.name.equals(thisProject.name)) {
        subProj.tasks.withType(Test) { otherTestTask ->
            //println "subProj ${subProj}, task ${it.name} thisProject.tasks.test ${thisProject.tasks.test}"
            thisProject.tasks.test.mustRunAfter otherTestTask.path
            thisProject.tasks.jar.mustRunAfter otherTestTask.path
            thisProject.tasks.shadowJar.mustRunAfter otherTestTask.path
        }
    }
}

// Ensure all projects have built their jars so swagger can see them
tasks.generateSwaggerDocumentation.dependsOn rootProject.getTasksByName('jar', true)

tasks.build.dependsOn generateSwaggerDocumentation
tasks.build.dependsOn copyFilesForStroomDockerBuild
tasks.build.dependsOn copyFilesForProxyDockerBuild
tasks.build.dependsOn shadowJar
tasks.build.dependsOn buildDistribution

// The gradle application plugin enables the distribution plugin
// which creates .zip/tar archives by default, as does the shadow plugin
// We have our own buildDistribution task so disable the standard ones to avoid confusion
distZip.enabled = false
distTar.enabled = false
shadowDistZip.enabled = false
shadowDistTar.enabled = false

//commented out in case we decide to use this plugin
//honker {
//// Your project license
//license 'Apache 2'

//// Your project information, used to generate NOTICE files
//projectName 'Stroom'
//projectTimespan '2016-2017'
//projectOrganization 'GCHQ'

//// For dependencies that contains no licensing information (pom, manifest etc..)
//// you can define your licensing strategy, for example:
////licenseOverride { candidate ->
////if( candidate.group == 'something' && candidate.module == 'whatever' ) {
////candidate.license = 'BSD 3-Clause'
////}
////}
//}































task setupSampleDataApplication(type: JavaExec) {
    dependsOn this:compileJava
    dependsOn this:compileTestJava
    // We need to set the working directory as the stroom root otherwise
    // setupSampleData won't find 'samples' directories in other modules.
    workingDir '../'
    classpath = sourceSets.test.runtimeClasspath
    main = 'stroom.test.SetupSampleData'
}

////TODO This specific dep is needed to ensure TestKafkaExternalLoader has the jar available
////for its test. This is a TODO as stroom-connectors needs a big refactor once we
////decide what we are doing with plugable client libs and pipeline elements.
//tasks.test.dependsOn ':stroom-kafka:stroom-kafka-client-impl_0_10_0_1:copyPluginJar'
<|MERGE_RESOLUTION|>--- conflicted
+++ resolved
@@ -25,81 +25,6 @@
 mainClassName = 'stroom.app.App'
 
 dependencies {
-<<<<<<< HEAD
-    implementation project(':stroom-activity:stroom-activity-impl-db')
-    implementation project(':stroom-cache:stroom-cache-api')
-    implementation project(':stroom-cache:stroom-cache-impl')
-    implementation project(':stroom-cluster:stroom-cluster-impl')
-    implementation project(':stroom-cluster:stroom-cluster-lock-api')
-    implementation project(':stroom-cluster:stroom-cluster-lock-impl-db')
-    implementation project(':stroom-cluster:stroom-cluster-task-impl')
-    implementation project(':stroom-config:stroom-config-app')
-    implementation project(':stroom-config:stroom-config-global-impl-db')
-    implementation project(':stroom-core-server')
-    implementation project(':stroom-core-shared')
-    implementation project(':stroom-dashboard:stroom-dashboard-impl')
-    implementation project(':stroom-dashboard:stroom-storedquery-api')
-    implementation project(':stroom-dashboard:stroom-storedquery-impl-db')
-    implementation project(':stroom-data:stroom-data-retention-impl')
-    implementation project(':stroom-meta:stroom-meta-impl-db')
-    implementation project(':stroom-data:stroom-data-store-impl')
-    implementation project(':stroom-data:stroom-data-store-impl-fs')
-    implementation project(':stroom-data:stroom-data-zip')
-    implementation project(':stroom-db-util')
-    implementation project(':stroom-dictionary:stroom-dictionary-api')
-    implementation project(':stroom-dictionary:stroom-dictionary-impl')
-    implementation project(':stroom-docstore:stroom-docstore-api')
-    implementation project(':stroom-docstore:stroom-docstore-impl')
-    implementation project(':stroom-docstore:stroom-docstore-impl-db')
-    implementation project(':stroom-elastic:stroom-elastic-impl')
-    implementation project(':stroom-elastic:stroom-elastic-impl-http')
-    implementation project(':stroom-event-logging:stroom-event-logging-impl')
-    implementation project(':stroom-explorer:stroom-explorer-api')
-    implementation project(':stroom-explorer:stroom-explorer-impl')
-    implementation project(':stroom-feed:stroom-feed-api')
-    implementation project(':stroom-feed:stroom-feed-impl')
-    implementation project(':stroom-importexport:stroom-importexport-api')
-    implementation project(':stroom-importexport:stroom-importexport-impl')
-    implementation project(':stroom-index:stroom-index-api')
-    implementation project(':stroom-index:stroom-index-server')
-    implementation project(':stroom-job:stroom-job-api')
-    implementation project(':stroom-job:stroom-job-impl')
-    implementation project(':stroom-job:stroom-job-impl-db')
-    implementation project(':stroom-kafka:stroom-kafka-impl')
-    implementation project(':stroom-kafka:stroom-kafka-pipeline')
-    implementation project(':stroom-lifecycle:stroom-lifecycle-api')
-    implementation project(':stroom-lifecycle:stroom-lifecycle-impl')
-    implementation project(':stroom-meta:stroom-meta-impl-db')
-    implementation project(':stroom-meta:stroom-meta-statistics-api')
-    implementation project(':stroom-meta:stroom-meta-statistics-impl')
-    implementation project(':stroom-node:stroom-node-api')
-    implementation project(':stroom-node:stroom-node-impl')
-    implementation project(':stroom-pipeline')
-    implementation project(':stroom-proxy:stroom-proxy-repo')
-    implementation project(':stroom-resource:stroom-resource-api')
-    implementation project(':stroom-resource:stroom-resource-impl')
-    implementation project(':stroom-receive:stroom-receive-common')
-    implementation project(':stroom-receive:stroom-receive-rules-impl')
-    implementation project(':stroom-security:stroom-security-api')
-    implementation project(':stroom-security:stroom-security-impl')
-    implementation project(':stroom-security:stroom-security-impl-db')
-    implementation project(':stroom-statistics:stroom-statistics-api')
-    implementation project(':stroom-statistics:stroom-statistics-impl')
-    implementation project(':stroom-statistics:stroom-statistics-impl-hbase')
-    implementation project(':stroom-statistics:stroom-statistics-impl-sql')
-    implementation project(':stroom-task:stroom-task-api')
-    implementation project(':stroom-task:stroom-task-impl')
-    implementation project(':stroom-util')
-    implementation project(':stroom-util-shared')
-
-    implementation libs.stroomDocRef
-
-    implementation libs.dropwizard_lifecycle
-    implementation libs.guava
-    implementation libs.guice4
-    implementation libs.javax_inject
-    implementation libs.jcommander
-=======
     compile project(':stroom-activity:stroom-activity-impl-db')
     compile project(':stroom-cache:stroom-cache-api')
     compile project(':stroom-cache:stroom-cache-impl')
@@ -172,7 +97,6 @@
     compile libs.guice4
     compile libs.javax_inject
     compile libs.jcommander
->>>>>>> b1da1e9a
 
     implementation(libs.dropwizard_assets) {
         exclude(group: "org.glassfish.web", module: "javax.el")
@@ -204,60 +128,7 @@
 
     testCompile project(':stroom-app')
     // Use default DB config.
-<<<<<<< HEAD
-    testImplementation project(':stroom-activity:stroom-activity-api')
-    testImplementation project(':stroom-activity:stroom-activity-impl-mock')
-    testImplementation project(':stroom-config:stroom-config-app')
-    testImplementation project(':stroom-core-server')
-    testImplementation project(':stroom-core-shared')
-    testImplementation project(':stroom-dashboard:stroom-dashboard-impl')
-    testImplementation project(':stroom-meta:stroom-meta-api')
-    testImplementation project(':stroom-meta:stroom-meta-impl-db')
-    testImplementation project(':stroom-meta:stroom-meta-impl-mock')
-    testImplementation project(':stroom-data:stroom-data-store-api')
-    testImplementation project(':stroom-data:stroom-data-store-impl-fs')
-    testImplementation project(':stroom-data:stroom-data-store-impl-mock')
-    testImplementation project(':stroom-docstore:stroom-docstore-api')
-    testImplementation project(':stroom-docstore:stroom-docstore-impl')
-    testImplementation project(':stroom-docstore:stroom-docstore-impl-memory')
-    testImplementation project(':stroom-elastic:stroom-elastic-impl')
-    testImplementation project(':stroom-event-logging:stroom-event-logging-api')
-    testImplementation project(':stroom-event-logging:stroom-event-logging-impl')
-    testImplementation project(':stroom-explorer:stroom-explorer-api')
-    testImplementation project(':stroom-explorer:stroom-explorer-impl')
-    testImplementation project(':stroom-explorer:stroom-explorer-impl-db')
-    testImplementation project(':stroom-headless')
-    testImplementation project(':stroom-importexport:stroom-importexport-api')
-    testImplementation project(':stroom-index:stroom-index-impl-mock')
-    testImplementation project(':stroom-node:stroom-node-impl-mock')
-    testImplementation project(':stroom-pipeline')
-    testImplementation project(':stroom-receive:stroom-receive-rules-impl')
-    testImplementation project(':stroom-security:stroom-security-api')
-    testImplementation project(':stroom-security:stroom-security-impl-mock')
-    testImplementation project(':stroom-security:stroom-security-impl')
-    testImplementation project(':stroom-statistics:stroom-statistics-api')
-    testImplementation project(':stroom-statistics:stroom-statistics-impl')
-    testImplementation project(':stroom-statistics:stroom-statistics-impl-hbase')
-    testImplementation project(':stroom-statistics:stroom-statistics-impl-mock')
-    testImplementation project(':stroom-statistics:stroom-statistics-impl-sql')
-    testImplementation project(':stroom-task:stroom-task-api')
-    testImplementation project(':stroom-test-common')
-    testImplementation project(':stroom-util')
-    testImplementation project(':stroom-util-shared')
-
-    testImplementation libs.commons_io
-    testImplementation libs.guice4
-    testImplementation libs.hibernate_core
-    testImplementation libs.hibernate_jpa_api
-    testImplementation libs.hikari
-    testImplementation libs.junit_jupiter_api
-    testImplementation libs.lmdbjava
-    testImplementation libs.lucene_core
-    testImplementation libs.saxon_he
-    testImplementation libs.slf4j_api
-    testImplementation libs.stroomQueryCommon
-    testImplementation libs.vavr
-=======
+
     testCompile project(':stroom-activity:stroom-activity-api')
     testCompile project(':stroom-activity:stroom-activity-impl-mock')
     testCompile project(':stroom-config:stroom-config-app')
@@ -282,6 +153,7 @@
     testCompile project(':stroom-headless')
     testCompile project(':stroom-importexport:stroom-importexport-api')
     testCompile project(':stroom-index:stroom-index-server')
+    testCompile project(':stroom-index:stroom-index-impl-mock')
     testCompile project(':stroom-node:stroom-node-impl-mock')
     testCompile project(':stroom-pipeline')
     testCompile project(':stroom-receive:stroom-receive-rules-impl')
@@ -310,7 +182,6 @@
     testCompile libs.slf4j_api
     testCompile libs.stroomQueryCommon
     testCompile libs.vavr
->>>>>>> b1da1e9a
 
     testRuntimeOnly libs.javax_activation
     testRuntimeOnly libs.javax_el
