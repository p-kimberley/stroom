buildscript {
    repositories {
        mavenLocal()
        jcenter()
    }
    dependencies {
        classpath libs.mysql_connector_java
        classpath 'org.reflections:reflections:0.9.12'
    }
}

plugins {
//    id "com.benjaminsproule.swagger" version "1.0.14"
    //id "io.swagger.core.v3.swagger-gradle-plugin" version "2.1.1"
    id "io.swagger.core.v3.swagger-gradle-plugin" version "2.1.6"
}

import org.reflections.Reflections
import org.reflections.scanners.SubTypesScanner
import org.reflections.scanners.TypeAnnotationsScanner
import org.reflections.util.ConfigurationBuilder
import org.reflections.util.FilterBuilder

import java.nio.file.Files
import java.nio.file.Paths

ext.moduleName = 'stroom.app'

def uiDir = project.file('src/main/resources/ui')
//def swaggerDir = "${uiDir}/noauth/swagger"
//def restResourceClassNames = []
//def jarName = 'stroom-app.jar'
def fatJarName = 'stroom-app-all.jar'
def sendToStroomScriptVersion = 'send-to-stroom-v3.0'
def releaseBuildDir = "${projectDir}/build/release"
def configDefaultsFile = "${releaseBuildDir}/config/config-defaults.yml"
def configSchemaFile = "${releaseBuildDir}/config/config-schema.yml"
def stroomZipDistContentPacksDir = "${releaseBuildDir}/content_packs"
def stroomDockerBuildDir = "${projectDir}/docker/build"
def stroomDockerContentPacksDir = "${stroomDockerBuildDir}/content_packs"

apply plugin: 'application'
apply plugin: 'com.github.johnrengelman.shadow'
apply plugin: "io.swagger.core.v3.swagger-gradle-plugin"
mainClassName = 'stroom.app.App'

dependencies {
    compile project(':stroom-activity:stroom-activity-impl-db')
    compile project(':stroom-annotation:stroom-annotation-impl-db')
    compile project(':stroom-annotation:stroom-annotation-pipeline')
    compile project(':stroom-cache:stroom-cache-impl')
    compile project(':stroom-cluster:stroom-cluster-impl')
    compile project(':stroom-cluster:stroom-cluster-lock-impl-db')
    compile project(':stroom-cluster:stroom-cluster-task-impl')
    compile project(':stroom-config:stroom-config-app')
    compile project(':stroom-config:stroom-config-global-impl')
    compile project(':stroom-config:stroom-config-global-impl-db')
    compile project(':stroom-core')
    compile project(':stroom-core-shared')
    compile project(':stroom-dashboard:stroom-dashboard-impl')
    compile project(':stroom-dashboard:stroom-storedquery-impl-db')
    compile project(':stroom-data:stroom-data-retention-impl')
    compile project(':stroom-data:stroom-data-store-impl')
    compile project(':stroom-data:stroom-data-store-impl-fs')
    compile project(':stroom-data:stroom-data-store-impl-fs-db')
    compile project(':stroom-data:stroom-data-zip')
    compile project(':stroom-db-util')
    compile project(':stroom-dictionary:stroom-dictionary-impl')
    compile project(':stroom-dictionary:stroom-dictionary-mock')
    compile project(':stroom-docstore:stroom-docstore-impl')
    compile project(':stroom-docstore:stroom-docstore-impl-db')
    compile project(':stroom-dropwizard-common')
//    compile project(':stroom-elastic:stroom-elastic-impl')
//    compile project(':stroom-elastic:stroom-elastic-impl-http')
    compile project(':stroom-event-logging:stroom-event-logging-impl')
    compile project(':stroom-event-logging-rs:stroom-event-logging-rs-api')
    compile project(':stroom-event-logging-rs:stroom-event-logging-rs-impl')
    compile project(':stroom-explorer:stroom-explorer-impl')
    compile project(':stroom-feed:stroom-feed-impl')
    compile project(':stroom-importexport:stroom-importexport-impl')
    compile project(':stroom-index:stroom-index-impl')
    compile project(':stroom-index:stroom-index-impl-db')
    compile project(':stroom-job:stroom-job-impl')
    compile project(':stroom-job:stroom-job-impl-db')
    compile project(':stroom-kafka:stroom-kafka-api')
    compile project(':stroom-kafka:stroom-kafka-impl')
    compile project(':stroom-legacy:stroom-legacy-db-migration')
    compile project(':stroom-lifecycle:stroom-lifecycle-impl')
    compile project(':stroom-meta:stroom-meta-impl-db')
    compile project(':stroom-meta:stroom-meta-statistics-impl')
    compile project(':stroom-node:stroom-node-impl-db')
    compile project(':stroom-pipeline')
    compile project(':stroom-processor:stroom-processor-impl-db')
    compile project(':stroom-proxy:stroom-proxy-repo')
    compile project(':stroom-query:stroom-query-api')
    compile project(':stroom-query:stroom-query-common')
    compile project(':stroom-receive:stroom-receive-common')
    compile project(':stroom-receive:stroom-receive-rules-impl')
    compile project(':stroom-resource:stroom-resource-impl')
    compile project(':stroom-search:stroom-search-extraction')
    compile project(':stroom-search:stroom-search-solr')
    compile project(':stroom-search:stroom-searchable-impl')
    compile project(':stroom-security:stroom-security-identity')
    compile project(':stroom-security:stroom-security-identity-db')
    compile project(':stroom-security:stroom-security-impl-db')
    compile project(':stroom-servicediscovery:stroom-servicediscovery-impl')
    compile project(':stroom-statistics:stroom-statistics-impl')
    compile project(':stroom-statistics:stroom-statistics-impl-hbase')
    compile project(':stroom-statistics:stroom-statistics-impl-sql')
    compile project(':stroom-task:stroom-task-impl')
    compile project(':stroom-util')
    compile project(':stroom-util-shared')

    compile libs.dropwizard_client
    compile(libs.dropwizard_assets) {
        exclude(group: "org.glassfish.web", module: "javax.el")
    }
    compile(libs.dropwizard_core) {
        exclude(group: "org.glassfish.web", module: "javax.el")
    }
    compile libs.dropwizard_configuration
    compile libs.dropwizard_jersey
    compile libs.dropwizard_jetty
    compile libs.dropwizard_lifecycle
    compile libs.dropwizard_metrics_annotation
    compile libs.dropwizard_metrics_core
    compile libs.dropwizard_metrics_healthchecks
    compile libs.dropwizard_servlets
    compile libs.dropwizard_validation
    compile libs.flyway_core
    compile libs.guava
    compile libs.guice4
    compile libs.javax_inject
    compile libs.javax_servlet_api
    compile libs.jaxb_api
    compile libs.jcommander
    compile libs.jersey_common
    compile libs.jetty_server
    compile libs.jetty_servlet
    compile libs.jetty_servlets
    compile libs.logback_classic
    compile libs.slf4j_api
    compile project(':stroom-docref')
    compile libs.validation_api
    compile libs.ws_rs_api

    runtimeOnly libs.javax_el
    runtimeOnly libs.javax_el_api

    testCompile project(':stroom-app')
    // Use default DB config.

    testCompile project(':stroom-activity:stroom-activity-api')
    testCompile project(':stroom-activity:stroom-activity-mock')
    testCompile project(':stroom-config:stroom-config-app')
    testCompile project(':stroom-config:stroom-config-global-impl')
    testCompile project(':stroom-core')
    testCompile project(':stroom-core-shared')
    testCompile project(':stroom-dashboard:stroom-dashboard-impl')
    testCompile project(':stroom-data:stroom-data-store-api')
    testCompile project(':stroom-data:stroom-data-store-impl-fs')
    testCompile project(':stroom-data:stroom-data-store-mock')
    testCompile project(':stroom-docstore:stroom-docstore-api')
    testCompile project(':stroom-docstore:stroom-docstore-impl')
    testCompile project(':stroom-docstore:stroom-docstore-impl-memory')
//    testCompile project(':stroom-elastic:stroom-elastic-impl')
    testCompile project(':stroom-event-logging:stroom-event-logging-api')
    testCompile project(':stroom-event-logging:stroom-event-logging-impl')
    testCompile project(':stroom-event-logging:stroom-event-logging-mock')
    testCompile project(':stroom-explorer:stroom-collection-mock')
    testCompile project(':stroom-explorer:stroom-explorer-api')
    testCompile project(':stroom-explorer:stroom-explorer-impl')
    testCompile project(':stroom-explorer:stroom-explorer-impl-db')
    testCompile project(':stroom-headless')
    testCompile project(':stroom-importexport:stroom-importexport-api')
    testCompile project(':stroom-index:stroom-index-impl')
    testCompile project(':stroom-index:stroom-index-mock')
    testCompile project(':stroom-meta:stroom-meta-api')
    testCompile project(':stroom-meta:stroom-meta-mock')
    testCompile project(':stroom-node:stroom-node-mock')
    testCompile project(':stroom-pipeline')
    testCompile project(':stroom-processor:stroom-processor-mock')
    testCompile project(':stroom-receive:stroom-receive-rules-impl')
    testCompile project(':stroom-security:stroom-security-identity')
    testCompile project(':stroom-security:stroom-security-api')
    testCompile project(':stroom-security:stroom-security-impl')
    testCompile project(':stroom-security:stroom-security-mock')
    testCompile project(':stroom-statistics:stroom-statistics-api')
    testCompile project(':stroom-statistics:stroom-statistics-impl')
    testCompile project(':stroom-statistics:stroom-statistics-impl-hbase')
    testCompile project(':stroom-statistics:stroom-statistics-impl-sql')
    testCompile project(':stroom-statistics:stroom-statistics-mock')
    testCompile project(':stroom-task:stroom-task-api')
    testCompile project(':stroom-test-common')
    testCompile project(':stroom-util')
    testCompile project(':stroom-util-shared')

    testCompile libs.commons_io
    testCompile libs.classgraph
    testCompile libs.guice4
    testCompile libs.guice_extension
    testCompile libs.hikari
    testCompile libs.jinjava
    testCompile libs.junit_jupiter_api
    testCompile libs.lmdbjava
    testCompile libs.lucene_core
    testCompile libs.saxon_he
    testCompile libs.slf4j_api
    testCompile libs.stroomTestData
    testCompile libs.vavr

    testRuntimeOnly libs.javax_activation
    testRuntimeOnly libs.javax_el
    testRuntimeOnly libs.jaxb_runtime
    testRuntimeOnly libs.junit_jupiter_engine

    // The following logging libs are needed when running junits outside dropwizard
    testRuntimeOnly libs.jcl_over_slf4j
    testRuntimeOnly libs.jul_to_slf4j
    testRuntimeOnly libs.log4j_over_slf4j
    testRuntimeOnly libs.logback_classic
    testRuntimeOnly libs.logback_core

    testCompile libs.assertj_core
    testCompile libs.dropwizard_client
    testCompile libs.dropwizard_testing
    testCompile libs.mockito_core
    testCompile libs.mockito_junit_jupiter
}

jar {
    manifest {
        attributes(
                "Implementation-Title": "Stroom",
                "Implementation-Version": versions.stroom,
                "Main-Class": "stroom.app.App"
        )
    }
//    archiveName jarName
    exclude '**/gwt-unitCache'
}

//// We often run out of memory when running the UI builds in parallel so create tasks that will build them one after another.
//task buildUiPart1(dependsOn: ":stroom-ui:copyYarnBuild") {}
//task buildUiPart2(dependsOn: ":stroom-app-gwt:gwtCompile") {}
//task buildUiPart3(dependsOn: ":stroom-dashboard-gwt:gwtCompile") {}
//buildUiPart1.mustRunAfter  ":stroom-ui:jar"
//buildUiPart2.mustRunAfter  ":stroom-app-gwt:jar"
//buildUiPart3.mustRunAfter  ":stroom-dashboard-gwt:jar"
//buildUiPart2.mustRunAfter buildUiPart1
//buildUiPart3.mustRunAfter buildUiPart2
//
// Make sure GWT compilation doesn't run before tests.
//tasks.getByPath(':stroom-app-gwt:gwtClean').mustRunAfter test
//tasks.getByPath(':stroom-dashboard-gwt:gwtClean').mustRunAfter test
//tasks.getByPath(':stroom-ui:removeYarnBuild').mustRunAfter test

shadowJar {
    // We want to run the tests before we build the fat jar.
    dependsOn test
    // We want to compile all GWT and React content before we build the fat jar.
    dependsOn ":stroom-ui:copyYarnBuild"
    dependsOn ":stroom-app-gwt:gwtCompile"
    dependsOn ":stroom-dashboard-gwt:gwtCompile"
    // The jar needs to include the swagger.(json|yaml) files that swagger gen produces
    dependsOn resolve

    // Allows us to build fat jars with lots of files
    zip64 true

    // Ensure we include the GWT and Rest generated resources.
    from './src/main/resources'

    // A transformer to merges files in META-INF/services
    mergeServiceFiles()

    archiveName fatJarName
    exclude '**/gwt-unitCache'
}

run {
    //Ensure we have the latest kafka plugin jar available for runtime
    args 'server', '../local.yml'
}

runShadow {
    //Ensure we have the latest kafka plugin jar available for runtime
    args 'server', '../local.yml'
}

// Run the DB migrations then exit
task migrate(type: JavaExec) {
    dependsOn ':stroom-config:stroom-config-app:compileJava'

    classpath = sourceSets.main.runtimeClasspath
    main = mainClassName
    args 'migrate', '../local.yml'
}


clean {
    delete stroomDockerBuildDir
    delete releaseBuildDir
}

// Generate the confi.yml files for the zip and docker distributions
task generateConfigFiles(type: JavaExec) {
    classpath = sourceSets.test.runtimeClasspath
    main = "stroom.dist.GenerateDistributionConfig"
}

task downloadStroomContentForDocker(type: JavaExec) {
    println "Downloading/copying content packs to ${stroomDockerContentPacksDir}"

    dependsOn this: compileJava
    dependsOn this: compileTestJava
    // We need to set the working directory as the stroom root
    workingDir '../'
    classpath = sourceSets.test.runtimeClasspath
    main = 'stroom.test.DownloadStroomContentApp'

    args = [contentPackDefinitionFile, contentPackDownloadDir, stroomDockerContentPacksDir]
}

task downloadStroomContentForZipDist(type: JavaExec) {
    println "Downloading/copying content packs to ${stroomZipDistContentPacksDir}"

    dependsOn this: compileJava
    dependsOn this: compileTestJava
    // We need to set the working directory as the stroom root
    workingDir '../'
    classpath = sourceSets.test.runtimeClasspath
    main = 'stroom.test.DownloadStroomContentApp'

    args = [contentPackDefinitionFile, contentPackDownloadDir, stroomZipDistContentPacksDir]
}

// Copy all the files needed by the stroom docker build into stroom-app/docker/build
task copyFilesForStroomDockerBuild() {
    dependsOn shadowJar
    //dependsOn parent.downloadStroomContent
    dependsOn generateConfigFiles
    dependsOn downloadStroomContentForDocker

    doFirst {

        // Copy the stroom app fat jar
        copy {
            from "${project.buildDir}/libs/${fatJarName}"
            into stroomDockerBuildDir
        }

        // The config.yml will be put in place by generateConfigFiles

        //Copy the downloaded content packs
        //copy {
            //from "${contentPackDownloadDir}"
            //into stroomDockerContentPacksDir
        //}
    }
}

<<<<<<< HEAD
// Generate the swagger spec files from the resource classes
// For configuration see https://github.com/gigaSproule/swagger-gradle-plugin
// 
// If you see big stack traces like:
//   could not create Dir using jarFile from url file:/home/dev/git_work/stroom/stroom-task/stroom-task-api/build/libs/stroom-task-api-v9.9.9.jar. skipping.
//   java.lang.NullPointerException
//   could not create Vfs.Dir from url. ignoring the exception and continuing
//   org.reflections.ReflectionsException: Could not open url connection
// it may be caused by running a versioned build (-Pversion=v9.9.9) and then a non-versioned
// or vice versa.  The gradle daemon seems to hold references to jars from previous builds
// somewhere so swagger then looks for classes that don't exist. You can either do
// ./gradlew --stop to stop the daemon or run a build with --no-daemon
swagger {
    apiSource {
        springmvc = false
        outputFormats = ['json', 'yaml']
        // See prepareSwaggerClasses task
        locations = restResourceClassNames
        schemes = ['https']
        basePath = '/api'
        info {
            title = 'Stroom API'
            version = 'v1/v2'
            description = 'Various APIs for interacting with Stroom and its data'
            contact {
                name = 'Stroom'
                url = 'https://github.com/gchq/stroom'
            }
            license {
                url = 'http://www.apache.org/licenses/LICENSE-2.0.html'
                name = 'Apache 2.0'
            }
        }
        // Define the security definitions that are available
        securityDefinition {
            // `name` can be used refer to this security schemes from elsewhere
            name = 'ApiKeyAuth'
            type = 'apiKey'
            // The location of the API key. Valid values are "query" or "header".
            keyLocation = 'header'
            // The name of the header
            keyName = 'Authorization'
        }
        // Defing the named security definition to use for the whole API
        security = [[ApiKeyAuth: []]]
        swaggerDirectory = "${swaggerDir}"
    }

}


// A task to fix the classpath for running the swagger plugin and
// to scan the classpath to find all the REST resource classes to pass to
// the plugin to generate documentation for.
// It is a chicken/egg problem as we can't really use the stroom-app jar as
// that is where we need to put the generated swagger.json file. Thus
// abuse the build classpath so we can see all the sub projects.
task prepareSwaggerClasses {

    doLast {
        // Get all jars from the compile classpath
        def urls = project.configurations.compileClasspath.resolve()
                .collect {
                    it.toURI().toURL()
                }

        // Add each one to the gradle build script classpath
        // so the swagger plugin can see them all.
        // https://github.com/gigaSproule/swagger-gradle-plugin/issues/158#issuecomment-585823379
        urls.each {
            //println "classpath url ${it}"
            buildscript.classLoader.addURL it
        }

        // Now filter down to just our stroom jars
        def stroomUrls = urls
                .findAll {
                    // We need the version in there as jars are versioned
                    // when we set an explicit build version
                    boolean isStroomJar = it.toString() =~ /.*stroom[a-z-]+(-${versions.stroom})?.jar$/
                    //if (isStroomJar) {
                    //println it.toString()
                    //}
                    return isStroomJar
                }
                .findAll {
                    // ensure it exists - it should really
                    Files.isRegularFile(Paths.get(it.toURI()))
                }
                .sort {
                    it.toString()
                }
                .unique();

        // Scan all the stroom pkgs in the stroom jars
        // Filter should be redundant if we only look in stroom jars, but what the heck
        ConfigurationBuilder configBuilder = new ConfigurationBuilder()
                .filterInputsBy(new FilterBuilder().includePackage("stroom"))
                .setUrls(stroomUrls)
                .setScanners(
                        new TypeAnnotationsScanner(),
                        new SubTypesScanner()
                );

        // Find all the @Api/@ApiModel classes
        Reflections reflections = new Reflections(configBuilder);
        Set<Class<?>> restClasses = reflections
                .getTypesAnnotatedWith(io.swagger.annotations.Api.class)
        Set<Class<?>> modelClasses = reflections
                .getTypesAnnotatedWith(io.swagger.annotations.ApiModel.class)

        logger.info("Adding API classes to Swagger spec")

        // Add them to a list for swagger to scan over

        def allClasses = [ restClasses, modelClasses ].flatten().unique()
        allClasses
                .sort { it.name }
                .each {
                    //println "Adding class ${it.name}"
                    restResourceClassNames.add(it.name)
                    logger.info it.name
                }
        println "Using swagger directory ${swaggerDir}"
    }
}
generateSwaggerDocumentation {

    dependsOn prepareSwaggerClasses

    doLast {
        println "Swagger specs written to ${swaggerDir}"
    }
}
=======
//// Generate the swagger spec files from the resource classes
//// For configuration see https://github.com/gigaSproule/swagger-gradle-plugin
////
//// If you see big stack traces like:
////   could not create Dir using jarFile from url file:/home/dev/git_work/stroom/stroom-task/stroom-task-api/build/libs/stroom-task-api-v9.9.9.jar. skipping.
////   java.lang.NullPointerException
////   could not create Vfs.Dir from url. ignoring the exception and continuing
////   org.reflections.ReflectionsException: Could not open url connection
//// it may be caused by running a versioned build (-Pversion=v9.9.9) and then a non-versioned
//// or vice versa.  The gradle daemon seems to hold references to jars from previous builds
//// somewhere so swagger then looks for classes that don't exist. You can either do
//// ./gradlew --stop to stop the daemon or run a build with --no-daemon
//swagger {
//    apiSource {
//        springmvc = false
//        outputFormats = ['json', 'yaml']
//        // See prepareSwaggerClasses task
//        locations = restResourceClassNames
//        schemes = ['https']
//        basePath = '/api'
//        info {
//            title = 'Stroom API'
//            version = 'v1/v2'
//            description = 'Various APIs for interacting with Stroom and its data'
//            contact {
//                name = 'Stroom'
//                url = 'https://github.com/gchq/stroom'
//            }
//            license {
//                url = 'http://www.apache.org/licenses/LICENSE-2.0.html'
//                name = 'Apache 2.0'
//            }
//        }
//        // Define the security definitions that are available
//        securityDefinition {
//            // `name` can be used refer to this security schemes from elsewhere
//            name = 'ApiKeyAuth'
//            type = 'apiKey'
//            // The location of the API key. Valid values are "query" or "header".
//            keyLocation = 'header'
//            // The name of the header
//            keyName = 'Authorization'
//        }
//        // Defing the named security definition to use for the whole API
//        security = [[ApiKeyAuth: []]]
//        swaggerDirectory = "${swaggerDir}"
//    }
//}

resolve {
    outputFileName = 'stroom'
    outputFormat = 'JSONANDYAML'
    prettyPrint = 'TRUE'
    sortOutput = 'TRUE'
    openApiFile = file('openapi.yaml')
    classpath = sourceSets.main.runtimeClasspath
    resourcePackages = ['stroom']
    outputDir = file('src/main/resources/ui/noauth/swagger')
}

//// A task to fix the classpath for running the swagger plugin and
//// to scan the classpath to find all the REST resource classes to pass to
//// the plugin to generate documentation for.
//// It is a chicken/egg problem as we can't really use the stroom-app jar as
//// that is where we need to put the generated swagger.json file. Thus
//// abuse the build classpath so we can see all the sub projects.
//task prepareSwaggerClasses {
//    doLast {
//        // Get all jars from the compile classpath
//        def urls = project.configurations.compileClasspath.resolve()
//                .collect {
//                    it.toURI().toURL()
//                }
//
//        // Add each one to the gradle build script classpath
//        // so the swagger plugin can see them all.
//        // https://github.com/gigaSproule/swagger-gradle-plugin/issues/158#issuecomment-585823379
//        urls.each {
//            //println "classpath url ${it}"
//            buildscript.classLoader.addURL it
//        }
//
//        // Now filter down to just our stroom jars
//        def stroomUrls = urls
//                .findAll {
//                    // We need the version in there as jars are versioned
//                    // when we set an explicit build version
//                    boolean isStroomJar = it.toString() =~ /.*stroom[a-z-]+(-${versions.stroom})?.jar$/
//                    //if (isStroomJar) {
//                    //println it.toString()
//                    //}
//                    return isStroomJar
//                }
//                .findAll {
//                    // ensure it exists - it should really
//                    Files.isRegularFile(Paths.get(it.toURI()))
//                }
//                .sort {
//                    it.toString()
//                }
//                .unique();
//
//        // Scan all the stroom pkgs in the stroom jars
//        // Filter should be redundant if we only look in stroom jars, but what the heck
//        ConfigurationBuilder configBuilder = new ConfigurationBuilder()
//                .filterInputsBy(new FilterBuilder().includePackage("stroom"))
//                .setUrls(stroomUrls)
//                .setScanners(
//                        new TypeAnnotationsScanner(),
//                        new SubTypesScanner()
//                );
//
//        // Find all the @Api classes
//        Reflections reflections = new Reflections(configBuilder);
//        Set<Class<?>> restClasses = reflections
//                .getTypesAnnotatedWith(io.swagger.annotations.Api.class)
//
//        logger.info("Adding API classes to Swagger spec")
//
//        // Add them to a list for swagger to scan over
//        restClasses
//                .sort { it.name }
//                .each {
//                    restResourceClassNames.add(it.name)
//                    logger.info it.name
//                }
//        print "Using swagger directory ${swaggerDir}"
//    }
//}
//generateSwaggerDocumentation.dependsOn prepareSwaggerClasses
>>>>>>> f213cfd3

task copyJar(type: Copy) {
    dependsOn shadowJar
    from shadowJar.outputs.files
    into "${releaseBuildDir}/bin"
}

task copyCommonSupportingFiles(type: Copy) {
    from '../dist'
    into releaseBuildDir
}

task copySupportingFiles(type: Copy) {
    dependsOn copyCommonSupportingFiles

    from 'src/dist'
    into releaseBuildDir

    doLast {
        // This is a sym-link so it seems to go into the zip with +x perms
        // which we don't want
        //exec {
        //commandLine 'chmod', '644', "${releaseBuildDir}/config/config.yml"
        //}
    }
}

task downloadSend(type: Download) {
    dependsOn copySupportingFiles
    src "http://raw.githubusercontent.com/gchq/stroom-clients/${sendToStroomScriptVersion}/bash/send_to_stroom.sh"
    dest "${releaseBuildDir}/bin/"
}

task downloadSendArgs(type: Download) {
    dependsOn copySupportingFiles
    src "https://raw.githubusercontent.com/gchq/stroom-clients/${sendToStroomScriptVersion}/bash/send_to_stroom_args.sh"
    dest "${releaseBuildDir}/bin/"
}

task makeSendExecutable {
    dependsOn downloadSend
    doLast {
        // The args script is sourced so doesn't need execute perms
        exec {
            commandLine 'chmod', '+x', "${releaseBuildDir}/bin/send_to_stroom.sh"
        }
    }
}

//task copyContentPackToDistribution(type: Copy) {
    //from contentPackDownloadDir
    //into "${releaseBuildDir}/contentPacks"
//}

// Create an example yaml config file from the compile-time defaults
task generateConfigDefaultsYamlFile(type: JavaExec) {
    dependsOn ':stroom-config:stroom-config-app:compileJava'
    dependsOn ':stroom-config:stroom-config-app:compileTestJava'

    classpath = project(':stroom-config:stroom-config-app').sourceSets.test.runtimeClasspath
    main = 'stroom.config.app.GenerateExpectedYaml'
    args = [configDefaultsFile, configSchemaFile]
}

// Build the release distribution zip for stroom
task buildDistribution(type: Zip) {

    // run all the tasks that produce content for the zip
    dependsOn copyJar
    dependsOn copySupportingFiles
    dependsOn downloadSend
    dependsOn downloadSendArgs
    dependsOn makeSendExecutable
    dependsOn downloadStroomContentForZipDist
    dependsOn generateConfigFiles
    dependsOn generateConfigDefaultsYamlFile

    from releaseBuildDir
}

// Ensure that the test task for this project runs after all other test tasks as
// this project has all the lengthy int tests so we want it to fail fast
def thisProject = project
rootProject.subprojects { subProj ->
    //println "subProj ${subProj.name} project ${thisProject.name}"
    if (!subProj.name.equals(thisProject.name)) {
        subProj.tasks.withType(Test) { otherTestTask ->
            //println "subProj ${subProj}, task ${it.name} thisProject.tasks.test ${thisProject.tasks.test}"
            thisProject.tasks.test.mustRunAfter otherTestTask.path
            thisProject.tasks.jar.mustRunAfter otherTestTask.path
            thisProject.tasks.shadowJar.mustRunAfter otherTestTask.path
        }
    }
}

//// Ensure all projects have built their jars so swagger can see them
//tasks.prepareSwaggerClasses.dependsOn rootProject.getTasksByName('jar', true)

//tasks.build.dependsOn resolve
//tasks.build.dependsOn copyFilesForStroomDockerBuild
//tasks.build.dependsOn buildDistribution

// The gradle application plugin enables the distribution plugin
// which creates .zip/tar archives by default, as does the shadow plugin
// We have our own buildDistribution task so disable the standard ones to avoid confusion
distZip.enabled = false
distTar.enabled = false
shadowDistZip.enabled = false
shadowDistTar.enabled = false

//commented out in case we decide to use this plugin
//honker {
//// Your project license
//license 'Apache 2'

//// Your project information, used to generate NOTICE files
//projectName 'Stroom'
//projectTimespan '2016-2017'
//projectOrganization 'GCHQ'

//// For dependencies that contains no licensing information (pom, manifest etc..)
//// you can define your licensing strategy, for example:
////licenseOverride { candidate ->
////if( candidate.group == 'something' && candidate.module == 'whatever' ) {
////candidate.license = 'BSD 3-Clause'
////}
////}
//}

task setupSampleDataApplication(type: JavaExec) {
    dependsOn this: compileJava
    dependsOn this: compileTestJava
    // We need to set the working directory as the stroom root otherwise
    // setupSampleData won't find 'samples' directories in other modules.
    workingDir '../'
    classpath = sourceSets.test.runtimeClasspath
    main = 'stroom.test.SetupSampleData'

    args = ['local.yml']
}

////TODO This specific dep is needed to ensure TestKafkaExternalLoader has the jar available
////for its test. This is a TODO as stroom-connectors needs a big refactor once we
////decide what we are doing with plugable client libs and pipeline elements.
//tasks.test.dependsOn ':stroom-kafka:stroom-kafka-client-impl_0_10_0_1:copyPluginJar'

// Make sure GWT compilation doesn't run before processResources.
tasks.getByPath(':stroom-app-gwt:gwtClean').mustRunAfter processResources
tasks.getByPath(':stroom-dashboard-gwt:gwtClean').mustRunAfter processResources
tasks.getByPath(':stroom-ui:removeYarnBuild').mustRunAfter processResources

// We often run out of memory when running the UI builds in parallel so create tasks that will build them one after another.
tasks.getByPath(':stroom-ui:yarnBuild').mustRunAfter test
//tasks.getByPath(':stroom-ui:yarnBuild').mustRunAfter analyzeClassesDependencies
//tasks.getByPath(':stroom-ui:yarnBuild').mustRunAfter analyzeTestClassesDependencies
//tasks.getByPath(':stroom-ui:yarnBuild').mustRunAfter generateConfigDefaultsYamlFile
//tasks.getByPath(':stroom-ui:yarnBuild').mustRunAfter makeSendExecutable
tasks.getByPath(':stroom-app-gwt:gwtCompile').mustRunAfter ':stroom-ui:yarnBuild'
tasks.getByPath(':stroom-dashboard-gwt:gwtCompile').mustRunAfter ':stroom-app-gwt:gwtCompile'

// Make the build command create the full distribution
tasks.build.dependsOn resolve
tasks.build.dependsOn copyFilesForStroomDockerBuild
tasks.build.dependsOn shadowJar
tasks.build.dependsOn buildDistribution

// vim: set tabstop=4 shiftwidth=4 expandtab:<|MERGE_RESOLUTION|>--- conflicted
+++ resolved
@@ -14,15 +14,6 @@
     //id "io.swagger.core.v3.swagger-gradle-plugin" version "2.1.1"
     id "io.swagger.core.v3.swagger-gradle-plugin" version "2.1.6"
 }
-
-import org.reflections.Reflections
-import org.reflections.scanners.SubTypesScanner
-import org.reflections.scanners.TypeAnnotationsScanner
-import org.reflections.util.ConfigurationBuilder
-import org.reflections.util.FilterBuilder
-
-import java.nio.file.Files
-import java.nio.file.Paths
 
 ext.moduleName = 'stroom.app'
 
@@ -360,142 +351,6 @@
     }
 }
 
-<<<<<<< HEAD
-// Generate the swagger spec files from the resource classes
-// For configuration see https://github.com/gigaSproule/swagger-gradle-plugin
-// 
-// If you see big stack traces like:
-//   could not create Dir using jarFile from url file:/home/dev/git_work/stroom/stroom-task/stroom-task-api/build/libs/stroom-task-api-v9.9.9.jar. skipping.
-//   java.lang.NullPointerException
-//   could not create Vfs.Dir from url. ignoring the exception and continuing
-//   org.reflections.ReflectionsException: Could not open url connection
-// it may be caused by running a versioned build (-Pversion=v9.9.9) and then a non-versioned
-// or vice versa.  The gradle daemon seems to hold references to jars from previous builds
-// somewhere so swagger then looks for classes that don't exist. You can either do
-// ./gradlew --stop to stop the daemon or run a build with --no-daemon
-swagger {
-    apiSource {
-        springmvc = false
-        outputFormats = ['json', 'yaml']
-        // See prepareSwaggerClasses task
-        locations = restResourceClassNames
-        schemes = ['https']
-        basePath = '/api'
-        info {
-            title = 'Stroom API'
-            version = 'v1/v2'
-            description = 'Various APIs for interacting with Stroom and its data'
-            contact {
-                name = 'Stroom'
-                url = 'https://github.com/gchq/stroom'
-            }
-            license {
-                url = 'http://www.apache.org/licenses/LICENSE-2.0.html'
-                name = 'Apache 2.0'
-            }
-        }
-        // Define the security definitions that are available
-        securityDefinition {
-            // `name` can be used refer to this security schemes from elsewhere
-            name = 'ApiKeyAuth'
-            type = 'apiKey'
-            // The location of the API key. Valid values are "query" or "header".
-            keyLocation = 'header'
-            // The name of the header
-            keyName = 'Authorization'
-        }
-        // Defing the named security definition to use for the whole API
-        security = [[ApiKeyAuth: []]]
-        swaggerDirectory = "${swaggerDir}"
-    }
-
-}
-
-
-// A task to fix the classpath for running the swagger plugin and
-// to scan the classpath to find all the REST resource classes to pass to
-// the plugin to generate documentation for.
-// It is a chicken/egg problem as we can't really use the stroom-app jar as
-// that is where we need to put the generated swagger.json file. Thus
-// abuse the build classpath so we can see all the sub projects.
-task prepareSwaggerClasses {
-
-    doLast {
-        // Get all jars from the compile classpath
-        def urls = project.configurations.compileClasspath.resolve()
-                .collect {
-                    it.toURI().toURL()
-                }
-
-        // Add each one to the gradle build script classpath
-        // so the swagger plugin can see them all.
-        // https://github.com/gigaSproule/swagger-gradle-plugin/issues/158#issuecomment-585823379
-        urls.each {
-            //println "classpath url ${it}"
-            buildscript.classLoader.addURL it
-        }
-
-        // Now filter down to just our stroom jars
-        def stroomUrls = urls
-                .findAll {
-                    // We need the version in there as jars are versioned
-                    // when we set an explicit build version
-                    boolean isStroomJar = it.toString() =~ /.*stroom[a-z-]+(-${versions.stroom})?.jar$/
-                    //if (isStroomJar) {
-                    //println it.toString()
-                    //}
-                    return isStroomJar
-                }
-                .findAll {
-                    // ensure it exists - it should really
-                    Files.isRegularFile(Paths.get(it.toURI()))
-                }
-                .sort {
-                    it.toString()
-                }
-                .unique();
-
-        // Scan all the stroom pkgs in the stroom jars
-        // Filter should be redundant if we only look in stroom jars, but what the heck
-        ConfigurationBuilder configBuilder = new ConfigurationBuilder()
-                .filterInputsBy(new FilterBuilder().includePackage("stroom"))
-                .setUrls(stroomUrls)
-                .setScanners(
-                        new TypeAnnotationsScanner(),
-                        new SubTypesScanner()
-                );
-
-        // Find all the @Api/@ApiModel classes
-        Reflections reflections = new Reflections(configBuilder);
-        Set<Class<?>> restClasses = reflections
-                .getTypesAnnotatedWith(io.swagger.annotations.Api.class)
-        Set<Class<?>> modelClasses = reflections
-                .getTypesAnnotatedWith(io.swagger.annotations.ApiModel.class)
-
-        logger.info("Adding API classes to Swagger spec")
-
-        // Add them to a list for swagger to scan over
-
-        def allClasses = [ restClasses, modelClasses ].flatten().unique()
-        allClasses
-                .sort { it.name }
-                .each {
-                    //println "Adding class ${it.name}"
-                    restResourceClassNames.add(it.name)
-                    logger.info it.name
-                }
-        println "Using swagger directory ${swaggerDir}"
-    }
-}
-generateSwaggerDocumentation {
-
-    dependsOn prepareSwaggerClasses
-
-    doLast {
-        println "Swagger specs written to ${swaggerDir}"
-    }
-}
-=======
 //// Generate the swagger spec files from the resource classes
 //// For configuration see https://github.com/gigaSproule/swagger-gradle-plugin
 ////
@@ -626,7 +481,6 @@
 //    }
 //}
 //generateSwaggerDocumentation.dependsOn prepareSwaggerClasses
->>>>>>> f213cfd3
 
 task copyJar(type: Copy) {
     dependsOn shadowJar
