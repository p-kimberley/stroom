plugins {
    //id 'com.github.johnrengelman.shadow' version '2.0.0'
    id "com.benjaminsproule.swagger" version "0.1.9"

    //plugin to generate a list of licennces for all deps and to check for incompatibilities
    //usage: honkerCheck honkerGenNotice honkerGenDependencies
    //search for NOTICE.txt and DEPENDENCIES.txt
    //id "org.nosphere.honker" version "0.3.0"
}

def uiDir = project.file('src/main/resources/ui')
def swaggerDir = "${uiDir}/swagger"
def jarName = 'stroom-app.jar'
def fatJarName = 'stroom-app-all.jar'

apply plugin: 'application'
apply plugin: 'com.github.johnrengelman.shadow'
mainClassName = 'stroom.startup.App'

jar {
    //we need to first generate the swagger spec files so they can be added in to the jar
    mustRunAfter generateSwaggerDocumentation

    manifest {
        attributes(
                "Implementation-Title": "Stroom",
                "Implementation-Version": versions.stroom,
                "Main-Class" : "stroom.startup.App"
        )
    }
    archiveName jarName
}

import com.github.jengelman.gradle.plugins.shadow.transformers.ServiceFileTransformer

shadowJar {
    // Allows us to build fat jars with lots of files
    zip64 true

    // A transformer to merges files in META-INF/services
    mergeServiceFiles()

    // A transformer to merge spring's generated config files, e.g. spring.handlers and spring.schemas
    transform(ServiceFileTransformer) {
        include 'META-INF/spring.*'
    }
    archiveName fatJarName
}

dependencies {
    compile project(':stroom-core-shared')
    compile project(':stroom-core-server')
    compile project(':stroom-pipeline')
    compile project(':stroom-proxy')
    compile project(':stroom-explorer-server')
    compile project(':stroom-security-server')
    permitUnusedDeclared project(':stroom-security-server') //not clear why it thinks this is unused
    compile project(':stroom-index-server')
    compile project(':stroom-statistics-api')
<<<<<<< HEAD
    permitUnusedDeclared project(':stroom-statistics-api') // not clear why it thinks this is unused
=======
    permitUnusedDeclared project(':stroom-statistics-api') //not clear why it thinks this is unused
    compile project(':stroom-entity-shared')
    permitUnusedDeclared project(':stroom-entity-shared') //not clear why it thinks this is unused
    compile project(':stroom-index-shared')
    permitUnusedDeclared project(':stroom-index-shared') // not clear why it thinks this is unused
    compile project(':stroom-util')
    compile project(':stroom-pipeline')
>>>>>>> 2b2616a1
    compile project(':stroom-dashboard-server')
    compile project(':stroom-statistics-server')
    compile project(':stroom-annotations-server')
    compile project(':stroom-elastic-server')
    compile project(':stroom-ruleset-server')

<<<<<<< HEAD
    compile libs.stroomQueryApi

=======
    //    compile project(':stroom-module')
//
//    compile project(':stroom-core-shared')
//    compile project(':stroom-core-server')
//    compile project(':stroom-security-server')
//    compile project(':stroom-index-server')
//    compile project(':stroom-statistics-api')
//    permitUnusedDeclared project(':stroom-statistics-api') // not clear why it thinks this is unused
//    compile project(':stroom-util')
//    compile project(':stroom-pipeline')
//    compile project(':stroom-dashboard-server')
//    compile project(':stroom-statistics-server')
//
//    compile urlDependencies.get(urlLibs.stroomQueryApi)
//    compile urlDependencies.get(urlLibs.stroomQueryCommon)
//
//    compile(libs.dropwizard_core) {
//        exclude(group: "org.glassfish.web", module: "javax.el")
//    }
>>>>>>> 2b2616a1
    compile libs.dropwizard_lifecycle
    compile libs.guava
    compile libs.guice3
    compile libs.jackson_annotations
    compile libs.javax_inject
    compile libs.jetty_servlet
    compile libs.shiro_web
    compile libs.spring_core
    compile libs.spring_beans
    compile libs.spring_context

    compile (libs.dropwizard_assets) {
        exclude ( group: "org.glassfish.web", module: "javax.el" )
    }
    compile (libs.dropwizard_core) {
        exclude ( group: "org.glassfish.web", module: "javax.el" )
    }
    compile libs.dropwizard_jersey
    compile libs.dropwizard_jetty
    compile libs.dropwizard_metrics_healthchecks
    compile libs.dropwizard_servlets
<<<<<<< HEAD
    compile libs.dropwizard_metrics_annotation
=======
    compile libs.dropwizard_configuration
    compile libs.guava
//    compile libs.jackson_annotations
    compile libs.javax_inject
    compile libs.javax_servlet_api
//    compile libs.javax_validation
>>>>>>> 2b2616a1
    compile libs.javax_servlet_api
    compile libs.jetty_server
    compile libs.jetty_servlets
    compile libs.logback_classic
    compile libs.slf4j_api
    compile libs.ws_rs_api

    runtime libs.shiro_web
    runtime libs.javax_el
    runtime libs.javax_el_api
}

run {
    //Ensure we have the latest kafka plugin jar available for runtime
    dependsOn ':stroom-kafka-client-impl_0_10_0_1:copyPluginJar'
    args 'server', './dev.yml'
}

runShadow {
    //Ensure we have the latest kafka plugin jar available for runtime
    dependsOn ':stroom-kafka-client-impl_0_10_0_1:copyPluginJar'
    args 'server', './dev.yml'
}

//The gwtCompile tasks create files in stroom-app/src/main/resources/ui
//so those tasks MUST be run before processResource else this jar and 
//the fat jar will be missing all the GWT generated files and the UI will fail to start
processResources.mustRunAfter(':stroom-app-gwt:gwtCompile')
processResources.mustRunAfter(':stroom-dashboard-gwt:gwtCompile')

def dockerBuildDir = "${projectDir}/docker/build"

clean{
    delete dockerBuildDir
}

//Copy all the files needed by the docker build into stroom-app/docker/build
task copyFilesForDockerBuild() {
    dependsOn shadowJar
    dependsOn tasks.getByPath(':stroom-kafka-client-impl_0_10_0_1:shadowJar')
    doFirst {
        new File(stroomPluginsDir).mkdirs()

        //Copy the stroom app fat jar
        copy {
            from "${project.buildDir}/libs/${fatJarName}"
            into dockerBuildDir
        }

        //Copy the kafka client fat jar
        copy {
            from project(':stroom-kafka-client-impl_0_10_0_1').file('build/libs/stroom-kafka-client-impl_0_10_0_1-all.jar')
            into dockerBuildDir
        }

        //Copy the dropwizard yml configuration
        copy {
            from "${projectDir}/prod.yml"
            into dockerBuildDir
        }
    }
}

swagger {
    apiSource {
        springmvc = false //makes it search for jersey annotations
        outputFormats = 'json,yaml'
        locations = [
                'stroom.statistics.server.sql.search.SqlStatisticsQueryResource',
                'stroom.index.server.StroomIndexQueryResource',
                'stroom.security.server.AuthorisationResource' ]
        schemes = [
                'http',
                'https' ]
        host = 'localhost:8080'
        basePath = '/api'
        info {
            title = 'stroom API'
            version = 'v1'
            description = 'Various APIs for interacting with stroom and its data'
            contact {
                name = 'GCHQ'
                url = 'https://github.com/gchq/stroom'
            }
            license {
                url = 'http://www.apache.org/licenses/LICENSE-2.0.html'
                name = 'Apache 2.0'
            }
        }
        outputPath = "${swaggerDir}/document.html"
        swaggerDirectory = "${swaggerDir}"
    }
}

task dist(type: Zip) {
    from 'src/dist'
    from shadowJar.outputs.files
}

tasks.build.dependsOn generateSwaggerDocumentation
tasks.build.dependsOn copyFilesForDockerBuild
tasks.build.dependsOn shadowJar

//commented out in case we decide to use this plugin
//honker {
    //// Your project license
    //license 'Apache 2'

    //// Your project information, used to generate NOTICE files
    //projectName 'Stroom'
    //projectTimespan '2016-2017'
    //projectOrganization 'GCHQ'

    //// For dependencies that contains no licensing information (pom, manifest etc..)
    //// you can define your licensing strategy, for example:
    ////licenseOverride { candidate ->
        ////if( candidate.group == 'something' && candidate.module == 'whatever' ) {
            ////candidate.license = 'BSD 3-Clause'
        ////}
    ////}
//}<|MERGE_RESOLUTION|>--- conflicted
+++ resolved
@@ -57,9 +57,6 @@
     permitUnusedDeclared project(':stroom-security-server') //not clear why it thinks this is unused
     compile project(':stroom-index-server')
     compile project(':stroom-statistics-api')
-<<<<<<< HEAD
-    permitUnusedDeclared project(':stroom-statistics-api') // not clear why it thinks this is unused
-=======
     permitUnusedDeclared project(':stroom-statistics-api') //not clear why it thinks this is unused
     compile project(':stroom-entity-shared')
     permitUnusedDeclared project(':stroom-entity-shared') //not clear why it thinks this is unused
@@ -67,37 +64,14 @@
     permitUnusedDeclared project(':stroom-index-shared') // not clear why it thinks this is unused
     compile project(':stroom-util')
     compile project(':stroom-pipeline')
->>>>>>> 2b2616a1
     compile project(':stroom-dashboard-server')
     compile project(':stroom-statistics-server')
     compile project(':stroom-annotations-server')
     compile project(':stroom-elastic-server')
     compile project(':stroom-ruleset-server')
 
-<<<<<<< HEAD
     compile libs.stroomQueryApi
 
-=======
-    //    compile project(':stroom-module')
-//
-//    compile project(':stroom-core-shared')
-//    compile project(':stroom-core-server')
-//    compile project(':stroom-security-server')
-//    compile project(':stroom-index-server')
-//    compile project(':stroom-statistics-api')
-//    permitUnusedDeclared project(':stroom-statistics-api') // not clear why it thinks this is unused
-//    compile project(':stroom-util')
-//    compile project(':stroom-pipeline')
-//    compile project(':stroom-dashboard-server')
-//    compile project(':stroom-statistics-server')
-//
-//    compile urlDependencies.get(urlLibs.stroomQueryApi)
-//    compile urlDependencies.get(urlLibs.stroomQueryCommon)
-//
-//    compile(libs.dropwizard_core) {
-//        exclude(group: "org.glassfish.web", module: "javax.el")
-//    }
->>>>>>> 2b2616a1
     compile libs.dropwizard_lifecycle
     compile libs.guava
     compile libs.guice3
@@ -119,16 +93,13 @@
     compile libs.dropwizard_jetty
     compile libs.dropwizard_metrics_healthchecks
     compile libs.dropwizard_servlets
-<<<<<<< HEAD
     compile libs.dropwizard_metrics_annotation
-=======
     compile libs.dropwizard_configuration
     compile libs.guava
 //    compile libs.jackson_annotations
     compile libs.javax_inject
     compile libs.javax_servlet_api
 //    compile libs.javax_validation
->>>>>>> 2b2616a1
     compile libs.javax_servlet_api
     compile libs.jetty_server
     compile libs.jetty_servlets
