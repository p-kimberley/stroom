--- conflicted
+++ resolved
@@ -51,64 +51,24 @@
     compile project(':stroom-statistics-api')
     permitUnusedDeclared project(':stroom-statistics-api') // not clear why it thinks this is unused
     compile project(':stroom-util')
-<<<<<<< HEAD
     compile project(':stroom-security-api')
 
     compile project(':stroom-explorer-server')
     compile project(':stroom-dashboard-server')
     compile project(':stroom-statistics-server')
     compile project(':stroom-ruleset-server')
-=======
-    compile project(':stroom-pipeline')
-    compile project(':stroom-dashboard-server')
-    compile project(':stroom-statistics-server')
->>>>>>> 2d8de16d
 
     compile urlDependencies.get(urlLibs.stroomQueryApi)
     compile urlDependencies.get(urlLibs.stroomQueryCommon)
 
-
-
-
-
-
-    //    compile project(':stroom-module')
-//
-//    compile project(':stroom-core-shared')
-//    compile project(':stroom-core-server')
-//    compile project(':stroom-security-server')
-//    compile project(':stroom-index-server')
-//    compile project(':stroom-statistics-api')
-//    permitUnusedDeclared project(':stroom-statistics-api') // not clear why it thinks this is unused
-//    compile project(':stroom-util')
-//    compile project(':stroom-pipeline')
-//    compile project(':stroom-dashboard-server')
-//    compile project(':stroom-statistics-server')
-//
-//    compile urlDependencies.get(urlLibs.stroomQueryApi)
-//    compile urlDependencies.get(urlLibs.stroomQueryCommon)
-//
-//    compile(libs.dropwizard_core) {
-//        exclude(group: "org.glassfish.web", module: "javax.el")
-//    }
     compile libs.dropwizard_lifecycle
-//    compile libs.dropwizard_jersey
-//    compile libs.dropwizard_jetty
-//    compile libs.dropwizard_metrics_healthchecks
     compile libs.guava
     compile libs.javax_inject
-//    compile libs.javax_servlet_api
     compile libs.jetty_servlet
     compile libs.shiro_web
-//    compile libs.slf4j_api
     compile libs.spring_core
     compile libs.spring_beans
     compile libs.spring_context
-
-
-
-
-
 
     compile (libs.dropwizard_assets) {
         exclude ( group: "org.glassfish.web", module: "javax.el" )
