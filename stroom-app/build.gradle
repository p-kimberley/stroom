--- conflicted
+++ resolved
@@ -80,7 +80,7 @@
     compile project(':stroom-task:stroom-task-impl')
     compile project(':stroom-util')
     compile project(':stroom-util-shared')
-    
+
     compile libs.dropwizard_client
     compile(libs.dropwizard_assets) {
         exclude(group: "org.glassfish.web", module: "javax.el")
@@ -178,7 +178,7 @@
     testRuntimeOnly libs.junit_jupiter_engine
     testRuntimeOnly libs.test_containers
     testRuntimeOnly libs.test_containers_mysql
-    
+
     // The following logging libs are needed when running junits outside dropwizard
     testRuntimeOnly libs.jcl_over_slf4j
     testRuntimeOnly libs.jul_to_slf4j
@@ -208,9 +208,9 @@
 }
 
 shadowJar {
-    // We want to run the tests before we build the fat jar. 
+    // We want to run the tests before we build the fat jar.
     dependsOn test
-    // We want to compile all GWT content before we build the fat jar. 
+    // We want to compile all GWT content before we build the fat jar.
     dependsOn ':stroom-app-gwt:gwtCompile'
     dependsOn ':stroom-dashboard-gwt:gwtCompile'
 
@@ -231,34 +231,13 @@
 tasks.getByPath(':stroom-dashboard-gwt:gwtCompile').mustRunAfter test
 
 run {
-<<<<<<< HEAD
-//    //Ensure we have the latest kafka plugin jar available for runtime
-//    dependsOn ':stroom-kafka:stroom-kafka-client-impl_0_10_0_1:copyPluginJar'
+    //Ensure we have the latest kafka plugin jar available for runtime
     args 'server', '../local.yml'
-}
-
-runShadow {
-//    //Ensure we have the latest kafka plugin jar available for runtime
-//    dependsOn ':stroom-kafka:stroom-kafka-client-impl_0_10_0_1:copyPluginJar'
-    args 'server', '../local.yml'
-=======
-    //Ensure we have the latest kafka plugin jar available for runtime
-    dependsOn ':stroom-kafka-client-impl_2_2_1:copyPluginJar'
-    args 'server', './dev.yml'
 }
 
 runShadow {
     //Ensure we have the latest kafka plugin jar available for runtime
-    dependsOn ':stroom-kafka-client-impl_2_2_1:copyPluginJar'
-    args 'server', './dev.yml'
->>>>>>> a78f39f2
-}
-
-test {
-    // Tests in stroom-app are quite slow so output progress for each test to keep travis alive
-    afterTest { desc, result -> 
-        println "Executed test ${desc.className} ${desc.name} with result: ${result.resultType}"
-    }
+    args 'server', '../local.yml'
 }
 
 def stroomDockerBuildDir = "${projectDir}/docker/build"
@@ -271,14 +250,8 @@
 // Copy all the files needed by the stroom docker build into stroom-app/docker/build
 task copyFilesForStroomDockerBuild() {
     dependsOn shadowJar
-<<<<<<< HEAD
-//    dependsOn tasks.getByPath(':stroom-kafka:stroom-kafka-client-impl_0_10_0_1:shadowJar')
-//    dependsOn tasks.getByPath(':stroom-elastic:stroom-elastic-client-impl_5_6_4:shadowJar')
-=======
     dependsOn parent.downloadStroomContent
-    dependsOn tasks.getByPath(':stroom-kafka-client-impl_2_2_1:shadowJar')
-
->>>>>>> a78f39f2
+
     doFirst {
         new File(stroomPluginsDir).mkdirs()
         def stroomDockerContentPacksDir = "${stroomDockerBuildDir}/contentPacks"
@@ -291,29 +264,7 @@
             into stroomDockerBuildDir
         }
 
-<<<<<<< HEAD
-//        // Copy the kafka client fat jar
-//        copy {
-//            from project(':stroom-kafka:stroom-kafka-client-impl_0_10_0_1').file('build/libs/stroom-kafka-client-impl_0_10_0_1-all.jar')
-//            into dockerBuildDir
-//        }
-//
-//        // Copy the elastic client fat jar
-//        copy {
-//            from project(':stroom-elastic:stroom-elastic-impl-http').file('build/libs/stroom-elastic-impl-http.jar')
-//            into dockerBuildDir
-//        }
-
         // Copy the dropwizard yml configuration
-=======
-        //Copy the kafka client fat jar
-        copy {
-            from project(':stroom-kafka-client-impl_2_2_1').file('build/libs/stroom-kafka-client-impl_2_2_1-all.jar')
-            into stroomDockerPluginsDir
-        }
-
-        //Copy the dropwizard yml configuration
->>>>>>> a78f39f2
         copy {
             // TODO we whould be using the prod one as that has the proper prod logging config in it.
             //   Need to wait till the properties work is merge in.
@@ -425,7 +376,7 @@
     from releaseBuildDir
 }
 
-// Ensure that the test task for this project runs after all other test tasks as 
+// Ensure that the test task for this project runs after all other test tasks as
 // this project has all the lengthy int tests so we want it to fail fast
 def thisProject = project;
 rootProject.subprojects { subProj ->
@@ -476,35 +427,6 @@
 //}
 
 
-
-
-
-
-
-
-
-
-
-
-
-
-
-
-
-
-
-
-
-
-
-
-
-
-
-
-
-
-
 task setupSampleDataApplication(type: JavaExec) {
     dependsOn this:compileJava
     dependsOn this:compileTestJava
@@ -514,8 +436,3 @@
     classpath = sourceSets.test.runtimeClasspath
     main = 'stroom.test.SetupSampleData'
 }
-
-////TODO This specific dep is needed to ensure TestKafkaExternalLoader has the jar available
-////for its test. This is a TODO as stroom-connectors needs a big refactor once we
-////decide what we are doing with plugable client libs and pipeline elements.
-//tasks.test.dependsOn ':stroom-kafka:stroom-kafka-client-impl_0_10_0_1:copyPluginJar'
