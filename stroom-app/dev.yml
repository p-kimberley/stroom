server:
  applicationContextPath: ${APPLICATION_CONTEXT_PATH:- /}
  adminContextPath: ${ADMIN_CONTEXT_PATH:- /admin}
  applicationConnectors:
    - type: http
      port: ${STROOM_APP_PORT:-8080}
  adminConnectors:
    - type: http
      port: ${STROOM_ADMIN_PORT:-8081}

  requestLog:
    appenders:
    - type: file
      currentLogFilename: ${HOME}/.stroom/logs/access.log
      threshold: ALL
      queueSize: 256
      discardingThreshold: 0
      archive: true
      archivedLogFilenamePattern: ${HOME}/.stroom/logs/access-%d{yyyy-MM-dd'T'HH:mm}.log
      archivedFileCount: 100
      timeZone: UTC

logging:
  level: ${STROOM_LOGGING_LEVEL:- ERROR}
  loggers:
    stroom: INFO
    io.dropwizard: INFO
    org.eclipse.jetty: INFO
    org.flywaydb: INFO
    "event-logger":
      level: INFO
      additive: false
      appenders:
      - type: file
        currentLogFilename: ${HOME}/.stroom/logs/event.log
        threshold: ALL
        queueSize: 256
        discardingThreshold: 0
        archive: true
        archivedLogFilenamePattern: ${HOME}/.stroom/logs/event-%d{yyyy-MM-dd'T'HH:mm}.log
        archivedFileCount: 100
        timeZone: UTC
        logFormat: "%msg%n"

  appenders:
  - type: console
    logFormat: "%highlight(%-5level) [%d{\"yyyy-MM-dd'T'HH:mm:ss.SSS'Z'\",UTC}] [%thread] %-20logger{0} %gray(%msg) %n"
    timeZone: UTC
  - type: file
    currentLogFilename: ${HOME}/.stroom/logs/app.log
    threshold: ALL
    queueSize: 256
    discardingThreshold: 0
    archive: true
    archivedLogFilenamePattern: ${HOME}/.stroom/logs/app-%d{yyyy-MM-dd'T'HH:mm}.log
    archivedFileCount: 100
    timeZone: UTC
    logFormat: "%-6level [%d{\"yyyy-MM-dd'T'HH:mm:ss.SSS'Z'\",UTC}] [%t] %logger - %X{code} %msg %n"

<<<<<<< HEAD
appConfig:
  commonDbDetails:
    connection:
      jdbcDriverClassName: ${STROOM_JDBC_DRIVER_CLASS_NAME:-com.mysql.cj.jdbc.Driver}
      jdbcDriverUrl: ${STROOM_JDBC_DRIVER_URL:-jdbc:mysql://localhost:3307/stroom?useUnicode=yes&characterEncoding=UTF-8}
      jdbcDriverUsername: ${STROOM_JDBC_DRIVER_USERNAME:-stroomuser}
      jdbcDriverPassword: ${STROOM_JDBC_DRIVER_PASSWORD:-stroompassword1}
  contentPackImport:
    enabled: true
  data:
    meta:
      metaValueConfig: null
  dataSourceUrl:
    index: ${STROOM_ADVERTISED_URL:-http://127.0.0.1:8080}/api/stroom-index/v2
    solrIndex: "${STROOM_ADVERTISED_URL:-http://127.0.0.1:8080}/api/stroom-solr-index/v2"
    statisticStore: ${STROOM_ADVERTISED_URL:-http://127.0.0.1:8080}/api/sqlstatistics/v2
    searchable: "${STROOM_ADVERTISED_URL:-http://127.0.0.1:8080}/api/searchable/v2"
#    annotations: ${STROOM_ADVERTISED_URL:-https://127.0.0.1:8080}/annotationsService/queryApi/v1
#    elasticIndex: ${STROOM_ADVERTISED_URL:-https://127.0.0.1:8080}/queryElasticService/queryApi/v1
  job:
    enabled: true
    executionInterval: "10s"
  node:
    node: node1a
  path:
    temp: "/tmp/stroom"
  security:
    authentication:
      authenticationServiceUrl: ${STROOM_AUTHENTICATION_SERVICE_URL:-https://<<<IP_ADDRESS>>>/api/auth/authentication/v1}
      authenticationRequired: true
      apiToken: ${STROOM_SECURITY_API_TOKEN:-eyJhbGciOiJSUzI1NiJ9.eyJzdWIiOiJhZG1pbiIsImlzcyI6InN0cm9vbSIsImF1ZCI6IlBabkpyOGtIUktxbmxKUlFUaFNJIn0.qT5jdPWBpN9me0L3OqUT0VFT2mvVX9mCp0gPFyTVg8DkFTPLLYIuXjOslvrllJDBbqefEtqS9OwQs3RmRnZxror676stTP6JHN76YqJWj2yJYyJGuggbXjZnfTiZGO3SOxl5FP4nmRRvPxA3XqV9kippKBpHfqm5RuTpFTU8uses2iaHFm7lY4zXmKDmwVizXybBQBtpxrBNQkeQjQyg7UFkpsRO8-PmIdbTldRhGlud5VpntwI1_ahwOzK-einUJQOWrcOBmXAMPRYBI6tSLT1xS_c5XpFX1Rxoj3FGjI-Myqp_2Nt_lZuQ3h-0Qh8WkZMnWQ76G7CKawXzRAwd7Q}
      authServicesBaseUrl: ${STROOM_AUTH_SERVICES_URL:-http://<<<IP_ADDRESS>>>/api/auth}
      preventLogin: false #TODO
      clientId: ${STROOM_AUTH_CLIENT_ID:-PZnJr8kHRKqnlJRQThSI}
      clientSecret: ${STROOM_AUTH_CLIENT_SECRET:-OtzHiAWLj8QWcwO2IxXmqxpzE2pyg0pMKCghR2aU}
  serviceDiscovery:
    zookeeperUrl: ${STROOM_SERVICE_DISCOVERY_ZOOKEEPER_URL:-localhost:2181}
    servicesHostNameOrIpAddress: ${STROOM_ADVERTISED_URL:-localhost}
  sessionCookie:
=======
superDevMode: true

sessionCookie:
>>>>>>> d7636be0
    secure: false
  ui:
    # nodeName is set to appConfig.node.node in FetchUiConfigHandler
    nodeName: null
    url:
      ui: ${STROOM_ADVERTISED_URL:-https://<<<IP_ADDRESS>>>}
      authenticationService: ${STROOM_AUTHENTICATION_SERVICE_URL:-https://<<<IP_ADDRESS>>>/api/auth/authentication/v1}
      users: ${STROOM_UI_URL:-https://<<<IP_ADDRESS>>>}/s/users
      apiKeys: ${STROOM_UI_URL:-https://<<<IP_ADDRESS>>>}/s/apiKeys
      indexVolumes: ${STROOM_UI_URL:-https://<<<IP_ADDRESS>>>}/s/indexing/volumes
      indexVolumeGroups: ${STROOM_UI_URL:-https://<<<IP_ADDRESS>>>}/s/indexing/groups
      userAuthorisation: ${STROOM_UI_URL:-https://<<<IP_ADDRESS>>>}/s/authorisationManager/false
      groupAuthorisation: ${STROOM_UI_URL:-https://<<<IP_ADDRESS>>>}/s/authorisationManager/true
      editDoc: https://${STROOM_HOST:-<<<IP_ADDRESS>>>/s/doc/}
      changepassword: ${STROOM_UI_URL:-https://<<<IP_ADDRESS>>>}/s/changepassword
      kibana: null
      trackers: null
      annotations: ${STROOM_UI_URL:-https://<<<IP_ADDRESS>>>}/annotationsService/queryApi/v1
      elastic: ${STROOM_UI_URL:-https://<<<IP_ADDRESS>>>}/queryElasticService/queryApi/v1
      documentPermissions: ${STROOM_UI_URL:-https://<<<IP_ADDRESS>>>}/s/authorisationManager/document/
  volumes:
    createDefaultOnStart: false
<|MERGE_RESOLUTION|>--- conflicted
+++ resolved
@@ -57,7 +57,8 @@
     timeZone: UTC
     logFormat: "%-6level [%d{\"yyyy-MM-dd'T'HH:mm:ss.SSS'Z'\",UTC}] [%t] %logger - %X{code} %msg %n"
 
-<<<<<<< HEAD
+superDevMode: true
+
 appConfig:
   commonDbDetails:
     connection:
@@ -97,11 +98,6 @@
     zookeeperUrl: ${STROOM_SERVICE_DISCOVERY_ZOOKEEPER_URL:-localhost:2181}
     servicesHostNameOrIpAddress: ${STROOM_ADVERTISED_URL:-localhost}
   sessionCookie:
-=======
-superDevMode: true
-
-sessionCookie:
->>>>>>> d7636be0
     secure: false
   ui:
     # nodeName is set to appConfig.node.node in FetchUiConfigHandler
