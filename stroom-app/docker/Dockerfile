#**********************************************************************
# Copyright 2018 Crown Copyright
#
# Licensed under the Apache License, Version 2.0 (the "License");
# you may not use this file except in compliance with the License.
# You may obtain a copy of the License at
#
#     http://www.apache.org/licenses/LICENSE-2.0
#
# Unless required by applicable law or agreed to in writing, software
# distributed under the License is distributed on an "AS IS" BASIS,
# WITHOUT WARRANTIES OR CONDITIONS OF ANY KIND, either express or implied.
# See the License for the specific language governing permissions and
# limitations under the License.
#**********************************************************************

# ~~~ stroom base stage ~~~~~~~~~~~~~~~~~~~~~~~~~~~~~~~~~~~~~~~~~~~~~~~

# Intermediate build stage that is common to stroom and proxy to speed up
# the build

# The JDK (rather than JRE) is required for the diagnostic tools like
# jstat/jmap/jcmd/etc.
FROM adoptopenjdk/openjdk11:jdk-11.0.2.9-alpine as stroom-base-stage

# curl is required for the docker healthcheck
# su-exec required for running stroom as not-root user
# tini required for process control in the entrypoint
RUN echo "http_proxy: $http_proxy" && \
    echo "https_proxy: $https_proxy" && \
    apk add --no-cache \
        curl \
        su-exec \
        tini
# ~~~~~~~~~~~~~~~~~~~~~~~~~~~~~~~~~~~~~~~~~~~~~~~~~~~~~~~~~~~~~~~~~~~~~



# ~~~ fat jar stage ~~~~~~~~~~~~~~~~~~~~~~~~~~~~~~~~~~~~~~~~~~~~~~~~~~~
# Intermediate build stage to copy the stroom fat jar to allow stroom 
# and proxy builds to re-use the same cached layer with the fat jar in it
FROM scratch as fat-jar-stage
COPY ./build/stroom-app-all.jar /stroom-app-all.jar
# ~~~~~~~~~~~~~~~~~~~~~~~~~~~~~~~~~~~~~~~~~~~~~~~~~~~~~~~~~~~~~~~~~~~~~



# ~~~~~~~~~~~~~~~~~~~~~~~~~~~~~~~~~~~~~~~~~~~~~~~~~~~~~~~~~~~~~~~~~~~~~
# Final build stage

FROM stroom-base-stage

# IN_DOCKER tells setup.sh to run Configure without asking for user input, i.e. using defaults.
ENV IN_DOCKER="true"
ENV STROOM_CONTENT_PACK_IMPORT_ENABLE="true"
# Needed to fix 'Fontconfig warning: ignoring C.UTF-8: not a valid language tag'
ENV LANG en_GB.UTF-8

# This is where stroom will run from and any local data will be
WORKDIR /stroom

# export 8080/8081 for stroom to listen on
EXPOSE 8080
EXPOSE 8081

# A Bind mount volume RO to the container for config files.
VOLUME /stroom/config/

# Create Docker volume for SLF4J output
VOLUME /stroom/logs/

# Create Docker volume for any output stroom creates, e.g. from file appenders
VOLUME /stroom/output/

# Create Docker volume for the proxy aggregation repo location
VOLUME /stroom/proxy-repo/

# Create Docker volume for Stroom's volumes dir
VOLUME /stroom/volumes/

# run entrypoint script inside tini for better unix process handling, 
# see https://github.com/krallin/tini/issues/8
ENTRYPOINT ["/sbin/tini", "--", "/stroom/docker-entrypoint.sh"]

#start the app, the config file will be supplied by a bind mount volume.
CMD ["sh", "-c", "echo \"JAVA_OPTS: [${JAVA_OPTS}]\"; java ${JAVA_OPTS} -jar stroom-app-all.jar server config/config.yml"]

# https://github.com/gchq/stroom/issues/884
# JRE fails to load fonts if there are no standard fonts in the image; ttf-DejaVu is a good choice,
# see https://github.com/docker-library/openjdk/issues/73#issuecomment-207816707

# Create a user with no home and no shell
RUN \
    apk add --no-cache \
        ttf-dejavu && \
    addgroup -g 1000 -S stroom && \
    adduser -u 1000 -S -s /bin/false -D -G stroom stroom && \
    mkdir -p /stroom && \
    mkdir -p /stroom/config && \
    mkdir -p /stroom/contentPackImport && \
    mkdir -p /stroom/logs/access && \
    mkdir -p /stroom/logs/app && \
    mkdir -p /stroom/logs/user && \
    mkdir -p /stroom/output && \
    mkdir -p /stroom/proxy-repo && \
    mkdir -p /stroom/volumes && \
    chown -R stroom:stroom /stroom

# Copy in all the content packs downloaded in the intermediate build stage
COPY --chown=stroom:stroom ./build/contentPacks /stroom/contentPackImport

# Copy all the fat jars for the application and connectors
# Those that are most likely to have changed get copied last to speed up build
COPY --chown=stroom:stroom *.sh /stroom/
<<<<<<< HEAD
COPY --chown=stroom:stroom ./build/prod.yml /stroom/config/config.yml

=======
COPY --chown=stroom:stroom ./build/plugins /stroom/plugins/
>>>>>>> a834cacb
COPY --chown=stroom:stroom --from=fat-jar-stage /stroom-app-all.jar /stroom/

# Label the image so we can see what commit/tag it came from
ARG GIT_COMMIT=unspecified
ARG GIT_TAG=unspecified
LABEL \
    git_commit="$GIT_COMMIT" \
    git_tag="$GIT_TAG"
# Pass the GIT_TAG through to the running container
# This should not be set at container run time
ENV GIT_TAG=$GIT_TAG<|MERGE_RESOLUTION|>--- conflicted
+++ resolved
@@ -112,12 +112,6 @@
 # Copy all the fat jars for the application and connectors
 # Those that are most likely to have changed get copied last to speed up build
 COPY --chown=stroom:stroom *.sh /stroom/
-<<<<<<< HEAD
-COPY --chown=stroom:stroom ./build/prod.yml /stroom/config/config.yml
-
-=======
-COPY --chown=stroom:stroom ./build/plugins /stroom/plugins/
->>>>>>> a834cacb
 COPY --chown=stroom:stroom --from=fat-jar-stage /stroom-app-all.jar /stroom/
 
 # Label the image so we can see what commit/tag it came from
