/*
 * Copyright 2017 Crown Copyright
 *
 * Licensed under the Apache License, Version 2.0 (the "License");
 * you may not use this file except in compliance with the License.
 * You may obtain a copy of the License at
 *
 *     http://www.apache.org/licenses/LICENSE-2.0
 *
 * Unless required by applicable law or agreed to in writing, software
 * distributed under the License is distributed on an "AS IS" BASIS,
 * WITHOUT WARRANTIES OR CONDITIONS OF ANY KIND, either express or implied.
 * See the License for the specific language governing permissions and
 * limitations under the License.
 */

package stroom.startup;

import com.codahale.metrics.health.HealthCheck;
import com.codahale.metrics.health.HealthCheckRegistry;
import com.google.inject.Guice;
import com.google.inject.Injector;
import io.dropwizard.Application;
import io.dropwizard.assets.AssetsBundle;
import io.dropwizard.configuration.EnvironmentVariableSubstitutor;
import io.dropwizard.configuration.SubstitutingSourceProvider;
import io.dropwizard.servlets.tasks.LogConfigurationTask;
import io.dropwizard.setup.Bootstrap;
import io.dropwizard.setup.Environment;
import org.eclipse.jetty.server.session.SessionHandler;
import org.eclipse.jetty.servlet.ServletContextHandler;
import org.eclipse.jetty.servlet.ServletHolder;
import org.eclipse.jetty.servlets.CrossOriginFilter;
import org.slf4j.Logger;
import org.slf4j.LoggerFactory;
<<<<<<< HEAD
import stroom.cluster.ClusterCallServiceRPC;
=======
import org.springframework.context.ApplicationContext;
import org.springframework.context.annotation.AnnotationConfigApplicationContext;
import stroom.cluster.server.ClusterCallServiceRPC;
import stroom.connectors.elastic.StroomElasticProducerFactoryService;
import stroom.connectors.kafka.StroomKafkaProducerFactoryService;
>>>>>>> 3fd4112e
import stroom.content.ContentSyncService;
import stroom.content.ProxySecurityFilter;
import stroom.datafeed.DataFeedServlet;
import stroom.dictionary.DictionaryResource;
import stroom.dictionary.DictionaryResource2;
import stroom.dictionary.DictionaryStore;
import stroom.dictionary.shared.DictionaryDoc;
import stroom.dispatch.shared.DispatchService;
<<<<<<< HEAD
import stroom.explorer.ExplorerResource;
import stroom.feed.RemoteFeedServiceRPC;
import stroom.guice.AppModule;
import stroom.importexport.ImportExportActionHandler;
import stroom.index.StroomIndexQueryResource;
=======
import stroom.elastic.spring.ElasticIndexConfiguration;
import stroom.entity.server.SpringRequestFactoryServlet;
import stroom.entity.server.util.ConnectionUtil;
import stroom.explorer.server.ExplorerConfiguration;
import stroom.feed.server.RemoteFeedServiceRPC;
import stroom.healthchecks.LogLevelInspector;
import stroom.importexport.server.ImportExportActionHandler;
import stroom.index.server.StroomIndexQueryResource;
import stroom.index.spring.IndexConfiguration;
>>>>>>> 3fd4112e
import stroom.lifecycle.LifecycleService;
import stroom.persist.PersistLifecycle;
import stroom.proxy.guice.ProxyModule;
import stroom.proxy.repo.ProxyLifecycle;
import stroom.proxy.servlet.ConfigServlet;
import stroom.proxy.servlet.ProxyStatusServlet;
import stroom.proxy.servlet.ProxyWelcomeServlet;
import stroom.resource.DataResource;
import stroom.resource.ElementResource;
import stroom.resource.PipelineResource;
import stroom.resource.SessionResourceStoreImpl;
import stroom.resource.XsltResource;
import stroom.ruleset.RuleSetResource;
import stroom.ruleset.RuleSetResource2;
import stroom.ruleset.RuleSetService;
import stroom.ruleset.shared.RuleSet;
import stroom.script.ScriptServlet;
import stroom.security.AuthorisationResource;
import stroom.security.SecurityFilter;
import stroom.security.SessionResource;
import stroom.servicediscovery.ResourcePaths;
import stroom.servlet.CacheControlFilter;
import stroom.servlet.DashboardServlet;
import stroom.servlet.DebugServlet;
import stroom.servlet.DynamicCSSServlet;
import stroom.servlet.EchoServlet;
import stroom.servlet.ExportConfigResource;
import stroom.servlet.HttpServletRequestFilter;
import stroom.servlet.ImportFileServlet;
import stroom.servlet.RejectPostFilter;
import stroom.servlet.SessionListListener;
import stroom.servlet.SessionListServlet;
import stroom.servlet.StatusServlet;
import stroom.servlet.StroomServlet;
import stroom.statistics.sql.search.SqlStatisticsQueryResource;
import stroom.streamstore.StreamAttributeMapResource;
import stroom.streamtask.resource.StreamTaskResource;
import stroom.util.HealthCheckUtils;
import stroom.util.logging.LambdaLogger;

import javax.servlet.DispatcherType;
import javax.servlet.FilterRegistration;
import java.util.EnumSet;
import java.util.HashMap;
import java.util.Map;

public class App extends Application<Config> {
    private static final Logger LOGGER = LoggerFactory.getLogger(App.class);

    private static String configPath;

    public static void main(final String[] args) throws Exception {
        if (args.length > 0) {
            configPath = args[args.length - 1];
        }

        // Hibernate requires JBoss Logging. The SLF4J API jar wasn't being detected so this sets it manually.
        System.setProperty("org.jboss.logging.provider", "slf4j");
        new App().run(args);
    }

    @Override
    public void initialize(final Bootstrap<Config> bootstrap) {
        // This allows us to use templating in the YAML configuration.
        bootstrap.setConfigurationSourceProvider(new SubstitutingSourceProvider(
                bootstrap.getConfigurationSourceProvider(),
                new EnvironmentVariableSubstitutor(false)));
        bootstrap.addBundle(new AssetsBundle("/ui", ResourcePaths.ROOT_PATH, "index.html", "ui"));
    }

    @Override
    public void run(final Config configuration, final Environment environment) {
        // Add useful logging setup.
        registerLogConfiguration(environment);
        environment.healthChecks().register(LogLevelInspector.class.getName(), new LogLevelInspector());

        // We want Stroom to use the root path so we need to move Dropwizard's path.
        environment.jersey().setUrlPattern(ResourcePaths.API_PATH + "/*");

        // Set up a session manager for Jetty
        SessionHandler sessions = new SessionHandler();
        environment.servlets().setSessionHandler(sessions);

        // Configure Cross-Origin Resource Sharing.
        configureCors(environment);

        LOGGER.info("Starting up in {} mode", configuration.getMode());

        switch (configuration.getMode()) {
            case PROXY:
                startProxy(configuration, environment);
                break;
            case APP:
                // Adding asset bundles this way is not normal but it is done so that
                // proxy can serve it's own root page for now.
//            new AssetsBundle("/ui", "/", "stroom", "ui").run(environment);
                startApp(configuration, environment);
                break;
            default:
                throw new RuntimeException(LambdaLogger.buildMessage(
                        "Unexpected mode {}", configuration.getMode()));
        }
    }

    private void startProxy(final Config configuration, final Environment environment) {
        LOGGER.info("Starting Stroom Proxy");

        final ProxyModule proxyModule = new ProxyModule(configuration.getProxyConfig());
        final Injector injector = Guice.createInjector(proxyModule);

        final ServletContextHandler servletContextHandler = environment.getApplicationContext();

        // Add health checks
        final HealthCheckRegistry healthCheckRegistry = environment.healthChecks();
        injector.getInstance(HealthChecks.class).register();

//        GuiceUtil.addHealthCheck(environment.healthChecks(), injector, ByteBufferPool.class);
//        GuiceUtil.addHealthCheck(environment.healthChecks(), injector, DictionaryResource.class);
//        GuiceUtil.addHealthCheck(environment.healthChecks(), injector, DictionaryResource2.class);
//        GuiceUtil.addHealthCheck(environment.healthChecks(), injector, RuleSetResource.class);
//        GuiceUtil.addHealthCheck(environment.healthChecks(), injector, RuleSetResource2.class);
//        GuiceUtil.addHealthCheck(healthCheckRegistry, injector, ForwardStreamHandlerFactory.class);
//        GuiceUtil.addHealthCheck(
//                environment.healthChecks(),
//                injector.getInstance(RefDataStoreFactory.class).getOffHeapStore());

        healthCheckRegistry.register(configuration.getProxyConfig().getClass().getName(), new HealthCheck() {
            @Override
            protected Result check() {
                Map<String, Object> detailMap = HealthCheckUtils.beanToMap(configuration.getProxyConfig());
                return Result.builder()
                        .healthy()
                        .withDetail("values", detailMap)
                        .build();
            }
        });

        // Add filters
        GuiceUtil.addFilter(servletContextHandler, injector, ProxySecurityFilter.class, "/*");

        // Add servlets
        ConfigServlet configServlet = new ConfigServlet(configPath);
        String configPathSpec = ResourcePaths.ROOT_PATH + "/config";
        servletContextHandler.addServlet(new ServletHolder(configServlet), configPathSpec);
        healthCheckRegistry.register(configServlet.getClass().getName(), new HealthCheck() {
            @Override
            protected Result check() {
                return Result.builder()
                        .healthy()
                        .withDetail("path", configPathSpec)
                        .build();
            }
        });

        GuiceUtil.addServlet(servletContextHandler, injector, DataFeedServlet.class, ResourcePaths.ROOT_PATH + "/datafeed", healthCheckRegistry);
        GuiceUtil.addServlet(servletContextHandler, injector, DataFeedServlet.class, ResourcePaths.ROOT_PATH + "/datafeed/*", healthCheckRegistry);
        GuiceUtil.addServlet(servletContextHandler, injector, ProxyWelcomeServlet.class, ResourcePaths.ROOT_PATH + "/ui", healthCheckRegistry);
        GuiceUtil.addServlet(servletContextHandler, injector, ProxyStatusServlet.class, ResourcePaths.ROOT_PATH + "/status", healthCheckRegistry);
        GuiceUtil.addServlet(servletContextHandler, injector, DebugServlet.class, ResourcePaths.ROOT_PATH + "/debug", healthCheckRegistry);

        // Add resources.
        GuiceUtil.addResource(environment.jersey(), injector, DictionaryResource.class);
        GuiceUtil.addResource(environment.jersey(), injector, DictionaryResource2.class);
        GuiceUtil.addResource(environment.jersey(), injector, RuleSetResource.class);
        GuiceUtil.addResource(environment.jersey(), injector, RuleSetResource2.class);

        // Listen to the lifecycle of the Dropwizard app.
        GuiceUtil.manage(environment.lifecycle(), injector, ProxyLifecycle.class);

        // Sync content.
        if (configuration.getProxyConfig() != null &&
                configuration.getProxyConfig().getContentSyncConfig() != null &&
                configuration.getProxyConfig().getContentSyncConfig().isContentSyncEnabled()) {
            // Create a map of import handlers.
            final Map<String, ImportExportActionHandler> importExportActionHandlers = new HashMap<>();
            importExportActionHandlers.put(RuleSet.DOCUMENT_TYPE, injector.getInstance(RuleSetService.class));
            importExportActionHandlers.put(DictionaryDoc.ENTITY_TYPE, injector.getInstance(DictionaryStore.class));

            final ContentSyncService contentSyncService = new ContentSyncService(
                    configuration.getProxyConfig().getContentSyncConfig(), importExportActionHandlers);
            environment.lifecycle().manage(contentSyncService);
            GuiceUtil.addHealthCheck(healthCheckRegistry, contentSyncService);
        }
    }

    private void startApp(final Config configuration, final Environment environment) {
        LOGGER.info("Starting Stroom Application");

        final AppModule appModule = new AppModule(configuration, environment);
        final Injector injector = Guice.createInjector(appModule);

        // Start the persistence service. This needs to be done before anything else as other filters and services rely on it.
        injector.getInstance(PersistLifecycle.class).startPersistence();

        final ServletContextHandler servletContextHandler = environment.getApplicationContext();

        // Add health checks
<<<<<<< HEAD
        final HealthCheckRegistry healthCheckRegistry = environment.healthChecks();
        injector.getInstance(HealthChecks.class).register();

//        GuiceUtil.addHealthCheck(healthCheckRegistry, injector, ServiceDiscoveryRegistrar.class);
//        GuiceUtil.addHealthCheck(healthCheckRegistry, injector, ServiceDiscovererImpl.class);
//        GuiceUtil.addHealthCheck(healthCheckRegistry, injector, SqlStatisticsQueryResource.class);
//        GuiceUtil.addHealthCheck(healthCheckRegistry, injector, StroomIndexQueryResource.class);
//        GuiceUtil.addHealthCheck(healthCheckRegistry, injector, DictionaryResource.class);
//        GuiceUtil.addHealthCheck(healthCheckRegistry, injector, DictionaryResource2.class);
//        GuiceUtil.addHealthCheck(healthCheckRegistry, injector, RuleSetResource.class);
//        GuiceUtil.addHealthCheck(healthCheckRegistry, injector, RuleSetResource2.class);
//        GuiceUtil.addHealthCheck(environment.healthChecks(), injector, JWTService.class);
//        GuiceUtil.addHealthCheck(
//                environment.healthChecks(),
//                injector.getInstance(RefDataStoreFactory.class).getOffHeapStore());
=======
        if (StroomProperties.getBooleanProperty(
                ServiceDiscoveryManager.PROP_KEY_SERVICE_DISCOVERY_ENABLED, false)) {
            SpringUtil.addHealthCheck(environment.healthChecks(), applicationContext, ServiceDiscoveryRegistrar.class);
            SpringUtil.addHealthCheck(environment.healthChecks(), applicationContext, ServiceDiscovererImpl.class);
        }
        SpringUtil.addHealthCheck(environment.healthChecks(), applicationContext, StroomKafkaProducerFactoryService.class);
        SpringUtil.addHealthCheck(environment.healthChecks(), applicationContext, StroomElasticProducerFactoryService.class);
        SpringUtil.addHealthCheck(environment.healthChecks(), applicationContext, SqlStatisticsQueryResource.class);
        SpringUtil.addHealthCheck(environment.healthChecks(), applicationContext, StroomIndexQueryResource.class);
        SpringUtil.addHealthCheck(environment.healthChecks(), applicationContext, DictionaryResource.class);
        SpringUtil.addHealthCheck(environment.healthChecks(), applicationContext, RuleSetResource.class);
        SpringUtil.addHealthCheck(environment.healthChecks(), applicationContext, JWTService.class);
>>>>>>> 3fd4112e

        // Add filters
        GuiceUtil.addFilter(servletContextHandler, injector, HttpServletRequestFilter.class, "/*");
        FilterUtil.addFilter(servletContextHandler, RejectPostFilter.class, "rejectPostFilter").setInitParameter("rejectUri", "/");
        FilterUtil.addFilter(servletContextHandler, CacheControlFilter.class, "cacheControlFilter").setInitParameter("seconds", "600");
        GuiceUtil.addFilter(servletContextHandler, injector, SecurityFilter.class, "/*");

        // Add servlets
<<<<<<< HEAD
        GuiceUtil.addServlet(servletContextHandler, injector, StroomServlet.class, ResourcePaths.ROOT_PATH + "/ui", healthCheckRegistry);
        GuiceUtil.addServlet(servletContextHandler, injector, DashboardServlet.class, ResourcePaths.ROOT_PATH + "/dashboard", healthCheckRegistry);
        GuiceUtil.addServlet(servletContextHandler, injector, DynamicCSSServlet.class, ResourcePaths.ROOT_PATH + "/dynamic.css", healthCheckRegistry);
        GuiceUtil.addServlet(servletContextHandler, injector, DispatchService.class, ResourcePaths.ROOT_PATH + "/dispatch.rpc", healthCheckRegistry);
        GuiceUtil.addServlet(servletContextHandler, injector, ImportFileServlet.class, ResourcePaths.ROOT_PATH + "/importfile.rpc", healthCheckRegistry);
        GuiceUtil.addServlet(servletContextHandler, injector, ScriptServlet.class, ResourcePaths.ROOT_PATH + "/script", healthCheckRegistry);
        GuiceUtil.addServlet(servletContextHandler, injector, ClusterCallServiceRPC.class, ResourcePaths.ROOT_PATH + "/clustercall.rpc", healthCheckRegistry);
        GuiceUtil.addServlet(servletContextHandler, injector, StatusServlet.class, ResourcePaths.ROOT_PATH + "/status", healthCheckRegistry);
        GuiceUtil.addServlet(servletContextHandler, injector, EchoServlet.class, ResourcePaths.ROOT_PATH + "/echo", healthCheckRegistry);
        GuiceUtil.addServlet(servletContextHandler, injector, DebugServlet.class, ResourcePaths.ROOT_PATH + "/debug", healthCheckRegistry);
        GuiceUtil.addServlet(servletContextHandler, injector, SessionListServlet.class, ResourcePaths.ROOT_PATH + "/sessionList", healthCheckRegistry);
        GuiceUtil.addServlet(servletContextHandler, injector, SessionResourceStoreImpl.class, ResourcePaths.ROOT_PATH + "/resourcestore/*", healthCheckRegistry);
        GuiceUtil.addServlet(servletContextHandler, injector, RemoteFeedServiceRPC.class, ResourcePaths.ROOT_PATH + "/remoting/remotefeedservice.rpc", healthCheckRegistry);
        GuiceUtil.addServlet(servletContextHandler, injector, DataFeedServlet.class, ResourcePaths.ROOT_PATH + "/datafeed", healthCheckRegistry);
        GuiceUtil.addServlet(servletContextHandler, injector, DataFeedServlet.class, ResourcePaths.ROOT_PATH + "/datafeed/*", healthCheckRegistry);
=======
        SpringUtil.addServlet(servletContextHandler, applicationContext, StroomServlet.class, ResourcePaths.ROOT_PATH + "/ui");
        SpringUtil.addServlet(servletContextHandler, applicationContext, DashboardServlet.class, ResourcePaths.ROOT_PATH + "/dashboard");
        SpringUtil.addServlet(servletContextHandler, applicationContext, DynamicCSSServlet.class, ResourcePaths.ROOT_PATH + "/dynamic.css");
        SpringUtil.addServlet(servletContextHandler, applicationContext, DispatchService.class, ResourcePaths.ROOT_PATH + "/dispatch.rpc");
        SpringUtil.addServlet(servletContextHandler, applicationContext, ImportFileServlet.class, ResourcePaths.ROOT_PATH + "/importfile.rpc");
        SpringUtil.addServlet(servletContextHandler, applicationContext, ScriptServlet.class, ResourcePaths.ROOT_PATH + "/script");
        SpringUtil.addServlet(servletContextHandler, applicationContext, ClusterCallServiceRPC.class, ResourcePaths.ROOT_PATH + "/clustercall.rpc");
        SpringUtil.addServlet(servletContextHandler, applicationContext, StatusServlet.class, ResourcePaths.ROOT_PATH + "/status");
        SpringUtil.addServlet(servletContextHandler, applicationContext, EchoServlet.class, ResourcePaths.ROOT_PATH + "/echo");
        SpringUtil.addServlet(servletContextHandler, applicationContext, DebugServlet.class, ResourcePaths.ROOT_PATH + "/debug");
        SpringUtil.addServlet(servletContextHandler, applicationContext, SessionListServlet.class, ResourcePaths.ROOT_PATH + "/sessionList");
        SpringUtil.addServlet(servletContextHandler, applicationContext, SessionResourceStoreImpl.class, ResourcePaths.ROOT_PATH + "/resourcestore/*");
        SpringUtil.addServlet(servletContextHandler, applicationContext, SpringRequestFactoryServlet.class, ResourcePaths.ROOT_PATH + "/gwtRequest");
        SpringUtil.addServlet(servletContextHandler, applicationContext, RemoteFeedServiceRPC.class, ResourcePaths.ROOT_PATH + "/remoting/remotefeedservice.rpc");
        SpringUtil.addServlet(servletContextHandler, applicationContext, DataFeedServlet.class, ResourcePaths.ROOT_PATH + "/datafeed");
        SpringUtil.addServlet(servletContextHandler, applicationContext, DataFeedServlet.class, ResourcePaths.ROOT_PATH + "/datafeed/*");
>>>>>>> 3fd4112e

        // Add session listeners.
        GuiceUtil.addServletListener(environment.servlets(), injector, SessionListListener.class);

        // Add resources.
<<<<<<< HEAD
        GuiceUtil.addResource(environment.jersey(), injector, DictionaryResource.class);
        GuiceUtil.addResource(environment.jersey(), injector, DictionaryResource2.class);
        GuiceUtil.addResource(environment.jersey(), injector, ExportConfigResource.class);
        GuiceUtil.addResource(environment.jersey(), injector, RuleSetResource.class);
        GuiceUtil.addResource(environment.jersey(), injector, RuleSetResource2.class);
        GuiceUtil.addResource(environment.jersey(), injector, StroomIndexQueryResource.class);
        GuiceUtil.addResource(environment.jersey(), injector, SqlStatisticsQueryResource.class);
        GuiceUtil.addResource(environment.jersey(), injector, AuthorisationResource.class);
        GuiceUtil.addResource(environment.jersey(), injector, StreamTaskResource.class);
        GuiceUtil.addResource(environment.jersey(), injector, PipelineResource.class);
        GuiceUtil.addResource(environment.jersey(), injector, XsltResource.class);
        GuiceUtil.addResource(environment.jersey(), injector, ExplorerResource.class);
        GuiceUtil.addResource(environment.jersey(), injector, ElementResource.class);
        GuiceUtil.addResource(environment.jersey(), injector, SessionResource.class);
        GuiceUtil.addResource(environment.jersey(), injector, StreamAttributeMapResource.class);
        GuiceUtil.addResource(environment.jersey(), injector, DataResource.class);

        // Map exceptions to helpful HTTP responses
        environment.jersey().register(PermissionExceptionMapper.class);
=======
        SpringUtil.addResource(environment.jersey(), applicationContext, ExportConfigResource.class);
        SpringUtil.addResource(environment.jersey(), applicationContext, DictionaryResource.class);
        SpringUtil.addResource(environment.jersey(), applicationContext, RuleSetResource.class);
        SpringUtil.addResource(environment.jersey(), applicationContext, StroomIndexQueryResource.class);
        SpringUtil.addResource(environment.jersey(), applicationContext, SqlStatisticsQueryResource.class);
        SpringUtil.addResource(environment.jersey(), applicationContext, AuthorisationResource.class);
        SpringUtil.addResource(environment.jersey(), applicationContext, SessionResource.class);
>>>>>>> 3fd4112e

        // Map exceptions to helpful HTTP responses
        environment.jersey().register(PermissionExceptionMapper.class);

        // Listen to the lifecycle of the Dropwizard app.
<<<<<<< HEAD
        GuiceUtil.manage(environment.lifecycle(), injector, LifecycleService.class);
=======
        SpringUtil.manage(environment.lifecycle(), applicationContext, LifecycleService.class);
    }

    private boolean waitForStroomDbConnection() {
        final String driverClassname = StroomProperties.getProperty(ConnectionUtil.JDBC_DRIVER_CLASS_NAME);
        final String driverUrl = StroomProperties.getProperty(ConnectionUtil.JDBC_DRIVER_URL);
        final String driverUsername = StroomProperties.getProperty(ConnectionUtil.JDBC_DRIVER_USERNAME);
        final String driverPassword = StroomProperties.getProperty(ConnectionUtil.JDBC_DRIVER_PASSWORD);

        return DbUtil.waitForConnection(driverClassname, driverUrl, driverUsername, driverPassword);
    }

    private boolean waitForStatsDbConnection() {
        final String driverClassname = StroomProperties.getProperty("stroom.statistics.sql.jdbcDriverClassName");
        final String driverUrl = StroomProperties.getProperty("stroom.statistics.sql.jdbcDriverUrl|trace");
        final String driverUsername = StroomProperties.getProperty("stroom.statistics.sql.jdbcDriverUsername");
        final String driverPassword = StroomProperties.getProperty("stroom.statistics.sql.jdbcDriverPassword");

        return DbUtil.waitForConnection(driverClassname, driverUrl, driverUsername, driverPassword);
    }

    private ApplicationContext loadApplicationContext(final Configuration configuration, final Environment environment) {
        final AnnotationConfigApplicationContext applicationContext = new AnnotationConfigApplicationContext();
        applicationContext.getEnvironment().setActiveProfiles(StroomSpringProfiles.PROD, SecurityConfiguration.PROD_SECURITY);
        applicationContext.getBeanFactory().registerSingleton("dwConfiguration", configuration);
        applicationContext.getBeanFactory().registerSingleton("dwEnvironment", environment);
        applicationContext.register(
                ScopeConfiguration.class,
                PersistenceConfiguration.class,
                ServerComponentScanConfiguration.class,
                ServerConfiguration.class,
                EventLoggingConfiguration.class,
                DictionaryConfiguration.class,
                PipelineConfiguration.class,
                ExplorerConfiguration.class,
                IndexConfiguration.class,
                SearchConfiguration.class,
                ScriptConfiguration.class,
                VisualisationConfiguration.class,
                DashboardConfiguration.class,
                MetaDataStatisticConfiguration.class,
                StatisticsConfiguration.class,
                SecurityConfiguration.class,
                ElasticIndexConfiguration.class,
                RuleSetConfiguration.class
        );
        try {
            applicationContext.refresh();
        } catch (final RuntimeException e) {
            LOGGER.error(e.getMessage(), e);
            throw e;
        }
        return applicationContext;
>>>>>>> 3fd4112e
    }

    private static void configureCors(io.dropwizard.setup.Environment environment) {
        FilterRegistration.Dynamic cors = environment.servlets().addFilter("CORS", CrossOriginFilter.class);
        cors.addMappingForUrlPatterns(EnumSet.allOf(DispatcherType.class), true, "/*");
        cors.setInitParameter(CrossOriginFilter.ALLOWED_METHODS_PARAM, "GET,PUT,POST,DELETE,OPTIONS,PATCH");
        cors.setInitParameter(CrossOriginFilter.ALLOWED_ORIGINS_PARAM, "*");
        cors.setInitParameter(CrossOriginFilter.ALLOWED_HEADERS_PARAM, "*");
    }

    private void registerLogConfiguration(final Environment environment) {
        // Task to allow configuration of log levels at runtime
        String path = environment.getAdminContext().getContextPath();

        // To change the log level do one of:
        // curl -X POST -d "logger=stroom&level=DEBUG" [admin context path]/tasks/log-level
        // http -f POST [admin context path]/tasks/log-level logger=stroom level=DEBUG
        // 'http' requires installing HTTPie

        LOGGER.info("Registering Log Configuration Task on {}/tasks/log-level", path);
        environment.admin().addTask(new LogConfigurationTask());
    }
}<|MERGE_RESOLUTION|>--- conflicted
+++ resolved
@@ -33,15 +33,7 @@
 import org.eclipse.jetty.servlets.CrossOriginFilter;
 import org.slf4j.Logger;
 import org.slf4j.LoggerFactory;
-<<<<<<< HEAD
 import stroom.cluster.ClusterCallServiceRPC;
-=======
-import org.springframework.context.ApplicationContext;
-import org.springframework.context.annotation.AnnotationConfigApplicationContext;
-import stroom.cluster.server.ClusterCallServiceRPC;
-import stroom.connectors.elastic.StroomElasticProducerFactoryService;
-import stroom.connectors.kafka.StroomKafkaProducerFactoryService;
->>>>>>> 3fd4112e
 import stroom.content.ContentSyncService;
 import stroom.content.ProxySecurityFilter;
 import stroom.datafeed.DataFeedServlet;
@@ -50,23 +42,11 @@
 import stroom.dictionary.DictionaryStore;
 import stroom.dictionary.shared.DictionaryDoc;
 import stroom.dispatch.shared.DispatchService;
-<<<<<<< HEAD
 import stroom.explorer.ExplorerResource;
 import stroom.feed.RemoteFeedServiceRPC;
 import stroom.guice.AppModule;
 import stroom.importexport.ImportExportActionHandler;
 import stroom.index.StroomIndexQueryResource;
-=======
-import stroom.elastic.spring.ElasticIndexConfiguration;
-import stroom.entity.server.SpringRequestFactoryServlet;
-import stroom.entity.server.util.ConnectionUtil;
-import stroom.explorer.server.ExplorerConfiguration;
-import stroom.feed.server.RemoteFeedServiceRPC;
-import stroom.healthchecks.LogLevelInspector;
-import stroom.importexport.server.ImportExportActionHandler;
-import stroom.index.server.StroomIndexQueryResource;
-import stroom.index.spring.IndexConfiguration;
->>>>>>> 3fd4112e
 import stroom.lifecycle.LifecycleService;
 import stroom.persist.PersistLifecycle;
 import stroom.proxy.guice.ProxyModule;
@@ -264,7 +244,6 @@
         final ServletContextHandler servletContextHandler = environment.getApplicationContext();
 
         // Add health checks
-<<<<<<< HEAD
         final HealthCheckRegistry healthCheckRegistry = environment.healthChecks();
         injector.getInstance(HealthChecks.class).register();
 
@@ -280,20 +259,6 @@
 //        GuiceUtil.addHealthCheck(
 //                environment.healthChecks(),
 //                injector.getInstance(RefDataStoreFactory.class).getOffHeapStore());
-=======
-        if (StroomProperties.getBooleanProperty(
-                ServiceDiscoveryManager.PROP_KEY_SERVICE_DISCOVERY_ENABLED, false)) {
-            SpringUtil.addHealthCheck(environment.healthChecks(), applicationContext, ServiceDiscoveryRegistrar.class);
-            SpringUtil.addHealthCheck(environment.healthChecks(), applicationContext, ServiceDiscovererImpl.class);
-        }
-        SpringUtil.addHealthCheck(environment.healthChecks(), applicationContext, StroomKafkaProducerFactoryService.class);
-        SpringUtil.addHealthCheck(environment.healthChecks(), applicationContext, StroomElasticProducerFactoryService.class);
-        SpringUtil.addHealthCheck(environment.healthChecks(), applicationContext, SqlStatisticsQueryResource.class);
-        SpringUtil.addHealthCheck(environment.healthChecks(), applicationContext, StroomIndexQueryResource.class);
-        SpringUtil.addHealthCheck(environment.healthChecks(), applicationContext, DictionaryResource.class);
-        SpringUtil.addHealthCheck(environment.healthChecks(), applicationContext, RuleSetResource.class);
-        SpringUtil.addHealthCheck(environment.healthChecks(), applicationContext, JWTService.class);
->>>>>>> 3fd4112e
 
         // Add filters
         GuiceUtil.addFilter(servletContextHandler, injector, HttpServletRequestFilter.class, "/*");
@@ -302,7 +267,6 @@
         GuiceUtil.addFilter(servletContextHandler, injector, SecurityFilter.class, "/*");
 
         // Add servlets
-<<<<<<< HEAD
         GuiceUtil.addServlet(servletContextHandler, injector, StroomServlet.class, ResourcePaths.ROOT_PATH + "/ui", healthCheckRegistry);
         GuiceUtil.addServlet(servletContextHandler, injector, DashboardServlet.class, ResourcePaths.ROOT_PATH + "/dashboard", healthCheckRegistry);
         GuiceUtil.addServlet(servletContextHandler, injector, DynamicCSSServlet.class, ResourcePaths.ROOT_PATH + "/dynamic.css", healthCheckRegistry);
@@ -318,30 +282,11 @@
         GuiceUtil.addServlet(servletContextHandler, injector, RemoteFeedServiceRPC.class, ResourcePaths.ROOT_PATH + "/remoting/remotefeedservice.rpc", healthCheckRegistry);
         GuiceUtil.addServlet(servletContextHandler, injector, DataFeedServlet.class, ResourcePaths.ROOT_PATH + "/datafeed", healthCheckRegistry);
         GuiceUtil.addServlet(servletContextHandler, injector, DataFeedServlet.class, ResourcePaths.ROOT_PATH + "/datafeed/*", healthCheckRegistry);
-=======
-        SpringUtil.addServlet(servletContextHandler, applicationContext, StroomServlet.class, ResourcePaths.ROOT_PATH + "/ui");
-        SpringUtil.addServlet(servletContextHandler, applicationContext, DashboardServlet.class, ResourcePaths.ROOT_PATH + "/dashboard");
-        SpringUtil.addServlet(servletContextHandler, applicationContext, DynamicCSSServlet.class, ResourcePaths.ROOT_PATH + "/dynamic.css");
-        SpringUtil.addServlet(servletContextHandler, applicationContext, DispatchService.class, ResourcePaths.ROOT_PATH + "/dispatch.rpc");
-        SpringUtil.addServlet(servletContextHandler, applicationContext, ImportFileServlet.class, ResourcePaths.ROOT_PATH + "/importfile.rpc");
-        SpringUtil.addServlet(servletContextHandler, applicationContext, ScriptServlet.class, ResourcePaths.ROOT_PATH + "/script");
-        SpringUtil.addServlet(servletContextHandler, applicationContext, ClusterCallServiceRPC.class, ResourcePaths.ROOT_PATH + "/clustercall.rpc");
-        SpringUtil.addServlet(servletContextHandler, applicationContext, StatusServlet.class, ResourcePaths.ROOT_PATH + "/status");
-        SpringUtil.addServlet(servletContextHandler, applicationContext, EchoServlet.class, ResourcePaths.ROOT_PATH + "/echo");
-        SpringUtil.addServlet(servletContextHandler, applicationContext, DebugServlet.class, ResourcePaths.ROOT_PATH + "/debug");
-        SpringUtil.addServlet(servletContextHandler, applicationContext, SessionListServlet.class, ResourcePaths.ROOT_PATH + "/sessionList");
-        SpringUtil.addServlet(servletContextHandler, applicationContext, SessionResourceStoreImpl.class, ResourcePaths.ROOT_PATH + "/resourcestore/*");
-        SpringUtil.addServlet(servletContextHandler, applicationContext, SpringRequestFactoryServlet.class, ResourcePaths.ROOT_PATH + "/gwtRequest");
-        SpringUtil.addServlet(servletContextHandler, applicationContext, RemoteFeedServiceRPC.class, ResourcePaths.ROOT_PATH + "/remoting/remotefeedservice.rpc");
-        SpringUtil.addServlet(servletContextHandler, applicationContext, DataFeedServlet.class, ResourcePaths.ROOT_PATH + "/datafeed");
-        SpringUtil.addServlet(servletContextHandler, applicationContext, DataFeedServlet.class, ResourcePaths.ROOT_PATH + "/datafeed/*");
->>>>>>> 3fd4112e
 
         // Add session listeners.
         GuiceUtil.addServletListener(environment.servlets(), injector, SessionListListener.class);
 
         // Add resources.
-<<<<<<< HEAD
         GuiceUtil.addResource(environment.jersey(), injector, DictionaryResource.class);
         GuiceUtil.addResource(environment.jersey(), injector, DictionaryResource2.class);
         GuiceUtil.addResource(environment.jersey(), injector, ExportConfigResource.class);
@@ -361,77 +306,12 @@
 
         // Map exceptions to helpful HTTP responses
         environment.jersey().register(PermissionExceptionMapper.class);
-=======
-        SpringUtil.addResource(environment.jersey(), applicationContext, ExportConfigResource.class);
-        SpringUtil.addResource(environment.jersey(), applicationContext, DictionaryResource.class);
-        SpringUtil.addResource(environment.jersey(), applicationContext, RuleSetResource.class);
-        SpringUtil.addResource(environment.jersey(), applicationContext, StroomIndexQueryResource.class);
-        SpringUtil.addResource(environment.jersey(), applicationContext, SqlStatisticsQueryResource.class);
-        SpringUtil.addResource(environment.jersey(), applicationContext, AuthorisationResource.class);
-        SpringUtil.addResource(environment.jersey(), applicationContext, SessionResource.class);
->>>>>>> 3fd4112e
 
         // Map exceptions to helpful HTTP responses
         environment.jersey().register(PermissionExceptionMapper.class);
 
         // Listen to the lifecycle of the Dropwizard app.
-<<<<<<< HEAD
         GuiceUtil.manage(environment.lifecycle(), injector, LifecycleService.class);
-=======
-        SpringUtil.manage(environment.lifecycle(), applicationContext, LifecycleService.class);
-    }
-
-    private boolean waitForStroomDbConnection() {
-        final String driverClassname = StroomProperties.getProperty(ConnectionUtil.JDBC_DRIVER_CLASS_NAME);
-        final String driverUrl = StroomProperties.getProperty(ConnectionUtil.JDBC_DRIVER_URL);
-        final String driverUsername = StroomProperties.getProperty(ConnectionUtil.JDBC_DRIVER_USERNAME);
-        final String driverPassword = StroomProperties.getProperty(ConnectionUtil.JDBC_DRIVER_PASSWORD);
-
-        return DbUtil.waitForConnection(driverClassname, driverUrl, driverUsername, driverPassword);
-    }
-
-    private boolean waitForStatsDbConnection() {
-        final String driverClassname = StroomProperties.getProperty("stroom.statistics.sql.jdbcDriverClassName");
-        final String driverUrl = StroomProperties.getProperty("stroom.statistics.sql.jdbcDriverUrl|trace");
-        final String driverUsername = StroomProperties.getProperty("stroom.statistics.sql.jdbcDriverUsername");
-        final String driverPassword = StroomProperties.getProperty("stroom.statistics.sql.jdbcDriverPassword");
-
-        return DbUtil.waitForConnection(driverClassname, driverUrl, driverUsername, driverPassword);
-    }
-
-    private ApplicationContext loadApplicationContext(final Configuration configuration, final Environment environment) {
-        final AnnotationConfigApplicationContext applicationContext = new AnnotationConfigApplicationContext();
-        applicationContext.getEnvironment().setActiveProfiles(StroomSpringProfiles.PROD, SecurityConfiguration.PROD_SECURITY);
-        applicationContext.getBeanFactory().registerSingleton("dwConfiguration", configuration);
-        applicationContext.getBeanFactory().registerSingleton("dwEnvironment", environment);
-        applicationContext.register(
-                ScopeConfiguration.class,
-                PersistenceConfiguration.class,
-                ServerComponentScanConfiguration.class,
-                ServerConfiguration.class,
-                EventLoggingConfiguration.class,
-                DictionaryConfiguration.class,
-                PipelineConfiguration.class,
-                ExplorerConfiguration.class,
-                IndexConfiguration.class,
-                SearchConfiguration.class,
-                ScriptConfiguration.class,
-                VisualisationConfiguration.class,
-                DashboardConfiguration.class,
-                MetaDataStatisticConfiguration.class,
-                StatisticsConfiguration.class,
-                SecurityConfiguration.class,
-                ElasticIndexConfiguration.class,
-                RuleSetConfiguration.class
-        );
-        try {
-            applicationContext.refresh();
-        } catch (final RuntimeException e) {
-            LOGGER.error(e.getMessage(), e);
-            throw e;
-        }
-        return applicationContext;
->>>>>>> 3fd4112e
     }
 
     private static void configureCors(io.dropwizard.setup.Environment environment) {
