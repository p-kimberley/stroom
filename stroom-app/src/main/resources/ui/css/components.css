--- conflicted
+++ resolved
@@ -241,10 +241,6 @@
     height: 18px;
     -moz-user-select: none;
     margin: 0 5px 0 5px;
-<<<<<<< HEAD
-    background-size: 100%;
-=======
->>>>>>> 353f72d5
 }
 
 .curveTab .curveTab-face {
@@ -1071,11 +1067,7 @@
     display: flex;
     flex-direction: column;
     justify-content: space-between;
-<<<<<<< HEAD
-    background-color: var(--page-background-color);
-=======
     background-color: var(--main-background-color);
->>>>>>> 353f72d5
 }
 
 .aboutViewImpl-buildInfo {
@@ -1475,13 +1467,6 @@
     border: none !important;
 }
 
-<<<<<<< HEAD
-.stepControlViewImpl-layout {
-    display: inline-block;
-}
-
-=======
->>>>>>> 353f72d5
 .chooserViewImpl-container {
     display: flex;
     flex-flow: column;
