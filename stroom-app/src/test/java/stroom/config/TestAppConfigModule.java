--- conflicted
+++ resolved
@@ -219,19 +219,6 @@
         // the AppConfig tree. If there is a mismatch then it may be due to the getter/setter not
         // being public in the config class, else the config class may not be a property in the
         // AppConfig object tree
-<<<<<<< HEAD
-        Set<Class<?>> leftOvers = new HashSet<>(appConfigTreeClasses);
-        leftOvers.removeAll(abstractConfigConcreteClasses);
-        Assertions.assertThat(leftOvers.size()).isZero();
-
-        leftOvers = new HashSet<>(abstractConfigConcreteClasses);
-        leftOvers.removeAll(appConfigTreeClasses);
-        Assertions.assertThat(leftOvers.size()).isZero();
-
-        // Now we know the appConfig tree contains all the concrete AbstractConfig classes
-        // check that guice will give us the right instance. This ensures
-        final Map<Class<?>, Integer> injectedInstanceIdMap = abstractConfigConcreteClasses.stream()
-=======
         Set<Class<?>> remaining = new HashSet<>(appConfigTreeClasses);
         remaining.removeAll(abstractConfigConcreteClasses);
         assertThat(remaining).isEmpty();
@@ -244,17 +231,13 @@
         // check that guice will give us the right instance. This ensures
 
         Map<Class<?>, Integer> injectedInstanceIdMap = abstractConfigConcreteClasses.stream()
->>>>>>> f4bf6e8d
                 .collect(Collectors.toMap(
                         clazz -> clazz,
                         clazz -> {
                             Object object = injector.getInstance(clazz);
                             return System.identityHashCode(object);
                         }));
-<<<<<<< HEAD
-=======
-
->>>>>>> f4bf6e8d
+
         List<Class<?>> classesWithMultipleInstances = appConfigTreeClassToIdMap.entrySet()
                 .stream()
                 .filter(entry -> {
