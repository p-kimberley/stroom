--- conflicted
+++ resolved
@@ -6,13 +6,10 @@
 import stroom.config.app.AppConfig;
 import stroom.config.app.AppConfigModule;
 import stroom.config.app.YamlUtil;
-<<<<<<< HEAD
 import stroom.guice.CoreModule;
 import stroom.processor.impl.db.statistic.MockMetaDataStatisticModule;
-=======
 import stroom.app.guice.CoreModule;
 import stroom.meta.statistics.impl.MockMetaStatisticsModule;
->>>>>>> c4a52ac3
 import stroom.node.impl.NodeTestConfigModule;
 import stroom.resource.impl.ResourceModule;
 import stroom.util.io.FileUtil;
@@ -63,12 +60,7 @@
         install(new stroom.cluster.impl.MockClusterModule());
         install(new NodeTestConfigModule());
         install(new stroom.security.impl.mock.MockSecurityContextModule());
-<<<<<<< HEAD
-        install(new stroom.statistics.internal.MockInternalStatisticsModule());
-        install(new MockMetaDataStatisticModule());
-=======
         install(new MockMetaStatisticsModule());
->>>>>>> c4a52ac3
         install(new stroom.test.DatabaseTestControlModule());
     }
 }