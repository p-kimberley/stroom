package stroom.test;

import com.google.inject.AbstractModule;
import org.slf4j.Logger;
import org.slf4j.LoggerFactory;
import stroom.app.guice.CoreModule;
import stroom.config.app.AppConfig;
import stroom.config.app.AppConfigModule;
import stroom.config.app.YamlUtil;
import stroom.index.VolumeTestConfigModule;
import stroom.meta.statistics.impl.MockMetaStatisticsModule;
import stroom.resource.impl.ResourceModule;
import stroom.security.mock.MockSecurityContextModule;
import stroom.test.common.util.db.DbTestUtil;
import stroom.util.io.FileUtil;

import java.io.IOException;
import java.io.UncheckedIOException;
import java.nio.file.Path;
import java.nio.file.Paths;

public class CoreTestModule extends AbstractModule {
    private static final Logger LOGGER = LoggerFactory.getLogger(CoreTestModule.class);

    private Path yamlConfigPath = null;
    private AppConfig appConfig = null;
    private boolean useTestContainers = true;

    public CoreTestModule(final boolean useTestContainers) {
        this.useTestContainers = useTestContainers;
    }

    public CoreTestModule(final Path yamlConfigPath) {
        this.yamlConfigPath = yamlConfigPath;
    }

    public CoreTestModule(final AppConfig appConfig) {
        this.appConfig = appConfig;
    }

    @Override
    protected void configure() {
<<<<<<< HEAD
        Path path;
=======

        final AppConfig appConfig = getLocalAppConfig();

        install(new AppConfigModule(appConfig));
        install(new CoreModule());
        install(new ResourceModule());
        install(new stroom.cluster.impl.MockClusterModule());
        install(new VolumeTestConfigModule());
        install(new MockSecurityContextModule());
        install(new MockMetaStatisticsModule());
        install(new stroom.test.DatabaseTestControlModule());
    }

    private static AppConfig getLocalAppConfig() {
        final AppConfig appConfig;// Load dev.yaml
        final String codeSourceLocation = CoreTestModule.class
                .getProtectionDomain()
                .getCodeSource()
                .getLocation()
                .getPath();
>>>>>>> 493f9b6f

        if (appConfig == null) {
            if (yamlConfigPath != null) {
                path = yamlConfigPath;
            } else {
                // Load dev.yaml
                final String codeSourceLocation = this.getClass().getProtectionDomain().getCodeSource().getLocation().getPath();

                path = Paths.get(codeSourceLocation);
                while (path != null && !path.getFileName().toString().equals("stroom-app")) {
                    path = path.getParent();
                }

                // resolve local.yml in the root of the repo
                if (path != null) {
                    path = path.getParent();
                    path = path.resolve("local.yml");
                }

                if (path == null) {
                    throw new RuntimeException("Unable to find local.yml, try running local.yml.sh in the root of the repo " +
                            "to create one.");
                }
            }

            LOGGER.info("Using config from: " + FileUtil.getCanonicalPath(path));

<<<<<<< HEAD
            try  {
                appConfig = YamlUtil.readAppConfig(path);
            } catch (final IOException e) {
                throw new UncheckedIOException("Error opening local.yml, try running local.yml.sh in the root of " +
                        "the repo to create one.", e);
            }
        } else {
            LOGGER.info("Using supplied AppConfig object");
            path = Paths.get("DUMMY");
        }

        if (useTestContainers) {
            LOGGER.info("Setting up Test Containers DB config");
            // By decorating the common config it should be applied to all DB conns
            DbTestUtil.applyTestContainersConfig(appConfig.getCommonDbConfig().getConnectionConfig());
        } else {
            LOGGER.info("Not using test container DB connection config");
        }

        install(new AppConfigModule(appConfig, path));
        install(new CoreModule());
        install(new ResourceModule());
        install(new stroom.cluster.impl.MockClusterModule());
        install(new VolumeTestConfigModule());
        install(new MockSecurityContextModule());
        install(new MockMetaStatisticsModule());
        install(new stroom.test.DatabaseTestControlModule());
=======
        try (final InputStream inputStream = Files.newInputStream(path)) {
            appConfig = YamlUtil.read(inputStream);
        } catch (final IOException e) {
            throw new UncheckedIOException("Error opening local.yml, try running local.yml.sh in the root of " +
                    "the repo to create one.", e);
        }
        return appConfig;
>>>>>>> 493f9b6f
    }

}<|MERGE_RESOLUTION|>--- conflicted
+++ resolved
@@ -15,7 +15,9 @@
 import stroom.util.io.FileUtil;
 
 import java.io.IOException;
+import java.io.InputStream;
 import java.io.UncheckedIOException;
+import java.nio.file.Files;
 import java.nio.file.Path;
 import java.nio.file.Paths;
 
@@ -40,67 +42,12 @@
 
     @Override
     protected void configure() {
-<<<<<<< HEAD
-        Path path;
-=======
-
-        final AppConfig appConfig = getLocalAppConfig();
-
-        install(new AppConfigModule(appConfig));
-        install(new CoreModule());
-        install(new ResourceModule());
-        install(new stroom.cluster.impl.MockClusterModule());
-        install(new VolumeTestConfigModule());
-        install(new MockSecurityContextModule());
-        install(new MockMetaStatisticsModule());
-        install(new stroom.test.DatabaseTestControlModule());
-    }
-
-    private static AppConfig getLocalAppConfig() {
-        final AppConfig appConfig;// Load dev.yaml
-        final String codeSourceLocation = CoreTestModule.class
-                .getProtectionDomain()
-                .getCodeSource()
-                .getLocation()
-                .getPath();
->>>>>>> 493f9b6f
 
         if (appConfig == null) {
-            if (yamlConfigPath != null) {
-                path = yamlConfigPath;
-            } else {
-                // Load dev.yaml
-                final String codeSourceLocation = this.getClass().getProtectionDomain().getCodeSource().getLocation().getPath();
-
-                path = Paths.get(codeSourceLocation);
-                while (path != null && !path.getFileName().toString().equals("stroom-app")) {
-                    path = path.getParent();
-                }
-
-                // resolve local.yml in the root of the repo
-                if (path != null) {
-                    path = path.getParent();
-                    path = path.resolve("local.yml");
-                }
-
-                if (path == null) {
-                    throw new RuntimeException("Unable to find local.yml, try running local.yml.sh in the root of the repo " +
-                            "to create one.");
-                }
-            }
-
-            LOGGER.info("Using config from: " + FileUtil.getCanonicalPath(path));
-
-<<<<<<< HEAD
-            try  {
-                appConfig = YamlUtil.readAppConfig(path);
-            } catch (final IOException e) {
-                throw new UncheckedIOException("Error opening local.yml, try running local.yml.sh in the root of " +
-                        "the repo to create one.", e);
-            }
+            appConfig = getLocalAppConfig();
         } else {
             LOGGER.info("Using supplied AppConfig object");
-            path = Paths.get("DUMMY");
+            yamlConfigPath = Paths.get("DUMMY");
         }
 
         if (useTestContainers) {
@@ -111,7 +58,7 @@
             LOGGER.info("Not using test container DB connection config");
         }
 
-        install(new AppConfigModule(appConfig, path));
+        install(new AppConfigModule(appConfig, yamlConfigPath));
         install(new CoreModule());
         install(new ResourceModule());
         install(new stroom.cluster.impl.MockClusterModule());
@@ -119,15 +66,42 @@
         install(new MockSecurityContextModule());
         install(new MockMetaStatisticsModule());
         install(new stroom.test.DatabaseTestControlModule());
-=======
-        try (final InputStream inputStream = Files.newInputStream(path)) {
-            appConfig = YamlUtil.read(inputStream);
+    }
+
+    private AppConfig getLocalAppConfig() {
+        final AppConfig appConfig;// Load dev.yaml
+        final String codeSourceLocation = CoreTestModule.class
+                .getProtectionDomain()
+                .getCodeSource()
+                .getLocation()
+                .getPath();
+
+        Path path = Paths.get(codeSourceLocation);
+        while (path != null && !path.getFileName().toString().equals("stroom-app")) {
+            path = path.getParent();
+        }
+
+        // resolve local.yml in the root of the repo
+        if (path != null) {
+            path = path.getParent();
+            path = path.resolve("local.yml");
+        }
+
+        if (path == null) {
+            throw new RuntimeException("Unable to find local.yml, try running local.yml.sh in the root of the repo " +
+                    "to create one.");
+        }
+
+        LOGGER.info("Using config from: " + FileUtil.getCanonicalPath(path));
+
+        this.yamlConfigPath = path;
+
+        try {
+            appConfig = YamlUtil.readAppConfig(path);
         } catch (final IOException e) {
             throw new UncheckedIOException("Error opening local.yml, try running local.yml.sh in the root of " +
                     "the repo to create one.", e);
         }
         return appConfig;
->>>>>>> 493f9b6f
     }
-
 }