/*
 * Copyright 2017 Crown Copyright
 *
 * Licensed under the Apache License, Version 2.0 (the "License");
 * you may not use this file except in compliance with the License.
 * You may obtain a copy of the License at
 *
 *     http://www.apache.org/licenses/LICENSE-2.0
 *
 * Unless required by applicable law or agreed to in writing, software
 * distributed under the License is distributed on an "AS IS" BASIS,
 * WITHOUT WARRANTIES OR CONDITIONS OF ANY KIND, either express or implied.
 * See the License for the specific language governing permissions and
 * limitations under the License.
 */

package stroom.authentication.oauth2;

import com.google.inject.AbstractModule;
<<<<<<< HEAD
import stroom.security.impl.OpenIdClientDetailsFactory;
=======
import stroom.authentication.api.OpenIdClientDetails;
>>>>>>> edce718b
import stroom.util.guice.GuiceUtil;
import stroom.util.shared.RestResource;

public final class OAuth2Module extends AbstractModule {
    @Override
    protected void configure() {
        bind(OpenIdClientDetailsFactory.class).to(OpenIdClientDetailsFactoryImpl.class);
        GuiceUtil.buildMultiBinder(binder(), RestResource.class)
                .addBinding(OAuth2ResourceImpl.class);
    }
}<|MERGE_RESOLUTION|>--- conflicted
+++ resolved
@@ -17,18 +17,17 @@
 package stroom.authentication.oauth2;
 
 import com.google.inject.AbstractModule;
-<<<<<<< HEAD
-import stroom.security.impl.OpenIdClientDetailsFactory;
-=======
-import stroom.authentication.api.OpenIdClientDetails;
->>>>>>> edce718b
+
+import stroom.authentication.api.OpenIdClientDetailsFactory;
 import stroom.util.guice.GuiceUtil;
 import stroom.util.shared.RestResource;
 
 public final class OAuth2Module extends AbstractModule {
     @Override
     protected void configure() {
+
         bind(OpenIdClientDetailsFactory.class).to(OpenIdClientDetailsFactoryImpl.class);
+
         GuiceUtil.buildMultiBinder(binder(), RestResource.class)
                 .addBinding(OAuth2ResourceImpl.class);
     }
