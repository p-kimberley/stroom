package stroom.authentication.token;

import org.jose4j.jwk.JsonWebKey;
import stroom.authentication.account.Account;
import stroom.authentication.account.AccountDao;
import stroom.authentication.account.AccountService;
import stroom.authentication.config.TokenConfig;
import stroom.authentication.exceptions.NoSuchUserException;
import stroom.security.api.SecurityContext;
import stroom.security.shared.PermissionException;
import stroom.security.shared.PermissionNames;

import javax.inject.Inject;
import javax.ws.rs.BadRequestException;
import java.time.Instant;
import java.util.Optional;

public class TokenServiceImpl implements TokenService {
    private final JwkCache jwkCache;
    private final TokenDao tokenDao;
    private final AccountDao accountDao;
    private final SecurityContext securityContext;
    private final AccountService accountService;
    private final TokenBuilderFactory tokenBuilderFactory;
    private final TokenConfig tokenConfig;

    @Inject
    TokenServiceImpl(final JwkCache jwkCache,
                     final TokenDao tokenDao,
                     final AccountDao accountDao,
                     final SecurityContext securityContext,
                     final AccountService accountService,
                     final TokenBuilderFactory tokenBuilderFactory,
                     final TokenConfig tokenConfig) {
        this.jwkCache = jwkCache;
        this.tokenDao = tokenDao;
        this.accountDao = accountDao;
        this.securityContext = securityContext;
        this.accountService = accountService;
        this.tokenBuilderFactory = tokenBuilderFactory;
        this.tokenConfig = tokenConfig;
    }


    @Override
    public SearchResponse search(SearchRequest searchRequest) {
        checkPermission();
        // Validate filters
        if (searchRequest.getFilters() != null) {
            for (String key : searchRequest.getFilters().keySet()) {
                switch (key) {
                    case "expiresOn":
                    case "issuedOn":
                    case "updatedOn":
                        throw new BadRequestException("Filtering by date is not supported.");
                }
            }
        }
        return tokenDao.searchTokens(searchRequest);
    }

    @Override
    public Token create(final CreateTokenRequest createTokenRequest) {
        checkPermission();

        final String userId = securityContext.getUserId();

        final Optional<Integer> optionalAccountId = accountDao.getId(createTokenRequest.getUserEmail());
        final Integer accountId = optionalAccountId.orElseThrow(() ->
                new NoSuchUserException("Cannot find user to associate with this API key!"));

        // Parse and validate tokenType
        final Optional<Token.TokenType> optionalTokenType = getParsedTokenType(createTokenRequest.getTokenType());
        final Token.TokenType tokenType = optionalTokenType.orElseThrow(() ->
                new BadRequestException("Unknown token type:" + createTokenRequest.getTokenType()));

<<<<<<< HEAD
        final Instant expiryInstant = createTokenRequest.getExpiryDate() == null
                ? null
                : createTokenRequest.getExpiryDate().toInstant();
=======
        final Instant expiryInstant = createTokenRequest.getExpiryDate() == null ? null : createTokenRequest.getExpiryDate().toInstant();


>>>>>>> edce718b
//        Token token = dao.createToken(
//                tokenTypeToCreate.get(),
//                userId,
//                expiryInstant,
//                createTokenRequest.getUserEmail(),
//                createTokenRequest.getClientId(),
//                createTokenRequest.isEnabled(),
//                createTokenRequest.getComments());
//
//        stroomEventLoggingService.createAction("CreateApiToken", "Create a token");
//
//
//        account.setCreateTimeMs(now);
//        account.setCreateUser(userId);
//        account.setUpdateTimeMs(now);
//        account.setUpdateUser(userId);
//        account.setFirstName(request.getFirstName());
//        account.setLastName(request.getLastName());
//        account.setEmail(request.getEmail());
//        account.setComments(request.getComments());
//        account.setForcePasswordChange(request.isForcePasswordChange());
//        account.setNeverExpires(request.isNeverExpires());
//        account.setLoginCount(0);
//        // Set enabled by default.
//        account.setEnabled(true);
//
//        id                        int(11) NOT NULL AUTO_INCREMENT,
//                version                   int(11) NOT NULL,
//        create_time_ms bigint (20) NOT NULL,
//        create_user varchar (255) NOT NULL,
//        update_time_ms bigint (20) NOT NULL,
//        update_user varchar (255) NOT NULL,
//        fk_account_id             int(11) NOT NULL,
//        fk_token_type_id          int(11) NOT NULL,
//        data longtext,
//        expires_on_ms bigint (20) DEFAULT NULL,
//        comments longtext,
//        enabled bit (1) NOT NULL,


        final long now = System.currentTimeMillis();

        final TokenBuilder tokenBuilder = tokenBuilderFactory
                .expiryDateForApiKeys(expiryInstant)
                .newBuilder(tokenType)
                .clientId(createTokenRequest.getClientId())
                .subject(createTokenRequest.getUserEmail());

        final Instant actualExpiryDate = tokenBuilder.getExpiryDate();
        final String data = tokenBuilder.build();

        final Token token = new Token();
        token.setCreateTimeMs(now);
        token.setCreateUser(userId);
        token.setUpdateTimeMs(now);
        token.setUpdateUser(userId);
        token.setUserEmail(createTokenRequest.getUserEmail());
        token.setTokenType(tokenType.getText());
        token.setData(data);
        token.setExpiresOnMs(actualExpiryDate.toEpochMilli());
        token.setComments(createTokenRequest.getComments());
        token.setEnabled(createTokenRequest.isEnabled());

//
//                token.setToken(idToken);
//        token.setTokenType(tokenTypeToCreate.get().getText());
//        token.setEnabled(createTokenRequest.isEnabled());
//        token.setExpiresOn();
//        token.setIssuedByUser();
//        token.setIssuedOn();
//        token.setUpdatedByUser();
//        token.setUpdatedOn();
//        token.setUserEmail();
//
//        token.setComments(request.getComments());
//        token.setForcePasswordChange(request.isForcePasswordChange());
//        token.setNeverExpires(request.isNeverExpires());
//        token.setCreateTimeMs(now);
//        token.setCreateUser(userId);
//        token.setUpdateTimeMs(now);
//        token.setUpdateUser(userId);
//        token.setLoginCount(0);
//        // Set enabled by default.
//        token.setEnabled(true);


        return tokenDao.create(accountId, token);
    }


    @Override
    public Token createResetEmailToken(final Account account, final String clientId) {
        final Token.TokenType tokenType = Token.TokenType.EMAIL_RESET;
        long timeToExpiryInSeconds = tokenConfig.getMinutesUntilExpirationForEmailResetToken() * 60;
        final TokenBuilder tokenBuilder = tokenBuilderFactory
                .expiryDateForApiKeys(Instant.now().plusSeconds(timeToExpiryInSeconds))
                .newBuilder(tokenType)
                .clientId(clientId);

        final Instant actualExpiryDate = tokenBuilder.getExpiryDate();
        final String idToken = tokenBuilder.build();

        final String userId = securityContext.getUserId();

        final long now = System.currentTimeMillis();
        final Token token = new Token();
        token.setCreateTimeMs(now);
        token.setUpdateTimeMs(now);
        token.setCreateUser(userId);
        token.setUpdateUser(userId);
        token.setUserEmail(account.getEmail());
        token.setTokenType(tokenType.getText().toLowerCase());
        token.setData(idToken);
        token.setExpiresOnMs(actualExpiryDate.toEpochMilli());
        token.setComments("Created for password reset");
        token.setEnabled(true);

        return tokenDao.create(account.getId(), token);
    }

    @Override
    public int deleteAll() {
        checkPermission();

        return tokenDao.deleteAllTokensExceptAdmins();
    }

    @Override
    public int delete(int tokenId) {
        checkPermission();

        return tokenDao.deleteTokenById(tokenId);
    }

    @Override
    public int delete(String token) {
        checkPermission();

        return tokenDao.deleteTokenByTokenString(token);
    }

    @Override
    public Optional<Token> read(String token) {
        checkPermission();

        return tokenDao.readByToken(token);
    }

    @Override
    public Optional<Token> read(int tokenId) {
        checkPermission();

        return tokenDao.readById(tokenId);
    }

    @Override
    public int toggleEnabled(int tokenId, boolean isEnabled) {
        checkPermission();
        final String userId = securityContext.getUserId();

        Optional<Account> updatingUser = accountService.read(userId);

        return updatingUser
                .map(account -> tokenDao.enableOrDisableToken(tokenId, isEnabled, account))
                .orElse(0);
    }

//    @Override
//    public Optional<String> verifyToken(String token) {
////        Optional<Token> tokenRecord = dao.readByToken(token);
////        if (!tokenRecord.isPresent()) {
////            return Optional.empty();
////        }
//        return tokenVerifier.verifyToken(token);
//    }

    @Override
    public String getPublicKey() {
        return jwkCache.get()
                .get(0)
                .toJson(JsonWebKey.OutputControlLevel.PUBLIC_ONLY);
    }

    private void checkPermission() {
        if (!securityContext.hasAppPermission(PermissionNames.MANAGE_USERS_PERMISSION)) {
            throw new PermissionException(securityContext.getUserId(), "You do not have permission to manage users");
        }
    }

    static Optional<Token.TokenType> getParsedTokenType(String tokenType) {
        // TODO why not enums?
        switch (tokenType.toLowerCase()) {
            case "api":
                return Optional.of(Token.TokenType.API);
            case "user":
                return Optional.of(Token.TokenType.USER);
            case "email_reset":
                return Optional.of(Token.TokenType.EMAIL_RESET);
            default:
                return Optional.empty();
        }
    }


}<|MERGE_RESOLUTION|>--- conflicted
+++ resolved
@@ -74,15 +74,9 @@
         final Token.TokenType tokenType = optionalTokenType.orElseThrow(() ->
                 new BadRequestException("Unknown token type:" + createTokenRequest.getTokenType()));
 
-<<<<<<< HEAD
         final Instant expiryInstant = createTokenRequest.getExpiryDate() == null
-                ? null
-                : createTokenRequest.getExpiryDate().toInstant();
-=======
-        final Instant expiryInstant = createTokenRequest.getExpiryDate() == null ? null : createTokenRequest.getExpiryDate().toInstant();
-
-
->>>>>>> edce718b
+                ? null :
+                createTokenRequest.getExpiryDate().toInstant();
 //        Token token = dao.createToken(
 //                tokenTypeToCreate.get(),
 //                userId,
