--- conflicted
+++ resolved
@@ -1,11 +1,7 @@
 ext.moduleName = 'stroom.config.app'
 
 dependencies {
-<<<<<<< HEAD
     implementation project(':stroom-activity:stroom-activity-impl-db')
-=======
-
->>>>>>> 7101445a
     implementation project(':stroom-core-server')
     implementation project(':stroom-core-shared')
     implementation project(':stroom-dashboard:stroom-dashboard-server')
@@ -31,8 +27,8 @@
     implementation libs.javax_inject
 
     testImplementation libs.assertj_core
-    testImplementation libs.junit_jupiter_api
-
+    testCompileOnly libs.junit_jupiter_api
+    
     // The following logging libs are needed when running junits outside dropwizard
     testRuntimeOnly libs.jaxb_runtime
     testRuntimeOnly libs.javax_activation
