package stroom.config.app;

import stroom.activity.impl.db.ActivityConfig;
import stroom.alert.impl.AlertConfig;
import stroom.annotation.impl.AnnotationConfig;
import stroom.cluster.api.ClusterConfig;
import stroom.cluster.lock.impl.db.ClusterLockConfig;
import stroom.config.common.CommonDbConfig;
import stroom.config.common.NodeUriConfig;
import stroom.config.common.PublicUriConfig;
import stroom.config.common.UiUriConfig;
import stroom.core.receive.ProxyAggregationConfig;
import stroom.core.receive.ReceiveDataConfig;
import stroom.dashboard.impl.DashboardConfig;
import stroom.dashboard.impl.datasource.DataSourceUrlConfig;
import stroom.docstore.impl.db.DocStoreConfig;
import stroom.event.logging.impl.LoggingConfig;
import stroom.explorer.impl.ExplorerConfig;
import stroom.feed.impl.FeedConfig;
import stroom.importexport.impl.ContentPackImportConfig;
import stroom.importexport.impl.ExportConfig;
import stroom.index.impl.IndexConfig;
import stroom.index.impl.selection.VolumeConfig;
import stroom.job.impl.JobSystemConfig;
import stroom.kafka.impl.KafkaConfig;
import stroom.legacy.db.LegacyDbConfig;
import stroom.lifecycle.impl.LifecycleConfig;
import stroom.node.impl.NodeConfig;
import stroom.pipeline.PipelineConfig;
import stroom.pipeline.refdata.util.ByteBufferPoolConfig;
import stroom.processor.impl.ProcessorConfig;
import stroom.search.impl.SearchConfig;
import stroom.search.solr.SolrConfig;
import stroom.searchable.impl.SearchableConfig;
import stroom.servicediscovery.impl.ServiceDiscoveryConfig;
import stroom.storedquery.impl.StoredQueryConfig;
import stroom.ui.config.shared.UiConfig;
import stroom.util.io.PathConfig;
import stroom.util.shared.AbstractConfig;
import stroom.util.shared.validation.ValidationSeverity;

import com.fasterxml.jackson.annotation.JsonProperty;
import com.fasterxml.jackson.annotation.JsonPropertyDescription;
import com.fasterxml.jackson.annotation.JsonRootName;

import javax.inject.Singleton;
import javax.validation.constraints.AssertTrue;

@JsonRootName(AppConfig.NAME)
@Singleton
public class AppConfig extends AbstractConfig {

    public static final String NAME = "stroom";

    public static final String PROP_NAME_ACTIVITY = "activity";
    public static final String PROP_NAME_ANNOTATION = "annotation";
<<<<<<< HEAD
    public static final String PROP_NAME_ALERTING = "alerting";
    public static final String PROP_NAME_AUTHENTICATION = "authentication";
    public static final String PROP_NAME_BENCHMARK = "benchmark";
=======
    public static final String PROP_NAME_BYTE_BUFFER_POOL = "byteBufferPool";
>>>>>>> 4ad61c7c
    public static final String PROP_NAME_CLUSTER = "cluster";
    public static final String PROP_NAME_CLUSTER_LOCK = "clusterLock";
    public static final String PROP_NAME_CLUSTER_TASK = "clusterTask";
    public static final String PROP_NAME_COMMON_DB_DETAILS = "commonDbDetails";
    public static final String PROP_NAME_CONTENT_PACK_IMPORT = "contentPackImport";
    public static final String PROP_NAME_CORE = "core";
    public static final String PROP_NAME_DASHBOARD = "dashboard";
    public static final String PROP_NAME_DATA = "data";
    public static final String PROP_NAME_DATA_SOURCE_URL = "dataSourceUrl";
    public static final String PROP_NAME_DOCSTORE = "docstore";
    public static final String PROP_NAME_EXPLORER = "explorer";
    public static final String PROP_NAME_EXPORT = "export";
    public static final String PROP_NAME_FEED = "feed";
    public static final String PROP_NAME_HALT_BOOT_ON_CONFIG_VALIDATION_FAILURE = "haltBootOnConfigValidationFailure";
    public static final String PROP_NAME_INDEX = "index";
    public static final String PROP_NAME_JOB = "job";
    public static final String PROP_NAME_KAFKA = "kafka";
    public static final String PROP_NAME_LIFECYCLE = "lifecycle";
    public static final String PROP_NAME_NODE = "node";
    public static final String PROP_NAME_NODE_URI = "nodeUri";
    public static final String PROP_NAME_PATH = "path";
    public static final String PROP_NAME_PIPELINE = "pipeline";
    public static final String PROP_NAME_PROCESSOR = "processor";
    public static final String PROP_NAME_PROPERTIES = "properties";
    public static final String PROP_NAME_PROXY_AGGREGATION = "proxyAggregation";
    public static final String PROP_NAME_PUBLIC_URI = "publicUri";
    public static final String PROP_NAME_QUERY_HISTORY = "queryHistory";
    public static final String PROP_NAME_RECEIVE = "receive";
    public static final String PROP_NAME_LOGGING = "logging";
    public static final String PROP_NAME_SEARCH = "search";
    public static final String PROP_NAME_SEARCHABLE = "searchable";
    public static final String PROP_NAME_SECURITY = "security";
    public static final String PROP_NAME_SERVICE_DISCOVERY = "serviceDiscovery";
    public static final String PROP_NAME_SESSION_COOKIE = "sessionCookie";
    public static final String PROP_NAME_SOLR = "solr";
    public static final String PROP_NAME_STATISTICS = "statistics";
    public static final String PROP_NAME_UI = "ui";
    public static final String PROP_NAME_UI_URI = "uiUri";
    public static final String PROP_NAME_VOLUMES = "volumes";

    private boolean haltBootOnConfigValidationFailure = true;

    private ActivityConfig activityConfig = new ActivityConfig();
    private AnnotationConfig annotationConfig = new AnnotationConfig();
<<<<<<< HEAD
    private AlertConfig alertConfig = new AlertConfig();
    private AuthenticationConfig authenticationConfig = new AuthenticationConfig();
    private BenchmarkClusterConfig benchmarkClusterConfig = new BenchmarkClusterConfig();
=======
    private ByteBufferPoolConfig byteBufferPoolConfig = new ByteBufferPoolConfig();
>>>>>>> 4ad61c7c
    private ClusterConfig clusterConfig = new ClusterConfig();
    private ClusterLockConfig clusterLockConfig = new ClusterLockConfig();
    private CommonDbConfig commonDbConfig = new CommonDbConfig();
    private ContentPackImportConfig contentPackImportConfig = new ContentPackImportConfig();
    private LegacyDbConfig legacyDbConfig = new LegacyDbConfig();
    private DashboardConfig dashboardConfig = new DashboardConfig();
    private DataConfig dataConfig = new DataConfig();
    private DataSourceUrlConfig dataSourceUrlConfig = new DataSourceUrlConfig();
    private DocStoreConfig docStoreConfig = new DocStoreConfig();
    private ExplorerConfig explorerConfig = new ExplorerConfig();
    private ExportConfig exportConfig = new ExportConfig();
    private FeedConfig feedConfig = new FeedConfig();
    private IndexConfig indexConfig = new IndexConfig();
    private JobSystemConfig jobSystemConfig = new JobSystemConfig();
    private KafkaConfig kafkaConfig = new KafkaConfig();
    private LifecycleConfig lifecycleConfig = new LifecycleConfig();
    private NodeConfig nodeConfig = new NodeConfig();
    private NodeUriConfig nodeUri = new NodeUriConfig();
    private PathConfig pathConfig = new PathConfig();
    private PipelineConfig pipelineConfig = new PipelineConfig();
    private ProcessorConfig processorConfig = new ProcessorConfig();
    private PropertyServiceConfig propertyServiceConfig = new PropertyServiceConfig();
    private ProxyAggregationConfig proxyAggregationConfig = new ProxyAggregationConfig();
    private PublicUriConfig publicUri = new PublicUriConfig();
    private ReceiveDataConfig receiveDataConfig = new ReceiveDataConfig();
    private LoggingConfig loggingConfig = new LoggingConfig();
    private SearchConfig searchConfig = new SearchConfig();
    private SearchableConfig searchableConfig = new SearchableConfig();
    private SecurityConfig securityConfig = new SecurityConfig();
    private ServiceDiscoveryConfig serviceDiscoveryConfig = new ServiceDiscoveryConfig();
    private SessionCookieConfig sessionCookieConfig = new SessionCookieConfig();
    private SolrConfig solrConfig = new SolrConfig();
    private StatisticsConfig statisticsConfig = new StatisticsConfig();
    private StoredQueryConfig storedQueryConfig = new StoredQueryConfig();
    private UiConfig uiConfig = new UiConfig();
    private UiUriConfig uiUri = new UiUriConfig();
    private VolumeConfig volumeConfig = new VolumeConfig();


    @AssertTrue(
            message = "stroom." + PROP_NAME_HALT_BOOT_ON_CONFIG_VALIDATION_FAILURE + " is set to false. If there is " +
                    "invalid configuration the system may behave in unexpected ways. This setting is not advised.",
            payload = ValidationSeverity.Warning.class)
    @JsonProperty(PROP_NAME_HALT_BOOT_ON_CONFIG_VALIDATION_FAILURE)
    @JsonPropertyDescription("If true, Stroom will halt on start up if any errors are found in the YAML " +
            "configuration file. If false, the errors will simply be logged. Setting this to false is not advised.")
    public boolean isHaltBootOnConfigValidationFailure() {
        return haltBootOnConfigValidationFailure;
    }

    @SuppressWarnings("unused")
    public void setHaltBootOnConfigValidationFailure(final boolean haltBootOnConfigValidationFailure) {
        this.haltBootOnConfigValidationFailure = haltBootOnConfigValidationFailure;
    }

    @JsonProperty(PROP_NAME_ACTIVITY)
    public ActivityConfig getActivityConfig() {
        return activityConfig;
    }

    @SuppressWarnings("unused")
    public void setActivityConfig(final ActivityConfig activityConfig) {
        this.activityConfig = activityConfig;
    }

    @JsonProperty(PROP_NAME_ALERTING)
    public AlertConfig getAlertConfig() {
        return alertConfig;
    }

    @SuppressWarnings("unused")
    public void setAlertConfig(final AlertConfig alertConfig) {
        this.alertConfig = alertConfig;
    }

    @JsonProperty(PROP_NAME_ANNOTATION)
    public AnnotationConfig getAnnotationConfig() {
        return annotationConfig;
    }

    @SuppressWarnings("unused")
    public void setAnnotationConfig(final AnnotationConfig annotationConfig) {
        this.annotationConfig = annotationConfig;
    }

    @JsonProperty(PROP_NAME_BYTE_BUFFER_POOL)
    public ByteBufferPoolConfig getByteBufferPoolConfig() {
        return byteBufferPoolConfig;
    }

    @SuppressWarnings("unused")
    public void setByteBufferPoolConfig(final ByteBufferPoolConfig byteBufferPoolConfig) {
        this.byteBufferPoolConfig = byteBufferPoolConfig;
    }

    @JsonProperty(PROP_NAME_CLUSTER)
    public ClusterConfig getClusterConfig() {
        return clusterConfig;
    }

    @SuppressWarnings("unused")
    public void setClusterConfig(final ClusterConfig clusterConfig) {
        this.clusterConfig = clusterConfig;
    }

    @JsonProperty(PROP_NAME_CLUSTER_LOCK)
    public ClusterLockConfig getClusterLockConfig() {
        return clusterLockConfig;
    }

    @SuppressWarnings("unused")
    public void setClusterLockConfig(ClusterLockConfig clusterLockConfig) {
        this.clusterLockConfig = clusterLockConfig;
    }

    @JsonProperty(PROP_NAME_COMMON_DB_DETAILS)
    @JsonPropertyDescription("Defines a set of common database connection details to use if no connection details " +
            "are defined for a service area in stroom, e.g. core or config. This means you can have all service " +
            "areas running in a single database, have each in their own database or a mixture.")
    public CommonDbConfig getCommonDbConfig() {
        return commonDbConfig;
    }

    @SuppressWarnings("unused")
    public void setCommonDbConfig(final CommonDbConfig commonDbConfig) {
        this.commonDbConfig = commonDbConfig;
    }

    @JsonProperty(PROP_NAME_CONTENT_PACK_IMPORT)
    public ContentPackImportConfig getContentPackImportConfig() {
        return contentPackImportConfig;
    }

    @SuppressWarnings("unused")
    public void setContentPackImportConfig(final ContentPackImportConfig contentPackImportConfig) {
        this.contentPackImportConfig = contentPackImportConfig;
    }

    @JsonProperty(PROP_NAME_CORE)
    @JsonPropertyDescription("Configuration for the core stroom DB")
    public LegacyDbConfig getLegacyDbConfig() {
        return legacyDbConfig;
    }

    @SuppressWarnings("unused")
    public void setLegacyDbConfig(final LegacyDbConfig legacyDbConfig) {
        this.legacyDbConfig = legacyDbConfig;
    }

    @JsonProperty(PROP_NAME_DASHBOARD)
    public DashboardConfig getDashboardConfig() {
        return dashboardConfig;
    }

    @SuppressWarnings("unused")
    public void setDashboardConfig(final DashboardConfig dashboardConfig) {
        this.dashboardConfig = dashboardConfig;
    }

    @JsonProperty(PROP_NAME_DATA)
    @JsonPropertyDescription("Configuration for the data layer of stroom")
    public DataConfig getDataConfig() {
        return dataConfig;
    }

    @SuppressWarnings("unused")
    public void setDataConfig(final DataConfig dataConfig) {
        this.dataConfig = dataConfig;
    }

    @JsonProperty(PROP_NAME_DATA_SOURCE_URL)
    public DataSourceUrlConfig getDataSourceUrlConfig() {
        return dataSourceUrlConfig;
    }

    @SuppressWarnings("unused")
    public void setDataSourceUrlConfig(final DataSourceUrlConfig dataSourceUrlConfig) {
        this.dataSourceUrlConfig = dataSourceUrlConfig;
    }

    @JsonProperty(PROP_NAME_DOCSTORE)
    public DocStoreConfig getDocStoreConfig() {
        return docStoreConfig;
    }

    @SuppressWarnings("unused")
    public void setDocStoreConfig(final DocStoreConfig docStoreConfig) {
        this.docStoreConfig = docStoreConfig;
    }

    @JsonProperty(PROP_NAME_EXPLORER)
    public ExplorerConfig getExplorerConfig() {
        return explorerConfig;
    }

    @SuppressWarnings("unused")
    public void setExplorerConfig(final ExplorerConfig explorerConfig) {
        this.explorerConfig = explorerConfig;
    }

    @JsonProperty(PROP_NAME_FEED)
    public FeedConfig getFeedConfig() {
        return feedConfig;
    }

    @SuppressWarnings("unused")
    public void setFeedConfig(final FeedConfig feedConfig) {
        this.feedConfig = feedConfig;
    }

    @JsonProperty(PROP_NAME_EXPORT)
    public ExportConfig getExportConfig() {
        return exportConfig;
    }

    @SuppressWarnings("unused")
    public void setExportConfig(final ExportConfig exportConfig) {
        this.exportConfig = exportConfig;
    }

    @JsonProperty(PROP_NAME_INDEX)
    public IndexConfig getIndexConfig() {
        return indexConfig;
    }

    @SuppressWarnings("unused")
    public void setIndexConfig(final IndexConfig indexConfig) {
        this.indexConfig = indexConfig;
    }

    @JsonProperty(PROP_NAME_JOB)
    public JobSystemConfig getJobSystemConfig() {
        return jobSystemConfig;
    }

    @SuppressWarnings("unused")
    public void setJobSystemConfig(final JobSystemConfig jobSystemConfig) {
        this.jobSystemConfig = jobSystemConfig;
    }

    @JsonProperty(PROP_NAME_KAFKA)
    public KafkaConfig getKafkaConfig() {
        return kafkaConfig;
    }

    public void setKafkaConfig(final KafkaConfig kafkaConfig) {
        this.kafkaConfig = kafkaConfig;
    }

    @JsonProperty(PROP_NAME_LIFECYCLE)
    public LifecycleConfig getLifecycleConfig() {
        return lifecycleConfig;
    }

    @SuppressWarnings("unused")
    public void setLifecycleConfig(final LifecycleConfig lifecycleConfig) {
        this.lifecycleConfig = lifecycleConfig;
    }

    @JsonProperty(PROP_NAME_NODE)
    public NodeConfig getNodeConfig() {
        return nodeConfig;
    }

    @SuppressWarnings("unused")
    public void setNodeConfig(final NodeConfig nodeConfig) {
        this.nodeConfig = nodeConfig;
    }

    @JsonPropertyDescription("This is the base endpoint of the node for all inter-node communications, " +
            "i.e. all cluster management and node info calls. " +
            "This endpoint will typically be hidden behind a firewall and not be publicly available. " +
            "The address must be resolvable from all other nodes in the cluster. " +
            "This does not need to be set for a single node cluster.")
    @JsonProperty(PROP_NAME_NODE_URI)
    public NodeUriConfig getNodeUri() {
        return nodeUri;
    }

    public void setNodeUri(final NodeUriConfig nodeUri) {
        this.nodeUri = nodeUri;
    }

    @JsonProperty(PROP_NAME_PATH)
    public PathConfig getPathConfig() {
        return pathConfig;
    }

    @SuppressWarnings("unused")
    public void setPathConfig(final PathConfig pathConfig) {
        this.pathConfig = pathConfig;
    }

    @JsonProperty(PROP_NAME_PIPELINE)
    public PipelineConfig getPipelineConfig() {
        return pipelineConfig;
    }

    @SuppressWarnings("unused")
    public void setPipelineConfig(final PipelineConfig pipelineConfig) {
        this.pipelineConfig = pipelineConfig;
    }

    @JsonProperty(PROP_NAME_PROCESSOR)
    public ProcessorConfig getProcessorConfig() {
        return processorConfig;
    }

    @SuppressWarnings("unused")
    public void setProcessorConfig(final ProcessorConfig processorConfig) {
        this.processorConfig = processorConfig;
    }

    @JsonProperty(PROP_NAME_PROPERTIES)
    @JsonPropertyDescription("Configuration for the stroom property service")
    public PropertyServiceConfig getPropertyServiceConfig() {
        return propertyServiceConfig;
    }

    @SuppressWarnings("unused")
    public void setPropertyServiceConfig(final PropertyServiceConfig propertyServiceConfig) {
        this.propertyServiceConfig = propertyServiceConfig;
    }

    @JsonProperty(PROP_NAME_PROXY_AGGREGATION)
    public ProxyAggregationConfig getProxyAggregationConfig() {
        return proxyAggregationConfig;
    }

    @SuppressWarnings("unused")
    public void setProxyAggregationConfig(final ProxyAggregationConfig proxyAggregationConfig) {
        this.proxyAggregationConfig = proxyAggregationConfig;
    }

    @JsonPropertyDescription("This is public facing URI of stroom which may be different from the local host if " +
            "behind a proxy")
    @JsonProperty(PROP_NAME_PUBLIC_URI)
    public PublicUriConfig getPublicUri() {
        return publicUri;
    }

    public void setPublicUri(final PublicUriConfig publicUri) {
        this.publicUri = publicUri;
    }

    @JsonProperty(PROP_NAME_QUERY_HISTORY)
    public StoredQueryConfig getStoredQueryConfig() {
        return storedQueryConfig;
    }

    @SuppressWarnings("unused")
    public void setStoredQueryConfig(final StoredQueryConfig storedQueryConfig) {
        this.storedQueryConfig = storedQueryConfig;
    }

    @JsonProperty(PROP_NAME_RECEIVE)
    public ReceiveDataConfig getReceiveDataConfig() {
        return receiveDataConfig;
    }

    @SuppressWarnings("unused")
    public void setReceiveDataConfig(final ReceiveDataConfig receiveDataConfig) {
        this.receiveDataConfig = receiveDataConfig;
    }

    @JsonProperty(PROP_NAME_LOGGING)
    public LoggingConfig getRequestLoggingConfig() {
        return loggingConfig;
    }

    @SuppressWarnings("unused")
    public void setRequestLoggingConfig(final LoggingConfig loggingConfig) {
        this.loggingConfig = loggingConfig;
    }

    @JsonProperty(PROP_NAME_SEARCH)
    public SearchConfig getSearchConfig() {
        return searchConfig;
    }

    @SuppressWarnings("unused")
    public void setSearchConfig(final SearchConfig searchConfig) {
        this.searchConfig = searchConfig;
    }

    @JsonProperty(PROP_NAME_SEARCHABLE)
    public SearchableConfig getSearchableConfig() {
        return searchableConfig;
    }

    @SuppressWarnings("unused")
    public void setSearchableConfig(final SearchableConfig searchableConfig) {
        this.searchableConfig = searchableConfig;
    }

    @JsonProperty(PROP_NAME_SOLR)
    public SolrConfig getSolrConfig() {
        return solrConfig;
    }

    @SuppressWarnings("unused")
    public void setSolrConfig(final SolrConfig solrConfig) {
        this.solrConfig = solrConfig;
    }

    @JsonProperty(PROP_NAME_SECURITY)
    public SecurityConfig getSecurityConfig() {
        return securityConfig;
    }

    @SuppressWarnings("unused")
    public void setSecurityConfig(final SecurityConfig securityConfig) {
        this.securityConfig = securityConfig;
    }

    @JsonProperty(PROP_NAME_SERVICE_DISCOVERY)
    public ServiceDiscoveryConfig getServiceDiscoveryConfig() {
        return serviceDiscoveryConfig;
    }

    @SuppressWarnings("unused")
    public void setServiceDiscoveryConfig(final ServiceDiscoveryConfig serviceDiscoveryConfig) {
        this.serviceDiscoveryConfig = serviceDiscoveryConfig;
    }

    @JsonProperty(PROP_NAME_SESSION_COOKIE)
    public SessionCookieConfig getSessionCookieConfig() {
        return sessionCookieConfig;
    }

    @SuppressWarnings("unused")
    public void setSessionCookieConfig(final SessionCookieConfig sessionCookieConfig) {
        this.sessionCookieConfig = sessionCookieConfig;
    }

    @JsonProperty(PROP_NAME_STATISTICS)
    @JsonPropertyDescription("Configuration for the stroom statistics service")
    public StatisticsConfig getStatisticsConfig() {
        return statisticsConfig;
    }

    @SuppressWarnings("unused")
    public void setStatisticsConfig(final StatisticsConfig statisticsConfig) {
        this.statisticsConfig = statisticsConfig;
    }

    @JsonProperty(PROP_NAME_UI)
    public UiConfig getUiConfig() {
        return uiConfig;
    }

    @SuppressWarnings("unused")
    public void setUiConfig(final UiConfig uiConfig) {
        this.uiConfig = uiConfig;
    }

    @JsonPropertyDescription("This is the URI where the UI is hosted if different to the public facing URI of the " +
            "server, e.g. during development or some other deployments")
    @JsonProperty(PROP_NAME_UI_URI)
    public UiUriConfig getUiUri() {
        return uiUri;
    }

    public void setUiUri(final UiUriConfig uiUri) {
        this.uiUri = uiUri;
    }

    @JsonProperty(PROP_NAME_VOLUMES)
    public VolumeConfig getVolumeConfig() {
        return volumeConfig;
    }

    @SuppressWarnings("unused")
    public void setVolumeConfig(final VolumeConfig volumeConfig) {
        this.volumeConfig = volumeConfig;
    }
}<|MERGE_RESOLUTION|>--- conflicted
+++ resolved
@@ -54,13 +54,10 @@
 
     public static final String PROP_NAME_ACTIVITY = "activity";
     public static final String PROP_NAME_ANNOTATION = "annotation";
-<<<<<<< HEAD
     public static final String PROP_NAME_ALERTING = "alerting";
     public static final String PROP_NAME_AUTHENTICATION = "authentication";
     public static final String PROP_NAME_BENCHMARK = "benchmark";
-=======
     public static final String PROP_NAME_BYTE_BUFFER_POOL = "byteBufferPool";
->>>>>>> 4ad61c7c
     public static final String PROP_NAME_CLUSTER = "cluster";
     public static final String PROP_NAME_CLUSTER_LOCK = "clusterLock";
     public static final String PROP_NAME_CLUSTER_TASK = "clusterTask";
@@ -105,13 +102,8 @@
 
     private ActivityConfig activityConfig = new ActivityConfig();
     private AnnotationConfig annotationConfig = new AnnotationConfig();
-<<<<<<< HEAD
     private AlertConfig alertConfig = new AlertConfig();
-    private AuthenticationConfig authenticationConfig = new AuthenticationConfig();
-    private BenchmarkClusterConfig benchmarkClusterConfig = new BenchmarkClusterConfig();
-=======
     private ByteBufferPoolConfig byteBufferPoolConfig = new ByteBufferPoolConfig();
->>>>>>> 4ad61c7c
     private ClusterConfig clusterConfig = new ClusterConfig();
     private ClusterLockConfig clusterLockConfig = new ClusterLockConfig();
     private CommonDbConfig commonDbConfig = new CommonDbConfig();
