package stroom.config.app;

import com.fasterxml.jackson.annotation.JsonProperty;
import com.fasterxml.jackson.annotation.JsonPropertyDescription;
import com.fasterxml.jackson.annotation.JsonRootName;
import stroom.activity.impl.db.ActivityConfig;
import stroom.annotation.impl.AnnotationConfig;
import stroom.authentication.config.AuthenticationConfig;
import stroom.cluster.api.ClusterConfig;
import stroom.cluster.lock.impl.db.ClusterLockConfig;
import stroom.cluster.task.impl.ClusterTaskConfig;
import stroom.config.common.CommonDbConfig;
import stroom.config.common.PublicUriConfig;
import stroom.config.common.UriConfig;
import stroom.core.benchmark.BenchmarkClusterConfig;
import stroom.core.db.CoreConfig;
import stroom.core.receive.ProxyAggregationConfig;
import stroom.core.receive.ReceiveDataConfig;
import stroom.dashboard.impl.DashboardConfig;
import stroom.dashboard.impl.datasource.DataSourceUrlConfig;
import stroom.docstore.impl.db.DocStoreConfig;
import stroom.explorer.impl.db.ExplorerConfig;
import stroom.feed.impl.FeedConfig;
import stroom.importexport.impl.ContentPackImportConfig;
import stroom.importexport.impl.ExportConfig;
import stroom.index.impl.IndexConfig;
import stroom.index.impl.selection.VolumeConfig;
import stroom.job.impl.JobSystemConfig;
import stroom.kafka.impl.KafkaConfig;
import stroom.lifecycle.impl.LifecycleConfig;
import stroom.node.impl.NodeConfig;
import stroom.config.common.NodeUriConfig;
import stroom.pipeline.PipelineConfig;
import stroom.processor.impl.ProcessorConfig;
import stroom.search.impl.SearchConfig;
import stroom.search.solr.SolrConfig;
import stroom.searchable.impl.SearchableConfig;
import stroom.security.impl.SecurityConfig;
import stroom.security.impl.ValidationSeverity;
import stroom.servicediscovery.impl.ServiceDiscoveryConfig;
import stroom.storedquery.impl.StoredQueryConfig;
import stroom.ui.config.shared.UiConfig;
import stroom.util.io.PathConfig;
import stroom.util.shared.AbstractConfig;

import javax.inject.Singleton;
import javax.validation.constraints.AssertTrue;

@JsonRootName(AppConfig.NAME)
@Singleton
public class AppConfig extends AbstractConfig {
    public static final String NAME = "stroom";

    public static final String PROP_NAME_NODE_URI = "nodeUri";
    public static final String PROP_NAME_PUBLIC_URI = "publicUri";
    public static final String PROP_NAME_UI_URI = "uiUri";
    public static final String PROP_NAME_HALT_BOOT_ON_CONFIG_VALIDATION_FAILURE = "haltBootOnConfigValidationFailure";
    public static final String PROP_NAME_ACTIVITY = "activity";
    public static final String PROP_NAME_ANNOTATION = "annotation";
//    public static final String PROP_NAME_API_GATEWAY = "apiGateway";
    public static final String PROP_NAME_AUTHENTICATION = "authentication";
    public static final String PROP_NAME_BENCHMARK = "benchmark";
    public static final String PROP_NAME_CLUSTER = "cluster";
    public static final String PROP_NAME_CLUSTER_LOCK = "clusterLock";
    public static final String PROP_NAME_CLUSTER_TASK = "clusterTask";
    public static final String PROP_NAME_COMMON_DB_DETAILS = "commonDbDetails";
    public static final String PROP_NAME_CONTENT_PACK_IMPORT = "contentPackImport";
    public static final String PROP_NAME_CORE = "core";
    public static final String PROP_NAME_DASHBOARD = "dashboard";
    public static final String PROP_NAME_DATA = "data";
    public static final String PROP_NAME_DATA_SOURCE_URL = "dataSourceUrl";
    public static final String PROP_NAME_DOCSTORE = "docstore";
    public static final String PROP_NAME_EXPLORER = "explorer";
    public static final String PROP_NAME_EXPORT = "export";
    public static final String PROP_NAME_FEED = "feed";
    public static final String PROP_NAME_INDEX = "index";
    public static final String PROP_NAME_JOB = "job";
    public static final String PROP_NAME_KAFKA = "kafka";
    public static final String PROP_NAME_LIFECYCLE = "lifecycle";
    public static final String PROP_NAME_NODE = "node";
    public static final String PROP_NAME_PATH = "path";
    public static final String PROP_NAME_PIPELINE = "pipeline";
    public static final String PROP_NAME_PROCESSOR = "processor";
    public static final String PROP_NAME_PROPERTIES = "properties";
    public static final String PROP_NAME_PROXY_AGGREGATION = "proxyAggregation";
    public static final String PROP_NAME_QUERY_HISTORY = "queryHistory";
    public static final String PROP_NAME_RECEIVE = "receive";
    public static final String PROP_NAME_SEARCH = "search";
    public static final String PROP_NAME_SEARCHABLE = "searchable";
    public static final String PROP_NAME_SECURITY = "security";
    public static final String PROP_NAME_SERVICE_DISCOVERY = "serviceDiscovery";
    public static final String PROP_NAME_SESSION_COOKIE = "sessionCookie";
    public static final String PROP_NAME_SOLR = "solr";
    public static final String PROP_NAME_STATISTICS = "statistics";
    public static final String PROP_NAME_UI = "ui";
    public static final String PROP_NAME_VOLUMES = "volumes";

    private boolean haltBootOnConfigValidationFailure = true;

    private NodeUriConfig nodeUri = new NodeUriConfig();
    private PublicUriConfig publicUri = new PublicUriConfig();
    private UriConfig uiUri = new UriConfig();
    private ActivityConfig activityConfig = new ActivityConfig();
    private AnnotationConfig annotationConfig = new AnnotationConfig();
    private AuthenticationConfig authenticationConfig = new AuthenticationConfig();
    private BenchmarkClusterConfig benchmarkClusterConfig = new BenchmarkClusterConfig();
    private ClusterConfig clusterConfig = new ClusterConfig();
    private ClusterLockConfig clusterLockConfig = new ClusterLockConfig();
    private ClusterTaskConfig clusterTaskConfig = new ClusterTaskConfig();
    private CommonDbConfig commonDbConfig = new CommonDbConfig();
    private ContentPackImportConfig contentPackImportConfig = new ContentPackImportConfig();
    private CoreConfig coreConfig = new CoreConfig();
    private DashboardConfig dashboardConfig = new DashboardConfig();
    private DataConfig dataConfig = new DataConfig();
    private DataSourceUrlConfig dataSourceUrlConfig = new DataSourceUrlConfig();
    private DocStoreConfig docStoreConfig = new DocStoreConfig();
    private ExplorerConfig explorerConfig = new ExplorerConfig();
    private ExportConfig exportConfig = new ExportConfig();
    private FeedConfig feedConfig = new FeedConfig();
    private IndexConfig indexConfig = new IndexConfig();
    private JobSystemConfig jobSystemConfig = new JobSystemConfig();
    private KafkaConfig kafkaConfig = new KafkaConfig();
    private LifecycleConfig lifecycleConfig = new LifecycleConfig();
    private NodeConfig nodeConfig = new NodeConfig();
    private PathConfig pathConfig = new PathConfig();
    private PipelineConfig pipelineConfig = new PipelineConfig();
    private ProcessorConfig processorConfig = new ProcessorConfig();
    private PropertyServiceConfig propertyServiceConfig = new PropertyServiceConfig();
    private ProxyAggregationConfig proxyAggregationConfig = new ProxyAggregationConfig();
    private ReceiveDataConfig receiveDataConfig = new ReceiveDataConfig();
    private SearchConfig searchConfig = new SearchConfig();
    private SearchableConfig searchableConfig = new SearchableConfig();
    private SecurityConfig securityConfig = new SecurityConfig();
    private ServiceDiscoveryConfig serviceDiscoveryConfig = new ServiceDiscoveryConfig();
    private SessionCookieConfig sessionCookieConfig = new SessionCookieConfig();
    private SolrConfig solrConfig = new SolrConfig();
    private StatisticsConfig statisticsConfig = new StatisticsConfig();
    private StoredQueryConfig storedQueryConfig = new StoredQueryConfig();
    private UiConfig uiConfig = new UiConfig();
    private VolumeConfig volumeConfig = new VolumeConfig();

    @JsonPropertyDescription("This is the base endpoint of the node for all inter-node communications, " +
            "i.e. all cluster management and node info calls. " +
            "This endpoint will typically be hidden behind a firewall and not be publicly available. " +
            "The address must be resolvable from all other nodes in the cluster. " +
            "This does not need to be set for a single node cluster.")
    @JsonProperty(PROP_NAME_NODE_URI)
    public NodeUriConfig getNodeUri() {
        return nodeUri;
    }

    public void setNodeUri(final NodeUriConfig nodeUri) {
        this.nodeUri = nodeUri;
    }

    @JsonPropertyDescription("This is public facing URI of stroom which may be different from the local host if behind a proxy")
    @JsonProperty(PROP_NAME_PUBLIC_URI)
    public PublicUriConfig getPublicUri() {
        return publicUri;
    }

    public void setPublicUri(final PublicUriConfig publicUri) {
        this.publicUri = publicUri;
    }

    @JsonPropertyDescription("This is the URI where the UI is hosted if different to the public facing URI of the server, e.g. during development or some other deployments")
    @JsonProperty(PROP_NAME_UI_URI)
    public UriConfig getUiUri() {
        return uiUri;
    }

    public void setUiUri(final UriConfig uiUri) {
        this.uiUri = uiUri;
    }

    @AssertTrue(
        message = "stroom." + PROP_NAME_HALT_BOOT_ON_CONFIG_VALIDATION_FAILURE + " is set to false. If there is " +
            "invalid configuration the system may behave in unexpected ways. This setting is not advised.",
        payload = ValidationSeverity.Warning.class)
    @JsonProperty(PROP_NAME_HALT_BOOT_ON_CONFIG_VALIDATION_FAILURE)
    public boolean isHaltBootOnConfigValidationFailure() {
        return haltBootOnConfigValidationFailure;
    }

    @SuppressWarnings("unused")
    public void setHaltBootOnConfigValidationFailure(final boolean haltBootOnConfigValidationFailure) {
        this.haltBootOnConfigValidationFailure = haltBootOnConfigValidationFailure;
    }

    @JsonProperty(PROP_NAME_ACTIVITY)
    public ActivityConfig getActivityConfig() {
        return activityConfig;
    }

    @SuppressWarnings("unused")
    public void setActivityConfig(final ActivityConfig activityConfig) {
        this.activityConfig = activityConfig;
    }

    @JsonProperty(PROP_NAME_ANNOTATION)
    public AnnotationConfig getAnnotationConfig() {
        return annotationConfig;
    }

    @SuppressWarnings("unused")
    public void setAnnotationConfig(final AnnotationConfig annotationConfig) {
        this.annotationConfig = annotationConfig;
    }

<<<<<<< HEAD
=======
    @JsonProperty(PROP_NAME_API_GATEWAY)
    public ApiGatewayConfig getApiGatewayConfig() {
        return apiGatewayConfig;
    }

    @SuppressWarnings("unused")
    public void setApiGatewayConfig(final ApiGatewayConfig apiGatewayConfig) {
        this.apiGatewayConfig = apiGatewayConfig;
    }

>>>>>>> 7e7e90b1
    @JsonProperty(PROP_NAME_AUTHENTICATION)
    public AuthenticationConfig getAuthenticationConfig() {
        return authenticationConfig;
    }

    @SuppressWarnings("unused")
    public void setAuthenticationConfig(final AuthenticationConfig authenticationConfig) {
        this.authenticationConfig = authenticationConfig;
    }

    @JsonProperty(PROP_NAME_BENCHMARK)
    public BenchmarkClusterConfig getBenchmarkClusterConfig() {
        return benchmarkClusterConfig;
    }

    @SuppressWarnings("unused")
    public void setBenchmarkClusterConfig(final BenchmarkClusterConfig benchmarkClusterConfig) {
        this.benchmarkClusterConfig = benchmarkClusterConfig;
    }

    @JsonProperty(PROP_NAME_CLUSTER)
    public ClusterConfig getClusterConfig() {
        return clusterConfig;
    }

    @SuppressWarnings("unused")
    public void setClusterConfig(final ClusterConfig clusterConfig) {
        this.clusterConfig = clusterConfig;
    }

    @JsonProperty(PROP_NAME_CLUSTER_LOCK)
    public ClusterLockConfig getClusterLockConfig() {
        return clusterLockConfig;
    }

    @SuppressWarnings("unused")
    public void setClusterLockConfig(ClusterLockConfig clusterLockConfig) {
        this.clusterLockConfig = clusterLockConfig;
    }

    @JsonProperty(PROP_NAME_CLUSTER_TASK)
    public ClusterTaskConfig getClusterTaskConfig() {
        return clusterTaskConfig;
    }

    @SuppressWarnings("unused")
    public void setClusterTaskConfig(final ClusterTaskConfig clusterTaskConfig) {
        this.clusterTaskConfig = clusterTaskConfig;
    }

    @JsonProperty(PROP_NAME_COMMON_DB_DETAILS)
    @JsonPropertyDescription("Defines a set of common database connection details to use if no connection details are " +
            "defined for a service area in stroom, e.g. core or config. This means you can have all service areas " +
            "running in a single database, have each in their own database or a mixture.")
    public CommonDbConfig getCommonDbConfig() {
        return commonDbConfig;
    }

    @SuppressWarnings("unused")
    public void setCommonDbConfig(final CommonDbConfig commonDbConfig) {
        this.commonDbConfig = commonDbConfig;
    }

    @JsonProperty(PROP_NAME_CONTENT_PACK_IMPORT)
    public ContentPackImportConfig getContentPackImportConfig() {
        return contentPackImportConfig;
    }

    @SuppressWarnings("unused")
    public void setContentPackImportConfig(final ContentPackImportConfig contentPackImportConfig) {
        this.contentPackImportConfig = contentPackImportConfig;
    }

    @JsonProperty(PROP_NAME_CORE)
    @JsonPropertyDescription("Configuration for the core stroom DB")
    public CoreConfig getCoreConfig() {
        return coreConfig;
    }

    @SuppressWarnings("unused")
    public void setCoreConfig(final CoreConfig coreConfig) {
        this.coreConfig = coreConfig;
    }

    @JsonProperty(PROP_NAME_DASHBOARD)
    public DashboardConfig getDashboardConfig() {
        return dashboardConfig;
    }

    @SuppressWarnings("unused")
    public void setDashboardConfig(final DashboardConfig dashboardConfig) {
        this.dashboardConfig = dashboardConfig;
    }

    @JsonProperty(PROP_NAME_DATA)
    @JsonPropertyDescription("Configuration for the data layer of stroom")
    public DataConfig getDataConfig() {
        return dataConfig;
    }

    @SuppressWarnings("unused")
    public void setDataConfig(final DataConfig dataConfig) {
        this.dataConfig = dataConfig;
    }

    @JsonProperty(PROP_NAME_DATA_SOURCE_URL)
    public DataSourceUrlConfig getDataSourceUrlConfig() {
        return dataSourceUrlConfig;
    }

    @SuppressWarnings("unused")
    public void setDataSourceUrlConfig(final DataSourceUrlConfig dataSourceUrlConfig) {
        this.dataSourceUrlConfig = dataSourceUrlConfig;
    }

    @JsonProperty(PROP_NAME_DOCSTORE)
    public DocStoreConfig getDocStoreConfig() {
        return docStoreConfig;
    }

    @SuppressWarnings("unused")
    public void setDocStoreConfig(final DocStoreConfig docStoreConfig) {
        this.docStoreConfig = docStoreConfig;
    }

    @JsonProperty(PROP_NAME_EXPLORER)
    public ExplorerConfig getExplorerConfig() {
        return explorerConfig;
    }

    @SuppressWarnings("unused")
    public void setExplorerConfig(final ExplorerConfig explorerConfig) {
        this.explorerConfig = explorerConfig;
    }

    @JsonProperty(PROP_NAME_FEED)
    public FeedConfig getFeedConfig() {
        return feedConfig;
    }

    @SuppressWarnings("unused")
    public void setFeedConfig(final FeedConfig feedConfig) {
        this.feedConfig = feedConfig;
    }

    @JsonProperty(PROP_NAME_EXPORT)
    public ExportConfig getExportConfig() {
        return exportConfig;
    }

    @SuppressWarnings("unused")
    public void setExportConfig(final ExportConfig exportConfig) {
        this.exportConfig = exportConfig;
    }

    @JsonProperty(PROP_NAME_INDEX)
    public IndexConfig getIndexConfig() {
        return indexConfig;
    }

    @SuppressWarnings("unused")
    public void setIndexConfig(final IndexConfig indexConfig) {
        this.indexConfig = indexConfig;
    }

    @JsonProperty(PROP_NAME_JOB)
    public JobSystemConfig getJobSystemConfig() {
        return jobSystemConfig;
    }

    @SuppressWarnings("unused")
    public void setJobSystemConfig(final JobSystemConfig jobSystemConfig) {
        this.jobSystemConfig = jobSystemConfig;
    }

    @JsonProperty(PROP_NAME_KAFKA)
    public KafkaConfig getKafkaConfig() {
        return kafkaConfig;
    }

    public void setKafkaConfig(final KafkaConfig kafkaConfig) {
        this.kafkaConfig = kafkaConfig;
    }

    @JsonProperty(PROP_NAME_LIFECYCLE)
    public LifecycleConfig getLifecycleConfig() {
        return lifecycleConfig;
    }

    @SuppressWarnings("unused")
    public void setLifecycleConfig(final LifecycleConfig lifecycleConfig) {
        this.lifecycleConfig = lifecycleConfig;
    }

    @JsonProperty(PROP_NAME_NODE)
    public NodeConfig getNodeConfig() {
        return nodeConfig;
    }

    @SuppressWarnings("unused")
    public void setNodeConfig(final NodeConfig nodeConfig) {
        this.nodeConfig = nodeConfig;
    }

    @JsonProperty(PROP_NAME_PATH)
    public PathConfig getPathConfig() {
        return pathConfig;
    }

    @SuppressWarnings("unused")
    public void setPathConfig(final PathConfig pathConfig) {
        this.pathConfig = pathConfig;
    }

    @JsonProperty(PROP_NAME_PIPELINE)
    public PipelineConfig getPipelineConfig() {
        return pipelineConfig;
    }

    @SuppressWarnings("unused")
    public void setPipelineConfig(final PipelineConfig pipelineConfig) {
        this.pipelineConfig = pipelineConfig;
    }

    @JsonProperty(PROP_NAME_PROCESSOR)
    public ProcessorConfig getProcessorConfig() {
        return processorConfig;
    }

    @SuppressWarnings("unused")
    public void setProcessorConfig(final ProcessorConfig processorConfig) {
        this.processorConfig = processorConfig;
    }

    @JsonProperty(PROP_NAME_PROPERTIES)
    @JsonPropertyDescription("Configuration for the stroom property service")
    public PropertyServiceConfig getPropertyServiceConfig() {
        return propertyServiceConfig;
    }

    @SuppressWarnings("unused")
    public void setPropertyServiceConfig(final PropertyServiceConfig propertyServiceConfig) {
        this.propertyServiceConfig = propertyServiceConfig;
    }

    @JsonProperty(PROP_NAME_PROXY_AGGREGATION)
    public ProxyAggregationConfig getProxyAggregationConfig() {
        return proxyAggregationConfig;
    }

    @SuppressWarnings("unused")
    public void setProxyAggregationConfig(final ProxyAggregationConfig proxyAggregationConfig) {
        this.proxyAggregationConfig = proxyAggregationConfig;
    }

    @JsonProperty(PROP_NAME_QUERY_HISTORY)
    public StoredQueryConfig getStoredQueryConfig() {
        return storedQueryConfig;
    }

    @SuppressWarnings("unused")
    public void setStoredQueryConfig(final StoredQueryConfig storedQueryConfig) {
        this.storedQueryConfig = storedQueryConfig;
    }

    @JsonProperty(PROP_NAME_RECEIVE)
    public ReceiveDataConfig getReceiveDataConfig() {
        return receiveDataConfig;
    }

    @SuppressWarnings("unused")
    public void setReceiveDataConfig(final ReceiveDataConfig receiveDataConfig) {
        this.receiveDataConfig = receiveDataConfig;
    }

    @JsonProperty(PROP_NAME_SEARCH)
    public SearchConfig getSearchConfig() {
        return searchConfig;
    }

    @SuppressWarnings("unused")
    public void setSearchConfig(final SearchConfig searchConfig) {
        this.searchConfig = searchConfig;
    }

    @JsonProperty(PROP_NAME_SEARCHABLE)
    public SearchableConfig getSearchableConfig() {
        return searchableConfig;
    }

    @SuppressWarnings("unused")
    public void setSearchableConfig(final SearchableConfig searchableConfig) {
        this.searchableConfig = searchableConfig;
    }

    @JsonProperty(PROP_NAME_SOLR)
    public SolrConfig getSolrConfig() {
        return solrConfig;
    }

    @SuppressWarnings("unused")
    public void setSolrConfig(final SolrConfig solrConfig) {
        this.solrConfig = solrConfig;
    }

    @JsonProperty(PROP_NAME_SECURITY)
    public SecurityConfig getSecurityConfig() {
        return securityConfig;
    }

    @SuppressWarnings("unused")
    public void setSecurityConfig(final SecurityConfig securityConfig) {
        this.securityConfig = securityConfig;
    }

    @JsonProperty(PROP_NAME_SERVICE_DISCOVERY)
    public ServiceDiscoveryConfig getServiceDiscoveryConfig() {
        return serviceDiscoveryConfig;
    }

    @SuppressWarnings("unused")
    public void setServiceDiscoveryConfig(final ServiceDiscoveryConfig serviceDiscoveryConfig) {
        this.serviceDiscoveryConfig = serviceDiscoveryConfig;
    }

    @JsonProperty(PROP_NAME_SESSION_COOKIE)
    public SessionCookieConfig getSessionCookieConfig() {
        return sessionCookieConfig;
    }

    @SuppressWarnings("unused")
    public void setSessionCookieConfig(final SessionCookieConfig sessionCookieConfig) {
        this.sessionCookieConfig = sessionCookieConfig;
    }

    @JsonProperty(PROP_NAME_STATISTICS)
    @JsonPropertyDescription("Configuration for the stroom statistics service")
    public StatisticsConfig getStatisticsConfig() {
        return statisticsConfig;
    }

    @SuppressWarnings("unused")
    public void setStatisticsConfig(final StatisticsConfig statisticsConfig) {
        this.statisticsConfig = statisticsConfig;
    }

    @JsonProperty(PROP_NAME_UI)
    public UiConfig getUiConfig() {
        return uiConfig;
    }

    @SuppressWarnings("unused")
    public void setUiConfig(final UiConfig uiConfig) {
        this.uiConfig = uiConfig;
    }

    @JsonProperty(PROP_NAME_VOLUMES)
    public VolumeConfig getVolumeConfig() {
        return volumeConfig;
    }

    @SuppressWarnings("unused")
    public void setVolumeConfig(final VolumeConfig volumeConfig) {
        this.volumeConfig = volumeConfig;
    }
}<|MERGE_RESOLUTION|>--- conflicted
+++ resolved
@@ -207,19 +207,6 @@
         this.annotationConfig = annotationConfig;
     }
 
-<<<<<<< HEAD
-=======
-    @JsonProperty(PROP_NAME_API_GATEWAY)
-    public ApiGatewayConfig getApiGatewayConfig() {
-        return apiGatewayConfig;
-    }
-
-    @SuppressWarnings("unused")
-    public void setApiGatewayConfig(final ApiGatewayConfig apiGatewayConfig) {
-        this.apiGatewayConfig = apiGatewayConfig;
-    }
-
->>>>>>> 7e7e90b1
     @JsonProperty(PROP_NAME_AUTHENTICATION)
     public AuthenticationConfig getAuthenticationConfig() {
         return authenticationConfig;
