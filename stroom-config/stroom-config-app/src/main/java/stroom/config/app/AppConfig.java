package stroom.config.app;

import com.fasterxml.jackson.annotation.JsonProperty;
import com.fasterxml.jackson.annotation.JsonPropertyDescription;
import stroom.activity.impl.db.ActivityConfig;
import stroom.benchmark.BenchmarkClusterConfig;
import stroom.cluster.api.ClusterConfig;
import stroom.data.retention.impl.DataRetentionConfig;
import stroom.datasource.DataSourceUrlConfig;
import stroom.explorer.impl.db.ExplorerConfig;
import stroom.importexport.impl.ContentPackImportConfig;
import stroom.importexport.impl.ExportConfig;
import stroom.index.IndexConfig;
import stroom.index.impl.db.IndexDbConfig;
import stroom.job.impl.JobSystemConfig;
import stroom.lifecycle.impl.LifecycleConfig;
import stroom.node.impl.NodeConfig;
import stroom.persist.CoreConfig;
import stroom.pipeline.PipelineConfig;
<<<<<<< HEAD
import stroom.policy.PolicyConfig;
import stroom.processor.ProcessorConfig;
=======
import stroom.receive.ReceiveDataConfig;
>>>>>>> c4a52ac3
import stroom.search.SearchConfig;
import stroom.security.impl.SecurityConfig;
import stroom.security.impl.db.SecurityDbConfig;
import stroom.servicediscovery.ServiceDiscoveryConfig;
<<<<<<< HEAD
import stroom.statistics.StatisticsConfig;
import stroom.processor.ProxyAggregationConfig;
=======
import stroom.storedquery.impl.db.StoredQueryHistoryConfig;
import stroom.streamtask.ProcessConfig;
import stroom.streamtask.ProxyAggregationConfig;
>>>>>>> c4a52ac3
import stroom.ui.config.shared.UiConfig;
import stroom.util.io.PathConfig;
import stroom.util.shared.IsConfig;
import stroom.index.selection.VolumeConfig;

import javax.inject.Inject;
import javax.inject.Singleton;

@Singleton
public class AppConfig implements IsConfig {
    private ActivityConfig activityConfig;
    private BenchmarkClusterConfig benchmarkClusterConfig;
    private ClusterConfig clusterConfig;
    private ContentPackImportConfig contentPackImportConfig;
    private CoreConfig coreConfig;
    private DataConfig dataConfig;
    private ReceiveDataConfig dataFeedConfig;
    private DataSourceUrlConfig dataSourceUrlConfig;
    private ExplorerConfig explorerConfig;
    private ExportConfig exportConfig;
    private IndexConfig indexConfig;
    private IndexDbConfig indexDbConfig;
    private JobSystemConfig jobSystemConfig;
    private LifecycleConfig lifecycleConfig;
    private NodeConfig nodeConfig;
    private PathConfig pathConfig;
    private PipelineConfig pipelineConfig;
<<<<<<< HEAD
    private PolicyConfig policyConfig;
    private ProcessorConfig processorConfig;
=======
    private DataRetentionConfig policyConfig;
    private ProcessConfig processConfig;
>>>>>>> c4a52ac3
    private PropertyServiceConfig propertyServiceConfig;
    private ProxyAggregationConfig proxyAggregationConfig;
    private StoredQueryHistoryConfig storedQueryHistoryConfig;
    private SearchConfig searchConfig;
    private SecurityConfig securityConfig;
    private SecurityDbConfig securityDbConfig;
    private ServiceDiscoveryConfig serviceDiscoveryConfig;
    private StatisticsConfig statisticsConfig;
    private UiConfig uiConfig;
    private VolumeConfig volumeConfig;

    public AppConfig() {
        this.activityConfig = new ActivityConfig();
        this.benchmarkClusterConfig = new BenchmarkClusterConfig();
        this.clusterConfig = new ClusterConfig();
        this.contentPackImportConfig = new ContentPackImportConfig();
        this.coreConfig = new CoreConfig();
        this.dataConfig = new DataConfig();
        this.dataFeedConfig = new ReceiveDataConfig();
        this.dataSourceUrlConfig = new DataSourceUrlConfig();
        this.explorerConfig = new ExplorerConfig();
        this.exportConfig = new ExportConfig();
        this.indexConfig = new IndexConfig();
        this.indexDbConfig = new IndexDbConfig();
        this.jobSystemConfig = new JobSystemConfig();
        this.lifecycleConfig = new LifecycleConfig();
        this.pipelineConfig = new PipelineConfig();
        this.nodeConfig = new NodeConfig();
<<<<<<< HEAD
        this.policyConfig = new PolicyConfig();
        this.processorConfig = new ProcessorConfig();
=======
        this.pathConfig = new PathConfig();
        this.policyConfig = new DataRetentionConfig();
        this.processConfig = new ProcessConfig();
>>>>>>> c4a52ac3
        this.propertyServiceConfig = new PropertyServiceConfig();
        this.proxyAggregationConfig = new ProxyAggregationConfig();
        this.storedQueryHistoryConfig = new StoredQueryHistoryConfig();
        this.searchConfig = new SearchConfig();
        this.securityConfig = new SecurityConfig();
        this.securityDbConfig = new SecurityDbConfig();
        this.serviceDiscoveryConfig = new ServiceDiscoveryConfig();
        this.statisticsConfig = new StatisticsConfig();
        this.uiConfig = new UiConfig();
        this.volumeConfig = new VolumeConfig();
    }

    @Inject
    AppConfig(final ActivityConfig activityConfig,
              final BenchmarkClusterConfig benchmarkClusterConfig,
              final ClusterConfig clusterConfig,
              final ContentPackImportConfig contentPackImportConfig,
              final CoreConfig coreConfig,
              final DataConfig dataConfig,
              final ReceiveDataConfig dataFeedConfig,
              final DataSourceUrlConfig dataSourceUrlConfig,
              final ExplorerConfig explorerConfig,
              final ExportConfig exportConfig,
              final IndexConfig indexConfig,
              final IndexDbConfig indexDbConfig,
              final JobSystemConfig jobSystemConfig,
              final LifecycleConfig lifecycleConfig,
              final PipelineConfig pipelineConfig,
              final NodeConfig nodeConfig,
<<<<<<< HEAD
              final PolicyConfig policyConfig,
              final ProcessorConfig processorConfig,
=======
              final PathConfig pathConfig,
              final DataRetentionConfig policyConfig,
              final ProcessConfig processConfig,
>>>>>>> c4a52ac3
              final PropertyServiceConfig propertyServiceConfig,
              final ProxyAggregationConfig proxyAggregationConfig,
              final StoredQueryHistoryConfig storedQueryHistoryConfig,
              final SearchConfig searchConfig,
              final SecurityConfig securityConfig,
              final SecurityDbConfig securityDbConfig,
              final ServiceDiscoveryConfig serviceDiscoveryConfig,
              final StatisticsConfig statisticsConfig,
              final UiConfig uiConfig,
              final VolumeConfig volumeConfig) {
        this.activityConfig = activityConfig;
        this.benchmarkClusterConfig = benchmarkClusterConfig;
        this.clusterConfig = clusterConfig;
        this.contentPackImportConfig = contentPackImportConfig;
        this.coreConfig = coreConfig;
        this.dataConfig = dataConfig;
        this.dataFeedConfig = dataFeedConfig;
        this.dataSourceUrlConfig = dataSourceUrlConfig;
        this.explorerConfig = explorerConfig;
        this.exportConfig = exportConfig;
        this.indexConfig = indexConfig;
        this.indexDbConfig = indexDbConfig;
        this.jobSystemConfig = jobSystemConfig;
        this.lifecycleConfig = lifecycleConfig;
        this.pipelineConfig = pipelineConfig;
        this.nodeConfig = nodeConfig;
        this.pathConfig = pathConfig;
        this.policyConfig = policyConfig;
        this.processorConfig = processorConfig;
        this.propertyServiceConfig = propertyServiceConfig;
        this.proxyAggregationConfig = proxyAggregationConfig;
        this.storedQueryHistoryConfig = storedQueryHistoryConfig;
        this.searchConfig = searchConfig;
        this.securityConfig = securityConfig;
        this.securityDbConfig = securityDbConfig;
        this.serviceDiscoveryConfig = serviceDiscoveryConfig;
        this.statisticsConfig = statisticsConfig;
        this.uiConfig = uiConfig;
        this.volumeConfig = volumeConfig;
    }

    @JsonProperty("activity")
    public ActivityConfig getActivityConfig() {
        return activityConfig;
    }

    public void setActivityConfig(final ActivityConfig activityConfig) {
        this.activityConfig = activityConfig;
    }

    @JsonProperty("benchmark")
    public BenchmarkClusterConfig getBenchmarkClusterConfig() {
        return benchmarkClusterConfig;
    }

    public void setBenchmarkClusterConfig(final BenchmarkClusterConfig benchmarkClusterConfig) {
        this.benchmarkClusterConfig = benchmarkClusterConfig;
    }

    @JsonProperty("cluster")
    public ClusterConfig getClusterConfig() {
        return clusterConfig;
    }

    public void setClusterConfig(final ClusterConfig clusterConfig) {
        this.clusterConfig = clusterConfig;
    }

    @JsonProperty("contentPackImport")
    public ContentPackImportConfig getContentPackImportConfig() {
        return contentPackImportConfig;
    }

    public void setContentPackImportConfig(final ContentPackImportConfig contentPackImportConfig) {
        this.contentPackImportConfig = contentPackImportConfig;
    }

    @JsonProperty("core")
    @JsonPropertyDescription("Configuration for the core stroom DB")
    public CoreConfig getCoreConfig() {
        return coreConfig;
    }

    public void setCoreConfig(final CoreConfig coreConfig) {
        this.coreConfig = coreConfig;
    }

    @JsonProperty("data")
    @JsonPropertyDescription("Configuration for the data layer of stroom")
    public DataConfig getDataConfig() {
        return dataConfig;
    }

    public void setDataConfig(final DataConfig dataConfig) {
        this.dataConfig = dataConfig;
    }

    @JsonProperty("feed")
    public ReceiveDataConfig getDataFeedConfig() {
        return dataFeedConfig;
    }

    public void setDataFeedConfig(final ReceiveDataConfig dataFeedConfig) {
        this.dataFeedConfig = dataFeedConfig;
    }

    @JsonProperty("dataSourceUrl")
    public DataSourceUrlConfig getDataSourceUrlConfig() {
        return dataSourceUrlConfig;
    }

    public void setDataSourceUrlConfig(final DataSourceUrlConfig dataSourceUrlConfig) {
        this.dataSourceUrlConfig = dataSourceUrlConfig;
    }

    @JsonProperty("explorer")
    public ExplorerConfig getExplorerConfig() {
        return explorerConfig;
    }

    public void setExplorerConfig(final ExplorerConfig explorerConfig) {
        this.explorerConfig = explorerConfig;
    }

    @JsonProperty("export")
    public ExportConfig getExportConfig() {
        return exportConfig;
    }

    public void setExportConfig(final ExportConfig exportConfig) {
        this.exportConfig = exportConfig;
    }

    @JsonProperty("index")
    public IndexConfig getIndexConfig() {
        return indexConfig;
    }

    public void setIndexConfig(final IndexConfig indexConfig) {
        this.indexConfig = indexConfig;
    }

    @JsonProperty("indexDb")
    public IndexDbConfig getIndexDbConfig() {
        return indexDbConfig;
    }

    public void setIndexDbConfig(final IndexDbConfig indexDbConfig) {
        this.indexDbConfig = indexDbConfig;
    }

    @JsonProperty("job")
    public JobSystemConfig getJobSystemConfig() {
        return jobSystemConfig;
    }

    public void setJobSystemConfig(final JobSystemConfig jobSystemConfig) {
        this.jobSystemConfig = jobSystemConfig;
    }

    @JsonProperty("lifecycle")
    public LifecycleConfig getLifecycleConfig() {
        return lifecycleConfig;
    }

    public void setLifecycleConfig(final LifecycleConfig lifecycleConfig) {
        this.lifecycleConfig = lifecycleConfig;
    }

    @JsonProperty("node")
    public NodeConfig getNodeConfig() {
        return nodeConfig;
    }

    public void setNodeConfig(final NodeConfig nodeConfig) {
        this.nodeConfig = nodeConfig;
    }

    @JsonProperty("path")
    public PathConfig getPathConfig() {
        return pathConfig;
    }

    public void setPathConfig(final PathConfig pathConfig) {
        this.pathConfig = pathConfig;
    }

    @JsonProperty("pipeline")
    public PipelineConfig getPipelineConfig() {
        return pipelineConfig;
    }

    public void setPipelineConfig(final PipelineConfig pipelineConfig) {
        this.pipelineConfig = pipelineConfig;
    }

    @JsonProperty("policy")
    public DataRetentionConfig getPolicyConfig() {
        return policyConfig;
    }

    public void setPolicyConfig(final DataRetentionConfig policyConfig) {
        this.policyConfig = policyConfig;
    }

    @JsonProperty("processor")
    public ProcessorConfig getProcessorConfig() {
        return processorConfig;
    }

    public void setProcessorConfig(final ProcessorConfig processorConfig) {
        this.processorConfig = processorConfig;
    }

    @JsonProperty("properties")
    @JsonPropertyDescription("Configuration for the stroom property service")
    public PropertyServiceConfig getPropertyServiceConfig() {
        return propertyServiceConfig;
    }

    public void setPropertyServiceConfig(final PropertyServiceConfig propertyServiceConfig) {
        this.propertyServiceConfig = propertyServiceConfig;
    }

    @JsonProperty("proxyAggregation")
    public ProxyAggregationConfig getProxyAggregationConfig() {
        return proxyAggregationConfig;
    }

    public void setProxyAggregationConfig(final ProxyAggregationConfig proxyAggregationConfig) {
        this.proxyAggregationConfig = proxyAggregationConfig;
    }

    @JsonProperty("queryHistory")
    public StoredQueryHistoryConfig getStoredQueryHistoryConfig() {
        return storedQueryHistoryConfig;
    }

    public void setStoredQueryHistoryConfig(final StoredQueryHistoryConfig storedQueryHistoryConfig) {
        this.storedQueryHistoryConfig = storedQueryHistoryConfig;
    }

    @JsonProperty("search")
    public SearchConfig getSearchConfig() {
        return searchConfig;
    }

    public void setSearchConfig(final SearchConfig searchConfig) {
        this.searchConfig = searchConfig;
    }

    @JsonProperty("security")
    public SecurityConfig getSecurityConfig() {
        return securityConfig;
    }

    public void setSecurityConfig(final SecurityConfig securityConfig) {
        this.securityConfig = securityConfig;
    }

    @JsonProperty("securityDb")
    public SecurityDbConfig getSecurityDbConfig() {
        return securityDbConfig;
    }

    public void setSecurityDbConfig(final SecurityDbConfig securityDbConfig) {
        this.securityDbConfig = securityDbConfig;
    }

    @JsonProperty("serviceDiscovery")
    public ServiceDiscoveryConfig getServiceDiscoveryConfig() {
        return serviceDiscoveryConfig;
    }

    public void setServiceDiscoveryConfig(final ServiceDiscoveryConfig serviceDiscoveryConfig) {
        this.serviceDiscoveryConfig = serviceDiscoveryConfig;
    }

    @JsonProperty("statistics")
    @JsonPropertyDescription("Configuration for the stroom statistics service")
    public StatisticsConfig getStatisticsConfig() {
        return statisticsConfig;
    }

    public void setStatisticsConfig(final StatisticsConfig statisticsConfig) {
        this.statisticsConfig = statisticsConfig;
    }

    @JsonProperty("ui")
    public UiConfig getUiConfig() {
        return uiConfig;
    }

    public void setUiConfig(final UiConfig uiConfig) {
        this.uiConfig = uiConfig;
    }

    @JsonProperty("volumes")
    public VolumeConfig getVolumeConfig() {
        return volumeConfig;
    }

    public void setVolumeConfig(final VolumeConfig volumeConfig) {
        this.volumeConfig = volumeConfig;
    }

}<|MERGE_RESOLUTION|>--- conflicted
+++ resolved
@@ -17,24 +17,18 @@
 import stroom.node.impl.NodeConfig;
 import stroom.persist.CoreConfig;
 import stroom.pipeline.PipelineConfig;
-<<<<<<< HEAD
 import stroom.policy.PolicyConfig;
 import stroom.processor.ProcessorConfig;
-=======
 import stroom.receive.ReceiveDataConfig;
->>>>>>> c4a52ac3
 import stroom.search.SearchConfig;
 import stroom.security.impl.SecurityConfig;
 import stroom.security.impl.db.SecurityDbConfig;
 import stroom.servicediscovery.ServiceDiscoveryConfig;
-<<<<<<< HEAD
 import stroom.statistics.StatisticsConfig;
 import stroom.processor.ProxyAggregationConfig;
-=======
 import stroom.storedquery.impl.db.StoredQueryHistoryConfig;
 import stroom.streamtask.ProcessConfig;
 import stroom.streamtask.ProxyAggregationConfig;
->>>>>>> c4a52ac3
 import stroom.ui.config.shared.UiConfig;
 import stroom.util.io.PathConfig;
 import stroom.util.shared.IsConfig;
@@ -51,6 +45,7 @@
     private ContentPackImportConfig contentPackImportConfig;
     private CoreConfig coreConfig;
     private DataConfig dataConfig;
+    private DataRetentionConfig policyCssonfig;
     private ReceiveDataConfig dataFeedConfig;
     private DataSourceUrlConfig dataSourceUrlConfig;
     private ExplorerConfig explorerConfig;
@@ -62,13 +57,10 @@
     private NodeConfig nodeConfig;
     private PathConfig pathConfig;
     private PipelineConfig pipelineConfig;
-<<<<<<< HEAD
+
+    private ProcessConfig processConfig;
     private PolicyConfig policyConfig;
     private ProcessorConfig processorConfig;
-=======
-    private DataRetentionConfig policyConfig;
-    private ProcessConfig processConfig;
->>>>>>> c4a52ac3
     private PropertyServiceConfig propertyServiceConfig;
     private ProxyAggregationConfig proxyAggregationConfig;
     private StoredQueryHistoryConfig storedQueryHistoryConfig;
@@ -97,14 +89,11 @@
         this.lifecycleConfig = new LifecycleConfig();
         this.pipelineConfig = new PipelineConfig();
         this.nodeConfig = new NodeConfig();
-<<<<<<< HEAD
-        this.policyConfig = new PolicyConfig();
-        this.processorConfig = new ProcessorConfig();
-=======
         this.pathConfig = new PathConfig();
         this.policyConfig = new DataRetentionConfig();
         this.processConfig = new ProcessConfig();
->>>>>>> c4a52ac3
+        this.policyConfig = new PolicyConfig();
+        this.processorConfig = new ProcessorConfig();
         this.propertyServiceConfig = new PropertyServiceConfig();
         this.proxyAggregationConfig = new ProxyAggregationConfig();
         this.storedQueryHistoryConfig = new StoredQueryHistoryConfig();
@@ -124,6 +113,7 @@
               final ContentPackImportConfig contentPackImportConfig,
               final CoreConfig coreConfig,
               final DataConfig dataConfig,
+              final DataRetentionConfig policyConfig,
               final ReceiveDataConfig dataFeedConfig,
               final DataSourceUrlConfig dataSourceUrlConfig,
               final ExplorerConfig explorerConfig,
@@ -134,14 +124,10 @@
               final LifecycleConfig lifecycleConfig,
               final PipelineConfig pipelineConfig,
               final NodeConfig nodeConfig,
-<<<<<<< HEAD
-              final PolicyConfig policyConfig,
               final ProcessorConfig processorConfig,
-=======
               final PathConfig pathConfig,
-              final DataRetentionConfig policyConfig,
+
               final ProcessConfig processConfig,
->>>>>>> c4a52ac3
               final PropertyServiceConfig propertyServiceConfig,
               final ProxyAggregationConfig proxyAggregationConfig,
               final StoredQueryHistoryConfig storedQueryHistoryConfig,
