/*
 * Copyright 2017 Crown Copyright
 *
 * Licensed under the Apache License, Version 2.0 (the "License");
 * you may not use this file except in compliance with the License.
 * You may obtain a copy of the License at
 *
 *     http://www.apache.org/licenses/LICENSE-2.0
 *
 * Unless required by applicable law or agreed to in writing, software
 * distributed under the License is distributed on an "AS IS" BASIS,
 * WITHOUT WARRANTIES OR CONDITIONS OF ANY KIND, either express or implied.
 * See the License for the specific language governing permissions and
 * limitations under the License.
 *
 */

package stroom.config.global.impl;


import com.fasterxml.jackson.annotation.JsonProperty;
import com.fasterxml.jackson.annotation.JsonPropertyDescription;
import com.google.common.base.CaseFormat;
import com.google.common.base.Preconditions;
import com.google.common.base.Splitter;
import io.dropwizard.client.JerseyClientConfiguration;
import org.slf4j.Logger;
import org.slf4j.LoggerFactory;
import stroom.config.app.AppConfig;
import stroom.config.global.shared.ConfigProperty;
import stroom.config.global.shared.ConfigPropertyValidationException;
import stroom.config.global.shared.OverrideValue;
import stroom.docref.DocRef;
import stroom.util.config.FieldMapper;
import stroom.util.config.PropertyUtil;
import stroom.util.config.PropertyUtil.Prop;
import stroom.util.config.annotations.Password;
import stroom.util.config.annotations.ReadOnly;
import stroom.util.config.annotations.RequiresRestart;
import stroom.util.io.ByteSize;
import stroom.util.logging.LogUtil;
import stroom.util.shared.AbstractConfig;
import stroom.util.shared.PropertyPath;
import stroom.util.time.StroomDuration;

import javax.inject.Inject;
import javax.inject.Singleton;
import java.lang.annotation.Annotation;
import java.lang.reflect.InvocationTargetException;
import java.lang.reflect.Method;
import java.lang.reflect.ParameterizedType;
import java.lang.reflect.Type;
import java.nio.file.Path;
import java.time.Duration;
import java.util.ArrayList;
import java.util.Arrays;
import java.util.Collection;
import java.util.Collections;
import java.util.HashMap;
import java.util.HashSet;
import java.util.List;
import java.util.Map;
import java.util.Objects;
import java.util.Optional;
import java.util.Set;
import java.util.concurrent.ConcurrentHashMap;
import java.util.concurrent.ConcurrentMap;
import java.util.function.BiConsumer;
import java.util.function.BiFunction;
import java.util.function.Function;
import java.util.regex.Pattern;
import java.util.stream.Collectors;
import java.util.stream.StreamSupport;

/**
 * Responsible for mapping between the AppConfig object tree and a flat set of key value pairs.
 * The key for a leaf of the tree is a dot delimited path of all the branches to get to that leaf,
 * e.g.
 */
@Singleton
public class ConfigMapper {
    private static final Logger LOGGER = LoggerFactory.getLogger(ConfigMapper.class);

    // In order of preference
    private static final List<String> VALID_DELIMITERS_LIST = List.of(
            "|", ":", ";", ",", "!", "/", "\\", "#", "@", "~", "-", "_", "=", "+", "?");
    private static final Set<String> VALID_DELIMITERS_SET = new HashSet<>(VALID_DELIMITERS_LIST);

    private static final PropertyPath ROOT_PROPERTY_PATH = PropertyPath.fromParts("stroom");
    private static final String DOCREF_PREFIX = "docRef";
    private static final Pattern DOCREF_PATTERN = Pattern.compile("^" + DOCREF_PREFIX + "\\([^)]+\\)$");
    public static final String LIST_EXAMPLE = "|item1|item2|item3";
    public static final String MAP_EXAMPLE = "|:key1:value1|:key2:value2|:key3:value3";
    public static final String DOCREF_EXAMPLE = ","
        + DOCREF_PREFIX
        + "(StatisticStore,934a1600-b456-49bf-9aea-f1e84025febd,Heap Histogram Bytes)";

    // The guice bound appConfig
    private final AppConfig appConfig;

    // A map of config properties keyed on the fully qualified prop path (i.e. stroom.path.temp)
    // This is the source of truth for all properties. It is used to update the guice injected object model
    private final ConcurrentMap<PropertyPath, ConfigProperty> globalPropertiesMap = new ConcurrentHashMap<>();

    // A map of property accessor objects keyed on the fully qualified prop path (i.e. stroom.path.temp)
    private final Map<PropertyPath, Prop> propertyMap = new HashMap<>();

    // TODO Created this with a view to improving the ser/deser of the values but it needs
    //   more thought.  Leaving it here for now.
//    private static final Map<Class<?>, Mapping> MAPPERS = new HashMap<>();
//
//    static {
//        map(boolean.class, StroomDuration::parse);
//        map(StroomDuration.class, StroomDuration::parse, Object::toString);
//        map(List.class, (list, genericType) -> {
//            final Class<?> itemType = getDataType(getGenericTypes(genericType).get(0));
//            return createDelimitedConversionFunc(ConfigMapper::listToString);
//        }, Object::toString);
//
//    }

    @Inject
    public ConfigMapper(final AppConfig appConfig) {
        LOGGER.debug("Initialising ConfigMapper with class {}", appConfig.getClass().getName());

        this.appConfig = appConfig;

        // The values in the passed AppConfig will have been set initially from the compile-time defaults and
        // then from the DropWizard yaml file on app boot.
        // We want to know the default values as defined by the compile-time initial values of
        // the instance variables in the AppConfig tree.  This is so we can make the default values available
        // to the config UI.  Therefore create our own vanilla AppConfig tree and walk it to populate
        // globalPropertiesMap with the defaults.
        LOGGER.debug("Building globalPropertiesMap from compile-time default values and annotations");
        try {
            final AppConfig vanillaObject = appConfig.getClass().getDeclaredConstructor().newInstance();
            // Pass in an empty hashmap because we are not parsing the actual guice bound appConfig. We are only
            // populating the globalPropertiesMap so the passed hashmap is thrown away.
            addConfigObjectMethods(
                vanillaObject,
                ROOT_PROPERTY_PATH,
                new HashMap<>(),
                this::defaultValuePropertyConsumer);

        } catch (InstantiationException
            | IllegalAccessException
            | InvocationTargetException
            | NoSuchMethodException e) {
            throw new RuntimeException(LogUtil.message("Unable to call constructor on class {}",
                    appConfig.getClass().getName()), e);
        }

        // Now add in any values from the yaml
        updateConfigFromYaml(appConfig);
    }

    /**
     * Will copy the contents of the passed {@link AppConfig} into the guice bound {@link AppConfig}
     * and update the globalPropertiesMap.
     * It will also apply common database config to all other database config objects.
     */
    private void updateConfigFromYaml(final AppConfig newAppConfig) {
        synchronized (this) {
            if (System.identityHashCode(newAppConfig) != System.identityHashCode(appConfig)) {
                // We have been passed a different object to our instance appConfig so copy all
                // the values over.
                LOGGER.debug("Copying values from newAppConfig to appConfig");
                FieldMapper.copy(newAppConfig, appConfig);
            }

            // Now walk the AppConfig object model from the DropWiz YAML updating globalPropertiesMap with the
            // YAML values where present.
            LOGGER.debug("Adding yaml config values into global property map");
            addConfigObjectMethods(
                newAppConfig, ROOT_PROPERTY_PATH, propertyMap, this::yamlPropertyConsumer);
        }
    }

    /**
     * @return True if fullPath is a valid path to a config value
     */
    public boolean validatePropertyPath(final PropertyPath fullPath) {
        return propertyMap.get(fullPath) != null;
    }

    Collection<ConfigProperty> getGlobalProperties() {
        return globalPropertiesMap.values();
    }

    Optional<ConfigProperty> getGlobalProperty(final PropertyPath propertyPath) {
        Objects.requireNonNull(propertyPath);
        return Optional.ofNullable(globalPropertiesMap.get(propertyPath));
    }

    public Optional<Prop> getProp(final PropertyPath propertyPath) {
        return Optional.ofNullable(propertyMap.get(propertyPath));
    }

    /**
     * Verifies that the passed value for the property with fullPath can be converted into
     * the appropriate object type
     */
    void validateValueSerialisation(final PropertyPath fullPath, final String valueAsString) {
        // If the string form can't be converted then an exception will be thrown
        convertValue(fullPath, valueAsString);
    }

    Object convertValue(final PropertyPath fullPath, final String valueAsString) {
        final Prop prop = propertyMap.get(fullPath);
        if (prop != null) {
            final Type genericType = prop.getValueType();
            return convertToObject(valueAsString, genericType);
        } else {
            throw new UnknownPropertyException(LogUtil.message("No configProperty for {}", fullPath));
        }
    }

    void decorateAllDbConfigProperty(final Collection<ConfigProperty> dbConfigProperties) {

        synchronized (this) {
            // Ensure our in memory global prop
            dbConfigProperties.forEach(this::decorateDbConfigProperty);

            // Now ensure all propertyMap props not in the list of db props have no db override set.
            // I.e. another node could have removed the db override.

            Map<PropertyPath, ConfigProperty> dbPropsMap = dbConfigProperties.stream()
                .collect(Collectors.toMap(ConfigProperty::getName, Function.identity()));

            globalPropertiesMap.entrySet()
                .stream()
                .filter(entry -> entry.getValue().hasDatabaseOverride())
                .filter(entry -> !dbPropsMap.containsKey(entry.getKey()))
                .forEach(entry -> {
                    final ConfigProperty globalProp = entry.getValue();
                    globalProp.setDatabaseOverrideValue(OverrideValue.unSet(String.class));

                    final Prop prop = propertyMap.get(entry.getKey());
                    if (prop != null) {
                        // Now set the new effective value on our guice bound appConfig instance
                        final Type genericType = prop.getValueType();
                        final Object typedValue = convertToObject(
                            globalProp.getEffectiveValue().orElse(null), genericType);
                        prop.setValueOnConfigObject(typedValue);
                    } else {
                        throw new RuntimeException(LogUtil.message(
                            "Not expecting prop to be null for {}", entry.getKey().toString()));
                    }
                });
        }
    }

    /**
     * @param dbConfigProperty The config property object obtained from the database
     * @return The updated typed value from the object model
     */
    ConfigProperty decorateDbConfigProperty(final ConfigProperty dbConfigProperty) {
        Objects.requireNonNull(dbConfigProperty);

        final PropertyPath fullPath = dbConfigProperty.getName();

        synchronized (this) {
            ConfigProperty globalConfigProperty = getGlobalProperty(fullPath)
                    .orElseThrow(() ->
                            new UnknownPropertyException(LogUtil.message("No configProperty for {}", fullPath)));

            final Prop prop = propertyMap.get(fullPath);
            if (prop != null) {
                // Now set the new effective value on our guice bound appConfig instance
                final Type genericType = prop.getValueType();
                final Object typedValue = convertToObject(
                        globalConfigProperty.getEffectiveValue().orElse(null), genericType);
                prop.setValueOnConfigObject(typedValue);

                // Update all the DB related values from the passed DB config prop
                globalConfigProperty.setId(dbConfigProperty.getId());

                globalConfigProperty.setDatabaseOverrideValue(dbConfigProperty.getDatabaseOverrideValue());
                globalConfigProperty.setVersion(dbConfigProperty.getVersion());
                globalConfigProperty.setCreateTimeMs(dbConfigProperty.getCreateTimeMs());
                globalConfigProperty.setCreateUser(dbConfigProperty.getCreateUser());
                globalConfigProperty.setUpdateTimeMs(dbConfigProperty.getUpdateTimeMs());
                globalConfigProperty.setUpdateUser(dbConfigProperty.getUpdateUser());

                return globalConfigProperty;
            } else {
                throw new UnknownPropertyException(LogUtil.message("No prop object for {}", fullPath));
            }
        }
    }

    private void addConfigObjectMethods(final AbstractConfig config,
                                        final PropertyPath path,
                                        final Map<PropertyPath, Prop> propertyMap,
                                        final BiConsumer<PropertyPath, Prop> propConsumer) {
        LOGGER.trace("addConfigObjectMethods({}, {}, .....)", config, path);

        // Add this ConfigMapper instance to the IsConfig so it can do name resolution
//        config.setConfigPathResolver(this);
        config.setBasePath(path);

        // Add our object with its path to the map
//        configInstanceToPathMap.put(config, path);

        final Map<String, Prop> properties = PropertyUtil.getProperties(config);
        properties.forEach((k, prop) -> {
            LOGGER.trace("prop: {}", prop);
            final Method getter = prop.getGetter();

            // The prop may have a JsonPropery annotation that defines its name
            String specifiedName = getNameFromAnnotation(getter);
            String name = prop.getName();
            if (specifiedName != null) {
                name = specifiedName;
            }

            final PropertyPath fullPath = path.merge(name);

            final Class<?> valueType = prop.getValueClass();

<<<<<<< HEAD
            if (valueType != JerseyClientConfiguration.class) {

                final Object value = prop.getValueFromConfigObject();
                if (isSupportedPropertyType(valueType)) {
                    // This is a leaf, i.e. a property so add it to our map
                    propertyMap.put(fullPath, prop);

                    // Now let the consumer do something to it
                    propConsumer.accept(fullPath, prop);
                } else if (IsConfig.class.isAssignableFrom(valueType)) {
                    // This must be a branch, i.e. config object so recurse into that
                    if (value != null) {
                        IsConfig childConfigObject = (IsConfig) value;
                        addConfigObjectMethods(childConfigObject, fullPath, propertyMap, propConsumer);
                    }
                } else {
                    // This is not expected
                    throw new RuntimeException(LogUtil.message(
                            "Unexpected bean property of type [{}], expecting an instance of {}, or a supported type.",
                            valueType.getName(),
                            IsConfig.class.getSimpleName()));
                }
=======
            final Object value = prop.getValueFromConfigObject();
            if (isSupportedPropertyType(valueType)) {
                // This is a leaf, i.e. a property so add it to our map
                propertyMap.put(fullPath, prop);

                // Now let the consumer do something to it
                propConsumer.accept(fullPath, prop);
            } else if (AbstractConfig.class.isAssignableFrom(valueType)) {
                // This must be a branch, i.e. config object so recurse into that
                if (value != null) {
                    AbstractConfig childConfigObject = (AbstractConfig) value;
                    addConfigObjectMethods(
                        childConfigObject, fullPath, propertyMap, propConsumer);
                }
            } else {
                // This is not expected
                throw new RuntimeException(LogUtil.message(
                        "Unexpected bean property of type [{}], expecting an instance of {}, or a supported type.",
                        valueType.getName(),
                        AbstractConfig.class.getSimpleName()));
>>>>>>> 29dcb0e9
            }
        });
    }

    private void yamlPropertyConsumer(final PropertyPath fullPath, final Prop yamlProp) {

        // We have already walked a vanilla AppConfig object tree so all compile time
        // props should be in here with a default value (and a value that matches it)
        final ConfigProperty configProperty = globalPropertiesMap.get(fullPath);

        Preconditions.checkNotNull(configProperty, "Property %s with path %s exists in the " +
                "YAML but not in the object model, this should not happen", yamlProp, fullPath);

        // Create global property.
        final String yamlValueAsStr = getStringValue(yamlProp);
        configProperty.setYamlOverrideValue(yamlValueAsStr);
//        final String defaultValue = configProperty.getDefaultValue().orElse(null);
//
//        // If yaml value is the same as the default then null it out
//        if (yamlValueAsStr == null && defaultValue == null) {
//
//        }
//        if (configProperty.getDefaultValue() != null && configProperty.getDefaultValue().orElse(null).equals(yamlValueAsStr)) {
//            configProperty.setYamlValue(null);
//        } else {
//            configProperty.setYamlValue(yamlValueAsStr);
//        }
    }

    private void defaultValuePropertyConsumer(final PropertyPath fullPath, final Prop defaultProp) {

        // Create global property.
        final String defaultValueAsStr = getDefaultValue(defaultProp);

        // build a new ConfigProperty object from our Prop and our defaults
        final ConfigProperty configProperty = new ConfigProperty(fullPath, defaultValueAsStr);
        // Add all the meta data for the prop
        updatePropertyFromConfigAnnotations(configProperty, defaultProp);

        if (defaultValueAsStr == null) {
            LOGGER.trace("Property {} has no default value", fullPath);
        }

        globalPropertiesMap.put(fullPath, configProperty);
    }

    private static boolean isSupportedPropertyType(final Class<?> type) {
        boolean isSupported = type.equals(String.class) ||
                type.equals(Byte.class) ||
                type.equals(byte.class) ||
                type.equals(Integer.class) ||
                type.equals(int.class) ||
                type.equals(Long.class) ||
                type.equals(long.class) ||
                type.equals(Short.class) ||
                type.equals(short.class) ||
                type.equals(Float.class) ||
                type.equals(float.class) ||
                type.equals(Double.class) ||
                type.equals(double.class) ||
                type.equals(Boolean.class) ||
                type.equals(boolean.class) ||
                type.equals(Character.class) ||
                type.equals(char.class) ||
                type.equals(Duration.class) ||
                List.class.isAssignableFrom(type) ||
                Map.class.isAssignableFrom(type) ||
                DocRef.class.isAssignableFrom(type) ||
                Enum.class.isAssignableFrom(type) ||
                Path.class.isAssignableFrom(type) ||
                StroomDuration.class.isAssignableFrom(type) ||
                ByteSize.class.isAssignableFrom(type);

        LOGGER.trace("isSupportedPropertyType({}), returning: {}", type, isSupported);
        return isSupported;
    }

    private void updatePropertyFromConfigAnnotations(final ConfigProperty configProperty, final Prop prop) {
        // Editable by default unless found otherwise below
        configProperty.setEditable(true);

        for (final Annotation declaredAnnotation : prop.getGetter().getDeclaredAnnotations()) {
            Class<? extends Annotation> annotationType = declaredAnnotation.annotationType();

            if (annotationType.equals(JsonPropertyDescription.class)) {
                configProperty.setDescription(((JsonPropertyDescription) declaredAnnotation).value());
            } else if (annotationType.equals(ReadOnly.class)) {
                configProperty.setEditable(false);
            } else if (annotationType.equals(Password.class)) {
                configProperty.setPassword(true);
            } else if (annotationType.equals(RequiresRestart.class)) {
                RequiresRestart.RestartScope scope = ((RequiresRestart) declaredAnnotation).value();
                switch (scope) {
                    case SYSTEM:
                        configProperty.setRequireRestart(true);
                        break;
                    case UI:
                        configProperty.setRequireUiRestart(true);
                        break;
                    default:
                        throw new RuntimeException("Should never get here");
                }
            }
        }
        configProperty.setDataTypeName(getDataTypeName(prop.getValueType()));
    }

    private static String getDataTypeName(final Type type) {
        try {
            if (type instanceof Class) {
                final Class<?> valueClass = (Class<?>) type;
                String dataTypeName;

                if (valueClass.equals(int.class)) {
                    dataTypeName = "Integer";
                } else if (valueClass.equals(Enum.class)) {
                    dataTypeName = "Enumeration";
                } else if (valueClass.equals(List.class) || valueClass.equals(Map.class)) {
                    dataTypeName = CaseFormat.LOWER_CAMEL.to(CaseFormat.UPPER_CAMEL, valueClass.getSimpleName()) + " of ";
                } else {
                    dataTypeName = CaseFormat.LOWER_CAMEL.to(CaseFormat.UPPER_CAMEL, valueClass.getSimpleName());
                }
                return dataTypeName;
            } else if (type instanceof ParameterizedType) {
                final ParameterizedType parameterizedType = (ParameterizedType) type;
                final String rawTypeName = getDataTypeName(parameterizedType.getRawType());

                if (parameterizedType.getActualTypeArguments() != null) {
                    final String genericTypes = Arrays.stream(parameterizedType.getActualTypeArguments())
                            .map(ConfigMapper::getDataTypeName)
                            .collect(Collectors.joining(", "));
                    return rawTypeName + genericTypes;
                } else {
                    return rawTypeName;
                }
            } else {
                return "";
            }
        } catch (Exception e) {
            throw new RuntimeException(LogUtil.message(
                "Error getting type name for {}: {}", type, e.getMessage()));
        }
    }

    private String getNameFromAnnotation(final Method method) {
        for (final Annotation declaredAnnotation : method.getDeclaredAnnotations()) {
            if (declaredAnnotation.annotationType().equals(JsonProperty.class)) {
                final JsonProperty jsonProperty = (JsonProperty) declaredAnnotation;
                return jsonProperty.value();
            }
        }
        return null;
    }


    // pkg private for testing
    static String convertToString(final Object value) {
        List<String> availableDelimiters = new ArrayList<>(VALID_DELIMITERS_LIST);
        return convertToString(value, availableDelimiters);
    }

    static Function<Object, String> createDelimitedConversionFunc(
            final BiFunction<Object, List<String>, String> conversionFunc) {

        List<String> availableDelimiters = new ArrayList<>(VALID_DELIMITERS_LIST);
        return object -> conversionFunc.apply(object, availableDelimiters);
    }

    static void validateDelimiter(final String serialisedForm,
                                  final int delimiterPosition,
                                  final String positionName,
                                  final String exampleText) {
        if (serialisedForm.length() < delimiterPosition + 1) {
            throw new RuntimeException(LogUtil.message("Delimiter position {} is out of bounds for {}",
                delimiterPosition, serialisedForm));
        }
        final String delimiter = String.valueOf(serialisedForm.charAt(delimiterPosition));

        if (!VALID_DELIMITERS_SET.contains(delimiter)) {
            throw new RuntimeException(LogUtil.message(
                "[{}] does not contain a valid delimiter as its {} character. " +
                    "Valid delimiters are [{}]. " +
                    "For example [{}]",
                serialisedForm, positionName, String.join("", VALID_DELIMITERS_LIST), exampleText));
        }
    }

    private static String convertToString(final Object value,
                                          final List<String> availableDelimiters) {
        if (value != null) {
            if (isSupportedPropertyType(value.getClass())) {
                if (value instanceof List) {
                    return listToString((List<?>) value, availableDelimiters);
                } else if (value instanceof Map) {
                    return mapToString((Map<?, ?>) value, availableDelimiters);
                } else if (value instanceof DocRef) {
                    return docRefToString((DocRef) value, availableDelimiters);
                } else if (value instanceof Enum) {
                    return enumToString((Enum<?>) value);
                } else {
                    return value.toString();
                }
            } else {
                throw new RuntimeException(LogUtil.message(
                    "Value [{}] of type {}, is not a supported type",
                        value, value.getClass().getName()));
            }
        } else {
            return null;
        }
    }

    private String getStringValue(final Prop prop) {
        final Object value = prop.getValueFromConfigObject();
        if (value != null) {
            return convertToString(value);
        }
        return null;
    }

    private String getDefaultValue(final Prop prop) {
        if (prop != null) {
            final Object value = prop.getValueFromConfigObject();
            if (value != null) {
                return convertToString(value);
            }
        }
        return null;
    }

    // pkg private for testing
    static Object convertToObject(final String value, final Type genericType) {
        if (value == null) {
            return null;
        }

        Class<?> type = getDataType(genericType);

        try {
            if (type.equals(String.class)) {
                return value;
            } else if (type.equals(Byte.class) || type.equals(byte.class)) {
                return Byte.valueOf(value);
            } else if (type.equals(Integer.class) || type.equals(int.class)) {
                return Integer.valueOf(value);
            } else if (type.equals(Long.class) || type.equals(long.class)) {
                return Long.valueOf(value);
            } else if (type.equals(Short.class) || type.equals(short.class)) {
                return Short.valueOf(value);
            } else if (type.equals(Float.class) || type.equals(float.class)) {
                return Float.valueOf(value);
            } else if (type.equals(Double.class) || type.equals(double.class)) {
                return Double.valueOf(value);
            } else if (type.equals(Boolean.class) || type.equals(boolean.class)) {
                return parseBoolean(value);
            } else if ((type.equals(Character.class) || type.equals(char.class)) && value.length() > 0) {
                return value.charAt(0);
            } else if (type.equals(Duration.class)) {
                return Duration.parse(value);
            } else if (List.class.isAssignableFrom(type)) {
                // determine the type of the list items
                final Class<?> itemType = getGenericsParam(genericType, 0);
                return stringToList(value, itemType);
            } else if (Map.class.isAssignableFrom(type)) {
                // determine the types of the keys and values
                final Class<?> keyType = getGenericsParam(genericType, 0);
                final Class<?> valueType = getGenericsParam(genericType, 1);
                return stringToMap(value, keyType, valueType);
            } else if (type.equals(DocRef.class)) {
                return stringToDocRef(value);
            } else if (Enum.class.isAssignableFrom(type)) {
                return stringToEnum(value, type);
            } else if (Path.class.isAssignableFrom(type)) {
                return Path.of(value);
            } else if (StroomDuration.class.isAssignableFrom(type)) {
                return StroomDuration.parse(value);
            } else if (ByteSize.class.isAssignableFrom(type)) {
                return ByteSize.parse(value);
            }
        } catch (Exception e) {
            // Don't include the original exception else gwt uses the msg of the
            // original which is not very user friendly. Enable debug to see the stack
            LOGGER.debug(LogUtil.message(
                "Unable to convert value [{}] to type {} due to: {}",
                    value, genericType, e.getMessage()), e);
            throw new ConfigPropertyValidationException(LogUtil.message(
                "Unable to convert value [{}] to type {} due to: {}",
                    value, getDataTypeName(genericType), e.getMessage()), e);
        }

        LOGGER.error("Unable to convert value [{}] of type [{}] to an Object", value, type);
        throw new ConfigPropertyValidationException(LogUtil.message(
            "Type [{}] is not supported for value [{}]", genericType, value));
    }

    private static Class<?> getGenericsParam(final Type typeWithGenerics, final int index) {
        List<Type> genericsParamTypes = getGenericTypes(typeWithGenerics);
        if (genericsParamTypes.isEmpty()) {
           throw new RuntimeException(LogUtil.message(
               "Unable to get generics parameter {} for type {} as it has no parameterised types",
               index, typeWithGenerics));
        }
        if (index >= genericsParamTypes.size()) {
            throw new IllegalArgumentException(LogUtil.message("Index {} is out of bounds for types {}",
                index, genericsParamTypes));
        }

        return getDataType(genericsParamTypes.get(index));
    }

    private static Boolean parseBoolean(final String str) {
       if (str.equalsIgnoreCase("true")) {
           return Boolean.TRUE;
       } else if (str.equalsIgnoreCase("false")) {
           return Boolean.FALSE;
       } else {
           throw new ConfigPropertyValidationException(
               LogUtil.message("Cannot convert [{}] into a boolean. Valid values are [true|false] ignoring case.", str));
       }
    }


    private static String listToString(final List<?> list,
                                       final List<String> availableDelimiters) {

        if (list.isEmpty()) {
            return "";
        }
        List<String> strList = list.stream()
                .map(ConfigMapper::convertToString)
                .collect(Collectors.toList());

        String allText = String.join("", strList);

        String delimiter = getDelimiter(allText, availableDelimiters);

        // prefix the delimited form with the delimiter so when we deserialise
        // we know what the delimiter is
        return delimiter + String.join(delimiter, strList);
    }

    private static String mapToString(final Map<?, ?> map, final List<String> availableDelimiters) {
        if (map.isEmpty()) {
            return "";
        }
        // convert keys/values to strings
        final List<Map.Entry<String, String>> strEntries = map.entrySet().stream()
                .map(entry -> {
                    String key = ConfigMapper.convertToString(entry.getKey());
                    String value = ConfigMapper.convertToString(entry.getValue());
                    return Map.entry(key, value);
                })
                .collect(Collectors.toList());

        // join all strings into one fat string
        final String allText = strEntries.stream()
                .map(entry -> entry.getKey() + entry.getValue())
                .collect(Collectors.joining());

        final String keyValueDelimiter = getDelimiter(allText, availableDelimiters);
        final String entryDelimiter = getDelimiter(allText, availableDelimiters);

        // prefix the delimited form with the delimiters so when we deserialise
        // we know what the delimiters are
        return entryDelimiter + keyValueDelimiter + strEntries.stream()
                .map(entry ->
                        entry.getKey() + keyValueDelimiter + entry.getValue())
                .collect(Collectors.joining(entryDelimiter));
    }

    private static String docRefToString(final DocRef docRef,
                                         final List<String> availableDelimiters) {
        String allText = String.join(
            "", docRef.getType(), docRef.getUuid(), docRef.getName());
        String delimiter = getDelimiter(allText, availableDelimiters);

        // prefix the delimited form with the delimiter so when we deserialise
        // we know what the delimiter is
        return delimiter
            + "docRef("
            + String.join(
                delimiter,
                docRef.getType(),
                docRef.getUuid(),
                docRef.getName())
            + ")";
    }

    private static String enumToString(final Enum<?> enumInstance) {
        return enumInstance.name();
    }

    private static <T> List<T> stringToList(final String serialisedForm,
                                            final Class<T> type) {
        if (serialisedForm == null || serialisedForm.isEmpty()) {
            return Collections.emptyList();
        } else {
            final String delimiter = String.valueOf(serialisedForm.charAt(0));
            validateDelimiter(
                serialisedForm,
                0,
                "first",
                LIST_EXAMPLE);

            try {

                String delimitedValue = serialisedForm.substring(1);

                return StreamSupport.stream(
                    Splitter
                        .on(delimiter)
                        .split(delimitedValue)
                        .spliterator(), false)
                    .map(str -> convertToObject(str, type))
                    .map(type::cast)
                    .collect(Collectors.toList());
            } catch (Exception e) {
                throw new RuntimeException(LogUtil.message(
                    "Error de-serialising a List<?> from [{}]", serialisedForm), e);
            }
        }
    }

    private static <K, V> Map<K, V> stringToMap(
            final String serialisedForm,
            final Class<K> keyType,
            final Class<V> valueType) {

        if (serialisedForm == null || serialisedForm.isEmpty()) {
            return Collections.emptyMap();
        } else {

            final String entryDelimiter = String.valueOf(serialisedForm.charAt(0));
            validateDelimiter(serialisedForm,0,"first", MAP_EXAMPLE);

            final String keyValueDelimiter = String.valueOf(serialisedForm.charAt(1));
            validateDelimiter(serialisedForm,1,"second", MAP_EXAMPLE);

            // now remove the delimiters from our value
            final String delimitedValue = serialisedForm.substring(2);

            return StreamSupport.stream(
                Splitter
                    .on(entryDelimiter)
                    .split(delimitedValue)
                    .spliterator(), false)
                .map(keyValueStr -> {
                    final List<String> parts = Splitter.on(keyValueDelimiter)
                        .splitToList(keyValueStr);

                    if (parts.size() < 1 || parts.size() > 2) {
                        throw new RuntimeException(LogUtil.message(
                            "Too many parts [{}] in value [{}], whole value [{}]",
                            parts.size(), keyValueStr, serialisedForm));
                    }

                    final String keyStr = parts.get(0);
                    final String valueStr = parts.size() == 1 ? null : parts.get(1);

                    final K key = keyType.cast(convertToObject(keyStr, keyType));
                    final V value = valueStr != null
                        ? valueType.cast(convertToObject(valueStr, valueType))
                        : null;

                    return Map.entry(key, value);
                })
                .collect(Collectors.toMap(Map.Entry::getKey, Map.Entry::getValue));
        }
    }

    private static DocRef stringToDocRef(final String serialisedForm) {

        try {
            final String delimiter = String.valueOf(serialisedForm.charAt(0));
            validateDelimiter(serialisedForm, 0, "first", DOCREF_EXAMPLE);

            // Remove the delimiter off the front
            String delimitedValue = serialisedForm.substring(1);

            if (!DOCREF_PATTERN.matcher(delimitedValue).matches()) {
                throw new RuntimeException(LogUtil.message("Expecting [{}] to match [{}]",
                    delimitedValue, DOCREF_PATTERN.pattern()));
            }

            delimitedValue = delimitedValue.replace(DOCREF_PREFIX + "(", "");
            delimitedValue = delimitedValue.replace(")", "");

            final List<String> parts = Splitter.on(delimiter).splitToList(delimitedValue);
            if (parts.size() != 3) {
                throw new RuntimeException(LogUtil.message(
                    "Expecting three parts to a docRef: type, UUID and name. Found {}", parts.size()));
            }

            return new DocRef.Builder()
                    .type(parts.get(0))
                    .uuid(parts.get(1))
                    .name(parts.get(2))
                    .build();
        } catch (Exception e) {
            throw new RuntimeException(LogUtil.message(
                    "Error de-serialising a docRef from [{}] due to: {}", serialisedForm, e.getMessage()), e);
        }
    }

    private static Enum<?> stringToEnum(final String serialisedForm, final Class<?> type) {
        return Enum.valueOf((Class<Enum>) type, serialisedForm.toUpperCase());
    }

    private static Class<?> getDataType(Class<?> clazz) {
        if (clazz.isPrimitive()) {
            return clazz;
        }

        if (clazz.isArray()) {
            return getDataType(clazz.getComponentType());
        }

        return clazz;
    }

    private static Class<?> getDataType(Type type) {
        if (type instanceof Class) {
            return getDataType((Class<?>) type);
        } else if (type instanceof ParameterizedType) {
            ParameterizedType pt = (ParameterizedType) type;
            return getDataType(pt.getRawType());
        } else {
            throw new RuntimeException(LogUtil.message("Unexpected type of type {}",
                    type.getClass().getName()));
        }
    }

    private static List<Type> getGenericTypes(Type type) {
        if (type instanceof Class) {
            return Collections.emptyList();
        } else if (type instanceof ParameterizedType) {
            ParameterizedType pt = (ParameterizedType) type;
            Type[] specificTypes = pt.getActualTypeArguments();

            return Arrays.asList(specificTypes);
        } else {
            throw new RuntimeException(LogUtil.message("Unexpected type of type {}",
                    type.getClass().getName()));
        }
    }

    private static String getDelimiter(final String allText,
                                       final List<String> availableDelimiters) {
        // find the first delimiter that does not appear in the text
        final String chosenDelimiter = availableDelimiters.stream()
                .filter(delimiter -> !allText.contains(delimiter))
                .findFirst()
                .orElseThrow(() ->
                        new RuntimeException("Exhausted all delimiters"));
        // remove the chosen delimiter so it doesn't get re-used for another purpose
        availableDelimiters.remove(chosenDelimiter);
        return chosenDelimiter;
    }

    public static class UnknownPropertyException extends RuntimeException {
        /**
         * Constructs a new runtime exception with the specified detail message.
         * The cause is not initialized, and may subsequently be initialized by a
         * call to {@link #initCause}.
         *
         * @param message the detail message. The detail message is saved for
         *                later retrieval by the {@link #getMessage()} method.
         */
        UnknownPropertyException(final String message) {
            super(message);
        }
    }

    // TODO Created these with a view to improving the ser/deser of the values but it needs
    //   more thought.  Leaving them here for now.
//    private Optional<Method> getParseMethod(final Class<?> clazz) {
//        return Arrays.stream(clazz.getDeclaredMethods())
//            .filter(method ->
//                method.getName().equals("parse")
//                    && method.getParameterCount() == 1
//                    && method.getParameterTypes()[0].equals(String.class)
//                    && method.getReturnType().equals(clazz))
//            .findFirst();
//    }
//
//    private static void map(final Class<?> propertyType,
//                            final Function<String, Object> deSerialiseFunc,
//                            final Function<Object, String> serialiseFunc) {
//        if (MAPPERS.containsKey(propertyType)) {
//            throw new RuntimeException(LogUtil.message("Class {} is already mapped", propertyType));
//        }
//        MAPPERS.put(propertyType, Mapping.of(propertyType, deSerialiseFunc, serialiseFunc));
//    }
//
//    private static void map(final Class<?> propertyType,
//                            final Function<String, Object> deSerialiseFunc) {
//        if (MAPPERS.containsKey(propertyType)) {
//            throw new RuntimeException(LogUtil.message("Class {} is already mapped", propertyType));
//        }
//        MAPPERS.put(propertyType, Mapping.of(propertyType, deSerialiseFunc));
//    }
//
//    private static class Mapping {
//        private final Class<?> propertyType;
//        private final BiFunction<String, Type, Object> deSerialiseFunc;
//        private final Function<Object, String> serialiseFunc;
//
//        private Mapping(final Class<?> propertyType,
//                        final BiFunction<String, Type, Object> deSerialiseFunc,
//                        final Function<Object, String> serialiseFunc) {
//            this.propertyType = propertyType;
//            this.deSerialiseFunc = deSerialiseFunc;
//            this.serialiseFunc = serialiseFunc;
//        }
//
//        static Mapping of(final Class<?> propertyType,
//                          final BiFunction<String, Type, Object> deSerialiseFunc,
//                          final Function<Object, String> serialiseFunc) {
//            return new Mapping(propertyType, deSerialiseFunc, serialiseFunc);
//        }
//
//        static Mapping of(final Class<?> propertyType,
//                          final BiFunction<String, Type, Object> deSerialiseFunc) {
//            return new Mapping(propertyType, deSerialiseFunc, obj ->
//                obj == null ? null : obj.toString()
//            );
//        }
//
//        Class<?> getPropertyType() {
//            return propertyType;
//        }
//
//        Function<Object, String> getSerialiseFunc() {
//            return serialiseFunc;
//        }
//
//        BiFunction<String, Type, Object> getDeSerialiseFunc() {
//            return deSerialiseFunc;
//        }
//    }
}<|MERGE_RESOLUTION|>--- conflicted
+++ resolved
@@ -318,7 +318,6 @@
 
             final Class<?> valueType = prop.getValueClass();
 
-<<<<<<< HEAD
             if (valueType != JerseyClientConfiguration.class) {
 
                 final Object value = prop.getValueFromConfigObject();
@@ -328,41 +327,20 @@
 
                     // Now let the consumer do something to it
                     propConsumer.accept(fullPath, prop);
-                } else if (IsConfig.class.isAssignableFrom(valueType)) {
+            } else if (AbstractConfig.class.isAssignableFrom(valueType)) {
                     // This must be a branch, i.e. config object so recurse into that
                     if (value != null) {
-                        IsConfig childConfigObject = (IsConfig) value;
-                        addConfigObjectMethods(childConfigObject, fullPath, propertyMap, propConsumer);
+                    AbstractConfig childConfigObject = (AbstractConfig) value;
+                    addConfigObjectMethods(
+                        childConfigObject, fullPath, propertyMap, propConsumer);
                     }
                 } else {
                     // This is not expected
                     throw new RuntimeException(LogUtil.message(
                             "Unexpected bean property of type [{}], expecting an instance of {}, or a supported type.",
                             valueType.getName(),
-                            IsConfig.class.getSimpleName()));
+                        AbstractConfig.class.getSimpleName()));
                 }
-=======
-            final Object value = prop.getValueFromConfigObject();
-            if (isSupportedPropertyType(valueType)) {
-                // This is a leaf, i.e. a property so add it to our map
-                propertyMap.put(fullPath, prop);
-
-                // Now let the consumer do something to it
-                propConsumer.accept(fullPath, prop);
-            } else if (AbstractConfig.class.isAssignableFrom(valueType)) {
-                // This must be a branch, i.e. config object so recurse into that
-                if (value != null) {
-                    AbstractConfig childConfigObject = (AbstractConfig) value;
-                    addConfigObjectMethods(
-                        childConfigObject, fullPath, propertyMap, propConsumer);
-                }
-            } else {
-                // This is not expected
-                throw new RuntimeException(LogUtil.message(
-                        "Unexpected bean property of type [{}], expecting an instance of {}, or a supported type.",
-                        valueType.getName(),
-                        AbstractConfig.class.getSimpleName()));
->>>>>>> 29dcb0e9
             }
         });
     }
