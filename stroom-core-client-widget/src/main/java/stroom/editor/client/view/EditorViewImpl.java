/*
 * Copyright 2016 Crown Copyright
 *
 * Licensed under the Apache License, Version 2.0 (the "License");
 * you may not use this file except in compliance with the License.
 * You may obtain a copy of the License at
 *
 *     http://www.apache.org/licenses/LICENSE-2.0
 *
 * Unless required by applicable law or agreed to in writing, software
 * distributed under the License is distributed on an "AS IS" BASIS,
 * WITHOUT WARRANTIES OR CONDITIONS OF ANY KIND, either express or implied.
 * See the License for the specific language governing permissions and
 * limitations under the License.
 */

package stroom.editor.client.view;

import stroom.editor.client.event.FormatEvent;
import stroom.editor.client.event.FormatEvent.FormatHandler;
import stroom.editor.client.model.XmlFormatter;
import stroom.editor.client.presenter.Action;
import stroom.editor.client.presenter.EditorView;
import stroom.editor.client.presenter.Option;
import stroom.util.shared.DefaultLocation;
import stroom.util.shared.Location;
import stroom.util.shared.Severity;
import stroom.util.shared.StoredError;
import stroom.util.shared.TextRange;
import stroom.widget.contextmenu.client.event.ContextMenuEvent;
<<<<<<< HEAD
import stroom.widget.tab.client.view.ResizeObserver;
=======
import stroom.widget.tab.client.view.GlobalResizeObserver;
>>>>>>> 353f72d5

import com.google.gwt.core.client.Scheduler;
import com.google.gwt.dom.client.NativeEvent;
import com.google.gwt.event.dom.client.KeyDownEvent;
import com.google.gwt.event.dom.client.KeyDownHandler;
import com.google.gwt.event.dom.client.MouseDownEvent;
import com.google.gwt.event.dom.client.MouseDownHandler;
import com.google.gwt.event.logical.shared.ValueChangeHandler;
import com.google.gwt.event.shared.GwtEvent;
import com.google.gwt.event.shared.HandlerRegistration;
import com.google.gwt.uibinder.client.UiBinder;
import com.google.gwt.uibinder.client.UiField;
<<<<<<< HEAD
import com.google.gwt.user.client.ui.Button;
=======
>>>>>>> 353f72d5
import com.google.gwt.user.client.ui.FlowPanel;
import com.google.gwt.user.client.ui.Widget;
import com.gwtplatform.mvp.client.ViewImpl;
import edu.ycp.cs.dh.acegwt.client.ace.AceAnnotationType;
import edu.ycp.cs.dh.acegwt.client.ace.AceEditorCursorPosition;
import edu.ycp.cs.dh.acegwt.client.ace.AceEditorMode;
import edu.ycp.cs.dh.acegwt.client.ace.AceEditorTheme;
import edu.ycp.cs.dh.acegwt.client.ace.AceMarkerType;
import edu.ycp.cs.dh.acegwt.client.ace.AceRange;

import java.util.ArrayList;
import java.util.List;
import java.util.Map.Entry;
import java.util.Set;
import java.util.function.Function;
import java.util.stream.Collectors;
import javax.inject.Inject;

/**
 * This is a widget that can be used to edit text. It provides useful
 * functionality such as formatting, styling, line numbers and warning/error
 * markers.
 */
public class EditorViewImpl extends ViewImpl implements EditorView {

    private static final IndicatorPopup indicatorPopup = new IndicatorPopup();
    private static final boolean SHOW_INDICATORS_DEFAULT = false;
    private final Action formatAction;
    private final Option stylesOption;
    private final Option lineNumbersOption;
    private final Option indicatorsOption;
    private final Option lineWrapOption;
    private final Option showInvisiblesOption;
    private final Option useVimBindingsOption;
    private final Option basicAutoCompletionOption;
    private final Option snippetsOption;
    private final Option liveAutoCompletionOption;
    private final Option highlightActiveLineOption;

<<<<<<< HEAD
    @UiField
=======
    private final Widget widget;

    @UiField(provided = true)
>>>>>>> 353f72d5
    FlowPanel layout;
    @UiField
    Editor editor;
    @UiField
    RightBar rightBar;

    private IndicatorLines indicators;
    private AceEditorMode mode = AceEditorMode.XML;
    private int firstLineNumber = 1;
    private Function<String, List<TextRange>> formattedHighlightsFunc;

    @Inject
    public EditorViewImpl(final Binder binder) {
<<<<<<< HEAD
        layout = binder.createAndBindUi(this);
        ResizeObserver.observe(layout.getElement(), element -> doLayout(SHOW_INDICATORS_DEFAULT));
=======
        layout = new FlowPanel() {
            @Override
            protected void onAttach() {
                super.onAttach();
                GlobalResizeObserver.addListener(getElement(), element -> onResize());
            }
>>>>>>> 353f72d5

            @Override
            protected void onDetach() {
                GlobalResizeObserver.removeListener(getElement());
                super.onDetach();
            }
        };

        widget = binder.createAndBindUi(this);
        formatAction = new Action("Format", false, this::format);

        // Don't forget to add any new options into EditorPresenter
        stylesOption = new Option(
                "Styles", true, true, (on) -> setMode(mode, on));
        lineNumbersOption = new Option(
                "Line Numbers", true, true, (on) -> editor.setShowGutter(on));
        indicatorsOption = new Option(
                "Indicators", SHOW_INDICATORS_DEFAULT, false, this::doLayout);
        lineWrapOption = new Option(
                "Wrap Lines", false, true, (on) -> editor.setUseWrapMode(on));
        showInvisiblesOption = new Option(
                "Show Hidden Characters", false, true, (on) -> editor.setShowInvisibles(on));
        useVimBindingsOption = new Option(
                "Vim Key Bindings", false, true, (on) -> editor.setUseVimBindings(on));
        basicAutoCompletionOption = new Option(
                "Auto Completion", true, true, (on) -> editor.setUseBasicAutoCompletion(on));
        liveAutoCompletionOption = new Option(
                "Live Auto Completion", false, true, (on) -> editor.setUseLiveAutoCompletion(on));
        snippetsOption = new Option(
                "Snippets", true, true, (on) -> editor.setUseSnippets(on));
        highlightActiveLineOption = new Option(
                "Highlight Active Line", true, true, (on) -> editor.setHighlightActiveLine(on));

        editor.getElement().setClassName("editor");
        editor.addDomHandler(this::handleMouseDown, MouseDownEvent.getType());
        rightBar.setEditor(editor);
    }

    private void handleMouseDown(final MouseDownEvent event) {
        if ((NativeEvent.BUTTON_RIGHT & event.getNativeButton()) != 0) {
            ContextMenuEvent.fire(this, event.getClientX(), event.getClientY());
        } else {
            indicatorPopup.hide();
            MouseDownEvent.fireNativeEvent(event.getNativeEvent(), this);
        }
    }

    @Override
    public Widget asWidget() {
        return widget;
    }

    private void doLayout() {
        doLayout(indicatorsOption.isOn());
    }

    private void doLayout(final boolean showIndicators) {
        rightBar.render(indicators, showIndicators);
<<<<<<< HEAD
//        layout.setWidgetSize(rightBar, rightBar.getWidth());
=======
>>>>>>> 353f72d5
        editor.onResize();
    }

    @Override
    public String getEditorId() {
        return editor.getId();
    }

    @Override
    public void focus() {
        editor.focus();
    }

    @Override
    public String getText() {
        return editor.getText();
    }

    @Override
    public void setText(final String text) {
        setText(text, false);
    }

    @Override
    public void setText(final String text, final boolean format) {
        if (text == null) {
            editor.setText("");
        } else {
            if (format) {
                final String formattedText = formatAsIfXml(text);
                editor.setText(formattedText);
                applyFormattedHighlights(formattedText);
            } else {
                editor.setText(text);
            }
        }
    }

    @Override
    public void insertTextAtCursor(final String text) {
        editor.insertTextAtCursor(text);
    }

    @Override
    public void replaceSelectedText(final String text) {
        editor.replaceSelectedText(text);
    }

    @Override
    public void insertSnippet(final String snippet) {
        editor.insertSnippet(snippet);
    }

    @Override
    public void setFirstLineNumber(final int firstLineNumber) {
        this.firstLineNumber = firstLineNumber;
        editor.setFirstLineNumber(firstLineNumber);
    }

    @Override
    public void setIndicators(final IndicatorLines indicators) {
        this.indicators = indicators;
        final List<Annotation> annotations = new ArrayList<>();

        if (indicators != null) {
            for (Integer lineNumber : indicators.getLineNumbers()) {
                final Indicator indicator = indicators.getIndicator(lineNumber);

                for (final Entry<Severity, Set<StoredError>> entry : indicator.getErrorMap().entrySet()) {
                    for (final StoredError error : entry.getValue()) {
                        int row = 0;
                        int col = 0;

                        final Location location = error.getLocation();
                        if (location != null) {
                            row = Math.max(location.getLineNo() - 1, 0);
                            col = location.getColNo();
                        }

                        final Severity severity = error.getSeverity();
                        AceAnnotationType annotationType;
                        switch (severity) {
                            case INFO:
                                annotationType = AceAnnotationType.INFO;
                                break;
                            case WARNING:
                                annotationType = AceAnnotationType.WARNING;
                                break;
                            case ERROR:
                                annotationType = AceAnnotationType.ERROR;
                                break;
                            case FATAL_ERROR:
                                annotationType = AceAnnotationType.FATAL_ERROR;
                                break;
                            default:
                                throw new RuntimeException("Unexpected severity " + severity);
                        }

                        // Ace munges all the msgs together in one popup for annotaions on the same line/col
                        // so add the severity as if we have some info + warnings then we get a warning
                        // icon whose popup contains all the msgs.
                        annotations.add(new Annotation(
                                row,
                                col,
                                error.getSeverity().toString() + " " + error.getMessage(),
                                annotationType));
                    }
                }
            }
        }

        // Ensure line numbers are visible if there are annotations.
        if (annotations.size() > 0) {
            getLineNumbersOption().setOn(true);
        }

        editor.setAnnotations(annotations);
        doLayout(indicatorsOption.isOn());
    }

    @Override
    public void setFormattedHighlights(final Function<String, List<TextRange>> highlightsFunction) {
        this.formattedHighlightsFunc = highlightsFunction;
    }

    @Override
    public void setHighlights(final List<TextRange> highlights) {

        Scheduler.get().scheduleDeferred(() -> {
            if (highlights != null && highlights.size() > 0) {
                // Find our first from location
                final Location minLocation = highlights.stream()
                        .map(TextRange::getFrom)
                        .min(Location::compareTo)
                        .orElse(DefaultLocation.beginning());

                final List<Marker> markers = highlights.stream()
                        .map(highlightStr -> {
                            // Location is all one based and exclusive, AceRange is a mix
                            return AceRange.create(
                                    highlightStr.getFrom().getLineNo() - firstLineNumber,
                                    highlightStr.getFrom().getColNo() - 1, // zero-based & inclusive
                                    highlightStr.getTo().getLineNo() - firstLineNumber,
                                    highlightStr.getTo().getColNo()); // zero-based & exclusive so no need to change
                        })
                        .map(aceRange ->
                                new Marker(aceRange, "hl", AceMarkerType.TEXT, false))
                        .collect(Collectors.toList());

                editor.setMarkers(markers);
                // Move the cursor location so the highlight is in view.  Line and col as we
                // could be dealing with single line data with the highlight at col 500 for example.
                editor.gotoLocation(
                        minLocation.getLineNo() - firstLineNumber + 1,
                        minLocation.getColNo());
            } else {
                editor.setMarkers(null);
            }
        });
    }

    @Override
    public void setReadOnly(final boolean readOnly) {
        editor.setReadOnly(readOnly);
    }

    @Override
    public void setMode(final AceEditorMode mode) {
        this.mode = mode;
        if (stylesOption.isOn()) {
            editor.setMode(mode);
        } else {
            editor.setMode(AceEditorMode.TEXT);
        }
    }

    public void setMode(final AceEditorMode mode, final boolean areStylesEnabled) {
        this.mode = mode;
        if (areStylesEnabled) {
            editor.setMode(mode);
        } else {
            editor.setMode(AceEditorMode.TEXT);
        }
    }

    @Override
    public void setTheme(final AceEditorTheme theme) {
        editor.setTheme(theme);
    }

    private String formatAsIfXml(final String text) {
        return new XmlFormatter().format(text);
    }

    /**
     * Formats the currently displayed text.
     */
    private void format() {
        Scheduler.get().scheduleDeferred(() -> {
            final int scrollTop = editor.getScrollTop();
            final AceEditorCursorPosition cursorPosition = editor.getCursorPosition();

            final String formattedText;
            if (AceEditorMode.XML.equals(mode)) {
                formattedText = formatAsIfXml(getText());
                setText(formattedText);
            } else {
                editor.beautify();
                formattedText = editor.getText();
            }

            if (cursorPosition != null) {
                editor.moveTo(cursorPosition.getRow(), cursorPosition.getColumn());
            }
            if (scrollTop > 0) {
                editor.setScrollTop(scrollTop);
            }

            editor.focus();

            FormatEvent.fire(this);

            applyFormattedHighlights(formattedText);
        });
    }

    private void applyFormattedHighlights(final String formattedText) {
        if (formattedHighlightsFunc != null) {
            final List<TextRange> highlightRanges = formattedHighlightsFunc.apply(formattedText);
            setHighlights(highlightRanges);
        }
    }

    @Override
    public Action getFormatAction() {
        return formatAction;
    }

    @Override
    public Option getStylesOption() {
        return stylesOption;
    }

    @Override
    public Option getLineNumbersOption() {
        return lineNumbersOption;
    }

    @Override
    public Option getIndicatorsOption() {
        return indicatorsOption;
    }

    @Override
    public Option getLineWrapOption() {
        return lineWrapOption;
    }

    @Override
    public Option getShowInvisiblesOption() {
        return showInvisiblesOption;
    }

    @Override
    public Option getUseVimBindingsOption() {
        return useVimBindingsOption;
    }

    @Override
    public Option getBasicAutoCompletionOption() {
        return basicAutoCompletionOption;
    }

    @Override
    public Option getSnippetsOption() {
        return snippetsOption;
    }

    @Override
    public Option getLiveAutoCompletionOption() {
        return liveAutoCompletionOption;
    }

    @Override
    public Option getHighlightActiveLineOption() {
        return highlightActiveLineOption;
    }

    @Override
    public void setControlsVisible(final boolean controlsVisible) {
        if (controlsVisible) {
            editor.setScrollMargin(0, 69, 0, 0);
        } else {
            editor.setScrollMargin(0, 0, 0, 0);
        }
    }

    @Override
    public HandlerRegistration addKeyDownHandler(final KeyDownHandler handler) {
        return layout.addDomHandler(handler, KeyDownEvent.getType());
    }

    @Override
    public HandlerRegistration addValueChangeHandler(final ValueChangeHandler<String> handler) {
        return editor.addValueChangeHandler(handler);
    }

    @Override
    public HandlerRegistration addFormatHandler(final FormatHandler handler) {
        return layout.addHandler(handler, FormatEvent.TYPE);
    }

    @Override
    public HandlerRegistration addMouseDownHandler(final MouseDownHandler handler) {
        return layout.addHandler(handler, MouseDownEvent.getType());
    }

    @Override
    public HandlerRegistration addContextMenuHandler(final ContextMenuEvent.Handler handler) {
        return layout.addHandler(handler, ContextMenuEvent.getType());
    }

    @Override
    public void fireEvent(final GwtEvent<?> event) {
        layout.fireEvent(event);
    }

    @Override
    public void onResize() {
        doLayout();
    }


    public interface Binder extends UiBinder<FlowPanel, EditorViewImpl> {

    }
}<|MERGE_RESOLUTION|>--- conflicted
+++ resolved
@@ -28,11 +28,7 @@
 import stroom.util.shared.StoredError;
 import stroom.util.shared.TextRange;
 import stroom.widget.contextmenu.client.event.ContextMenuEvent;
-<<<<<<< HEAD
-import stroom.widget.tab.client.view.ResizeObserver;
-=======
 import stroom.widget.tab.client.view.GlobalResizeObserver;
->>>>>>> 353f72d5
 
 import com.google.gwt.core.client.Scheduler;
 import com.google.gwt.dom.client.NativeEvent;
@@ -45,10 +41,6 @@
 import com.google.gwt.event.shared.HandlerRegistration;
 import com.google.gwt.uibinder.client.UiBinder;
 import com.google.gwt.uibinder.client.UiField;
-<<<<<<< HEAD
-import com.google.gwt.user.client.ui.Button;
-=======
->>>>>>> 353f72d5
 import com.google.gwt.user.client.ui.FlowPanel;
 import com.google.gwt.user.client.ui.Widget;
 import com.gwtplatform.mvp.client.ViewImpl;
@@ -88,13 +80,9 @@
     private final Option liveAutoCompletionOption;
     private final Option highlightActiveLineOption;
 
-<<<<<<< HEAD
-    @UiField
-=======
     private final Widget widget;
 
     @UiField(provided = true)
->>>>>>> 353f72d5
     FlowPanel layout;
     @UiField
     Editor editor;
@@ -108,17 +96,12 @@
 
     @Inject
     public EditorViewImpl(final Binder binder) {
-<<<<<<< HEAD
-        layout = binder.createAndBindUi(this);
-        ResizeObserver.observe(layout.getElement(), element -> doLayout(SHOW_INDICATORS_DEFAULT));
-=======
         layout = new FlowPanel() {
             @Override
             protected void onAttach() {
                 super.onAttach();
                 GlobalResizeObserver.addListener(getElement(), element -> onResize());
             }
->>>>>>> 353f72d5
 
             @Override
             protected void onDetach() {
@@ -177,10 +160,6 @@
 
     private void doLayout(final boolean showIndicators) {
         rightBar.render(indicators, showIndicators);
-<<<<<<< HEAD
-//        layout.setWidgetSize(rightBar, rightBar.getWidth());
-=======
->>>>>>> 353f72d5
         editor.onResize();
     }
 
