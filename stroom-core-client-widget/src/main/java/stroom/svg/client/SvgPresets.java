/*
 * Copyright 2017 Crown Copyright
 *
 * Licensed under the Apache License, Version 2.0 (the "License");
 * you may not use this file except in compliance with the License.
 * You may obtain a copy of the License at
 *
 *     http://www.apache.org/licenses/LICENSE-2.0
 *
 * Unless required by applicable law or agreed to in writing, software
 * distributed under the License is distributed on an "AS IS" BASIS,
 * WITHOUT WARRANTIES OR CONDITIONS OF ANY KIND, either express or implied.
 * See the License for the specific language governing permissions and
 * limitations under the License.
 *
 */

package stroom.svg.client;

public final class SvgPresets {
<<<<<<< HEAD
=======
    public static final SvgPreset ABOUT = new SvgPreset("images/oo.svg", "About", true);
    public static final SvgPreset ADD = new SvgPreset("images/add.svg", "Add", true);
    public static final SvgPreset ALERT = new SvgPreset("images/alert.svg", "Alert", true);
    public static final SvgPreset ANNOTATE = new SvgPreset("images/edit.svg", "Annotate", false);
    public static final SvgPreset CLEAR = new SvgPreset("images/clear.svg", "Clear", false);
    public static final SvgPreset CLOSE = new SvgPreset("images/close.svg", "Close", false);
    public static final SvgPreset COPY = new SvgPreset("images/copy.svg", "Copy", false);
    public static final SvgPreset DATABASE = new SvgPreset("images/database.svg", "Database", true);
    public static final SvgPreset DELETE = new SvgPreset("images/delete.svg", "Delete", false);
    public static final SvgPreset DEPENDENCIES = new SvgPreset("images/dependencies.svg", "Dependencies", true);
    public static final SvgPreset DISABLE = new SvgPreset("images/disable.svg", "Disable", false);
    public static final SvgPreset DOWN = new SvgPreset("images/down.svg", "Down", false);
    public static final SvgPreset DOWNLOAD = new SvgPreset("images/download.svg", "Download", false);
    public static final SvgPreset EDIT = new SvgPreset("images/edit.svg", "Edit", false);
    public static final SvgPreset ERROR = new SvgPreset("images/error.svg", "Error", true);
    public static final SvgPreset EXPLORER = new SvgPreset("images/explorer.svg", "Explorer", true);
    public static final SvgPreset ANNOTATIONS = new SvgPreset("images/document/AnnotationsIndex.svg", "Annotations", true);
    public static final SvgPreset ELASTIC_CLUSTER = new SvgPreset("images/document/ElasticCluster.svg", "Elasticsearch Cluster", true);
    public static final SvgPreset ELASTIC_INDEX = new SvgPreset("images/document/ElasticIndex.svg", "Elasticsearch Index", true);
    public static final SvgPreset FATAL = new SvgPreset("images/fatal.svg", "Fatal", true);
    public static final SvgPreset FEED = new SvgPreset("images/feed.svg", "Feed", true);
    public static final SvgPreset FAVOURITES = new SvgPreset("images/favourites.svg", "Favourites", false);
    public static final SvgPreset FILTER = new SvgPreset("images/filter.svg", "Filter", true);
    public static final SvgPreset GENERATE = new SvgPreset("images/generate.svg", "Auto-generate roll-up permutations", true);
    public static final SvgPreset HELP = new SvgPreset("images/help.svg", "Help", true);
    public static final SvgPreset HISTORY = new SvgPreset("images/history.svg", "History", false);
    public static final SvgPreset INFO = new SvgPreset("images/info.svg", "Info", true);
    public static final SvgPreset JOBS = new SvgPreset("images/jobs.svg", "Jobs", true);
    public static final SvgPreset LINK = new SvgPreset("images/dependencies.svg", "Dependencies", true);
    public static final SvgPreset LOGOUT = new SvgPreset("images/logout.svg", "Logout", true);
    public static final SvgPreset MONITORING = new SvgPreset("images/monitoring.svg", "Monitor", true);
    public static final SvgPreset MOVE = new SvgPreset("images/move.svg", "Move", false);
    public static final SvgPreset NEW_ITEM = new SvgPreset("images/add.svg", "New", true);
    public static final SvgPreset NODES = new SvgPreset("images/nodes.svg", "Nodes", true);
    public static final SvgPreset OPEN = new SvgPreset("images/edit.svg", "Open", false);
    public static final SvgPreset OPERATOR = new SvgPreset("images/operator.svg", "Add Operator", true);
    public static final SvgPreset PASSWORD = new SvgPreset("images/password.svg", "Change Password", true);
    public static final SvgPreset PERMISSIONS = new SvgPreset("images/permissions.svg", "Permissions", true);
    public static final SvgPreset PROCESS = new SvgPreset("images/process.svg", "Process", false);
    public static final SvgPreset PROPERTIES = new SvgPreset("images/properties.svg", "Properties", true);
    public static final SvgPreset REMOVE = new SvgPreset("images/remove.svg", "Remove", false);
    public static final SvgPreset RULESET = new SvgPreset("images/ruleset.svg", "Rule Set", true);
    public static final SvgPreset SAVE = new SvgPreset("images/save.svg", "Save", false);
    public static final SvgPreset SAVE_AS = new SvgPreset("images/saveas.svg", "Save As", false);
    public static final SvgPreset SETTINGS = new SvgPreset("images/settings.svg", "Settings", true);
    public static final SvgPreset SETTINGS_BLUE = new SvgPreset("images/settings-blue.svg", "Settings", true);
    public static final SvgPreset SHARD_FLUSH = new SvgPreset("images/shard-flush.svg", "Flush Selected Shards", false);
    public static final SvgPreset SHARD_CLOSE = new SvgPreset("images/shard-close.svg", "Close Selected Shards", false);
    public static final SvgPreset SPINNER = new SvgPreset("images/spinner.svg", null, true);
    public static final SvgPreset UNDO = new SvgPreset("images/undo.svg", "Undo", false);
    public static final SvgPreset UP = new SvgPreset("images/up.svg", "Up", false);
    public static final SvgPreset UPLOAD = new SvgPreset("images/upload.svg", "Upload", true);
    public static final SvgPreset USER = new SvgPreset("images/user.svg", "User", true);
    public static final SvgPreset USER_GROUP = new SvgPreset("images/users.svg", "User Group", true);
    public static final SvgPreset USER_DISABLED = new SvgPreset("images/user-disabled.svg", "User", true);
    public static final SvgPreset USER_GROUP_DISABLED = new SvgPreset("images/users-disabled.svg", "User Group", true);
    public static final SvgPreset VOLUMES = new SvgPreset("images/volumes.svg", "Volumes", true);
>>>>>>> cccafe2f

    private static final String IMAGES_PATH = "images/";

    public static final SvgPreset ABOUT = enabled("oo.svg", "About");
    public static final SvgPreset ADD = enabled("add.svg", "Add");
    public static final SvgPreset ALERT = enabled("alert.svg", "Alert");
    public static final SvgPreset ANNOTATE = disabled("edit.svg", "Annotate");
    public static final SvgPreset ANNOTATIONS = enabled("document/AnnotationsIndex.svg", "Annotations");
    public static final SvgPreset CLEAR = disabled("clear.svg", "Clear");
    public static final SvgPreset CLOSE = disabled("close.svg", "Close");
    public static final SvgPreset COPY = disabled("copy.svg", "Copy");
    public static final SvgPreset DATABASE = enabled("database.svg", "Database");
    public static final SvgPreset DELETE = disabled("delete.svg", "Delete");
    public static final SvgPreset DELETED = disabled("deleted.svg", "Deleted");
    public static final SvgPreset DEPENDENCIES = enabled("dependencies.svg", "Dependencies");
    public static final SvgPreset DISABLE = disabled("disable.svg", "Disable");
    public static final SvgPreset DOWN = disabled("down.svg", "Down");
    public static final SvgPreset DOWNLOAD = disabled("download.svg", "Download");
    public static final SvgPreset EDIT = disabled("edit.svg", "Edit");
    public static final SvgPreset ELASTIC_SEARCH = enabled("document/ElasticIndex.svg", "Elastic Search");
    public static final SvgPreset ERROR = enabled("error.svg", "Error");
    public static final SvgPreset EXPLORER = enabled("explorer.svg", "Explorer");
    public static final SvgPreset FATAL = enabled("fatal.svg", "Fatal");
    public static final SvgPreset FAVOURITES = disabled("favourites.svg", "Favourites");
    public static final SvgPreset FEED = enabled("feed.svg", "Feed");
    public static final SvgPreset FIELD = enabled("field.svg", "Field");
    public static final SvgPreset FILE = enabled("file.svg", "File");
    public static final SvgPreset FILE_RAW = enabled("file-raw.svg", "Raw File");
    public static final SvgPreset FILE_FORMATTED = enabled("file-formatted.svg", "Formatted File");
    public static final SvgPreset FILTER = enabled("filter.svg", "Filter");
    public static final SvgPreset FOLDER = enabled("folder.svg", "Folder");
    public static final SvgPreset FOLDER_TREE = enabled("folder-tree.svg", "Folder Tree");
    public static final SvgPreset FORMAT = enabled("format.svg", "Format & Indent");
    public static final SvgPreset FUNCTION = enabled("function.svg", "Function");
    public static final SvgPreset GENERATE = enabled("generate.svg", "Auto-generate roll-up permutations");
    public static final SvgPreset HELP = enabled("help.svg", "Help");
    public static final SvgPreset HISTORY = disabled("history.svg", "History");
    public static final SvgPreset INFO = enabled("info.svg", "Info");
    public static final SvgPreset INFO_DELETED = enabled("info-deleted.svg", "Info (Deleted)");
    public static final SvgPreset INFO_WARNING = enabled("info-warning.svg", "Info (Warning)");
    public static final SvgPreset INSERT_ABOVE = enabled("insert-above.svg", "Insert above");
    public static final SvgPreset INSERT_BELOW = enabled("insert-below.svg", "Insert below");
    public static final SvgPreset JOBS = enabled("jobs.svg", "Jobs");
    public static final SvgPreset KEY = enabled("key.svg", "API Keys");
    public static final SvgPreset LINK = enabled("dependencies.svg", "Dependencies");
    public static final SvgPreset LOGOUT = enabled("logout.svg", "Logout");
    public static final SvgPreset MONITORING = enabled("monitoring.svg", "Monitor");
    public static final SvgPreset MOVE = disabled("move.svg", "Move");
    public static final SvgPreset NEW_ITEM = enabled("add.svg", "New");
    public static final SvgPreset NODES = enabled("nodes.svg", "Nodes");
    public static final SvgPreset OPEN = disabled("edit.svg", "Open");
    public static final SvgPreset OPERATOR = enabled("operator.svg", "Add Operator");
    public static final SvgPreset PASSWORD = enabled("password.svg", "Change Password");
    public static final SvgPreset PROCESS = disabled("process.svg", "Process");
    public static final SvgPreset PROPERTIES = enabled("properties.svg", "Properties");
    public static final SvgPreset RAW = disabled("raw.svg", "Raw");
    public static final SvgPreset REMOVE = disabled("remove.svg", "Remove");
    public static final SvgPreset RULESET = enabled("ruleset.svg", "Rule Set");
    public static final SvgPreset RUN = enabled("play-green.svg", "Run");
    public static final SvgPreset STOP = enabled("stop-red.svg", "Stop");
    public static final SvgPreset SAVE = disabled("save.svg", "Save");
    public static final SvgPreset SAVE_AS = disabled("saveas.svg", "Save As");
    public static final SvgPreset SETTINGS = enabled("settings.svg", "Settings");
    public static final SvgPreset SETTINGS_BLUE = enabled("settings-blue.svg", "Settings");
    public static final SvgPreset SHARD_CLOSE = disabled("shard-close.svg", "Close Selected Shards");
    public static final SvgPreset SHARD_FLUSH = disabled("shard-flush.svg", "Flush Selected Shards");
    public static final SvgPreset SPINNER = enabled("spinner.svg", null);
    public static final SvgPreset TABLE = enabled("table.svg", "Table");
    public static final SvgPreset TABLE_NESTED = enabled("table-nested.svg", "Nested Table");
    public static final SvgPreset UNDO = disabled("undo.svg", "Undo");
    public static final SvgPreset UP = disabled("up.svg", "Up");
    public static final SvgPreset UPLOAD = enabled("upload.svg", "Upload");
    public static final SvgPreset USER = enabled("user.svg", "User");
    public static final SvgPreset USER_DISABLED = enabled("user-disabled.svg", "User");
    public static final SvgPreset USER_GROUP = enabled("users.svg", "User Group");
    public static final SvgPreset USER_GROUP_DISABLED = enabled("users-disabled.svg", "User Group");
    public static final SvgPreset VOLUMES = enabled("volumes.svg", "Volumes");

    public static final SvgPreset COLLAPSE_UP = enabled("collapse-up.svg", "Collapse");
    public static final SvgPreset EXPAND_DOWN = enabled("expand-down.svg", "Expand");

    public static final SvgPreset UNLOCKED_GREEN = enabled("unlocked-green.svg", "Unlocked");
    public static final SvgPreset LOCKED_AMBER = enabled("locked-amber.svg", "Locked");

    public static final SvgPreset UNLOCK_AMBER = enabled("unlock-amber.svg", "Unlock");
    public static final SvgPreset LOCK_GREEN = enabled("lock-green.svg", "Lock");

    public static final SvgPreset FAST_BACKWARD_BLUE = disabled("fast-backward.svg", "First");
    public static final SvgPreset STEP_BACKWARD_BLUE = disabled("step-backward.svg", "Backward");
    public static final SvgPreset STEP_FORWARD_BLUE = disabled("step-forward.svg", "Forward");
    public static final SvgPreset FAST_FORWARD_BLUE = disabled("fast-forward.svg", "Last");
    public static final SvgPreset REFRESH_BLUE = enabled("refresh.svg", "Refresh");

    public static final SvgPreset FAST_BACKWARD_GREEN = disabled("fast-backward-green.svg", "First");
    public static final SvgPreset STEP_BACKWARD_GREEN = disabled("step-backward-green.svg", "Backward");
    public static final SvgPreset STEP_FORWARD_GREEN = disabled("step-forward-green.svg", "Forward");
    public static final SvgPreset FAST_FORWARD_GREEN = disabled("fast-forward-green.svg", "Last");
    public static final SvgPreset REFRESH_GREEN = enabled("refresh-green.svg", "Refresh");

    public static final SvgPreset SHOW = enabled("show.svg", "Show");
    public static final SvgPreset HIDE = enabled("hide.svg", "Hide");

    private SvgPresets() {
        // Utility class.
    }

    public static SvgPreset of(final SvgPreset svgPreset, final String title, final boolean enabled) {
        return svgPreset.with(title, enabled);
    }

    private static SvgPreset enabled(final String url, final String title) {
        return new SvgPreset(IMAGES_PATH + url, title, true);
    }

    private static SvgPreset disabled(final String url, final String title) {
        return new SvgPreset(IMAGES_PATH + url, title, false);
    }
}<|MERGE_RESOLUTION|>--- conflicted
+++ resolved
@@ -18,66 +18,6 @@
 package stroom.svg.client;
 
 public final class SvgPresets {
-<<<<<<< HEAD
-=======
-    public static final SvgPreset ABOUT = new SvgPreset("images/oo.svg", "About", true);
-    public static final SvgPreset ADD = new SvgPreset("images/add.svg", "Add", true);
-    public static final SvgPreset ALERT = new SvgPreset("images/alert.svg", "Alert", true);
-    public static final SvgPreset ANNOTATE = new SvgPreset("images/edit.svg", "Annotate", false);
-    public static final SvgPreset CLEAR = new SvgPreset("images/clear.svg", "Clear", false);
-    public static final SvgPreset CLOSE = new SvgPreset("images/close.svg", "Close", false);
-    public static final SvgPreset COPY = new SvgPreset("images/copy.svg", "Copy", false);
-    public static final SvgPreset DATABASE = new SvgPreset("images/database.svg", "Database", true);
-    public static final SvgPreset DELETE = new SvgPreset("images/delete.svg", "Delete", false);
-    public static final SvgPreset DEPENDENCIES = new SvgPreset("images/dependencies.svg", "Dependencies", true);
-    public static final SvgPreset DISABLE = new SvgPreset("images/disable.svg", "Disable", false);
-    public static final SvgPreset DOWN = new SvgPreset("images/down.svg", "Down", false);
-    public static final SvgPreset DOWNLOAD = new SvgPreset("images/download.svg", "Download", false);
-    public static final SvgPreset EDIT = new SvgPreset("images/edit.svg", "Edit", false);
-    public static final SvgPreset ERROR = new SvgPreset("images/error.svg", "Error", true);
-    public static final SvgPreset EXPLORER = new SvgPreset("images/explorer.svg", "Explorer", true);
-    public static final SvgPreset ANNOTATIONS = new SvgPreset("images/document/AnnotationsIndex.svg", "Annotations", true);
-    public static final SvgPreset ELASTIC_CLUSTER = new SvgPreset("images/document/ElasticCluster.svg", "Elasticsearch Cluster", true);
-    public static final SvgPreset ELASTIC_INDEX = new SvgPreset("images/document/ElasticIndex.svg", "Elasticsearch Index", true);
-    public static final SvgPreset FATAL = new SvgPreset("images/fatal.svg", "Fatal", true);
-    public static final SvgPreset FEED = new SvgPreset("images/feed.svg", "Feed", true);
-    public static final SvgPreset FAVOURITES = new SvgPreset("images/favourites.svg", "Favourites", false);
-    public static final SvgPreset FILTER = new SvgPreset("images/filter.svg", "Filter", true);
-    public static final SvgPreset GENERATE = new SvgPreset("images/generate.svg", "Auto-generate roll-up permutations", true);
-    public static final SvgPreset HELP = new SvgPreset("images/help.svg", "Help", true);
-    public static final SvgPreset HISTORY = new SvgPreset("images/history.svg", "History", false);
-    public static final SvgPreset INFO = new SvgPreset("images/info.svg", "Info", true);
-    public static final SvgPreset JOBS = new SvgPreset("images/jobs.svg", "Jobs", true);
-    public static final SvgPreset LINK = new SvgPreset("images/dependencies.svg", "Dependencies", true);
-    public static final SvgPreset LOGOUT = new SvgPreset("images/logout.svg", "Logout", true);
-    public static final SvgPreset MONITORING = new SvgPreset("images/monitoring.svg", "Monitor", true);
-    public static final SvgPreset MOVE = new SvgPreset("images/move.svg", "Move", false);
-    public static final SvgPreset NEW_ITEM = new SvgPreset("images/add.svg", "New", true);
-    public static final SvgPreset NODES = new SvgPreset("images/nodes.svg", "Nodes", true);
-    public static final SvgPreset OPEN = new SvgPreset("images/edit.svg", "Open", false);
-    public static final SvgPreset OPERATOR = new SvgPreset("images/operator.svg", "Add Operator", true);
-    public static final SvgPreset PASSWORD = new SvgPreset("images/password.svg", "Change Password", true);
-    public static final SvgPreset PERMISSIONS = new SvgPreset("images/permissions.svg", "Permissions", true);
-    public static final SvgPreset PROCESS = new SvgPreset("images/process.svg", "Process", false);
-    public static final SvgPreset PROPERTIES = new SvgPreset("images/properties.svg", "Properties", true);
-    public static final SvgPreset REMOVE = new SvgPreset("images/remove.svg", "Remove", false);
-    public static final SvgPreset RULESET = new SvgPreset("images/ruleset.svg", "Rule Set", true);
-    public static final SvgPreset SAVE = new SvgPreset("images/save.svg", "Save", false);
-    public static final SvgPreset SAVE_AS = new SvgPreset("images/saveas.svg", "Save As", false);
-    public static final SvgPreset SETTINGS = new SvgPreset("images/settings.svg", "Settings", true);
-    public static final SvgPreset SETTINGS_BLUE = new SvgPreset("images/settings-blue.svg", "Settings", true);
-    public static final SvgPreset SHARD_FLUSH = new SvgPreset("images/shard-flush.svg", "Flush Selected Shards", false);
-    public static final SvgPreset SHARD_CLOSE = new SvgPreset("images/shard-close.svg", "Close Selected Shards", false);
-    public static final SvgPreset SPINNER = new SvgPreset("images/spinner.svg", null, true);
-    public static final SvgPreset UNDO = new SvgPreset("images/undo.svg", "Undo", false);
-    public static final SvgPreset UP = new SvgPreset("images/up.svg", "Up", false);
-    public static final SvgPreset UPLOAD = new SvgPreset("images/upload.svg", "Upload", true);
-    public static final SvgPreset USER = new SvgPreset("images/user.svg", "User", true);
-    public static final SvgPreset USER_GROUP = new SvgPreset("images/users.svg", "User Group", true);
-    public static final SvgPreset USER_DISABLED = new SvgPreset("images/user-disabled.svg", "User", true);
-    public static final SvgPreset USER_GROUP_DISABLED = new SvgPreset("images/users-disabled.svg", "User Group", true);
-    public static final SvgPreset VOLUMES = new SvgPreset("images/volumes.svg", "Volumes", true);
->>>>>>> cccafe2f
 
     private static final String IMAGES_PATH = "images/";
 
@@ -97,7 +37,8 @@
     public static final SvgPreset DOWN = disabled("down.svg", "Down");
     public static final SvgPreset DOWNLOAD = disabled("download.svg", "Download");
     public static final SvgPreset EDIT = disabled("edit.svg", "Edit");
-    public static final SvgPreset ELASTIC_SEARCH = enabled("document/ElasticIndex.svg", "Elastic Search");
+    public static final SvgPreset ELASTIC_CLUSTER = enabled("elastic-cluster.svg", "Elasticsearch Cluster");
+    public static final SvgPreset ELASTIC_INDEX = enabled("elastic-index.svg", "Elasticsearch Index");
     public static final SvgPreset ERROR = enabled("error.svg", "Error");
     public static final SvgPreset EXPLORER = enabled("explorer.svg", "Explorer");
     public static final SvgPreset FATAL = enabled("fatal.svg", "Fatal");
