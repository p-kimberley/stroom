--- conflicted
+++ resolved
@@ -3,18 +3,7 @@
              xmlns:g="urn:import:com.google.gwt.user.client.ui"
              xmlns:e="urn:import:stroom.editor.client.view">
     <g:FlowPanel ui:field="layout" styleName="max dock-container-horizontal">
-<<<<<<< HEAD
-        <e:RightBar ui:field="rightBar" addStyleNames="dock-min"/>
-        <g:FlowPanel addStyleNames="dock-max">
-            <e:Editor ui:field="editor" styleName="max"/>
-            <g:FlowPanel ui:field="filterButtons" styleName="codeEditor-filterButtons" visible="false">
-                <g:Button ui:field="filterInactive" styleName="codeEditor-filterButton codeEditor-filterInactive"/>
-                <g:Button ui:field="filterActive" styleName="codeEditor-filterButton codeEditor-filterActive"/>
-            </g:FlowPanel>
-        </g:FlowPanel>
-=======
         <e:Editor ui:field="editor" styleName="dock-max"/>
         <e:RightBar ui:field="rightBar" addStyleNames="dock-min"/>
->>>>>>> 353f72d5
     </g:FlowPanel>
 </ui:UiBinder>