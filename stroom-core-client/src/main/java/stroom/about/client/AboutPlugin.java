--- conflicted
+++ resolved
@@ -29,11 +29,8 @@
 import stroom.widget.menu.client.presenter.Separator;
 
 public class AboutPlugin extends Plugin {
-<<<<<<< HEAD
-    private final AboutResources resources;
-=======
->>>>>>> eec3e5f6
     private final Provider<AboutPresenter> provider;
+
     @Inject
     public AboutPlugin(final EventBus eventBus, final Provider<AboutPresenter> provider) {
         super(eventBus);
@@ -55,8 +52,4 @@
         event.getMenuItems().addMenuItem(MenuKeys.HELP_MENU,
                 new IconMenuItem(3, SvgPresets.ABOUT, null, "About", null, true, () -> provider.get().forceReveal()));
     }
-
-    public interface AboutResources extends ClientBundle {
-        ImageResource about();
-    }
 }