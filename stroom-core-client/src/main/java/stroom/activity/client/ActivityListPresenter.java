--- conflicted
+++ resolved
@@ -33,10 +33,6 @@
 import stroom.data.table.client.Refreshable;
 import stroom.dispatch.client.ClientDispatchAsync;
 import stroom.entity.client.presenter.FindActionDataProvider;
-<<<<<<< HEAD
-=======
-import stroom.entity.shared.EntityServiceFindAction;
->>>>>>> 72c33b34
 import stroom.svg.client.SvgPreset;
 import stroom.widget.button.client.ButtonView;
 import stroom.widget.util.client.MultiSelectionModel;
@@ -80,11 +76,7 @@
         }, "Activity", 600);
         getView().addEndColumn(new EndColumn<Activity>());
 
-<<<<<<< HEAD
-        dataProvider = new FindActionDataProvider<FindActivityCriteria, Activity>(dispatcher, getView());
-=======
-        dataProvider = new FindActionDataProvider<FindActivityCriteria, Activity>(dispatcher, getView(), new EntityServiceFindAction<>());
->>>>>>> 72c33b34
+        dataProvider = new FindActionDataProvider<FindActivityCriteria, Activity>(dispatcher, getView(), new FindActivityAction());
     }
 
     public ButtonView addButton(final SvgPreset preset) {
@@ -100,7 +92,7 @@
         return getView().getSelectionModel();
     }
 
-    void setAction(final FindActivityAction action) {
-        dataProvider.setAction(action);
+    void setCriteria(final FindActivityCriteria criteria) {
+        dataProvider.setCriteria(criteria);
     }
 }