--- conflicted
+++ resolved
@@ -20,16 +20,9 @@
 import com.google.inject.Provider;
 import com.google.web.bindery.event.shared.EventBus;
 import com.gwtplatform.mvp.client.MyPresenterWidget;
-<<<<<<< HEAD
 import stroom.core.client.ContentManager;
-import stroom.core.client.ContentManager.CloseCallback;
 import stroom.core.client.ContentManager.CloseHandler;
 import stroom.core.client.presenter.Plugin;
-=======
-import stroom.app.client.ContentManager;
-import stroom.app.client.ContentManager.CloseHandler;
-import stroom.app.client.presenter.Plugin;
->>>>>>> 77deba40
 import stroom.data.table.client.Refreshable;
 import stroom.widget.tab.client.presenter.TabData;
 
@@ -40,7 +33,7 @@
 
     @Inject
     public ContentPlugin(final EventBus eventBus, final ContentManager contentManager,
-            final Provider<P> presenterProvider) {
+                         final Provider<P> presenterProvider) {
         super(eventBus);
         this.contentManager = contentManager;
         this.presenterProvider = presenterProvider;
