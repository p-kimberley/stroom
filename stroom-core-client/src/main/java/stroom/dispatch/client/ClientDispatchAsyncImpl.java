--- conflicted
+++ resolved
@@ -58,14 +58,8 @@
         this.xsrf = xsrf;
         this.applicationInstanceId = RandomId.createDiscrimiator();
 
-<<<<<<< HEAD
-        final String endPointName = GWT.getHostPageBaseURL() + "dispatch.rpc";
-        final ServiceDefTarget target = (ServiceDefTarget) dispatchService;
-        target.setServiceEntryPoint(endPointName);
-=======
         ((ServiceDefTarget) dispatchService).setServiceEntryPoint(GWT.getModuleBaseURL() + "dispatch.rpc");
-        ((ServiceDefTarget) xsrf).setServiceEntryPoint(GWT.getModuleBaseURL() + "gwt.xsrf");
->>>>>>> 5f597506
+        ((ServiceDefTarget) xsrf).setServiceEntryPoint(GWT.getModuleBaseURL() + "xsrf");
     }
 
     @Override
@@ -186,9 +180,7 @@
                     }
                 }
 
-
                 handleFailure(throwable);
-
             }
 
             private void handleSuccess(final R result) {
