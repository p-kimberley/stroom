--- conflicted
+++ resolved
@@ -91,11 +91,7 @@
         final Column<JobNodeRow, String> nodeColumn = new Column<JobNodeRow, String>(new TextCell()) {
             @Override
             public String getValue(final JobNodeRow row) {
-<<<<<<< HEAD
-                return row.getEntity().getNodeName();
-=======
                 return row.getJobNode().getNodeName();
->>>>>>> 1a029d88
             }
         };
         getView().addResizableColumn(nodeColumn, "Node", 200);
