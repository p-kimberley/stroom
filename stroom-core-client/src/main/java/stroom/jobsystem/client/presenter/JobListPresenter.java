--- conflicted
+++ resolved
@@ -53,13 +53,8 @@
 
     @Inject
     public JobListPresenter(final EventBus eventBus, final ClientDispatchAsync dispatcher,
-<<<<<<< HEAD
-                            final TooltipPresenter tooltipPresenter) {
+                            final ClientPropertyCache clientPropertyCache) {
         super(eventBus, new DataGridViewImpl<>(true));
-=======
-                            final ClientPropertyCache clientPropertyCache) {
-        super(eventBus, new DataGridViewImpl<Job>(true));
->>>>>>> e5e5d548
 
         jobSaver = new SaveQueue<>(dispatcher);
 
