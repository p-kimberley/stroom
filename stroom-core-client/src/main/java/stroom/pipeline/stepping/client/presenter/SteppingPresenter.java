/*
 * Copyright 2017 Crown Copyright
 *
 * Licensed under the Apache License, Version 2.0 (the "License");
 * you may not use this file except in compliance with the License.
 * You may obtain a copy of the License at
 *
 *    http://www.apache.org/licenses/LICENSE-2.0
 *
 * Unless required by applicable law or agreed to in writing, software
 * distributed under the License is distributed on an "AS IS" BASIS,
 * WITHOUT WARRANTIES OR CONDITIONS OF ANY KIND, either express or implied.
 * See the License for the specific language governing permissions and
 * limitations under the License.
 */

package stroom.pipeline.stepping.client.presenter;

import com.google.gwt.core.client.Scheduler;
import com.google.gwt.user.client.ui.Widget;
import com.google.inject.Inject;
import com.google.inject.Provider;
import com.google.web.bindery.event.shared.EventBus;
import com.google.web.bindery.event.shared.HandlerRegistration;
import com.gwtplatform.mvp.client.MyPresenterWidget;
import com.gwtplatform.mvp.client.PresenterWidget;
import com.gwtplatform.mvp.client.View;
import stroom.alert.client.event.AlertEvent;
import stroom.dispatch.client.ClientDispatchAsync;
import stroom.entity.client.event.DirtyEvent;
import stroom.entity.client.event.DirtyEvent.DirtyHandler;
import stroom.entity.client.event.HasDirtyHandlers;
import stroom.pipeline.shared.FetchPipelineDataAction;
import stroom.pipeline.shared.PipelineModelException;
import stroom.pipeline.shared.PipelineStepAction;
import stroom.pipeline.shared.SharedElementData;
import stroom.pipeline.shared.StepLocation;
import stroom.pipeline.shared.StepType;
import stroom.pipeline.shared.SteppingResult;
import stroom.pipeline.shared.TextConverter;
import stroom.pipeline.shared.XSLT;
import stroom.pipeline.shared.data.PipelineData;
import stroom.pipeline.shared.data.PipelineElement;
import stroom.pipeline.shared.data.PipelineProperty;
import stroom.pipeline.shared.data.PipelinePropertyType;
import stroom.pipeline.structure.client.presenter.PipelineModel;
import stroom.pipeline.structure.client.presenter.PipelineTreePresenter;
import stroom.query.api.v1.DocRef;
import stroom.streamstore.client.presenter.ClassificationUiHandlers;
import stroom.streamstore.client.presenter.DataPresenter;
import stroom.streamstore.shared.FindStreamCriteria;
import stroom.streamstore.shared.Stream;
import stroom.streamstore.shared.StreamType;
import stroom.task.client.TaskEndEvent;
import stroom.task.client.TaskStartEvent;
import stroom.util.shared.Indicators;
import stroom.widget.button.client.ButtonPanel;
import stroom.widget.button.client.ButtonView;
import stroom.svg.client.SvgPreset;
import stroom.svg.client.SvgPresets;
import stroom.widget.tab.client.presenter.Layer;
import stroom.widget.tab.client.presenter.LayerContainer;

import java.util.ArrayList;
import java.util.HashMap;
import java.util.List;
import java.util.Map;
import java.util.Map.Entry;

public class SteppingPresenter extends MyPresenterWidget<SteppingPresenter.SteppingView> implements HasDirtyHandlers {
    private final PipelineStepAction action;
    private final PipelineTreePresenter pipelineTreePresenter;
    private final DataPresenter sourcePresenter;
    private final Provider<ElementPresenter> editorProvider;
    private final StepLocationPresenter stepLocationPresenter;
    private final StepControlPresenter stepControlPresenter;
    private final ClientDispatchAsync dispatcher;
    private final Map<String, ElementPresenter> editorMap = new HashMap<String, ElementPresenter>();
    private final PipelineModel pipelineModel;
    private final ButtonView saveButton;
    private boolean foundRecord;
    private boolean showingData;
    private boolean busyTranslating;
    private SteppingResult lastFoundResult;
    private SteppingResult currentResult;
    private ButtonPanel leftButtons;

    private Stream stream;

    @Inject
    public SteppingPresenter(final EventBus eventBus, final SteppingView view,
                             final PipelineTreePresenter pipelineTreePresenter,
                             final ClientDispatchAsync dispatcher, final DataPresenter sourcePresenter,
                             final Provider<ElementPresenter> editorProvider, final StepLocationPresenter stepLocationPresenter,
                             final StepControlPresenter stepControlPresenter) {
        super(eventBus, view);
        this.dispatcher = dispatcher;

        this.pipelineTreePresenter = pipelineTreePresenter;
        this.sourcePresenter = sourcePresenter;
        this.editorProvider = editorProvider;
        this.stepLocationPresenter = stepLocationPresenter;
        this.stepControlPresenter = stepControlPresenter;

        view.addWidgetRight(stepLocationPresenter.getView().asWidget());
        view.addWidgetRight(stepControlPresenter.getView().asWidget());
        view.setTreeView(pipelineTreePresenter.getView());

        sourcePresenter.setSteppingSource(true);

        pipelineModel = new PipelineModel();
        pipelineTreePresenter.setModel(pipelineModel);
        pipelineTreePresenter.setPipelineTreeBuilder(new SteppingPipelineTreeBuilder());
        pipelineTreePresenter.setAllowNullSelection(false);

        // Create the translation request to use.
        action = new PipelineStepAction();

        stepControlPresenter.setEnabledButtons(false, action.getStepType(), true, showingData, foundRecord);

        saveButton = addButtonLeft(SvgPresets.SAVE);
    }

    private static String replace(final String path, final String type, final String replacement) {
        String newPath = path;
        final String param = "${" + type + "}";
        int start = newPath.indexOf(param);
        while (start != -1) {
            final int end = start + param.length();
            newPath = newPath.substring(0, start) + replacement + newPath.substring(end);
            start = newPath.indexOf(param, end);
        }

        return newPath;
    }

//    private ImageButtonView addButtonLeft(final String title, final ImageResource enabledImage,
//                                          final ImageResource disabledImage) {
//        if (leftButtons == null) {
//            leftButtons = new ButtonPanel();
//            getView().addWidgetLeft(leftButtons);
//        }
//
//        final ImageButtonView button = leftButtons.add(title, enabledImage, disabledImage, true);
//        return button;
//    }

<<<<<<< HEAD
    @Override
    protected void onBind() {
        registerHandler(
                pipelineTreePresenter.getSelectionModel().addSelectionChangeHandler(event -> {
                    final PipelineElement selectedElement = pipelineTreePresenter.getSelectionModel()
                            .getSelectedObject();
                    onSelect(selectedElement);
                }));
        registerHandler(stepLocationPresenter.addStepControlHandler(event -> step(event.getStepType(), event.getStepLocation())));
        registerHandler(stepControlPresenter.addStepControlHandler(event -> step(event.getStepType(), event.getStepLocation())));
        registerHandler(saveButton.addClickHandler(event -> save()));
    }

    private GlyphButtonView addButtonLeft(final GlyphIcon preset) {
=======
    private ButtonView addButtonLeft(final SvgPreset preset) {
>>>>>>> eec3e5f6
        if (leftButtons == null) {
            leftButtons = new ButtonPanel();
            getView().addWidgetLeft(leftButtons);
        }

        return leftButtons.add(preset);
    }

    private PresenterWidget<?> getContent(final PipelineElement element) {
        if (PipelineModel.SOURCE_ELEMENT.getElementType().equals(element.getElementType())) {
            return sourcePresenter;

        } else {
            DocRef docRef = null;

            final List<PipelineProperty> properties = pipelineModel.getProperties(element);
            if (properties != null && properties.size() > 0) {
                for (final PipelineProperty property : properties) {
                    if (property.getValue() != null) {
                        final PipelinePropertyType propertyType = property.getPropertyType();
                        if (propertyType.isDataEntity() && property.getValue().getEntity() != null) {
                            docRef = property.getValue().getEntity();
                        } else if (property.getName().toLowerCase().contains("pattern") && stream != null) {
                            String value = property.getValue().getString();
                            value = replace(value, "feed", stream.getFeed().getName());
                            value = replace(value, "pipeline", action.getPipeline().getName());

                            if (element.getElementType().getType().equalsIgnoreCase("XSLTFilter")) {
                                docRef = new DocRef(XSLT.ENTITY_TYPE, null, value);
                            } else {
                                docRef = new DocRef(TextConverter.ENTITY_TYPE, null, value);
                            }
                        }
                    }
                }
            }

            final String elementId = element.getId();
            ElementPresenter editorPresenter = editorMap.get(elementId);

            if (editorPresenter == null) {
                final DirtyHandler dirtyEditorHandler = event -> {
                    DirtyEvent.fire(SteppingPresenter.this, true);
                    saveButton.setEnabled(true);
                };

                final ElementPresenter presenter = editorProvider.get();

                presenter.setElementId(element.getId());
                presenter.setElementType(element.getElementType());
                presenter.setEntityRef(docRef);
                presenter.setPipelineStepAction(action);
                editorMap.put(elementId, presenter);
                presenter.addDirtyHandler(dirtyEditorHandler);

                editorPresenter = presenter;
            }

            // Refresh this editor if it needs it.
            refreshEditor(editorPresenter, elementId);

            return editorPresenter;
        }
    }

    private void refreshEditor(final ElementPresenter editorPresenter, final String elementId) {
        editorPresenter.load().onSuccess(result -> {
            if (editorPresenter.isRefreshRequired()) {
                editorPresenter.setRefreshRequired(false);

                // Update code pane.
                refreshEditorCodeIndicators(editorPresenter, elementId);

                // Update IO data.
                refreshEditorIO(editorPresenter, elementId);
            }
        });
    }

    private void refreshEditorCodeIndicators(final ElementPresenter editorPresenter, final String elementId) {
        // Only update the code indicators if we have a current result.
        if (currentResult != null && currentResult.getStepData() != null) {
            final SharedElementData elementData = currentResult.getStepData().getElementData(elementId);
            if (elementData != null) {
                final Indicators codeIndicators = elementData.getCodeIndicators();
                // Always set the indicators for the code pane as errors in the
                // code pane could be responsible for no record being found.
                editorPresenter.setCodeIndicators(codeIndicators);
            }
        }
    }

    private void refreshEditorIO(final ElementPresenter editorPresenter, final String elementId) {
        // Only update the input/output if we found a record.
        if (lastFoundResult != null) {
            final SharedElementData elementData = lastFoundResult.getStepData().getElementData(elementId);
            if (elementData != null) {
                final Indicators outputIndicators = elementData.getOutputIndicators();
                final String input = notNull(elementData.getInput());
                final String output = notNull(elementData.getOutput());

                editorPresenter.setInput(input, 1, elementData.isFormatInput(), null);

                if (output.length() == 0 && outputIndicators != null && outputIndicators.getMaxSeverity() != null) {
                    editorPresenter.setOutput(outputIndicators.toString(), 1, false, null);
                } else {
                    // Don't try and format text output.
                    editorPresenter.setOutput(output, 1, elementData.isFormatOutput(), outputIndicators);
                }
            } else {
                // // if we didn't find a record then it could be the input that
                // is
                // // responsible. Show any error that has been created..
                // if (inputIndicators != null && inputIndicators.hasSummary())
                // {
                // editorPresenter.setInputIndicators(inputIndicators);
                // } else if (outputIndicators != null
                // && outputIndicators.hasSummary()) {
                // editorPresenter.setOutputIndicators(outputIndicators);
                // }
            }
        }
    }

    public void read(final DocRef pipeline, final Stream stream, final long eventId,
                     final StreamType childStreamType) {
        this.stream = stream;

        // Load the stream.
        sourcePresenter.fetchData(true, stream.getId(), childStreamType);

        // Set the pipeline on the stepping action.
        action.setPipeline(pipeline);

        // Set the stream id on the stepping action.
        final FindStreamCriteria findStreamCriteria = new FindStreamCriteria();
        findStreamCriteria.obtainStreamIdSet().add(stream.getId());
        action.setCriteria(findStreamCriteria);
        action.setChildStreamType(childStreamType);

        // Load the pipeline.
        final FetchPipelineDataAction fetchPipelineDataAction = new FetchPipelineDataAction(pipeline);
        dispatcher.exec(fetchPipelineDataAction).onSuccess(result -> {
            final PipelineData pipelineData = result.get(result.size() - 1);
            final List<PipelineData> baseStack = new ArrayList<>(result.size() - 1);

            // If there is a stack of pipeline data then we need
            // to make sure changes are reflected appropriately.
            for (int i = 0; i < result.size() - 1; i++) {
                baseStack.add(result.get(i));
            }

            try {
                pipelineModel.setPipelineData(pipelineData);
                pipelineModel.setBaseStack(baseStack);
                pipelineModel.build();
                pipelineTreePresenter.getSelectionModel().setSelected(PipelineModel.SOURCE_ELEMENT, true);

                Scheduler.get().scheduleDeferred(() -> getView().setTreeHeight(pipelineTreePresenter.getTreeHeight() + 3));
            } catch (final PipelineModelException e) {
                AlertEvent.fireError(SteppingPresenter.this, e.getMessage(), null);
            }

            if (eventId > 0) {
                step(StepType.REFRESH, new StepLocation(stream.getId(), 1L, eventId));
            }
        });
    }

    private void save() {
        // Tell all editors to save.
        for (final Entry<String, ElementPresenter> entry : editorMap.entrySet()) {
            entry.getValue().save();
        }
        DirtyEvent.fire(this, false);
        saveButton.setEnabled(false);
    }

    private void step(final StepType stepType, final StepLocation stepLocation) {
        if (!busyTranslating) {
            busyTranslating = true;

            // If we are stepping to the first or last record then clear all
            // current state from the action.
            if (StepType.FIRST.equals(stepType) || StepType.LAST.equals(stepType)) {
                action.reset();
            }

            // Is the event telling us to jump to a specific location?
            if (stepLocation != null) {
                action.setStepLocation(stepLocation);
            }

            // Set dirty code on action.
            final Map<String, String> codeMap = new HashMap<>();
            for (final ElementPresenter editorPresenter : editorMap.values()) {
                if (editorPresenter.isDirtyCode()) {
                    final String elementId = editorPresenter.getElementId();
                    final String code = editorPresenter.getCode();
                    codeMap.put(elementId, code);
                }
            }
            action.setCode(codeMap);

            action.setStepType(stepType);

            dispatcher.exec(action)
                    .onSuccess(this::readResult)
                    .onFailure(caught -> busyTranslating = false);
        }
    }

    private void readResult(final SteppingResult result) {
        try {
            currentResult = result;
            foundRecord = result.isFoundRecord();
            if (foundRecord) {
                showingData = true;
                lastFoundResult = result;
            }

            // Tell all editors that a refresh is required.
            for (final Entry<String, ElementPresenter> entry : editorMap.entrySet()) {
                entry.getValue().setRefreshRequired(true);
            }

            // Refresh the currently selected editor.
            final PipelineElement selectedElement = pipelineTreePresenter.getSelectionModel().getSelectedObject();
            if (selectedElement != null) {
                final String elementId = selectedElement.getId();
                final ElementPresenter editorPresenter = editorMap.get(elementId);
                if (editorPresenter != null) {
                    refreshEditor(editorPresenter, elementId);
                }
            }

            if (foundRecord) {
                // Determine the type of input for input highlighting.
                final StreamType childStreamType = action.getChildStreamType();

                // Set the source selection and highlight.
                sourcePresenter.showStepSource(result.getCurrentStreamOffset(), result.getStepLocation(),
                        childStreamType, result.getStepData().getSourceHighlights());

                // We found a record so update the display to indicate the
                // record that was found and update the request with the new
                // position ready for the next step.
                stepLocationPresenter.setStepLocation(result.getStepLocation());
                action.setStepLocation(result.getStepLocation());
            }

            // Sync step filters.
            action.setStepFilterMap(result.getStepFilterMap());

            if (result.getGeneralErrors() != null && result.getGeneralErrors().size() > 0) {
                final StringBuilder sb = new StringBuilder();
                for (final String err : result.getGeneralErrors()) {
                    sb.append(err);
                    sb.append("\n");
                }

                AlertEvent.fireError(this, "Some errors occured during stepping", sb.toString(), null);
            }

        } finally {
            // final boolean tasksSelected = inputSelected();
            stepControlPresenter.setEnabledButtons(true, action.getStepType(), true, showingData, foundRecord);
            busyTranslating = false;
        }
    }

    /**
     * Ensures we don't set a null string into a field by returning an empty
     * string instead of null.
     *
     * @param str
     * @return
     */
    private String notNull(final String str) {
        if (str == null) {
            return "";
        }

        return str;
    }

    private void onSelect(final PipelineElement element) {
        if (element != null) {
            TaskStartEvent.fire(SteppingPresenter.this);
            Scheduler.get().scheduleDeferred(() -> {
                final PresenterWidget<?> content = getContent(element);
                if (content != null) {
                    // Set the content.
                    getView().getLayerContainer().show((Layer) content);
                }

                TaskEndEvent.fire(SteppingPresenter.this);
            });
        }
    }

    @Override
    public HandlerRegistration addDirtyHandler(final DirtyHandler handler) {
        return addHandlerToSource(DirtyEvent.getType(), handler);
    }

    public void setClassificationUiHandlers(final ClassificationUiHandlers classificationUiHandlers) {
        sourcePresenter.setClassificationUiHandlers(classificationUiHandlers);
    }

    public interface SteppingView extends View {
        void setTreeHeight(int height);

        void addWidgetLeft(Widget widget);

        void addWidgetRight(Widget widget);

        void setTreeView(View view);

        LayerContainer getLayerContainer();
    }
}<|MERGE_RESOLUTION|>--- conflicted
+++ resolved
@@ -134,18 +134,6 @@
         return newPath;
     }
 
-//    private ImageButtonView addButtonLeft(final String title, final ImageResource enabledImage,
-//                                          final ImageResource disabledImage) {
-//        if (leftButtons == null) {
-//            leftButtons = new ButtonPanel();
-//            getView().addWidgetLeft(leftButtons);
-//        }
-//
-//        final ImageButtonView button = leftButtons.add(title, enabledImage, disabledImage, true);
-//        return button;
-//    }
-
-<<<<<<< HEAD
     @Override
     protected void onBind() {
         registerHandler(
@@ -159,10 +147,7 @@
         registerHandler(saveButton.addClickHandler(event -> save()));
     }
 
-    private GlyphButtonView addButtonLeft(final GlyphIcon preset) {
-=======
     private ButtonView addButtonLeft(final SvgPreset preset) {
->>>>>>> eec3e5f6
         if (leftButtons == null) {
             leftButtons = new ButtonPanel();
             getView().addWidgetLeft(leftButtons);
