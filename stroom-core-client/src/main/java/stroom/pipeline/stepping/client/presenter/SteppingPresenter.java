--- conflicted
+++ resolved
@@ -288,16 +288,11 @@
                         AlertEvent.fireError(SteppingPresenter.this, e.getMessage(), null);
                     }
 
-<<<<<<< HEAD
-                    if (stepLocation != null) {
+                    if (stepLocation != null && stepLocation.getRecordNo() > 0) {
                         step(StepType.REFRESH, new StepLocation(
                                         meta.getId(),
                                         stepLocation.getPartNo(),
                                         stepLocation.getRecordNo()));
-=======
-                    if (stepLocation != null && stepLocation.getRecordNo() > 0) {
-                        step(StepType.REFRESH, new StepLocation(meta.getId(), stepLocation.getPartNo(), stepLocation.getRecordNo()));
->>>>>>> bd54a88e
                     }
                 })
                 .call(PIPELINE_RESOURCE)
