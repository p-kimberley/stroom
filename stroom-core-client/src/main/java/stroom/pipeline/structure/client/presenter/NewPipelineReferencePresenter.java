/*
 * Copyright 2017 Crown Copyright
 *
 * Licensed under the Apache License, Version 2.0 (the "License");
 * you may not use this file except in compliance with the License.
 * You may obtain a copy of the License at
 *
 *    http://www.apache.org/licenses/LICENSE-2.0
 *
 * Unless required by applicable law or agreed to in writing, software
 * distributed under the License is distributed on an "AS IS" BASIS,
 * WITHOUT WARRANTIES OR CONDITIONS OF ANY KIND, either express or implied.
 * See the License for the specific language governing permissions and
 * limitations under the License.
 */

package stroom.pipeline.structure.client.presenter;

import com.google.gwt.dom.client.Style.Unit;
import com.google.gwt.user.client.ui.Widget;
import com.google.inject.Inject;
import com.google.web.bindery.event.shared.EventBus;
import com.gwtplatform.mvp.client.MyPresenterWidget;
import com.gwtplatform.mvp.client.View;
import stroom.dispatch.client.ClientDispatchAsync;
import stroom.entity.client.presenter.HasRead;
import stroom.entity.client.presenter.HasWrite;
import stroom.entity.shared.EntityReferenceFindAction;
<<<<<<< HEAD
import stroom.entity.shared.ResultList;
import stroom.entity.shared.SharedDocRef;
=======
>>>>>>> 77deba40
import stroom.explorer.client.presenter.EntityDropDownPresenter;
import stroom.feed.shared.Feed;
import stroom.item.client.StringListBox;
import stroom.pipeline.shared.PipelineEntity;
import stroom.pipeline.shared.data.PipelineReference;
import stroom.query.api.DocRef;
import stroom.security.shared.DocumentPermissionNames;
import stroom.streamstore.shared.FindStreamTypeCriteria;
import stroom.streamstore.shared.StreamType.Purpose;

public class NewPipelineReferencePresenter
        extends MyPresenterWidget<NewPipelineReferencePresenter.NewPipelineReferenceView>
        implements HasRead<PipelineReference>, HasWrite<PipelineReference> {
    private final EntityDropDownPresenter pipelinePresenter;
    private final EntityDropDownPresenter feedPresenter;
    private final ClientDispatchAsync dispatcher;
    private final StringListBox streamTypesWidget;
    private boolean dirty;
    private boolean initialised;

    @Inject
    public NewPipelineReferencePresenter(final EventBus eventBus, final NewPipelineReferenceView view,
                                         final EntityDropDownPresenter pipelinePresenter, final EntityDropDownPresenter feedPresenter,
                                         final ClientDispatchAsync dispatcher) {
        super(eventBus, view);
        this.pipelinePresenter = pipelinePresenter;
        this.feedPresenter = feedPresenter;
        this.dispatcher = dispatcher;

        pipelinePresenter.setIncludedTypes(PipelineEntity.ENTITY_TYPE);
        pipelinePresenter.setRequiredPermissions(DocumentPermissionNames.USE);
        feedPresenter.setIncludedTypes(Feed.ENTITY_TYPE);
        feedPresenter.setRequiredPermissions(DocumentPermissionNames.USE);

        pipelinePresenter.getWidget().getElement().getStyle().setMarginBottom(0, Unit.PX);
        getView().setPipelineView(pipelinePresenter.getView());

        feedPresenter.getWidget().getElement().getStyle().setMarginBottom(0, Unit.PX);
        getView().setFeedView(feedPresenter.getView());

        streamTypesWidget = new StringListBox();
        streamTypesWidget.getElement().getStyle().setMarginBottom(0, Unit.PX);
        getView().setStreamTypeWidget(streamTypesWidget);
    }

    @Override
    public void read(final PipelineReference pipelineReference) {
        getView().setElement(pipelineReference.getElement());

        pipelinePresenter.setSelectedEntityReference(pipelineReference.getPipeline());
        feedPresenter.setSelectedEntityReference(pipelineReference.getFeed());
        updateStreamTypes(pipelineReference.getStreamType());

        pipelinePresenter.addDataSelectionHandler(event -> {
            if (initialised) {
                final DocRef selection = pipelinePresenter.getSelectedEntityReference();
                if ((pipelineReference.getPipeline() == null && selection != null)
                        || (pipelineReference.getPipeline() != null
                        && !pipelineReference.getPipeline().equals(selection))) {
                    setDirty(true);
                }
            }
        });
        feedPresenter.addDataSelectionHandler(event -> {
            if (initialised) {
                final DocRef selection = feedPresenter.getSelectedEntityReference();
                if ((pipelineReference.getFeed() == null && selection != null)
                        || (pipelineReference.getFeed() != null && !pipelineReference.getFeed().equals(selection))) {
                    setDirty(true);
                }
            }
        });
        streamTypesWidget.addChangeHandler(event -> {
            if (initialised) {
                final String selection = streamTypesWidget.getSelected();
                if ((pipelineReference.getStreamType() == null && selection != null)
                        || (pipelineReference.getStreamType() != null
                        && !pipelineReference.getStreamType().equals(selection))) {
                    setDirty(true);
                }
            }
        });
    }

    @Override
    public void write(final PipelineReference pipelineReference) {
        pipelineReference.setPipeline(pipelinePresenter.getSelectedEntityReference());
        pipelineReference.setFeed(feedPresenter.getSelectedEntityReference());
        pipelineReference.setStreamType(streamTypesWidget.getSelected());
    }

    private void updateStreamTypes(final String selectedStreamType) {
        streamTypesWidget.clear();

        final FindStreamTypeCriteria findStreamTypeCriteria = new FindStreamTypeCriteria();
        findStreamTypeCriteria.obtainPurpose().add(Purpose.RAW);
        findStreamTypeCriteria.obtainPurpose().add(Purpose.PROCESSED);
        findStreamTypeCriteria.obtainPurpose().add(Purpose.CONTEXT);
<<<<<<< HEAD
        dispatcher.execute(new EntityReferenceFindAction<>(findStreamTypeCriteria),
                new AsyncCallbackAdaptor<ResultList<SharedDocRef>>() {
                    @Override
                    public void onSuccess(final ResultList<SharedDocRef> result) {
                        if (result != null && result.size() > 0) {
                            for (final DocRef docRef : result) {
                                streamTypesWidget.addItem(docRef.getName());
                            }
                        }

                        if (selectedStreamType != null) {
                            streamTypesWidget.setSelected(selectedStreamType);
                        }

                        initialised = true;
                    }
                });
=======
        dispatcher.exec(new EntityReferenceFindAction<>(findStreamTypeCriteria)).onSuccess(result -> {
            if (result != null && result.size() > 0) {
                for (final DocRef docRef : result) {
                    streamTypesWidget.addItem(docRef.getName());
                }
            }

            if (selectedStreamType != null) {
                streamTypesWidget.setSelected(selectedStreamType);
            }

            initialised = true;
        });
>>>>>>> 77deba40
    }

    public boolean isDirty() {
        return dirty;
    }

    private void setDirty(final boolean dirty) {
        this.dirty = dirty;
    }

    public interface NewPipelineReferenceView extends View {
        void setElement(String element);

        void setPipelineView(View view);

        void setFeedView(View view);

        void setStreamTypeWidget(Widget widget);
    }
}<|MERGE_RESOLUTION|>--- conflicted
+++ resolved
@@ -26,11 +26,6 @@
 import stroom.entity.client.presenter.HasRead;
 import stroom.entity.client.presenter.HasWrite;
 import stroom.entity.shared.EntityReferenceFindAction;
-<<<<<<< HEAD
-import stroom.entity.shared.ResultList;
-import stroom.entity.shared.SharedDocRef;
-=======
->>>>>>> 77deba40
 import stroom.explorer.client.presenter.EntityDropDownPresenter;
 import stroom.feed.shared.Feed;
 import stroom.item.client.StringListBox;
@@ -129,25 +124,6 @@
         findStreamTypeCriteria.obtainPurpose().add(Purpose.RAW);
         findStreamTypeCriteria.obtainPurpose().add(Purpose.PROCESSED);
         findStreamTypeCriteria.obtainPurpose().add(Purpose.CONTEXT);
-<<<<<<< HEAD
-        dispatcher.execute(new EntityReferenceFindAction<>(findStreamTypeCriteria),
-                new AsyncCallbackAdaptor<ResultList<SharedDocRef>>() {
-                    @Override
-                    public void onSuccess(final ResultList<SharedDocRef> result) {
-                        if (result != null && result.size() > 0) {
-                            for (final DocRef docRef : result) {
-                                streamTypesWidget.addItem(docRef.getName());
-                            }
-                        }
-
-                        if (selectedStreamType != null) {
-                            streamTypesWidget.setSelected(selectedStreamType);
-                        }
-
-                        initialised = true;
-                    }
-                });
-=======
         dispatcher.exec(new EntityReferenceFindAction<>(findStreamTypeCriteria)).onSuccess(result -> {
             if (result != null && result.size() > 0) {
                 for (final DocRef docRef : result) {
@@ -161,7 +137,6 @@
 
             initialised = true;
         });
->>>>>>> 77deba40
     }
 
     public boolean isDirty() {
