/*
 * Copyright 2017 Crown Copyright
 *
 * Licensed under the Apache License, Version 2.0 (the "License");
 * you may not use this file except in compliance with the License.
 * You may obtain a copy of the License at
 *
 *     http://www.apache.org/licenses/LICENSE-2.0
 *
 * Unless required by applicable law or agreed to in writing, software
 * distributed under the License is distributed on an "AS IS" BASIS,
 * WITHOUT WARRANTIES OR CONDITIONS OF ANY KIND, either express or implied.
 * See the License for the specific language governing permissions and
 * limitations under the License.
 *
 */

package stroom.process.client.presenter;

import com.google.inject.Inject;
import com.google.web.bindery.event.shared.EventBus;
import com.gwtplatform.mvp.client.MyPresenterWidget;
import com.gwtplatform.mvp.client.View;
import stroom.alert.client.event.ConfirmEvent;
import stroom.dispatch.client.ClientDispatchAsync;
import stroom.entity.client.presenter.HasDocumentRead;
import stroom.entity.shared.BaseEntity;
import stroom.entity.shared.DocRefUtil;
import stroom.entity.shared.EntityServiceDeleteAction;
import stroom.entity.shared.EntityServiceSaveAction;
import stroom.pipeline.shared.PipelineEntity;
import stroom.process.shared.CreateProcessorAction;
import stroom.process.shared.StreamProcessorFilterRow;
import stroom.process.shared.StreamProcessorRow;
import stroom.query.api.v2.DocRef;
import stroom.query.api.v2.ExpressionItem;
import stroom.query.api.v2.ExpressionOperator;
import stroom.query.api.v2.ExpressionTerm;
import stroom.query.client.ExpressionTreePresenter;
import stroom.streamstore.shared.QueryData;
import stroom.streamstore.shared.StreamDataSource;
import stroom.streamtask.shared.StreamProcessorFilter;
import stroom.svg.client.SvgPresets;
import stroom.util.shared.SharedObject;
import stroom.widget.button.client.ButtonView;
import stroom.widget.popup.client.event.HidePopupEvent;
import stroom.widget.popup.client.event.ShowPopupEvent;
import stroom.widget.popup.client.presenter.PopupSize;
import stroom.widget.popup.client.presenter.PopupUiHandlers;
import stroom.widget.popup.client.presenter.PopupView.PopupType;
import stroom.widget.util.client.MultiSelectionModel;

public class ProcessorPresenter extends MyPresenterWidget<ProcessorPresenter.ProcessorView>
        implements HasDocumentRead<BaseEntity> {
    private final ProcessorListPresenter processorListPresenter;
    private final ExpressionPresenter filterPresenter;
    private final ExpressionTreePresenter expressionPresenter;
    private final ClientDispatchAsync dispatcher;

    private PipelineEntity pipelineEntity;
    private SharedObject selectedProcessor;
    private ButtonView addButton;
    private ButtonView editButton;
    private ButtonView removeButton;

    private boolean allowUpdate;

    @Inject
    public ProcessorPresenter(final EventBus eventBus,
                              final ProcessorView view,
                              final ProcessorListPresenter processorListPresenter,
                              final ExpressionPresenter filterPresenter,
                              final ExpressionTreePresenter expressionPresenter,
                              final ClientDispatchAsync dispatcher) {
        super(eventBus, view);
        this.processorListPresenter = processorListPresenter;
        this.filterPresenter = filterPresenter;
        this.expressionPresenter = expressionPresenter;
        this.dispatcher = dispatcher;

        // Stop users from selecting expression items.
        expressionPresenter.setSelectionModel(null);

        view.setProcessorList(processorListPresenter.getView());
        view.setDetailsView(expressionPresenter.getView());
    }

    @Override
    public void read(final DocRef docRef, final BaseEntity entity) {
<<<<<<< HEAD
        processorListPresenter.read(entity);
=======
        processorListPresenter.read(docRef, entity);
>>>>>>> 48275f85
        if (entity instanceof PipelineEntity) {
            this.pipelineEntity = (PipelineEntity) entity;
        }
    }

    public void setAllowUpdate(final boolean allowUpdate) {
        this.allowUpdate = allowUpdate;

        if (this.pipelineEntity != null && allowUpdate) {
            createButtons();
        }

        processorListPresenter.setAllowUpdate(allowUpdate);
    }

    private void createButtons() {
        if (addButton == null && removeButton == null) {
            addButton = processorListPresenter.getView().addButton(SvgPresets.ADD);
            addButton.setTitle("Add Processor");
            editButton = processorListPresenter.getView().addButton(SvgPresets.EDIT);
            editButton.setTitle("Edit Processor");
            removeButton = processorListPresenter.getView().addButton(SvgPresets.REMOVE);
            removeButton.setTitle("Remove Processor");
            registerHandler(addButton.addClickHandler(event -> {
                if (allowUpdate) {
                    addProcessor();
                }
            }));
            registerHandler(editButton.addClickHandler(event -> {
                if (allowUpdate) {
                    editProcessor();
                }
            }));
            registerHandler(removeButton.addClickHandler(event -> {
                if (allowUpdate) {
                    removeProcessor();
                }
            }));

            enableButtons(false);
        }
    }

    private void enableButtons(final boolean enabled) {
        if (addButton != null) {
            addButton.setEnabled(allowUpdate);
        }
        if (editButton != null) {
            if (allowUpdate) {
                editButton.setEnabled(enabled);
            } else {
                editButton.setEnabled(false);
            }
        }
        if (removeButton != null) {
            if (allowUpdate) {
                removeButton.setEnabled(enabled);
            } else {
                removeButton.setEnabled(false);
            }
        }
    }

    @Override
    protected void onBind() {
        super.onBind();

        registerHandler(processorListPresenter.getSelectionModel().addSelectionHandler(event -> {
            updateData();
            if (event.getSelectionType().isDoubleSelect()) {
                if (allowUpdate) {
                    editProcessor();
                }
            }
        }));
    }

    private void updateData() {
        selectedProcessor = processorListPresenter.getSelectionModel().getSelected();

        if (selectedProcessor == null) {
            enableButtons(false);
            setData(null);

        } else if (selectedProcessor instanceof StreamProcessorRow) {
            enableButtons(true);
            setData(null);

        } else if (selectedProcessor instanceof StreamProcessorFilterRow) {
            enableButtons(true);

            final StreamProcessorFilterRow row = (StreamProcessorFilterRow) selectedProcessor;
            final StreamProcessorFilter streamProcessorFilter = row.getEntity();
            final QueryData queryData = streamProcessorFilter.getQueryData();
            setData(queryData);
        }
    }

    private void setData(final QueryData queryData) {
        ExpressionOperator expression = null;
        if (queryData != null && queryData.getExpression() != null) {
            expression = queryData.getExpression();
        }

        expressionPresenter.read(expression);
    }

    public MultiSelectionModel<SharedObject> getSelectionModel() {
        return processorListPresenter.getSelectionModel();
    }

    private void addProcessor() {
        if (pipelineEntity != null) {
            addOrEditProcessor(null);
        }
    }

    private void editProcessor() {
        if (pipelineEntity != null && selectedProcessor != null) {
            if (selectedProcessor instanceof StreamProcessorFilterRow) {
                final StreamProcessorFilterRow streamProcessorFilterRow = (StreamProcessorFilterRow) selectedProcessor;
                final StreamProcessorFilter filter = streamProcessorFilterRow.getEntity();
                addOrEditProcessor(filter);
            }
        }
    }

    private void addOrEditProcessor(final StreamProcessorFilter filter) {
        final QueryData queryData = getOrCreateQueryData(filter);
        filterPresenter.read(queryData.getExpression(), StreamDataSource.STREAM_STORE_DOC_REF, StreamDataSource.getFields());

        final PopupUiHandlers popupUiHandlers = new PopupUiHandlers() {
            @Override
            public void onHideRequest(final boolean autoClose, final boolean ok) {
                if (ok) {
                    final ExpressionOperator expression = filterPresenter.write();
                    queryData.setDataSource(StreamDataSource.STREAM_STORE_DOC_REF);
                    queryData.setExpression(expression);

                    if (filter != null) {
                        ConfirmEvent.fire(ProcessorPresenter.this,
                                "You are about to update an existing filter. Any streams that might now be included by this filter but are older than the current tracker position will not be processed. Are you sure you wish to do this?",
                                result -> {
                                    if (result) {
                                        validateFeed(filter, queryData);
                                    }
                                });
                    } else {
                        validateFeed(null, queryData);
                    }

                } else {
                    HidePopupEvent.fire(ProcessorPresenter.this, filterPresenter);
                }
            }

            @Override
            public void onHide(final boolean autoClose, final boolean ok) {
                // Do nothing.
            }
        };

        // Show the processor creation dialog.
        final PopupSize popupSize = new PopupSize(800, 600, 400, 400, true);
        if (filter != null) {
            ShowPopupEvent.fire(this, filterPresenter, PopupType.OK_CANCEL_DIALOG, popupSize, "Edit Filter",
                    popupUiHandlers);
        } else {
            ShowPopupEvent.fire(this, filterPresenter, PopupType.OK_CANCEL_DIALOG, popupSize, "Add Filter",
                    popupUiHandlers);
        }
    }

    private QueryData getOrCreateQueryData(final StreamProcessorFilter filter) {
        if (filter != null && filter.getQueryData() != null) {
            return filter.getQueryData();
        }
        return new QueryData();
    }

    private void validateFeed(final StreamProcessorFilter filter, final QueryData queryData) {
        final int feedCount = termCount(queryData, StreamDataSource.FEED);
        final int streamIdCount = termCount(queryData, StreamDataSource.STREAM_ID);
        final int parentStreamIdCount = termCount(queryData, StreamDataSource.PARENT_STREAM_ID);

        if (streamIdCount == 0
                && parentStreamIdCount == 0
                && feedCount == 0) {
            ConfirmEvent.fire(ProcessorPresenter.this,
                    "You are about to process all feeds. Are you sure you wish to do this?", result -> {
                        if (result) {
                            validateStreamType(filter, queryData);
                        }
                    });
        } else {
            createOrUpdateProcessor(filter, queryData);
        }
    }

    private void validateStreamType(final StreamProcessorFilter filter, final QueryData queryData) {
        final int streamTypeCount = termCount(queryData, StreamDataSource.STREAM_TYPE);
        final int streamIdCount = termCount(queryData, StreamDataSource.STREAM_ID);
        final int parentStreamIdCount = termCount(queryData, StreamDataSource.PARENT_STREAM_ID);

        if (streamIdCount == 0
                && parentStreamIdCount == 0
                && streamTypeCount == 0) {
            ConfirmEvent.fire(ProcessorPresenter.this,
                    "You are about to process all stream types. Are you sure you wish to do this?",
                    result -> {
                        if (result) {
                            createOrUpdateProcessor(filter, queryData);
                        }
                    });
        } else {
            createOrUpdateProcessor(filter, queryData);
        }
    }

    private int termCount(final QueryData queryData, final String field) {
        if (queryData == null || queryData.getExpression() == null) {
            return 0;
        }
        return termCount(queryData.getExpression(), field);
    }

    private int termCount(final ExpressionOperator expressionOperator, final String field) {
        int count = 0;
        if (expressionOperator.enabled()) {
            for (final ExpressionItem item : expressionOperator.getChildren()) {
                if (item.enabled()) {
                    if (item instanceof ExpressionTerm) {
                        if (field.equals(((ExpressionTerm) item).getField())) {
                            count++;
                        }
                    } else if (item instanceof ExpressionOperator) {
                        count += termCount((ExpressionOperator) item, field);
                    }
                }
            }
        }
        return count;
    }

    private void createOrUpdateProcessor(final StreamProcessorFilter filter,
                                         final QueryData queryData) {
        if (filter != null) {
            // Now update the processor filter using the find stream criteria.
            filter.setQueryData(queryData);
            dispatcher.exec(new EntityServiceSaveAction<>(filter)).onSuccess(result -> {
                refresh(result);
                HidePopupEvent.fire(ProcessorPresenter.this, filterPresenter);
            });

        } else {
            // Now create the processor filter using the find stream criteria.
            dispatcher.exec(new CreateProcessorAction(DocRefUtil.create(pipelineEntity), queryData, false, 10)).onSuccess(result -> {
                refresh(result);
                HidePopupEvent.fire(ProcessorPresenter.this, filterPresenter);
            });
        }
    }

    private void removeProcessor() {
        if (selectedProcessor != null) {
            if (selectedProcessor instanceof StreamProcessorRow) {
                final StreamProcessorRow streamProcessorRow = (StreamProcessorRow) selectedProcessor;
                ConfirmEvent.fire(this, "Are you sure you want to delete this processor?", result -> {
                    if (result) {
                        dispatcher.exec(new EntityServiceDeleteAction(streamProcessorRow.getEntity())).onSuccess(res -> processorListPresenter.refresh());
                    }
                });
            } else if (selectedProcessor instanceof StreamProcessorFilterRow) {
                final StreamProcessorFilterRow streamProcessorFilterRow = (StreamProcessorFilterRow) selectedProcessor;
                ConfirmEvent.fire(this, "Are you sure you want to delete this filter?", result -> {
                    if (result) {
                        dispatcher.exec(new EntityServiceDeleteAction(streamProcessorFilterRow.getEntity())).onSuccess(res -> processorListPresenter.refresh());
                    }
                });
            }
        }
    }

    public void refresh(final StreamProcessorFilter streamProcessorFilter) {
        processorListPresenter.setNextSelection(streamProcessorFilter);
        processorListPresenter.refresh();

        processorListPresenter.getSelectionModel().clear();
        processorListPresenter.getSelectionModel().setSelected(streamProcessorFilter, true);
        updateData();
    }

    public interface ProcessorView extends View {
        void setProcessorList(View view);

        void setDetailsView(View view);
    }
}<|MERGE_RESOLUTION|>--- conflicted
+++ resolved
@@ -87,11 +87,7 @@
 
     @Override
     public void read(final DocRef docRef, final BaseEntity entity) {
-<<<<<<< HEAD
         processorListPresenter.read(entity);
-=======
-        processorListPresenter.read(docRef, entity);
->>>>>>> 48275f85
         if (entity instanceof PipelineEntity) {
             this.pipelineEntity = (PipelineEntity) entity;
         }
