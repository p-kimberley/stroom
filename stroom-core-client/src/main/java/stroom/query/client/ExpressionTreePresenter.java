/*
 * Copyright 2017 Crown Copyright
 *
 * Licensed under the Apache License, Version 2.0 (the "License");
 * you may not use this file except in compliance with the License.
 * You may obtain a copy of the License at
 *
 *     http://www.apache.org/licenses/LICENSE-2.0
 *
 * Unless required by applicable law or agreed to in writing, software
 * distributed under the License is distributed on an "AS IS" BASIS,
 * WITHOUT WARRANTIES OR CONDITIONS OF ANY KIND, either express or implied.
 * See the License for the specific language governing permissions and
 * limitations under the License.
 */

package stroom.query.client;

import com.google.gwt.view.client.SelectionChangeEvent;
import com.google.inject.Inject;
import com.google.web.bindery.event.shared.EventBus;
import com.google.web.bindery.event.shared.HandlerRegistration;
import com.gwtplatform.mvp.client.HasUiHandlers;
import com.gwtplatform.mvp.client.MyPresenterWidget;
import com.gwtplatform.mvp.client.View;
import stroom.data.client.event.DataSelectionEvent;
import stroom.data.client.event.DataSelectionEvent.DataSelectionHandler;
import stroom.data.client.event.HasDataSelectionHandlers;
import stroom.datasource.api.v1.DataSourceField;
import stroom.dispatch.client.ClientDispatchAsync;
<<<<<<< HEAD
import stroom.query.api.v1.ExpressionOperator;
=======
import stroom.entity.shared.DocRef;
import stroom.query.shared.ExpressionOperator;
import stroom.query.shared.IndexField;
>>>>>>> eec3e5f6
import stroom.widget.contextmenu.client.event.ContextMenuEvent.Handler;
import stroom.widget.contextmenu.client.event.HasContextMenuHandlers;
import stroom.widget.htree.client.treelayout.util.DefaultTreeForTreeLayout;
import stroom.widget.util.client.MySingleSelectionModel;

import java.util.List;

public class ExpressionTreePresenter extends MyPresenterWidget<ExpressionTreePresenter.ExpressionTreeView>
        implements HasDataSelectionHandlers<Item>,
        HasContextMenuHandlers {
    private DefaultTreeForTreeLayout<Item> tree;
    private MySingleSelectionModel<Item> selectionModel;
    private ExpressionUiHandlers uiHandlers;

    @Inject
    public ExpressionTreePresenter(final EventBus eventBus, final ExpressionTreeView view,
                                   final ClientDispatchAsync dispatcher) {
        super(eventBus, view);
        selectionModel = new MySingleSelectionModel<>();
        view.setSelectionModel(selectionModel);
    }

    @Override
    protected void onBind() {
        super.onBind();

        if (selectionModel != null) {
            registerHandler(selectionModel.addSelectionChangeHandler(event -> {
                DataSelectionEvent.fire(ExpressionTreePresenter.this, selectionModel.getSelectedObject(), false);
                getView().refresh();
            }));
        }
    }

    public HandlerRegistration addSelectionChangeHandler(final SelectionChangeEvent.Handler handler) {
        if (selectionModel == null) {
            return null;
        }

        return selectionModel.addSelectionChangeHandler(handler);
    }

<<<<<<< HEAD
    public void setFields(final List<DataSourceField> fields) {
        getView().setFields(fields);
=======
    public void init(final ClientDispatchAsync dispatcher, final DocRef dataSource, final List<IndexField> indexFields) {
        getView().init(dispatcher, dataSource, indexFields);
>>>>>>> eec3e5f6
    }

    public void read(final ExpressionOperator root) {
        clearSelection();

        tree = new ExpressionModel().getTreeFromExpression(root);
        getView().setTree(tree);
        getView().refresh();
    }

    public ExpressionOperator write() {
        clearSelection();
        return new ExpressionModel().getExpressionFromTree(tree);
    }

    public void addOperator() {
        addNewItem(new Operator());
    }

    public void addTerm() {
        addNewItem(new Term());
    }

    public void disable() {
        if (selectionModel != null) {
            final Item selectedItem = selectionModel.getSelectedObject();
            if (selectedItem != null) {
                selectedItem.setEnabled(!selectedItem.enabled());

                fireDirty();

                getView().refresh();
            }
        }
    }

    public void delete() {
        if (selectionModel != null) {
            final Item selectedItem = selectionModel.getSelectedObject();
            if (selectedItem != null) {
                final Item nextSelection = getNextSelection(selectedItem);

                tree.removeChild(selectedItem);
                fireDirty();

                if (nextSelection != null) {
                    selectionModel.setSelected(nextSelection, true);
                } else {
                    clearSelection();
                }
            }
        }
    }

    private Item getNextSelection(final Item selectedItem) {
        final Item parent = tree.getParent(selectedItem);
        if (parent != null) {
            final List<Item> children = tree.getChildren(parent);
            if (children == null || children.size() == 0) {
                return null;
            }

            if (children.size() == 1) {
                return parent;
            }

            final int index = children.indexOf(selectedItem);
            if (index == 0) {
                return children.get(1);
            } else {
                return children.get(index - 1);
            }
        }

        return null;
    }

    private void addNewItem(final Item item) {
        if (selectionModel != null) {
            final Item selected = selectionModel.getSelectedObject();

            Item operator = null;

            if (selected != null) {
                if (selected instanceof Operator) {
                    operator = selected;
                } else {
                    final Item parent = tree.getParent(selected);
                    if (parent != null && parent instanceof Operator) {
                        operator = parent;
                    }
                }
            }

            if (operator == null) {
                final Item root = tree.getRoot();
                if (root != null && root instanceof Operator) {
                    operator = root;
                }
            }

            if (operator != null) {
                tree.addChild(operator, item);
                selectionModel.setSelected(item, true);
            }

            fireDirty();
        }
    }

    public void clearSelection() {
        getView().endEditing();
        if (selectionModel != null) {
            selectionModel.clear();
        }
    }

    @Override
    public HandlerRegistration addDataSelectionHandler(final DataSelectionHandler<Item> handler) {
        return addHandlerToSource(DataSelectionEvent.getType(), handler);
    }

    public void fireDirty() {
        if (uiHandlers != null) {
            uiHandlers.fireDirty();
        }
    }

    public void setUiHandlers(final ExpressionUiHandlers uiHandlers) {
        this.uiHandlers = uiHandlers;
        getView().setUiHandlers(uiHandlers);
    }

    public MySingleSelectionModel<Item> getSelectionModel() {
        return selectionModel;
    }

    public void setSelectionModel(final MySingleSelectionModel<Item> selectionModel) {
        this.selectionModel = selectionModel;
        getView().setSelectionModel(selectionModel);
    }

    @Override
    public HandlerRegistration addContextMenuHandler(final Handler handler) {
        return getView().addContextMenuHandler(handler);
    }

    public interface ExpressionTreeView extends View, HasContextMenuHandlers, HasUiHandlers<ExpressionUiHandlers> {
        void setTree(DefaultTreeForTreeLayout<Item> model);

        void setSelectionModel(MySingleSelectionModel<Item> selectionModel);

<<<<<<< HEAD
        void setFields(List<DataSourceField> fields);
=======
        void init(ClientDispatchAsync dispatcher, DocRef dataSource, List<IndexField> indexFields);
>>>>>>> eec3e5f6

        void endEditing();

        void refresh();
    }
}<|MERGE_RESOLUTION|>--- conflicted
+++ resolved
@@ -28,13 +28,7 @@
 import stroom.data.client.event.HasDataSelectionHandlers;
 import stroom.datasource.api.v1.DataSourceField;
 import stroom.dispatch.client.ClientDispatchAsync;
-<<<<<<< HEAD
 import stroom.query.api.v1.ExpressionOperator;
-=======
-import stroom.entity.shared.DocRef;
-import stroom.query.shared.ExpressionOperator;
-import stroom.query.shared.IndexField;
->>>>>>> eec3e5f6
 import stroom.widget.contextmenu.client.event.ContextMenuEvent.Handler;
 import stroom.widget.contextmenu.client.event.HasContextMenuHandlers;
 import stroom.widget.htree.client.treelayout.util.DefaultTreeForTreeLayout;
@@ -77,13 +71,8 @@
         return selectionModel.addSelectionChangeHandler(handler);
     }
 
-<<<<<<< HEAD
-    public void setFields(final List<DataSourceField> fields) {
-        getView().setFields(fields);
-=======
-    public void init(final ClientDispatchAsync dispatcher, final DocRef dataSource, final List<IndexField> indexFields) {
+    public void init(final ClientDispatchAsync dispatcher, final DocRef dataSource, final List<DataSourceField> indexFields) {
         getView().init(dispatcher, dataSource, indexFields);
->>>>>>> eec3e5f6
     }
 
     public void read(final ExpressionOperator root) {
@@ -236,11 +225,7 @@
 
         void setSelectionModel(MySingleSelectionModel<Item> selectionModel);
 
-<<<<<<< HEAD
-        void setFields(List<DataSourceField> fields);
-=======
-        void init(ClientDispatchAsync dispatcher, DocRef dataSource, List<IndexField> indexFields);
->>>>>>> eec3e5f6
+        void init(ClientDispatchAsync dispatcher, DocRef dataSource, List<DataSourceField> indexFields);
 
         void endEditing();
 
