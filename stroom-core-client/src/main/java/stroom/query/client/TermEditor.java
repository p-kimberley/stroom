--- conflicted
+++ resolved
@@ -5,7 +5,7 @@
  * you may not use this file except in compliance with the License.
  * You may obtain a copy of the License at
  *
- *    http://www.apache.org/licenses/LICENSE-2.0
+ *     http://www.apache.org/licenses/LICENSE-2.0
  *
  * Unless required by applicable law or agreed to in writing, software
  * distributed under the License is distributed on an "AS IS" BASIS,
@@ -30,22 +30,17 @@
 import com.google.gwt.user.client.ui.SuggestBox;
 import com.google.gwt.user.client.ui.Widget;
 import com.google.web.bindery.event.shared.HandlerRegistration;
-<<<<<<< HEAD
 import stroom.datasource.api.v1.DataSourceField;
 import stroom.datasource.api.v1.DataSourceField.DataSourceFieldType;
+import stroom.dispatch.client.ClientDispatchAsync;
+import stroom.entity.shared.DocRef;
 import stroom.explorer.client.presenter.EntityDropDownPresenter;
 import stroom.item.client.ItemListBox;
 import stroom.query.api.v1.DocRef;
 import stroom.query.api.v1.ExpressionTerm.Condition;
-=======
-import stroom.dispatch.client.ClientDispatchAsync;
-import stroom.entity.shared.DocRef;
-import stroom.explorer.client.presenter.EntityDropDownPresenter;
-import stroom.item.client.ItemListBox;
 import stroom.query.shared.ExpressionTerm.Condition;
 import stroom.query.shared.IndexField;
 import stroom.query.shared.IndexFieldType;
->>>>>>> eec3e5f6
 import stroom.util.shared.EqualsUtil;
 import stroom.widget.customdatebox.client.MyDateBox;
 
@@ -74,11 +69,7 @@
     private final List<HandlerRegistration> registrations = new ArrayList<>();
 
     private Term term;
-<<<<<<< HEAD
     private List<DataSourceField> indexFields;
-=======
-    private List<IndexField> indexFields;
->>>>>>> eec3e5f6
     private boolean reading;
     private boolean editing;
     private ExpressionUiHandlers uiHandlers;
@@ -140,14 +131,9 @@
         initWidget(layout);
     }
 
-<<<<<<< HEAD
-    public void setFields(final List<DataSourceField> indexFields) {
-=======
-    public void init(final ClientDispatchAsync dispatcher, final DocRef dataSource, final List<IndexField> indexFields) {
+    public void init(final ClientDispatchAsync dispatcher, final DocRef dataSource, final List<DataSourceField> indexFields) {
         suggestOracle.setDispatcher(dispatcher);
         suggestOracle.setDataSource(dataSource);
-
->>>>>>> eec3e5f6
         this.indexFields = indexFields;
         fieldListBox.clear();
         if (indexFields != null) {
@@ -239,13 +225,8 @@
         }
     }
 
-<<<<<<< HEAD
     private void changeField(final DataSourceField field) {
-=======
-    private void changeField(final IndexField field) {
         suggestOracle.setField(field);
-
->>>>>>> eec3e5f6
         final List<Condition> conditions = getConditions(field);
 
         conditionListBox.clear();
