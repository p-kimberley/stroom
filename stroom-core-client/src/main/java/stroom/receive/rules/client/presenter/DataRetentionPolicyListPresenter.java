--- conflicted
+++ resolved
@@ -23,13 +23,8 @@
 import stroom.data.grid.client.DataGridViewImpl;
 import stroom.data.grid.client.EndColumn;
 import stroom.data.retention.shared.DataRetentionRule;
-<<<<<<< HEAD
 import stroom.svg.client.Preset;
 import stroom.svg.client.SvgPresets;
-=======
-import stroom.svg.client.SvgPreset;
-import stroom.util.client.BorderUtil;
->>>>>>> c27cea1c
 import stroom.widget.button.client.ButtonView;
 import stroom.widget.menu.client.presenter.Item;
 import stroom.widget.tooltip.client.presenter.TooltipUtil;
@@ -99,23 +94,10 @@
         getView().addResizableColumn(expressionColumn, name, width);
     }
 
-<<<<<<< HEAD
-    private void addButtonColumn(final String name,
-                                 final int width,
-                                 final Preset svgPreset) {
-        final Column<DataRetentionRule, Preset> expressionColumn = new Column<DataRetentionRule, Preset>(
-                new SvgCell(true)) {
-
-            @Override
-            public Preset getValue(final DataRetentionRule object) {
-                return svgPreset;
-            }
-=======
     private void addActionButtonColumn(final String name,
                                        final int width) {
 
         final ActionCell<DataRetentionRule> actionCell = new stroom.cell.info.client.ActionCell<>(this::showActionMenu);
->>>>>>> c27cea1c
 
         final Column<DataRetentionRule, DataRetentionRule> expressionColumn =
                 new Column<DataRetentionRule, DataRetentionRule>(actionCell) {
