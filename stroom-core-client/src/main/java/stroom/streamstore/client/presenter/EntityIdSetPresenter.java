/*
 * Copyright 2016 Crown Copyright
 *
 * Licensed under the Apache License, Version 2.0 (the "License");
 * you may not use this file except in compliance with the License.
 * You may obtain a copy of the License at
 *
 *     http://www.apache.org/licenses/LICENSE-2.0
 *
 * Unless required by applicable law or agreed to in writing, software
 * distributed under the License is distributed on an "AS IS" BASIS,
 * WITHOUT WARRANTIES OR CONDITIONS OF ANY KIND, either express or implied.
 * See the License for the specific language governing permissions and
 * limitations under the License.
 */

package stroom.streamstore.client.presenter;

import com.google.gwt.cell.client.TextCell;
import com.google.gwt.core.client.GWT;
import com.google.gwt.user.cellview.client.Column;
import com.google.gwt.view.client.SelectionChangeEvent;
import com.google.inject.Inject;
import com.google.web.bindery.event.shared.EventBus;
import com.gwtplatform.mvp.client.HasUiHandlers;
import com.gwtplatform.mvp.client.MyPresenterWidget;
import com.gwtplatform.mvp.client.View;
import stroom.data.client.event.DataSelectionEvent;
import stroom.data.client.event.DataSelectionEvent.DataSelectionHandler;
import stroom.data.table.client.CellTableView;
import stroom.data.table.client.CellTableViewImpl;
import stroom.data.table.client.CellTableViewImpl.DefaultResources;
import stroom.data.table.client.CellTableViewImpl.DisabledResources;
import stroom.dispatch.client.AsyncCallbackAdaptor;
import stroom.dispatch.client.ClientDispatchAsync;
import stroom.entity.shared.BaseEntity;
import stroom.entity.shared.DocRef;
import stroom.entity.shared.DocRefUtil;
import stroom.entity.shared.EntityIdSet;
import stroom.entity.shared.EntityReferenceComparator;
import stroom.entity.shared.Folder;
import stroom.explorer.client.presenter.EntityChooser;
import stroom.explorer.shared.ExplorerData;
import stroom.process.shared.LoadEntityIdSetAction;
import stroom.process.shared.SetId;
import stroom.security.shared.DocumentPermissionNames;
import stroom.streamstore.shared.StreamType;
import stroom.util.shared.SharedList;
import stroom.util.shared.SharedMap;
import stroom.widget.util.client.MySingleSelectionModel;

import java.util.ArrayList;
import java.util.Collections;
import java.util.List;

public class EntityIdSetPresenter extends MyPresenterWidget<EntityIdSetPresenter.EntityIdSetView>
        implements EntityIdSetUiHandlers {
<<<<<<< HEAD
    private final ExplorerDropDownTreePresenter treePresenter;
=======
    public interface EntityIdSetView extends View, HasUiHandlers<EntityIdSetUiHandlers> {
        void setListView(View view);

        void setAddEnabled(boolean enabled);

        void setRemoveEnabled(boolean enabled);
    }

    private final EntityChooser treePresenter;
>>>>>>> 849b1b1e
    private final EntityChoicePresenter choicePresenter;
    private final ClientDispatchAsync dispatcher;
    private final StreamTypeUiManager streamTypeUiManager;
    private MySingleSelectionModel<DocRef> selectionModel;
    private CellTableView<DocRef> list;
    private boolean groupedEntity;
    private List<DocRef> data;
    private boolean enabled = true;
    @Inject
    public EntityIdSetPresenter(final EventBus eventBus, final EntityIdSetView view,
                                final EntityChooser treePresenter, final EntityChoicePresenter choicePresenter,
                                final StreamTypeUiManager streamTypeUiManager, final ClientDispatchAsync dispatcher) {
        super(eventBus, view);
        this.treePresenter = treePresenter;
        this.choicePresenter = choicePresenter;
        this.dispatcher = dispatcher;
        this.streamTypeUiManager = streamTypeUiManager;

        view.setUiHandlers(this);

        createList(true);
    }

    private void createList(final boolean enabled) {
        if (enabled) {
            selectionModel = new MySingleSelectionModel<DocRef>();
            list = new CellTableViewImpl<DocRef>(true, GWT.create(DefaultResources.class));

            registerHandler(selectionModel.addSelectionChangeHandler(new SelectionChangeEvent.Handler() {
                @Override
                public void onSelectionChange(final SelectionChangeEvent event) {
                    enableButtons();
                }
            }));
        } else {
            selectionModel = null;
            list = new CellTableViewImpl<DocRef>(false, GWT.create(DisabledResources.class));
        }

        // Text.
        final Column<DocRef, String> textColumn = new Column<DocRef, String>(new TextCell()) {
            @Override
            public String getValue(final DocRef entity) {
                return entity.getName();
            }
        };

        list.addColumn(textColumn);
        list.setSelectionModel(selectionModel);
        getView().setListView(list);
    }

    @Override
    protected void onBind() {
        registerHandler(treePresenter.addDataSelectionHandler(new DataSelectionHandler<ExplorerData>() {
            @Override
            public void onSelection(final DataSelectionEvent<ExplorerData> event) {
                final DocRef docRef = treePresenter.getSelectedEntityReference();
                if (docRef != null) {
                    data.add(docRef);
                    refresh();
                }
            }
        }));
        registerHandler(choicePresenter.addDataSelectionHandler(new DataSelectionHandler<DocRef>() {
            @Override
            public void onSelection(final DataSelectionEvent<DocRef> event) {
                final DocRef docRef = event.getSelectedItem();
                if (docRef != null) {
                    data.add(docRef);
                    refresh();
                }
            }
        }));
    }

    public <T extends BaseEntity> void read(final String type, final boolean groupedEntity,
                                            final EntityIdSet<T> entityIdSet) {
        this.groupedEntity = groupedEntity;

        if (entityIdSet != null && entityIdSet.getSet() != null) {
            // Load the entities.
            final SetId key = new SetId(type, type);
            final SharedMap<SetId, EntityIdSet<?>> loadMap = new SharedMap<SetId, EntityIdSet<?>>();
            loadMap.put(key, entityIdSet);
            final LoadEntityIdSetAction action = new LoadEntityIdSetAction(loadMap);
            dispatcher.execute(action, new AsyncCallbackAdaptor<SharedMap<SetId, SharedList<DocRef>>>() {
                @Override
                public void onSuccess(final SharedMap<SetId, SharedList<DocRef>> result) {
                    final SharedList<DocRef> list = result.get(key);
                    if (list != null) {
                        Collections.sort(list, new EntityReferenceComparator());
                        data = list;
                    } else {
                        data = new ArrayList<DocRef>();
                    }
                    refresh();
                }
            });
        } else {
            this.data = new ArrayList<DocRef>();
            refresh();
        }

        if (!groupedEntity) {
            final List<DocRef> data = new ArrayList<DocRef>();
            for (final StreamType streamType : streamTypeUiManager.getRootStreamTypeList()) {
                data.add(DocRefUtil.create(streamType));
            }
            choicePresenter.setData(data);
        } else {
            treePresenter.setIncludedTypes(type);
            treePresenter.setRequiredPermissions(DocumentPermissionNames.USE);
            treePresenter.setAllowFolderSelection(Folder.ENTITY_TYPE.equals(type));
        }

        enableButtons();
    }

    @SuppressWarnings("unchecked")
    public <T extends BaseEntity> void write(final EntityIdSet<T> entityIdSet) {
        entityIdSet.clear();
        for (final DocRef docRef : data) {
            entityIdSet.add(docRef.getId());
        }
    }

    private void refresh() {
        if (data != null) {
            list.setRowData(0, data);
            list.setRowCount(data.size());
        }
    }

    @Override
    public void onAdd() {
        if (!groupedEntity) {
            choicePresenter.show();
        } else {
            treePresenter.show();
        }
    }

    @Override
    public void onRemove() {
        final DocRef selected = getSelected();
        if (selected != null) {
            data.remove(selected);
            selectionModel.clear();
            refresh();
        }
    }

    private void enableButtons() {
        final DocRef selected = getSelected();
        getView().setRemoveEnabled(selected != null);
    }

    private DocRef getSelected() {
        if (selectionModel == null) {
            return null;
        }
        return selectionModel.getSelectedObject();
    }

    public boolean isEnabled() {
        return enabled;
    }

    public void setEnabled(final boolean enabled) {
        this.enabled = enabled;

        createList(enabled);
        refresh();

        if (enabled) {
            getView().asWidget().getElement().getStyle().setBackgroundColor("white");
            enableButtons();
        } else {
            getView().asWidget().getElement().getStyle().setBackgroundColor("#EEE");
            getView().setAddEnabled(false);
            getView().setRemoveEnabled(false);
        }
    }

    public interface EntityIdSetView extends View, HasUiHandlers<EntityIdSetUiHandlers> {
        void setListView(View view);

        void setAddEnabled(boolean enabled);

        void setRemoveEnabled(boolean enabled);
    }
}<|MERGE_RESOLUTION|>--- conflicted
+++ resolved
@@ -16,15 +16,6 @@
 
 package stroom.streamstore.client.presenter;
 
-import com.google.gwt.cell.client.TextCell;
-import com.google.gwt.core.client.GWT;
-import com.google.gwt.user.cellview.client.Column;
-import com.google.gwt.view.client.SelectionChangeEvent;
-import com.google.inject.Inject;
-import com.google.web.bindery.event.shared.EventBus;
-import com.gwtplatform.mvp.client.HasUiHandlers;
-import com.gwtplatform.mvp.client.MyPresenterWidget;
-import com.gwtplatform.mvp.client.View;
 import stroom.data.client.event.DataSelectionEvent;
 import stroom.data.client.event.DataSelectionEvent.DataSelectionHandler;
 import stroom.data.table.client.CellTableView;
@@ -35,18 +26,27 @@
 import stroom.dispatch.client.ClientDispatchAsync;
 import stroom.entity.shared.BaseEntity;
 import stroom.entity.shared.DocRef;
-import stroom.entity.shared.DocRefUtil;
 import stroom.entity.shared.EntityIdSet;
 import stroom.entity.shared.EntityReferenceComparator;
 import stroom.entity.shared.Folder;
-import stroom.explorer.client.presenter.EntityChooser;
+import stroom.explorer.client.presenter.ExplorerDropDownTreePresenter;
 import stroom.explorer.shared.ExplorerData;
-import stroom.process.shared.LoadEntityIdSetAction;
-import stroom.process.shared.SetId;
+import stroom.pipeline.processor.shared.LoadEntityIdSetAction;
+import stroom.pipeline.processor.shared.SetId;
 import stroom.security.shared.DocumentPermissionNames;
 import stroom.streamstore.shared.StreamType;
 import stroom.util.shared.SharedList;
 import stroom.util.shared.SharedMap;
+import com.google.gwt.cell.client.TextCell;
+import com.google.gwt.core.client.GWT;
+import com.google.gwt.user.cellview.client.CellTable.Resources;
+import com.google.gwt.user.cellview.client.Column;
+import com.google.gwt.view.client.SelectionChangeEvent;
+import com.google.inject.Inject;
+import com.google.web.bindery.event.shared.EventBus;
+import com.gwtplatform.mvp.client.HasUiHandlers;
+import com.gwtplatform.mvp.client.MyPresenterWidget;
+import com.gwtplatform.mvp.client.View;
 import stroom.widget.util.client.MySingleSelectionModel;
 
 import java.util.ArrayList;
@@ -55,9 +55,6 @@
 
 public class EntityIdSetPresenter extends MyPresenterWidget<EntityIdSetPresenter.EntityIdSetView>
         implements EntityIdSetUiHandlers {
-<<<<<<< HEAD
-    private final ExplorerDropDownTreePresenter treePresenter;
-=======
     public interface EntityIdSetView extends View, HasUiHandlers<EntityIdSetUiHandlers> {
         void setListView(View view);
 
@@ -67,7 +64,6 @@
     }
 
     private final EntityChooser treePresenter;
->>>>>>> 849b1b1e
     private final EntityChoicePresenter choicePresenter;
     private final ClientDispatchAsync dispatcher;
     private final StreamTypeUiManager streamTypeUiManager;
@@ -76,6 +72,7 @@
     private boolean groupedEntity;
     private List<DocRef> data;
     private boolean enabled = true;
+
     @Inject
     public EntityIdSetPresenter(final EventBus eventBus, final EntityIdSetView view,
                                 final EntityChooser treePresenter, final EntityChoicePresenter choicePresenter,
@@ -94,7 +91,7 @@
     private void createList(final boolean enabled) {
         if (enabled) {
             selectionModel = new MySingleSelectionModel<DocRef>();
-            list = new CellTableViewImpl<DocRef>(true, GWT.create(DefaultResources.class));
+            list = new CellTableViewImpl<DocRef>(true, (Resources) GWT.create(DefaultResources.class));
 
             registerHandler(selectionModel.addSelectionChangeHandler(new SelectionChangeEvent.Handler() {
                 @Override
@@ -104,7 +101,7 @@
             }));
         } else {
             selectionModel = null;
-            list = new CellTableViewImpl<DocRef>(false, GWT.create(DisabledResources.class));
+            list = new CellTableViewImpl<DocRef>(false, (Resources) GWT.create(DisabledResources.class));
         }
 
         // Text.
