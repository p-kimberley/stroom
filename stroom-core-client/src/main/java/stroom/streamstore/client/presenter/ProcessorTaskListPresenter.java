/*
 * Copyright 2016 Crown Copyright
 *
 * Licensed under the Apache License, Version 2.0 (the "License");
 * you may not use this file except in compliance with the License.
 * You may obtain a copy of the License at
 *
 *     http://www.apache.org/licenses/LICENSE-2.0
 *
 * Unless required by applicable law or agreed to in writing, software
 * distributed under the License is distributed on an "AS IS" BASIS,
 * WITHOUT WARRANTIES OR CONDITIONS OF ANY KIND, either express or implied.
 * See the License for the specific language governing permissions and
 * limitations under the License.
 */

package stroom.streamstore.client.presenter;

import com.google.gwt.cell.client.TextCell;
import com.google.inject.Inject;
import com.google.web.bindery.event.shared.EventBus;
import com.gwtplatform.mvp.client.MyPresenterWidget;
import stroom.cell.info.client.InfoColumn;
import stroom.data.grid.client.DataGridView;
import stroom.data.grid.client.DataGridViewImpl;
import stroom.data.grid.client.EndColumn;
import stroom.data.grid.client.OrderByColumn;
import stroom.dispatch.client.ClientDispatchAsync;
import stroom.docref.DocRef;
import stroom.docref.SharedObject;
import stroom.entity.client.presenter.FindActionDataProvider;
import stroom.entity.client.presenter.HasDocumentRead;
import stroom.entity.shared.EntityServiceFindAction;
import stroom.entity.shared.NamedEntity;
import stroom.feed.shared.FeedDoc;
import stroom.meta.shared.Status;
import stroom.pipeline.shared.PipelineDoc;
import stroom.processor.shared.FindProcessorTaskAction;
import stroom.processor.shared.FindProcessorTaskCriteria;
import stroom.processor.shared.ProcessorTask;
import stroom.util.shared.Sort.Direction;
import stroom.widget.customdatebox.client.ClientDateUtil;
import stroom.widget.popup.client.event.ShowPopupEvent;
import stroom.widget.popup.client.presenter.PopupPosition;
import stroom.widget.popup.client.presenter.PopupView.PopupType;
import stroom.widget.tooltip.client.presenter.TooltipPresenter;
import stroom.widget.tooltip.client.presenter.TooltipUtil;

import java.util.ArrayList;

public class ProcessorTaskListPresenter extends MyPresenterWidget<DataGridView<ProcessorTask>> implements HasDocumentRead<SharedObject> {
    private final FindActionDataProvider<FindProcessorTaskCriteria, ProcessorTask> dataProvider;

    private FindProcessorTaskCriteria criteria;

    @Inject
    public ProcessorTaskListPresenter(final EventBus eventBus,
                                      final ClientDispatchAsync dispatcher,
                                      final TooltipPresenter tooltipPresenter) {
        super(eventBus, new DataGridViewImpl<>(false));

        // Info column.
        getView().addColumn(new InfoColumn<ProcessorTask>() {
            @Override
            protected void showInfo(final ProcessorTask row, final int x, final int y) {
                final StringBuilder html = new StringBuilder();
                TooltipUtil.addHeading(html, "Stream Task");
                TooltipUtil.addRowData(html, "Stream Task Id", row.getId());
                TooltipUtil.addRowData(html, "Status", row.getStatus().getDisplayValue());

                if (row.getProcessorFilter() != null) {
                    TooltipUtil.addRowData(html, "Priority", row.getProcessorFilter().getPriority());
                }

                TooltipUtil.addRowData(html, "Status Time", toDateString(row.getStatusTimeMs()));
                TooltipUtil.addRowData(html, "Start Time", toDateString(row.getStartTimeMs()));
                TooltipUtil.addRowData(html, "End Time", toDateString(row.getEndTimeMs()));
                TooltipUtil.addRowData(html, "Node", row.getNodeName());

                // TODO : @66 REINSTATE STREAM DETAILS FOR A TASK

//                TooltipUtil.addBreak(html);
//                TooltipUtil.addHeading(html, "Stream");
//                TooltipUtil.addRowData(html, "Stream Id", row.getMeta().getId());
//                TooltipUtil.addRowData(html, "Status", row.getMeta().getStatus().getDisplayValue());
//                TooltipUtil.addRowData(html, "Parent Stream Id", row.getMeta().getParentMetaId());
//                TooltipUtil.addRowData(html, "Created", toDateString(row.getMeta().getCreateTimeMs()));
//                TooltipUtil.addRowData(html, "Effective", toDateString(row.getMeta().getEffectiveMs()));
//                TooltipUtil.addRowData(html, "Stream Type", row.getMeta().getTypeName());
//                TooltipUtil.addRowData(html, "Feed", row.getMeta().getFeedName());

                if (row.getProcessorFilter() != null) {
                    if (row.getProcessorFilter().getProcessor() != null) {
                        if (row.getProcessorFilter().getProcessor().getPipelineUuid() != null) {
                            TooltipUtil.addBreak(html);
                            TooltipUtil.addHeading(html, "Stream Processor");
                            TooltipUtil.addRowData(html, "Stream Processor Id",
                                    row.getProcessorFilter().getProcessor().getId());
                            TooltipUtil.addRowData(html, "Stream Processor Filter Id",
                                    row.getProcessorFilter().getId());
                            if (row.getProcessorFilter().getProcessor().getPipelineUuid() != null) {
                                TooltipUtil.addRowData(html, "Stream Processor Pipeline",
                                        row.getProcessorFilter().getProcessor().getPipelineUuid());
                            }
                        }
                    }
                }

                tooltipPresenter.setHTML(html.toString());

                final PopupPosition popupPosition = new PopupPosition(x, y);
                ShowPopupEvent.fire(ProcessorTaskListPresenter.this, tooltipPresenter, PopupType.POPUP, popupPosition,
                        null);
            }
        }, "<br/>", ColumnSizeConstants.ICON_COL);

        getView().addResizableColumn(
                new OrderByColumn<ProcessorTask, String>(new TextCell(), FindProcessorTaskCriteria.FIELD_CREATE_TIME, false) {
                    @Override
                    public String getValue(final ProcessorTask row) {
                        return ClientDateUtil.toISOString(row.getCreateTimeMs());
                    }
                }, "Create", ColumnSizeConstants.DATE_COL);

        getView().addResizableColumn(
                new OrderByColumn<ProcessorTask, String>(new TextCell(), FindProcessorTaskCriteria.FIELD_STATUS, false) {
                    @Override
                    public String getValue(final ProcessorTask row) {
                        return row.getStatus().getDisplayValue();
                    }
                }, "Status", 80);

        getView()
                .addColumn(new OrderByColumn<ProcessorTask, String>(new TextCell(), FindProcessorTaskCriteria.FIELD_NODE, true) {
                    @Override
<<<<<<< HEAD
                    public String getValue(final ProcessorFilterTask row) {
=======
                    public String getValue(final ProcessorTask row) {
>>>>>>> 1a029d88
                        if (row.getNodeName() != null) {
                            return row.getNodeName();
                        } else {
                            return "";
                        }
                    }
                }, "Node", 100);
        getView().addColumn(new OrderByColumn<ProcessorTask, String>(new TextCell(), FindProcessorTaskCriteria.FIELD_PRIORITY, false) {
            @Override
            public String getValue(final ProcessorTask row) {
                if (row.getProcessorFilter() != null) {
                    return String.valueOf(row.getProcessorFilter().getPriority());
                }

                return "";
            }
        }, "Priority", 100);
        getView().addResizableColumn(
                new OrderByColumn<ProcessorTask, String>(new TextCell(), FindProcessorTaskCriteria.FIELD_PIPELINE_UUID, true) {
                    @Override
                    public String getValue(final ProcessorTask row) {
                        if (row.getProcessorFilter() != null) {
                            if (row.getProcessorFilter().getProcessor() != null) {
                                if (row.getProcessorFilter().getProcessor().getPipelineUuid() != null) {
                                    return row.getProcessorFilter().getProcessor().getPipelineUuid();
                                }
                            }
                        }
                        return "";

                    }
                }, "Pipeline", 200);
        getView().addResizableColumn(
                new OrderByColumn<ProcessorTask, String>(new TextCell(), FindProcessorTaskCriteria.FIELD_START_TIME, false) {
                    @Override
                    public String getValue(final ProcessorTask row) {
                        return ClientDateUtil.toISOString(row.getStartTimeMs());
                    }
                }, "Start Time", ColumnSizeConstants.DATE_COL);
        getView().addResizableColumn(
                new OrderByColumn<ProcessorTask, String>(new TextCell(), FindProcessorTaskCriteria.FIELD_END_TIME_DATE, false) {
                    @Override
                    public String getValue(final ProcessorTask row) {
                        return ClientDateUtil.toISOString(row.getEndTimeMs());
                    }
                }, "End Time", ColumnSizeConstants.DATE_COL);

        getView().addEndColumn(new EndColumn<>());

        this.dataProvider = new FindActionDataProvider<>(dispatcher,
                getView());
    }

    private String toDateString(final Long ms) {
        if (ms != null) {
            return ClientDateUtil.toISOString(ms) + " (" + ms + ")";
        } else {
            return "";
        }
    }

    private String toNameString(final NamedEntity namedEntity) {
        if (namedEntity != null) {
            return namedEntity.getName() + " (" + namedEntity.getId() + ")";
        } else {
            return "";
        }
    }

    public FindActionDataProvider<FindProcessorTaskCriteria, ProcessorTask> getDataProvider() {
        return dataProvider;
    }

    private void setFeedCriteria(final String feedName) {
        criteria = initCriteria(feedName, null);
        dataProvider.setAction(new EntityServiceFindAction<>(criteria));
    }

    public FindProcessorTaskCriteria getCriteria() {
        return criteria;
    }

    private void setPipelineCriteria(final DocRef pipelineRef) {
        criteria = initCriteria(null, pipelineRef);
        dataProvider.setAction(new FindProcessorTaskAction(criteria));
    }

    private void setNullCriteria() {
        criteria = initCriteria(null, null);
        dataProvider.setAction(new FindProcessorTaskAction(criteria));
    }

    public void clear() {
        getView().setRowData(0, new ArrayList<>(0));
        getView().setRowCount(0, true);
    }

    @Override
    public void read(final DocRef docRef, final SharedObject entity) {
        if (entity instanceof FeedDoc) {
            setFeedCriteria(docRef.getName());
        } else if (entity instanceof PipelineDoc) {
            setPipelineCriteria(docRef);
        } else {
            setNullCriteria();
        }
    }

    private FindProcessorTaskCriteria initCriteria(final String feedName, final DocRef pipelineRef) {
        final FindProcessorTaskCriteria criteria = new FindProcessorTaskCriteria();
        criteria.setSort(FindProcessorTaskCriteria.FIELD_CREATE_TIME, Direction.DESCENDING, false);
        criteria.obtainTaskStatusSet().setMatchAll(Boolean.FALSE);

        // Only show owned stuff, i.e. tasks that are ready for processing or have been processed, not ones that belong to LOCKED meta.
        criteria.obtainNodeNameCriteria().setMatchNull(false);

//        if (feedName != null) {
//            criteria.obtainFeedNameSet().add(feedName);
//        }
        if (pipelineRef != null) {
            criteria.obtainPipelineUuidCriteria().setString(pipelineRef.getUuid());
        }

        return criteria;
    }
}<|MERGE_RESOLUTION|>--- conflicted
+++ resolved
@@ -133,11 +133,7 @@
         getView()
                 .addColumn(new OrderByColumn<ProcessorTask, String>(new TextCell(), FindProcessorTaskCriteria.FIELD_NODE, true) {
                     @Override
-<<<<<<< HEAD
-                    public String getValue(final ProcessorFilterTask row) {
-=======
-                    public String getValue(final ProcessorTask row) {
->>>>>>> 1a029d88
+                    public String getValue(final ProcessorTask row) {
                         if (row.getNodeName() != null) {
                             return row.getNodeName();
                         } else {
