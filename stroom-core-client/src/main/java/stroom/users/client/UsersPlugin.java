--- conflicted
+++ resolved
@@ -40,32 +40,6 @@
     protected void addChildItems(BeforeRevealMenubarEvent event) {
         if (getSecurityContext().hasAppPermission(FindUserCriteria.MANAGE_USERS_PERMISSION)) {
             clientPropertyCache.get()
-<<<<<<< HEAD
-                .onSuccess(result -> {
-                    final IconMenuItem usersMenuItem;
-                    final SvgPreset icon = SvgPresets.USER_GROUP;
-                    final String usersUiUrl = result.get(ClientProperties.AUTH_UI_URL) + "/userSearch";
-                    if (usersUiUrl != null && usersUiUrl.trim().length() > 0) {
-                        usersMenuItem = new IconMenuItem(5, icon, null, "Users", null, true, () -> {
-                            final Hyperlink hyperlink = new Hyperlink.HyperlinkBuilder()
-                                    .title("Users")
-                                    .href(usersUiUrl)
-                                    .target(HyperlinkTarget.STROOM_TAB)
-                                    .build();
-                            final IFramePresenter iFramePresenter = iFramePresenterProvider.get();
-                            iFramePresenter.setIcon(icon);
-                            iFramePresenter.setHyperlink(hyperlink);
-                            contentManager.open(
-                                    callback -> ConfirmEvent.fire(
-                                            UsersPlugin.this,
-                                            "Are you sure you want to close " + hyperlink.getTitle() + "?",
-                                            callback::closeTab),
-                                    iFramePresenter, iFramePresenter);
-                        });
-                    } else {
-                        usersMenuItem = new IconMenuItem(5, icon, icon, "Users is not configured!", null, false, null);
-                    }
-=======
                     .onSuccess(result -> {
                         final IconMenuItem usersMenuItem;
                         final SvgPreset icon = SvgPresets.USER_GROUP;
@@ -90,7 +64,6 @@
                         } else {
                             usersMenuItem = new IconMenuItem(5, icon, icon, "Users is not configured!", null, false, null);
                         }
->>>>>>> c3da03f2
 
                         event.getMenuItems().addMenuItem(MenuKeys.TOOLS_MENU, usersMenuItem);
 
