/*
 * Copyright 2016 Crown Copyright
 *
 * Licensed under the Apache License, Version 2.0 (the "License");
 * you may not use this file except in compliance with the License.
 * You may obtain a copy of the License at
 *
 *     http://www.apache.org/licenses/LICENSE-2.0
 *
 * Unless required by applicable law or agreed to in writing, software
 * distributed under the License is distributed on an "AS IS" BASIS,
 * WITHOUT WARRANTIES OR CONDITIONS OF ANY KIND, either express or implied.
 * See the License for the specific language governing permissions and
 * limitations under the License.
 */

package stroom.pipeline.structure.testclient.presenter;

import org.junit.Assert;
import org.junit.Test;
import stroom.feed.shared.Feed;
import stroom.pipeline.shared.PipelineEntity;
import stroom.pipeline.shared.PipelineModelException;
import stroom.pipeline.shared.data.PipelineData;
import stroom.pipeline.shared.data.PipelineDataUtil;
import stroom.pipeline.shared.data.PipelineElement;
import stroom.pipeline.shared.data.PipelineElementType;
import stroom.pipeline.shared.data.PipelineElementType.Category;
import stroom.pipeline.shared.data.PipelinePropertyType;
import stroom.pipeline.structure.client.presenter.DefaultPipelineTreeBuilder;
import stroom.pipeline.structure.client.presenter.PipelineModel;
import stroom.streamstore.shared.StreamType;

import java.util.ArrayList;
import java.util.List;

public class TestPipelineModel {
    private static final PipelineElementType ELEM_TYPE = new PipelineElementType("TestElement", null,
            new String[]{PipelineElementType.ROLE_TARGET, PipelineElementType.ROLE_HAS_TARGETS}, null);
<<<<<<< HEAD
    private static final PipelinePropertyType PROP_TYPE1 = new PipelinePropertyType.Builder()
            .elementType(ELEM_TYPE)
            .name("TestProperty1")
            .type("String")
            .build();
    private static final PipelinePropertyType PROP_TYPE2 = new PipelinePropertyType.Builder()
            .elementType(ELEM_TYPE)
            .name("TestProperty2")
            .type("String")
            .build();
    private static final PipelinePropertyType PROP_TYPE3 = new PipelinePropertyType.Builder()
            .elementType(ELEM_TYPE)
            .name("TestProperty3")
            .type("String")
            .build();
    private static final PipelinePropertyType PROP_TYPE4 = new PipelinePropertyType.Builder()
            .elementType(ELEM_TYPE)
            .name("TestProperty4")
            .type("String")
            .build();
=======
    private static final PipelinePropertyType PROP_TYPE1 = new PipelinePropertyType(ELEM_TYPE, "TestProperty1",
            "String");
    private static final PipelinePropertyType PROP_TYPE2 = new PipelinePropertyType(ELEM_TYPE, "TestProperty2",
            "String");
    private static final PipelinePropertyType PROP_TYPE3 = new PipelinePropertyType(ELEM_TYPE, "TestProperty3",
            "String");
    private static final PipelinePropertyType PROP_TYPE4 = new PipelinePropertyType(ELEM_TYPE, "TestProperty4",
            "String");
>>>>>>> cd146f8b

    @Test
    public void testBasic() throws Exception {
        test(null, null, 0, 0, 0, 0, 0, 0, 0, 0);
    }

    @Test
    public void testSimple() throws Exception {
        final PipelineData pipelineData = new PipelineData();
        pipelineData.addElement(ELEM_TYPE, "test1");
        pipelineData.addElement(ELEM_TYPE, "test2");
        pipelineData.addLink("test1", "test2");

        test(null, pipelineData, 2, 0, 0, 0, 0, 0, 1, 0);
    }

    @Test
    public void testComplex() throws Exception {
        final PipelineData pipelineData = new PipelineData();
        pipelineData.addElement(ELEM_TYPE, "test1");
        pipelineData.addElement(ELEM_TYPE, "test2");
        pipelineData.addElement(ELEM_TYPE, "test3");
        pipelineData.addElement(ELEM_TYPE, "test4");
        pipelineData.addLink("test1", "test2");
        pipelineData.addLink("test2", "test3");
        pipelineData.addLink("test3", "test4");
        pipelineData.removeElement(ELEM_TYPE, "test4");

        test(null, pipelineData, 3, 0, 0, 0, 0, 0, 2, 0);
    }

    @Test
    public void testComplexWithProperties() throws Exception {
        final PipelineData pipelineData = new PipelineData();
        pipelineData.addElement(ELEM_TYPE, "test1");
        pipelineData.addElement(ELEM_TYPE, "test2");
        pipelineData.addElement(ELEM_TYPE, "test3");
        pipelineData.addElement(ELEM_TYPE, "test4");
        pipelineData.addLink("test1", "test2");
        pipelineData.addLink("test2", "test3");
        pipelineData.addLink("test3", "test4");
        pipelineData.addProperty("test1", PROP_TYPE1, true);
        pipelineData.addProperty("test2", PROP_TYPE2, true);
        pipelineData.addProperty("test3", PROP_TYPE3, true);
        pipelineData.addProperty("test4", PROP_TYPE4, true);
        pipelineData.removeElement(ELEM_TYPE, "test4");

        test(null, pipelineData, 3, 0, 3, 0, 0, 0, 2, 0);
    }

    @Test
    public void testComplexWithPropRemove() throws Exception {
        final PipelineData pipelineData = new PipelineData();
        pipelineData.addElement(ELEM_TYPE, "test1");
        pipelineData.addElement(ELEM_TYPE, "test2");
        pipelineData.addElement(ELEM_TYPE, "test3");
        pipelineData.addElement(ELEM_TYPE, "test4");
        pipelineData.addLink("test1", "test2");
        pipelineData.addLink("test2", "test3");
        pipelineData.addLink("test3", "test4");
        pipelineData.addProperty("test1", PROP_TYPE1, true);
        pipelineData.addProperty("test2", PROP_TYPE2, true);
        pipelineData.addProperty("test3", PROP_TYPE3, true);
        pipelineData.addProperty("test4", PROP_TYPE4, true);
        pipelineData.removeProperty("test2", PROP_TYPE2);
        pipelineData.removeElement(ELEM_TYPE, "test4");

        test(null, pipelineData, 3, 0, 2, 1, 0, 0, 2, 0);
    }

    @Test
    public void testUnknownElement() throws Exception {
        final PipelineData pipelineData = new PipelineData();
        pipelineData.addElement(ELEM_TYPE, "test");
        pipelineData.addLink("unknown", "test");

        test(null, pipelineData, 0, 0, 0, 0, 0, 0, 0, 0);
    }

    @Test
    public void testInheritanceAdditive() throws Exception {
        final List<PipelineData> baseStack = new ArrayList<>();

        final PipelineData base = new PipelineData();
        base.addElement(ELEM_TYPE, "test1");
        base.addElement(ELEM_TYPE, "test2");
        base.addLink("test1", "test2");
        baseStack.add(base);

        final PipelineData override = new PipelineData();
        override.addElement(ELEM_TYPE, "test3");
        override.addLink("test2", "test3");

        test(baseStack, override, 1, 0, 0, 0, 0, 0, 1, 0);
    }

    @Test
    public void testInheritanceRemove() throws Exception {
        final List<PipelineData> baseStack = new ArrayList<>();

        final PipelineData base = new PipelineData();
        base.addElement(ELEM_TYPE, "test1");
        base.addElement(ELEM_TYPE, "test2");
        base.addLink("test1", "test2");
        baseStack.add(base);

        final PipelineData override = new PipelineData();
        override.addElement(ELEM_TYPE, "test3");
        override.removeElement(ELEM_TYPE, "test2");
        override.addLink("test2", "test3");

        test(baseStack, override, 0, 1, 0, 0, 0, 0, 0, 0);
    }

    @Test
    public void testInheritancePropertiesSame() throws Exception {
        final List<PipelineData> baseStack = new ArrayList<>();

        final PipelineData base = new PipelineData();
        base.addElement(ELEM_TYPE, "test1");
        base.addElement(ELEM_TYPE, "test2");
        base.addProperty("test1", PROP_TYPE1, false);
        base.addLink("test1", "test2");
        baseStack.add(base);

        final PipelineData override = new PipelineData();
        override.addProperty("test1", PROP_TYPE1, false);

        test(baseStack, override, 0, 0, 1, 0, 0, 0, 0, 0);
    }

    @Test
    public void testInheritancePropertiesDiff() throws Exception {
        final List<PipelineData> baseStack = new ArrayList<>();

        final PipelineData base = new PipelineData();
        base.addElement(ELEM_TYPE, "test1");
        base.addElement(ELEM_TYPE, "test2");
        base.addProperty("test1", PROP_TYPE1, false);
        base.addLink("test1", "test2");
        baseStack.add(base);

        final PipelineData override = new PipelineData();
        override.addProperty("test1", PROP_TYPE1, true);

        test(baseStack, override, 0, 0, 1, 0, 0, 0, 0, 0);
    }

    @Test
    public void testInheritancePropertiesRemove() throws Exception {
        final List<PipelineData> baseStack = new ArrayList<>();

        final PipelineData base = new PipelineData();
        base.addElement(ELEM_TYPE, "test1");
        base.addElement(ELEM_TYPE, "test2");
        base.addProperty("test1", PROP_TYPE1, false);
        base.addLink("test1", "test2");
        baseStack.add(base);

        final PipelineData override = new PipelineData();
        override.removeProperty("test1", PROP_TYPE1);

        test(baseStack, override, 0, 0, 0, 1, 0, 0, 0, 0);
    }

    @Test
    public void testInheritanceRefsSame() throws Exception {
        final PipelineEntity pipelineEntity = new PipelineEntity();
        pipelineEntity.setId(1);
        final Feed feed = new Feed();
        feed.setId(1);

        final List<PipelineData> baseStack = new ArrayList<>();

        final PipelineData base = new PipelineData();
        base.addElement(ELEM_TYPE, "test1");
        base.addElement(ELEM_TYPE, "test2");
        base.addPipelineReference(
                PipelineDataUtil.createReference("test1", "testProp", pipelineEntity, feed, StreamType.EVENTS.getName()));
        base.addLink("test1", "test2");
        baseStack.add(base);

        final PipelineData override = new PipelineData();
        override.addPipelineReference(
                PipelineDataUtil.createReference("test1", "testProp", pipelineEntity, feed, StreamType.EVENTS.getName()));

        test(baseStack, override, 0, 0, 0, 0, 1, 0, 0, 0);
    }

    @Test
    public void testInheritanceRefsDiff() throws Exception {
        final PipelineEntity pipelineEntity = new PipelineEntity();
        pipelineEntity.setId(1);
        final Feed feed = new Feed();
        feed.setId(1);

        final List<PipelineData> baseStack = new ArrayList<>();

        final PipelineData base = new PipelineData();
        base.addElement(ELEM_TYPE, "test1");
        base.addElement(ELEM_TYPE, "test2");
        base.addPipelineReference(
                PipelineDataUtil.createReference("test1", "testProp", pipelineEntity, feed, StreamType.EVENTS.getName()));
        base.addLink("test1", "test2");
        baseStack.add(base);

        final PipelineData override = new PipelineData();
        override.addPipelineReference(
                PipelineDataUtil.createReference("test1", "testProp", pipelineEntity, feed, StreamType.REFERENCE.getName()));

        test(baseStack, override, 0, 0, 0, 0, 1, 0, 0, 0);
    }

    @Test
    public void testInheritanceRefsRemove() throws Exception {
        final PipelineEntity pipelineEntity = new PipelineEntity();
        pipelineEntity.setId(1);
        final Feed feed = new Feed();
        feed.setId(1);

        final List<PipelineData> baseStack = new ArrayList<>();

        final PipelineData base = new PipelineData();
        base.addElement(ELEM_TYPE, "test1");
        base.addElement(ELEM_TYPE, "test2");
        base.addPipelineReference(
                PipelineDataUtil.createReference("test1", "testProp", pipelineEntity, feed, StreamType.EVENTS.getName()));
        base.addLink("test1", "test2");
        baseStack.add(base);

        final PipelineData override = new PipelineData();
        override.removePipelineReference(
                PipelineDataUtil.createReference("test1", "testProp", pipelineEntity, feed, StreamType.EVENTS.getName()));

        test(baseStack, override, 0, 0, 0, 0, 0, 1, 0, 0);
    }

    @Test
    public void testMove() {
        final DefaultPipelineTreeBuilder builder = new DefaultPipelineTreeBuilder();

        final PipelineElementType sourceElementType = new PipelineElementType("Source", null,
                new String[]{PipelineElementType.ROLE_SOURCE, PipelineElementType.ROLE_HAS_TARGETS, PipelineElementType.VISABILITY_SIMPLE}, null);

        final PipelineElementType combinedParserElementType = new PipelineElementType("CombinedParser", Category.PARSER,
                new String[]{PipelineElementType.ROLE_PARSER,
                        PipelineElementType.ROLE_HAS_TARGETS, PipelineElementType.VISABILITY_SIMPLE,
                        PipelineElementType.VISABILITY_STEPPING, PipelineElementType.ROLE_MUTATOR,
                        PipelineElementType.ROLE_HAS_CODE}, null);

        final PipelineElementType findReplaceElementType = new PipelineElementType("FindReplaceFilter", Category.READER,
                new String[]{PipelineElementType.ROLE_TARGET,
                        PipelineElementType.ROLE_HAS_TARGETS,
                        PipelineElementType.ROLE_READER,
                        PipelineElementType.ROLE_MUTATOR,
                        PipelineElementType.VISABILITY_STEPPING}, null);

        final PipelineData pipelineData = new PipelineData();
//        pipelineData.addElement(sourceElementType, "Source");
        pipelineData.addElement(combinedParserElementType, "combinedParser");
        pipelineData.addElement(findReplaceElementType, "findReplaceFilter");

        pipelineData.addLink("Source", "combinedParser");
        pipelineData.addLink("Source", "findReplaceFilter");

        final PipelineModel pipelineModel = new PipelineModel();
        pipelineModel.setBaseStack(null);
        pipelineModel.setPipelineData(pipelineData);
        pipelineModel.build();
        builder.getTree(pipelineModel);

        pipelineModel.removeElement(new PipelineElement("combinedParser", "CombinedParser"));
        pipelineModel.addExistingElement(new PipelineElement("findReplaceFilter", "FindReplaceFilter"), new PipelineElement("combinedParser", "CombinedParser"));

        pipelineModel.build();
        builder.getTree(pipelineModel);
    }

    private void test(final List<PipelineData> baseStack, final PipelineData pipelineData, final int addedElements,
                      final int removedElements, final int addedProperties, final int removedProperties,
                      final int addedPipelineReferences, final int removedPipelineReferences, final int addedLinks,
                      final int removedLinks) throws PipelineModelException {
        final PipelineModel pipelineModel = new PipelineModel();
        pipelineModel.setBaseStack(baseStack);
        pipelineModel.setPipelineData(pipelineData);
        pipelineModel.build();
        final PipelineData diff = pipelineModel.diff();

        Assert.assertEquals(addedElements, diff.getAddedElements().size());
        Assert.assertEquals(removedElements, diff.getRemovedElements().size());
        Assert.assertEquals(addedProperties, diff.getAddedProperties().size());
        Assert.assertEquals(removedProperties, diff.getRemovedProperties().size());
        Assert.assertEquals(addedPipelineReferences, diff.getAddedPipelineReferences().size());
        Assert.assertEquals(removedPipelineReferences, diff.getRemovedPipelineReferences().size());
        Assert.assertEquals(addedLinks, diff.getAddedLinks().size());
        Assert.assertEquals(removedLinks, diff.getRemovedLinks().size());
    }
}<|MERGE_RESOLUTION|>--- conflicted
+++ resolved
@@ -37,7 +37,6 @@
 public class TestPipelineModel {
     private static final PipelineElementType ELEM_TYPE = new PipelineElementType("TestElement", null,
             new String[]{PipelineElementType.ROLE_TARGET, PipelineElementType.ROLE_HAS_TARGETS}, null);
-<<<<<<< HEAD
     private static final PipelinePropertyType PROP_TYPE1 = new PipelinePropertyType.Builder()
             .elementType(ELEM_TYPE)
             .name("TestProperty1")
@@ -58,16 +57,6 @@
             .name("TestProperty4")
             .type("String")
             .build();
-=======
-    private static final PipelinePropertyType PROP_TYPE1 = new PipelinePropertyType(ELEM_TYPE, "TestProperty1",
-            "String");
-    private static final PipelinePropertyType PROP_TYPE2 = new PipelinePropertyType(ELEM_TYPE, "TestProperty2",
-            "String");
-    private static final PipelinePropertyType PROP_TYPE3 = new PipelinePropertyType(ELEM_TYPE, "TestProperty3",
-            "String");
-    private static final PipelinePropertyType PROP_TYPE4 = new PipelinePropertyType(ELEM_TYPE, "TestProperty4",
-            "String");
->>>>>>> cd146f8b
 
     @Test
     public void testBasic() throws Exception {
