ext.moduleName = 'stroom.core.server'

dependencies {
<<<<<<< HEAD
    compile project(':stroom-config:stroom-config-common')
    compile project(':stroom-core-shared')
    compile project(':stroom-entity-shared')
    compile project(':stroom-security:stroom-security-api')
    compile project(':stroom-docstore:stroom-docstore-shared')
    compile project(':stroom-docstore:stroom-docstore-impl')
    compile project(':stroom-explorer:stroom-explorer-api')
    compile project(':stroom-importexport:stroom-importexport-api')
    compile project(':stroom-statistics:stroom-statistics-api')
    compile project(':stroom-util')
    compile project(':stroom-util-shared')
    compile project(':stroom-data-meta:stroom-data-meta-api')
    compile project(':stroom-data-store:stroom-data-store-api')
    compile project(':stroom-task:stroom-task-api')
    compile project(':stroom-processor:stroom-processor-api')
=======
    implementation project(':stroom-config:stroom-config-common')
    implementation project(':stroom-core-shared')
    implementation project(':stroom-entity-shared')
    implementation project(':stroom-security:stroom-security-api')
    implementation project(':stroom-docstore:stroom-docstore-shared')
    implementation project(':stroom-docstore:stroom-docstore-impl')
    implementation project(':stroom-explorer:stroom-explorer-api')
    implementation project(':stroom-importexport:stroom-importexport-api')
    implementation project(':stroom-statistics:stroom-statistics-api')
    implementation project(':stroom-util')
    implementation project(':stroom-util-shared')
    implementation project(':stroom-data-meta:stroom-data-meta-api')
    implementation project(':stroom-data-store:stroom-data-store-api')
    implementation project(':stroom-task:stroom-task-api')
>>>>>>> 2b3ef425

    implementation libs.eventLogging
    implementation libs.stroomDocRef
    implementation libs.stroomQueryApi

    implementation libs.curator_client
    implementation libs.curator_framework
    implementation libs.curator_x_discovery
    implementation libs.dropwizard_lifecycle
    implementation libs.dropwizard_metrics_healthchecks
    implementation libs.dropwizard_metrics_annotation

    implementation libs.swagger_annotations

    implementation libs.hessian
    implementation libs.guava
    implementation libs.gwt_servlet
    implementation libs.commons_exec
    implementation libs.commons_lang
    implementation libs.commons_compress
    implementation libs.commons_io
    implementation libs.jackson_annotations
    implementation libs.jackson_core
    implementation libs.jackson_databind
    implementation libs.javax_inject
    implementation libs.javax_servlet_api
    implementation libs.validation_api
    implementation libs.ws_rs_api
    implementation libs.curator_x_discovery
    implementation libs.jackson_databind
    implementation libs.jersey_client
    implementation libs.jersey_common
    implementation libs.hibernate_jpa_api
    implementation libs.hibernate_core
    implementation libs.javassist
    implementation libs.jaxb_api
    implementation libs.saxon_he
    implementation libs.slf4j_api
    implementation libs.xml_apis
    implementation libs.flyway_core
    implementation libs.vavr
    implementation libs.hikari
    implementation libs.commons_fileupload
    implementation libs.guice4
    implementation libs.fast_classpath_scanner

    runtimeOnly libs.jackson_annotations
    runtimeOnly libs.jackson_core
    runtimeOnly libs.jaxb_runtime
    runtimeOnly libs.hibernate_entitymanager
    runtimeOnly libs.aopalliance
    // dropwizard 1.0.6 uses hibernate-validator 5.2.4.Final
    // dropwizard 1.1.0 uses hibernate-validator 5.3.4.Final
    // so be consistent with dropwizard to avoid problems with different versions of javax.el
    runtimeOnly libs.hibernate_validator
    runtimeOnly libs.mysql_connector_java
    runtimeOnly libs.lucene_core
    runtimeOnly libs.lucene_backward_codecs
    runtimeOnly libs.lucene_analyzers_common
    runtimeOnly libs.lucene_queryparser

    testImplementation project(':stroom-security:stroom-security-impl-mock')
    testImplementation project(':stroom-test-common')
    
    testImplementation libs.assertj_core
    testImplementation libs.mockito_core
    testImplementation libs.mockito_junit_jupiter

    testCompileOnly libs.junit_jupiter_api
    
    // The following logging libs are needed when running junits outside dropwizard
    testRuntimeOnly libs.jcl_over_slf4j
    testRuntimeOnly libs.jul_to_slf4j
    testRuntimeOnly libs.junit_jupiter_engine
    testRuntimeOnly libs.log4j_over_slf4j
    testRuntimeOnly libs.logback_classic
    testRuntimeOnly libs.logback_core
    testRuntimeOnly libs.jaxb_runtime
    testRuntimeOnly libs.javax_activation
}<|MERGE_RESOLUTION|>--- conflicted
+++ resolved
@@ -1,98 +1,79 @@
 ext.moduleName = 'stroom.core.server'
 
 dependencies {
-<<<<<<< HEAD
-    compile project(':stroom-config:stroom-config-common')
-    compile project(':stroom-core-shared')
-    compile project(':stroom-entity-shared')
-    compile project(':stroom-security:stroom-security-api')
-    compile project(':stroom-docstore:stroom-docstore-shared')
-    compile project(':stroom-docstore:stroom-docstore-impl')
-    compile project(':stroom-explorer:stroom-explorer-api')
-    compile project(':stroom-importexport:stroom-importexport-api')
-    compile project(':stroom-statistics:stroom-statistics-api')
-    compile project(':stroom-util')
-    compile project(':stroom-util-shared')
-    compile project(':stroom-data-meta:stroom-data-meta-api')
-    compile project(':stroom-data-store:stroom-data-store-api')
-    compile project(':stroom-task:stroom-task-api')
-    compile project(':stroom-processor:stroom-processor-api')
-=======
     implementation project(':stroom-config:stroom-config-common')
     implementation project(':stroom-core-shared')
+    implementation project(':stroom-data-meta:stroom-data-meta-api')
+    implementation project(':stroom-data-store:stroom-data-store-api')
+    implementation project(':stroom-docstore:stroom-docstore-impl')
+    implementation project(':stroom-docstore:stroom-docstore-shared')
     implementation project(':stroom-entity-shared')
-    implementation project(':stroom-security:stroom-security-api')
-    implementation project(':stroom-docstore:stroom-docstore-shared')
-    implementation project(':stroom-docstore:stroom-docstore-impl')
     implementation project(':stroom-explorer:stroom-explorer-api')
     implementation project(':stroom-importexport:stroom-importexport-api')
+    implementation project(':stroom-processor:stroom-processor-api')
+    implementation project(':stroom-security:stroom-security-api')
     implementation project(':stroom-statistics:stroom-statistics-api')
+    implementation project(':stroom-task:stroom-task-api')
     implementation project(':stroom-util')
     implementation project(':stroom-util-shared')
-    implementation project(':stroom-data-meta:stroom-data-meta-api')
-    implementation project(':stroom-data-store:stroom-data-store-api')
-    implementation project(':stroom-task:stroom-task-api')
->>>>>>> 2b3ef425
 
     implementation libs.eventLogging
     implementation libs.stroomDocRef
     implementation libs.stroomQueryApi
 
+    implementation libs.commons_compress
+    implementation libs.commons_exec
+    implementation libs.commons_fileupload
+    implementation libs.commons_io
+    implementation libs.commons_lang
     implementation libs.curator_client
     implementation libs.curator_framework
     implementation libs.curator_x_discovery
+    implementation libs.curator_x_discovery
     implementation libs.dropwizard_lifecycle
+    implementation libs.dropwizard_metrics_annotation
     implementation libs.dropwizard_metrics_healthchecks
-    implementation libs.dropwizard_metrics_annotation
-
-    implementation libs.swagger_annotations
-
+    implementation libs.fast_classpath_scanner
+    implementation libs.flyway_core
+    implementation libs.guava
+    implementation libs.guice4
+    implementation libs.gwt_servlet
     implementation libs.hessian
-    implementation libs.guava
-    implementation libs.gwt_servlet
-    implementation libs.commons_exec
-    implementation libs.commons_lang
-    implementation libs.commons_compress
-    implementation libs.commons_io
+    implementation libs.hibernate_core
+    implementation libs.hibernate_jpa_api
+    implementation libs.hikari
     implementation libs.jackson_annotations
     implementation libs.jackson_core
     implementation libs.jackson_databind
+    implementation libs.jackson_databind
+    implementation libs.javassist
     implementation libs.javax_inject
     implementation libs.javax_servlet_api
-    implementation libs.validation_api
-    implementation libs.ws_rs_api
-    implementation libs.curator_x_discovery
-    implementation libs.jackson_databind
+    implementation libs.jaxb_api
     implementation libs.jersey_client
     implementation libs.jersey_common
-    implementation libs.hibernate_jpa_api
-    implementation libs.hibernate_core
-    implementation libs.javassist
-    implementation libs.jaxb_api
     implementation libs.saxon_he
     implementation libs.slf4j_api
+    implementation libs.swagger_annotations
+    implementation libs.validation_api
+    implementation libs.vavr
+    implementation libs.ws_rs_api
     implementation libs.xml_apis
-    implementation libs.flyway_core
-    implementation libs.vavr
-    implementation libs.hikari
-    implementation libs.commons_fileupload
-    implementation libs.guice4
-    implementation libs.fast_classpath_scanner
 
-    runtimeOnly libs.jackson_annotations
-    runtimeOnly libs.jackson_core
-    runtimeOnly libs.jaxb_runtime
+    runtimeOnly libs.aopalliance
     runtimeOnly libs.hibernate_entitymanager
-    runtimeOnly libs.aopalliance
     // dropwizard 1.0.6 uses hibernate-validator 5.2.4.Final
     // dropwizard 1.1.0 uses hibernate-validator 5.3.4.Final
     // so be consistent with dropwizard to avoid problems with different versions of javax.el
     runtimeOnly libs.hibernate_validator
+    runtimeOnly libs.jackson_annotations
+    runtimeOnly libs.jackson_core
+    runtimeOnly libs.jaxb_runtime
+    runtimeOnly libs.lucene_analyzers_common
+    runtimeOnly libs.lucene_backward_codecs
+    runtimeOnly libs.lucene_core
+    runtimeOnly libs.lucene_queryparser
     runtimeOnly libs.mysql_connector_java
-    runtimeOnly libs.lucene_core
-    runtimeOnly libs.lucene_backward_codecs
-    runtimeOnly libs.lucene_analyzers_common
-    runtimeOnly libs.lucene_queryparser
 
     testImplementation project(':stroom-security:stroom-security-impl-mock')
     testImplementation project(':stroom-test-common')
@@ -104,12 +85,12 @@
     testCompileOnly libs.junit_jupiter_api
     
     // The following logging libs are needed when running junits outside dropwizard
+    testRuntimeOnly libs.javax_activation
+    testRuntimeOnly libs.jaxb_runtime
     testRuntimeOnly libs.jcl_over_slf4j
     testRuntimeOnly libs.jul_to_slf4j
     testRuntimeOnly libs.junit_jupiter_engine
     testRuntimeOnly libs.log4j_over_slf4j
     testRuntimeOnly libs.logback_classic
     testRuntimeOnly libs.logback_core
-    testRuntimeOnly libs.jaxb_runtime
-    testRuntimeOnly libs.javax_activation
 }