ext.moduleName = 'stroom.core.server'

dependencies {
    implementation project(':stroom-config:stroom-config-common')
    implementation project(':stroom-core-shared')
    implementation project(':stroom-data-meta:stroom-data-meta-api')
    implementation project(':stroom-data-store:stroom-data-store-api')
    implementation project(':stroom-docstore:stroom-docstore-api')
    implementation project(':stroom-docstore:stroom-docstore-shared')
    implementation project(':stroom-entity-shared')
    implementation project(':stroom-event-logging:stroom-event-logging-api')
    implementation project(':stroom-explorer:stroom-explorer-api')
    implementation project(':stroom-importexport:stroom-importexport-api')
    implementation project(':stroom-security:stroom-security-api')
    implementation project(':stroom-security:stroom-security-api')
    implementation project(':stroom-statistics:stroom-statistics-api')
    implementation project(':stroom-task:stroom-task-api')
    implementation project(':stroom-util')
    implementation project(':stroom-util-shared')
<<<<<<< HEAD
=======
    implementation project(':stroom-data-meta:stroom-data-meta-api')
    implementation project(':stroom-data-store:stroom-data-store-api')
    implementation project(':stroom-task:stroom-task-api')
    implementation project(':stroom-task:stroom-task-shared')
>>>>>>> 02fde342

    implementation libs.eventLogging
    implementation libs.stroomDocRef
    implementation libs.stroomQueryApi

    implementation libs.commons_compress
    implementation libs.commons_exec
    implementation libs.commons_fileupload
    implementation libs.commons_io
    implementation libs.commons_lang
    implementation libs.curator_client
    implementation libs.curator_framework
    implementation libs.curator_x_discovery
    implementation libs.curator_x_discovery
    implementation libs.dropwizard_lifecycle
    implementation libs.dropwizard_metrics_annotation
    implementation libs.dropwizard_metrics_healthchecks
    implementation libs.fast_classpath_scanner
    implementation libs.flyway_core
    implementation libs.guava
    implementation libs.guice4
    implementation libs.gwt_servlet
    implementation libs.hessian
    implementation libs.hibernate_core
    implementation libs.hibernate_jpa_api
    implementation libs.hikari
    implementation libs.jackson_annotations
    implementation libs.jackson_core
    implementation libs.jackson_databind
    implementation libs.jackson_databind
    implementation libs.javassist
    implementation libs.javax_inject
    implementation libs.javax_servlet_api
    implementation libs.jaxb_api
    implementation libs.jersey_client
    implementation libs.jersey_common
    implementation libs.saxon_he
    implementation libs.slf4j_api
    implementation libs.swagger_annotations
    implementation libs.validation_api
    implementation libs.vavr
    implementation libs.ws_rs_api
    implementation libs.xml_apis

    runtimeOnly libs.jackson_annotations
    runtimeOnly libs.jackson_core
    runtimeOnly libs.jaxb_runtime
    runtimeOnly libs.hibernate_entitymanager
    runtimeOnly libs.aopalliance
    // dropwizard 1.0.6 uses hibernate-validator 5.2.4.Final
    // dropwizard 1.1.0 uses hibernate-validator 5.3.4.Final
    // so be consistent with dropwizard to avoid problems with different versions of javax.el
    runtimeOnly libs.hibernate_validator
    runtimeOnly libs.mysql_connector_java
    runtimeOnly libs.lucene_core
    runtimeOnly libs.lucene_backward_codecs
    runtimeOnly libs.lucene_analyzers_common
    runtimeOnly libs.lucene_queryparser

    testImplementation project(':stroom-security:stroom-security-impl-mock')
    testImplementation project(':stroom-test-common')
    
    testImplementation libs.assertj_core
    testImplementation libs.mockito_core
    testImplementation libs.mockito_junit_jupiter

    testImplementation libs.junit_jupiter_api
    
    // The following logging libs are needed when running junits outside dropwizard
    testRuntimeOnly libs.jcl_over_slf4j
    testRuntimeOnly libs.jul_to_slf4j
    testRuntimeOnly libs.junit_jupiter_engine
    testRuntimeOnly libs.log4j_over_slf4j
    testRuntimeOnly libs.logback_classic
    testRuntimeOnly libs.logback_core
    testRuntimeOnly libs.jaxb_runtime
    testRuntimeOnly libs.javax_activation
}<|MERGE_RESOLUTION|>--- conflicted
+++ resolved
@@ -17,13 +17,10 @@
     implementation project(':stroom-task:stroom-task-api')
     implementation project(':stroom-util')
     implementation project(':stroom-util-shared')
-<<<<<<< HEAD
-=======
     implementation project(':stroom-data-meta:stroom-data-meta-api')
     implementation project(':stroom-data-store:stroom-data-store-api')
     implementation project(':stroom-task:stroom-task-api')
     implementation project(':stroom-task:stroom-task-shared')
->>>>>>> 02fde342
 
     implementation libs.eventLogging
     implementation libs.stroomDocRef
