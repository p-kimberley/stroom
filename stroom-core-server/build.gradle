ext.moduleName = 'stroom.core.server'

dependencies {
    implementation project(':stroom-config:stroom-config-common')
    implementation project(':stroom-core-shared')
    implementation project(':stroom-data-meta:stroom-data-meta-api')
    implementation project(':stroom-data-store:stroom-data-store-api')
<<<<<<< HEAD
    implementation project(':stroom-docstore:stroom-docstore-impl')
    implementation project(':stroom-docstore:stroom-docstore-shared')
    implementation project(':stroom-entity-shared')
    implementation project(':stroom-explorer:stroom-explorer-api')
    implementation project(':stroom-importexport:stroom-importexport-api')
    implementation project(':stroom-processor:stroom-processor-api')
=======
    implementation project(':stroom-docstore:stroom-docstore-api')
    implementation project(':stroom-docstore:stroom-docstore-shared')
    implementation project(':stroom-entity-shared')
    implementation project(':stroom-event-logging:stroom-event-logging-api')
    implementation project(':stroom-explorer:stroom-explorer-api')
    implementation project(':stroom-importexport:stroom-importexport-api')
    implementation project(':stroom-security:stroom-security-api')
>>>>>>> 6c531c73
    implementation project(':stroom-security:stroom-security-api')
    implementation project(':stroom-statistics:stroom-statistics-api')
    implementation project(':stroom-task:stroom-task-api')
    implementation project(':stroom-util')
    implementation project(':stroom-util-shared')
<<<<<<< HEAD
=======
    implementation project(':stroom-data-meta:stroom-data-meta-api')
    implementation project(':stroom-data-store:stroom-data-store-api')
    implementation project(':stroom-task:stroom-task-api')
    implementation project(':stroom-task:stroom-task-shared')
>>>>>>> 6c531c73

    implementation libs.eventLogging
    implementation libs.stroomDocRef
    implementation libs.stroomQueryApi

    implementation libs.commons_compress
    implementation libs.commons_exec
    implementation libs.commons_fileupload
    implementation libs.commons_io
    implementation libs.commons_lang
    implementation libs.curator_client
    implementation libs.curator_framework
    implementation libs.curator_x_discovery
    implementation libs.curator_x_discovery
    implementation libs.dropwizard_lifecycle
    implementation libs.dropwizard_metrics_annotation
    implementation libs.dropwizard_metrics_healthchecks
    implementation libs.fast_classpath_scanner
    implementation libs.flyway_core
    implementation libs.guava
    implementation libs.guice4
    implementation libs.gwt_servlet
    implementation libs.hessian
    implementation libs.hibernate_core
    implementation libs.hibernate_jpa_api
    implementation libs.hikari
    implementation libs.jackson_annotations
    implementation libs.jackson_core
    implementation libs.jackson_databind
    implementation libs.jackson_databind
    implementation libs.javassist
    implementation libs.javax_inject
    implementation libs.javax_servlet_api
    implementation libs.jaxb_api
    implementation libs.jersey_client
    implementation libs.jersey_common
    implementation libs.saxon_he
    implementation libs.slf4j_api
    implementation libs.swagger_annotations
    implementation libs.validation_api
    implementation libs.vavr
    implementation libs.ws_rs_api
    implementation libs.xml_apis

    runtimeOnly libs.aopalliance
    runtimeOnly libs.hibernate_entitymanager
    // dropwizard 1.0.6 uses hibernate-validator 5.2.4.Final
    // dropwizard 1.1.0 uses hibernate-validator 5.3.4.Final
    // so be consistent with dropwizard to avoid problems with different versions of javax.el
    runtimeOnly libs.hibernate_validator
    runtimeOnly libs.jackson_annotations
    runtimeOnly libs.jackson_core
    runtimeOnly libs.jaxb_runtime
    runtimeOnly libs.lucene_analyzers_common
    runtimeOnly libs.lucene_backward_codecs
    runtimeOnly libs.lucene_core
    runtimeOnly libs.lucene_queryparser
    runtimeOnly libs.mysql_connector_java

    testImplementation project(':stroom-security:stroom-security-impl-mock')
    testImplementation project(':stroom-test-common')
    
    testImplementation libs.assertj_core
    testImplementation libs.mockito_core
    testImplementation libs.mockito_junit_jupiter

    testImplementation libs.junit_jupiter_api
    
    // The following logging libs are needed when running junits outside dropwizard
    testRuntimeOnly libs.javax_activation
    testRuntimeOnly libs.jaxb_runtime
    testRuntimeOnly libs.jcl_over_slf4j
    testRuntimeOnly libs.jul_to_slf4j
    testRuntimeOnly libs.junit_jupiter_engine
    testRuntimeOnly libs.log4j_over_slf4j
    testRuntimeOnly libs.logback_classic
    testRuntimeOnly libs.logback_core
}<|MERGE_RESOLUTION|>--- conflicted
+++ resolved
@@ -4,35 +4,24 @@
     implementation project(':stroom-config:stroom-config-common')
     implementation project(':stroom-core-shared')
     implementation project(':stroom-data-meta:stroom-data-meta-api')
+    implementation project(':stroom-data-meta:stroom-data-meta-api')
     implementation project(':stroom-data-store:stroom-data-store-api')
-<<<<<<< HEAD
-    implementation project(':stroom-docstore:stroom-docstore-impl')
-    implementation project(':stroom-docstore:stroom-docstore-shared')
-    implementation project(':stroom-entity-shared')
-    implementation project(':stroom-explorer:stroom-explorer-api')
-    implementation project(':stroom-importexport:stroom-importexport-api')
-    implementation project(':stroom-processor:stroom-processor-api')
-=======
+    implementation project(':stroom-data-store:stroom-data-store-api')
     implementation project(':stroom-docstore:stroom-docstore-api')
     implementation project(':stroom-docstore:stroom-docstore-shared')
     implementation project(':stroom-entity-shared')
     implementation project(':stroom-event-logging:stroom-event-logging-api')
     implementation project(':stroom-explorer:stroom-explorer-api')
     implementation project(':stroom-importexport:stroom-importexport-api')
+    implementation project(':stroom-processor:stroom-processor-api')
     implementation project(':stroom-security:stroom-security-api')
->>>>>>> 6c531c73
     implementation project(':stroom-security:stroom-security-api')
     implementation project(':stroom-statistics:stroom-statistics-api')
     implementation project(':stroom-task:stroom-task-api')
+    implementation project(':stroom-task:stroom-task-api')
+    implementation project(':stroom-task:stroom-task-shared')
     implementation project(':stroom-util')
     implementation project(':stroom-util-shared')
-<<<<<<< HEAD
-=======
-    implementation project(':stroom-data-meta:stroom-data-meta-api')
-    implementation project(':stroom-data-store:stroom-data-store-api')
-    implementation project(':stroom-task:stroom-task-api')
-    implementation project(':stroom-task:stroom-task-shared')
->>>>>>> 6c531c73
 
     implementation libs.eventLogging
     implementation libs.stroomDocRef
@@ -96,10 +85,9 @@
     testImplementation project(':stroom-test-common')
     
     testImplementation libs.assertj_core
+    testImplementation libs.junit_jupiter_api
     testImplementation libs.mockito_core
     testImplementation libs.mockito_junit_jupiter
-
-    testImplementation libs.junit_jupiter_api
     
     // The following logging libs are needed when running junits outside dropwizard
     testRuntimeOnly libs.javax_activation
