ext.moduleName = 'stroom.core.server'

dependencies {
    compile project(':stroom-config:stroom-config-common')
    compile project(':stroom-core-shared')
    compile project(':stroom-entity-shared')
    compile project(':stroom-security:stroom-security-api')
    compile project(':stroom-docstore:stroom-docstore-shared')
    compile project(':stroom-docstore:stroom-docstore-impl')
    compile project(':stroom-explorer:stroom-explorer-api')
    compile project(':stroom-importexport:stroom-importexport-api')
    compile project(':stroom-statistics:stroom-statistics-api')
    compile project(':stroom-util')
    compile project(':stroom-util-shared')
    compile project(':stroom-data-meta:stroom-data-meta-api')
    compile project(':stroom-data-store:stroom-data-store-api')
    compile project(':stroom-task:stroom-task-api')

    compile libs.eventLogging
    compile libs.stroomDocRef
    compile libs.stroomQueryApi

    compile libs.curator_client
    compile libs.curator_framework
    compile libs.curator_x_discovery
    compile libs.dropwizard_lifecycle
    compile libs.dropwizard_metrics_healthchecks
    compile libs.dropwizard_metrics_annotation

    compile libs.swagger_annotations

    compile libs.hessian
    compile libs.guava
    compile libs.gwt_servlet
    compile libs.commons_exec
    compile libs.commons_lang
    compile libs.commons_compress
    compile libs.commons_io
    compile libs.jackson_annotations
    compile libs.javax_inject
    compile libs.javax_servlet_api
    compile libs.validation_api
    compile libs.ws_rs_api
    compile libs.curator_x_discovery
    compile libs.jackson_databind
    compile libs.jersey_client
    compile libs.jersey_common
    compile libs.hibernate_jpa_api
    compile libs.hibernate_core
    compile libs.javassist

    compile libs.jaxb_api
<<<<<<< HEAD
    //compile libs.jaxb_core
    compile libs.jaxb_runtime
    compile libs.jaxb_impl
=======
>>>>>>> f16236aa

    compile libs.slf4j_api
    compile libs.xml_apis
    compile libs.flyway_core
    compile libs.vavr

    compile libs.hikari
    compile libs.commons_fileupload
    compile libs.guice4
    compile libs.fast_classpath_scanner

    runtime libs.saxon_he
    runtime libs.jackson_annotations
    runtime libs.jackson_core
    runtime libs.hibernate_entitymanager
    runtime libs.aopalliance
    // dropwizard 1.0.6 uses hibernate-validator 5.2.4.Final
    // dropwizard 1.1.0 uses hibernate-validator 5.3.4.Final
    // so be consistent with dropwizard to avoid problems with different versions of javax.el
    runtime libs.hibernate_validator
    runtime libs.mysql_connector_java
    runtime libs.lucene_core
    runtime libs.lucene_backward_codecs
    runtime libs.lucene_analyzers_common
    runtime libs.lucene_queryparser

    testCompile project(path: ':stroom-util', configuration: 'testArtifacts')

    testCompile project(':stroom-security:stroom-security-impl-mock')
    testCompile libs.junit
    testCompile libs.mockito_core

    // The following logging libs are needed when running junits outside dropwizard
    testRuntime libs.jcl_over_slf4j
    testRuntime libs.jul_to_slf4j
    testRuntime libs.log4j_over_slf4j
    testRuntime libs.logback_classic
    testRuntime libs.logback_core
    testRuntime libs.jaxb_runtime
    testRuntime libs.javax_activation
}<|MERGE_RESOLUTION|>--- conflicted
+++ resolved
@@ -50,12 +50,9 @@
     compile libs.javassist
 
     compile libs.jaxb_api
-<<<<<<< HEAD
     //compile libs.jaxb_core
-    compile libs.jaxb_runtime
-    compile libs.jaxb_impl
-=======
->>>>>>> f16236aa
+    //compile libs.jaxb_runtime
+    //compile libs.jaxb_impl
 
     compile libs.slf4j_api
     compile libs.xml_apis
@@ -94,6 +91,9 @@
     testRuntime libs.log4j_over_slf4j
     testRuntime libs.logback_classic
     testRuntime libs.logback_core
+
     testRuntime libs.jaxb_runtime
+    testRuntime libs.istack // needed by jaxb_runtime it seems
+    testRuntime libs.fast_infoset // needed by jaxb_runtime it seems
     testRuntime libs.javax_activation
 }