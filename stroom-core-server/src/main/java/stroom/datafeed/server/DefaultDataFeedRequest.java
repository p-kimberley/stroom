/*
 * Copyright 2017 Crown Copyright
 *
 * Licensed under the Apache License, Version 2.0 (the "License");
 * you may not use this file except in compliance with the License.
 * You may obtain a copy of the License at
 *
 *     http://www.apache.org/licenses/LICENSE-2.0
 *
 * Unless required by applicable law or agreed to in writing, software
 * distributed under the License is distributed on an "AS IS" BASIS,
 * WITHOUT WARRANTIES OR CONDITIONS OF ANY KIND, either express or implied.
 * See the License for the specific language governing permissions and
 * limitations under the License.
 *
 */

package stroom.datafeed.server;

import org.slf4j.Logger;
import org.slf4j.LoggerFactory;
import org.springframework.stereotype.Component;
import org.springframework.util.StringUtils;
import stroom.feed.MetaMap;
<<<<<<< HEAD
import stroom.feed.server.FeedService;
=======
import stroom.feed.MetaMapFactory;
import stroom.feed.StroomHeaderArguments;
import stroom.feed.StroomStatusCode;
import stroom.feed.StroomStreamException;
>>>>>>> 2d8de16d
import stroom.feed.shared.Feed;
import stroom.internalstatistics.MetaDataStatistic;
import stroom.proxy.repo.StroomStreamProcessor;
import stroom.security.Insecure;
import stroom.security.SecurityContext;
import stroom.streamstore.server.StreamStore;
import stroom.streamtask.server.StreamTargetStroomStreamHandler;
import stroom.util.task.ServerTask;
import stroom.util.thread.BufferFactory;

import javax.inject.Inject;
import javax.inject.Named;
import javax.servlet.http.HttpServletRequest;
import java.io.IOException;
import java.io.InputStream;
import java.util.List;
import java.util.stream.Collectors;

/**
 * <p>
 * Handle the incoming requests and stream them to disk checking a few things.
 * </p>
 */
@Component("dataFeedRequest")
public class DefaultDataFeedRequest implements DataFeedRequest {
    private static final Logger LOGGER = LoggerFactory.getLogger(DefaultDataFeedRequest.class);

    private final SecurityContext securityContext;
    private final HttpServletRequest request;
    private final StreamStore streamStore;
    private final FeedService feedService;
    private final MetaDataStatistic metaDataStatistics;
<<<<<<< HEAD
    private final MetaMap metaMap;
    private final MetaMapFilter metaMapFilter;
=======
    private final DataReceiptPolicyChecker dataReceiptPolicyChecker;
>>>>>>> 2d8de16d

    @Inject
    DefaultDataFeedRequest(final SecurityContext securityContext,
                           final HttpServletRequest request,
                           final StreamStore streamStore,
                           @Named("cachedFeedService") final FeedService feedService,
                           final MetaDataStatistic metaDataStatistics,
<<<<<<< HEAD
                           final MetaMap metaMap,
                           final MetaMapFilterFactory metaMapFilterFactory) {
=======
                           final DataReceiptPolicyChecker dataReceiptPolicyChecker) {
>>>>>>> 2d8de16d
        this.securityContext = securityContext;
        this.request = request;
        this.streamStore = streamStore;
        this.feedService = feedService;
        this.metaDataStatistics = metaDataStatistics;
<<<<<<< HEAD
        this.metaMap = metaMap;
        this.metaMapFilter = metaMapFilterFactory.create("dataFeed");
=======
        this.dataReceiptPolicyChecker = dataReceiptPolicyChecker;
>>>>>>> 2d8de16d
    }

    @Override
    @Insecure
    public void processRequest() {
        securityContext.pushUser(ServerTask.INTERNAL_PROCESSING_USER_TOKEN);
        try {
<<<<<<< HEAD
            if (metaMapFilter.filter(metaMap)) {
=======
            final MetaMap metaMap = MetaMapFactory.create(request);

            // We need to examine the meta map and ensure we aren't dropping or rejecting this data.
            final DataReceiptAction dataReceiptAction = dataReceiptPolicyChecker.check(metaMap);

            if (DataReceiptAction.REJECT.equals(dataReceiptAction)) {
                debug("Rejecting data", metaMap);
                throw new StroomStreamException(StroomStatusCode.RECEIPT_POLICY_SET_TO_REJECT_DATA);

            } else if (DataReceiptAction.RECEIVE.equals(dataReceiptAction)) {
>>>>>>> 2d8de16d
                debug("Receiving data", metaMap);
                final String feedName = metaMap.get(StroomHeaderArguments.FEED);

                if (!StringUtils.hasText(feedName)) {
                    throw new StroomStreamException(StroomStatusCode.FEED_MUST_BE_SPECIFIED);
                }

                final Feed feed = feedService.loadByName(metaMap.get(StroomHeaderArguments.FEED));

                if (feed == null) {
                    throw new StroomStreamException(StroomStatusCode.FEED_IS_NOT_DEFINED);
                }

                if (!feed.isReceive()) {
                    throw new StroomStreamException(StroomStatusCode.FEED_IS_NOT_SET_TO_RECEIVED_DATA);
                }

                List<StreamTargetStroomStreamHandler> handlers = StreamTargetStroomStreamHandler.buildSingleHandlerList(streamStore,
                        feedService, metaDataStatistics, feed, feed.getStreamType());

                final byte[] buffer = BufferFactory.create();
                final StroomStreamProcessor stroomStreamProcessor = new StroomStreamProcessor(metaMap, handlers, buffer, "DefaultDataFeedRequest-" + metaMap.get(StroomHeaderArguments.GUID));

                try {
                    stroomStreamProcessor.processRequestHeader(request);
                    stroomStreamProcessor.process(getInputStream(), "");
                    stroomStreamProcessor.closeHandlers();
                    handlers = null;
                } finally {
                    // some kind of error
                    if (handlers != null) {
                        handlers.get(0).closeDelete();
                    }
                }
            } else {
                // Drop the data.
                debug("Dropping data", metaMap);
            }
        } finally {
            securityContext.popUser();
        }
    }

    private void debug(final String message, final MetaMap metaMap) {
        if (LOGGER.isDebugEnabled()) {
            final List<String> keys = metaMap.keySet().stream().sorted().collect(Collectors.toList());
            final StringBuilder sb = new StringBuilder();
            keys.forEach(key -> {
                sb.append(key);
                sb.append("=");
                sb.append(metaMap.get(key));
                sb.append(",");
            });
            if (sb.length() > 0) {
                sb.setLength(sb.length() - 1);
            }

            LOGGER.debug(message + " (" + sb.toString() + ")");
        }
    }

    private InputStream getInputStream() {
        try {
            return request.getInputStream();
        } catch (final IOException ioEx) {
            throw new StroomStreamException(StroomStatusCode.UNKNOWN_ERROR, ioEx.getMessage());
        }
    }
}<|MERGE_RESOLUTION|>--- conflicted
+++ resolved
@@ -22,14 +22,11 @@
 import org.springframework.stereotype.Component;
 import org.springframework.util.StringUtils;
 import stroom.feed.MetaMap;
-<<<<<<< HEAD
 import stroom.feed.server.FeedService;
-=======
 import stroom.feed.MetaMapFactory;
 import stroom.feed.StroomHeaderArguments;
 import stroom.feed.StroomStatusCode;
 import stroom.feed.StroomStreamException;
->>>>>>> 2d8de16d
 import stroom.feed.shared.Feed;
 import stroom.internalstatistics.MetaDataStatistic;
 import stroom.proxy.repo.StroomStreamProcessor;
@@ -62,12 +59,7 @@
     private final StreamStore streamStore;
     private final FeedService feedService;
     private final MetaDataStatistic metaDataStatistics;
-<<<<<<< HEAD
-    private final MetaMap metaMap;
     private final MetaMapFilter metaMapFilter;
-=======
-    private final DataReceiptPolicyChecker dataReceiptPolicyChecker;
->>>>>>> 2d8de16d
 
     @Inject
     DefaultDataFeedRequest(final SecurityContext securityContext,
@@ -75,23 +67,13 @@
                            final StreamStore streamStore,
                            @Named("cachedFeedService") final FeedService feedService,
                            final MetaDataStatistic metaDataStatistics,
-<<<<<<< HEAD
-                           final MetaMap metaMap,
                            final MetaMapFilterFactory metaMapFilterFactory) {
-=======
-                           final DataReceiptPolicyChecker dataReceiptPolicyChecker) {
->>>>>>> 2d8de16d
         this.securityContext = securityContext;
         this.request = request;
         this.streamStore = streamStore;
         this.feedService = feedService;
         this.metaDataStatistics = metaDataStatistics;
-<<<<<<< HEAD
-        this.metaMap = metaMap;
         this.metaMapFilter = metaMapFilterFactory.create("dataFeed");
-=======
-        this.dataReceiptPolicyChecker = dataReceiptPolicyChecker;
->>>>>>> 2d8de16d
     }
 
     @Override
@@ -99,20 +81,8 @@
     public void processRequest() {
         securityContext.pushUser(ServerTask.INTERNAL_PROCESSING_USER_TOKEN);
         try {
-<<<<<<< HEAD
+            final MetaMap metaMap = MetaMapFactory.create(request);
             if (metaMapFilter.filter(metaMap)) {
-=======
-            final MetaMap metaMap = MetaMapFactory.create(request);
-
-            // We need to examine the meta map and ensure we aren't dropping or rejecting this data.
-            final DataReceiptAction dataReceiptAction = dataReceiptPolicyChecker.check(metaMap);
-
-            if (DataReceiptAction.REJECT.equals(dataReceiptAction)) {
-                debug("Rejecting data", metaMap);
-                throw new StroomStreamException(StroomStatusCode.RECEIPT_POLICY_SET_TO_REJECT_DATA);
-
-            } else if (DataReceiptAction.RECEIVE.equals(dataReceiptAction)) {
->>>>>>> 2d8de16d
                 debug("Receiving data", metaMap);
                 final String feedName = metaMap.get(StroomHeaderArguments.FEED);
 
