/*
 * Copyright 2017 Crown Copyright
 *
 * Licensed under the Apache License, Version 2.0 (the "License");
 * you may not use this file except in compliance with the License.
 * You may obtain a copy of the License at
 *
 *     http://www.apache.org/licenses/LICENSE-2.0
 *
 * Unless required by applicable law or agreed to in writing, software
 * distributed under the License is distributed on an "AS IS" BASIS,
 * WITHOUT WARRANTIES OR CONDITIONS OF ANY KIND, either express or implied.
 * See the License for the specific language governing permissions and
 * limitations under the License.
 */

package stroom.datasource;

import org.glassfish.jersey.client.ClientConfig;
import org.glassfish.jersey.logging.LoggingFeature;
import org.slf4j.Logger;
import org.slf4j.LoggerFactory;
import stroom.datasource.api.v2.DataSource;
import stroom.docref.DocRef;
import stroom.query.api.v2.QueryKey;
import stroom.query.api.v2.SearchRequest;
import stroom.query.api.v2.SearchResponse;
import stroom.security.SecurityContext;

import javax.servlet.http.HttpServletResponse;
import javax.ws.rs.client.Client;
import javax.ws.rs.client.ClientBuilder;
import javax.ws.rs.client.Entity;
import javax.ws.rs.client.Invocation;
import javax.ws.rs.client.WebTarget;
import javax.ws.rs.core.HttpHeaders;
import javax.ws.rs.core.MediaType;
import javax.ws.rs.core.Response;

public class RemoteDataSourceProvider implements DataSourceProvider {
    private static final Logger LOGGER = LoggerFactory.getLogger(RemoteDataSourceProvider.class);

    private static final String DATA_SOURCE_ENDPOINT = "/dataSource";
    private static final String SEARCH_ENDPOINT = "/search";
    private static final String DESTROY_ENDPOINT = "/destroy";

    private final SecurityContext securityContext;
    private final String url;

    RemoteDataSourceProvider(final SecurityContext securityContext,
                             final String url) {
        this.securityContext = securityContext;
        this.url = url;
        LOGGER.trace("Creating RemoteDataSourceProvider for url {}", url);
    }

    @Override
    public DataSource getDataSource(final DocRef docRef) {
        LOGGER.trace("getDataSource() called for docRef {} on url {}", docRef, url);
        //TODO this needs to be backed by a short life cache to avoid repeated trips over the net
        return post(docRef, DATA_SOURCE_ENDPOINT, DataSource.class);
    }

    @Override
    public SearchResponse search(final SearchRequest request) {
        LOGGER.trace("search() called for request {} on url {}", request, url);
        return post(request, SEARCH_ENDPOINT, SearchResponse.class);
    }

    @Override
    public Boolean destroy(final QueryKey queryKey) {
        try {
            LOGGER.trace("destroy() called for queryKey {} on url {}", queryKey, url);
            return post(queryKey, DESTROY_ENDPOINT, Boolean.class);
        } catch (final RuntimeException e) {
            LOGGER.debug("Unable to destroy active query for queryKey {} on url {}", queryKey, url, e);
        }
        return Boolean.FALSE;
    }

    private <T> T post(final Object request, String path, final Class<T> responseClass) {
        try {
            LOGGER.trace("Sending request {} to {}", request, path);
            Client client = ClientBuilder.newClient(new ClientConfig().register(LoggingFeature.class));
            WebTarget webTarget = client.target(url).path(path);

            final Invocation.Builder invocationBuilder = webTarget.request(MediaType.APPLICATION_JSON);

<<<<<<< HEAD
            // We'll look for the user's API key in the session, but if they're not logged in we'll try and get
            // one from the security context.
            String usersApiKey = HttpSessionUtil.getUserApiKey(httpServletRequest.getSession(true));
            if (usersApiKey == null || usersApiKey.isEmpty()) {
                usersApiKey = securityContext.getApiToken();
=======
            final String usersApiKey = securityContext.getApiToken();
            if (usersApiKey == null) {
                LOGGER.debug("The API key is null for user '{}'", securityContext.getUserId());
>>>>>>> 5ecbdedc
            }

            invocationBuilder.header(HttpHeaders.AUTHORIZATION, "Bearer " + usersApiKey);
            final Response response = invocationBuilder.post(Entity.entity(request, MediaType.APPLICATION_JSON));

            if (HttpServletResponse.SC_OK == response.getStatus()) {
                return response.readEntity(responseClass);
            } else if (HttpServletResponse.SC_UNAUTHORIZED == response.getStatus()) {
                throw new RuntimeException("The user is not authorized to make this request! The user was " +
                        securityContext.getUserId());
            } else {
                throw new RuntimeException(String.format("Error %s sending request %s to %s: %s",
                        response.getStatus(), request, webTarget.getUri(), response.getStatusInfo().getReasonPhrase()));
            }

        } catch (final RuntimeException e) {
            LOGGER.debug(e.getMessage(), e);
            throw new RuntimeException(String.format("Error sending request %s to %s", request, path), e);
        }
    }

    @Override
    public String getType() {
        return "remote";
    }

    @Override
    public String toString() {
        return "RemoteDataSourceProvider{" +
                "url='" + url + '\'' +
                '}';
    }

}<|MERGE_RESOLUTION|>--- conflicted
+++ resolved
@@ -86,17 +86,9 @@
 
             final Invocation.Builder invocationBuilder = webTarget.request(MediaType.APPLICATION_JSON);
 
-<<<<<<< HEAD
-            // We'll look for the user's API key in the session, but if they're not logged in we'll try and get
-            // one from the security context.
-            String usersApiKey = HttpSessionUtil.getUserApiKey(httpServletRequest.getSession(true));
-            if (usersApiKey == null || usersApiKey.isEmpty()) {
-                usersApiKey = securityContext.getApiToken();
-=======
             final String usersApiKey = securityContext.getApiToken();
             if (usersApiKey == null) {
                 LOGGER.debug("The API key is null for user '{}'", securityContext.getUserId());
->>>>>>> 5ecbdedc
             }
 
             invocationBuilder.header(HttpHeaders.AUTHORIZATION, "Bearer " + usersApiKey);
