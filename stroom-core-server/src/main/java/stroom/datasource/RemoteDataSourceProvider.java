--- conflicted
+++ resolved
@@ -94,13 +94,8 @@
 
             // We'll look for the user's API key in the session, but if they're not logged in we'll try and get
             // one from the security context.
-<<<<<<< HEAD
-            String usersApiKey = HttpSessionUtil.getUserApiKey(httpServletRequestHolder.get().getSession(true));
+            String usersApiKey = HttpSessionUtil.getUserApiKey(httpServletRequest.getSession(true));
             if (usersApiKey == null || usersApiKey.isEmpty()) {
-=======
-            String usersApiKey = HttpSessionUtil.getUserApiKey(httpServletRequest.getSession(true));
-            if(Strings.isNullOrEmpty(usersApiKey)){
->>>>>>> aafacff5
                 usersApiKey = securityContext.getApiToken();
             }
 
@@ -118,10 +113,7 @@
             }
 
         } catch (final RuntimeException e) {
-<<<<<<< HEAD
-=======
             LOGGER.error(e.getMessage(), e);
->>>>>>> aafacff5
             throw new RuntimeException(String.format("Error sending request %s to %s", request, path), e);
         }
     }
