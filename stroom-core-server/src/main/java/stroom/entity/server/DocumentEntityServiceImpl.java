/*
 * Copyright 2017 Crown Copyright
 *
 * Licensed under the Apache License, Version 2.0 (the "License");
 * you may not use this file except in compliance with the License.
 * You may obtain a copy of the License at
 *
 *     http://www.apache.org/licenses/LICENSE-2.0
 *
 * Unless required by applicable law or agreed to in writing, software
 * distributed under the License is distributed on an "AS IS" BASIS,
 * WITHOUT WARRANTIES OR CONDITIONS OF ANY KIND, either express or implied.
 * See the License for the specific language governing permissions and
 * limitations under the License.
 */

package stroom.entity.server;

import org.springframework.transaction.annotation.Transactional;
import stroom.entity.server.util.FieldMap;
import stroom.entity.server.util.HqlBuilder;
import stroom.entity.server.util.StroomEntityManager;
import stroom.entity.shared.BaseCriteria;
import stroom.entity.shared.BaseEntity;
import stroom.entity.shared.BaseResultList;
import stroom.entity.shared.DocRefUtil;
import stroom.entity.shared.DocumentEntity;
import stroom.entity.shared.EntityServiceException;
import stroom.entity.shared.FindDocumentEntityCriteria;
import stroom.entity.shared.FindNamedEntityCriteria;
import stroom.entity.shared.ImportState;
import stroom.entity.shared.ImportState.ImportMode;
import stroom.entity.shared.NamedEntity;
import stroom.entity.shared.PageRequest;
import stroom.entity.shared.PermissionException;
import stroom.entity.shared.ProvidesNamePattern;
import stroom.explorer.shared.ExplorerConstants;
import stroom.importexport.server.ImportExportHelper;
import stroom.logging.DocumentEventLog;
import stroom.query.api.v2.DocRef;
import stroom.security.SecurityContext;
import stroom.security.shared.DocumentPermissionNames;
import stroom.util.config.StroomProperties;
import stroom.util.shared.Message;
import stroom.util.shared.Severity;

import javax.persistence.Transient;
import java.util.ArrayList;
import java.util.Collections;
import java.util.List;
import java.util.Map;
import java.util.Set;
import java.util.UUID;
import java.util.stream.Collectors;

@Transactional
@AutoMarshal
public abstract class DocumentEntityServiceImpl<E extends DocumentEntity, C extends FindDocumentEntityCriteria> implements DocumentEntityService<E>, BaseEntityService<E>, FindService<E, C>, ProvidesNamePattern {
    public static final String FOLDER = ExplorerConstants.FOLDER;
    private static final String NAME_PATTERN_PROPERTY = "stroom.namePattern";
    private static final String NAME_PATTERN_VALUE = "^[a-zA-Z0-9_\\- \\.\\(\\)]{1,}$";
    public static final String ID = "@ID@";
    public static final String TYPE = "@TYPE@";
    public static final String NAME = "@NAME@";

<<<<<<< HEAD
=======
    protected static final String[] STANDARD_PERMISSIONS = new String[]{DocumentPermissionNames.USE,
            DocumentPermissionNames.READ, DocumentPermissionNames.UPDATE, DocumentPermissionNames.DELETE, DocumentPermissionNames.OWNER};

>>>>>>> 46a26360
    private final StroomEntityManager entityManager;
    private final SecurityContext securityContext;
    private final DocumentEventLog documentEventLog;
    private final EntityServiceHelper<E> entityServiceHelper;
    private final FindServiceHelper<E, C> findServiceHelper;
    private final ImportExportHelper importExportHelper;

    private final QueryAppender<E, ?> queryAppender;
    private String entityType;
    private FieldMap sqlFieldMap;

    protected DocumentEntityServiceImpl(final StroomEntityManager entityManager,
                                        final ImportExportHelper importExportHelper,
                                        final SecurityContext securityContext, final DocumentEventLog documentEventLog) {
        this.entityManager = entityManager;
        this.importExportHelper = importExportHelper;
        this.securityContext = securityContext;
        this.documentEventLog = documentEventLog;
        this.queryAppender = createQueryAppender(entityManager);
        this.entityServiceHelper = new EntityServiceHelper<>(entityManager, getEntityClass());
        this.findServiceHelper = new FindServiceHelper<>(entityManager, getEntityClass(), queryAppender);
    }

    protected StroomEntityManager getEntityManager() {
        return entityManager;
    }

    protected EntityServiceHelper<E> getEntityServiceHelper() {
        return entityServiceHelper;
    }

    protected QueryAppender<E, ?> getQueryAppender() {
        return queryAppender;
    }

    @Override
    public E create(final String name) throws RuntimeException {
        return create(name, null);
    }

    private E create(final String name, final String parentFolderUUID) throws RuntimeException {
        E entity;

        try {
            // Check create permissions of the parent folder.
            checkCreatePermission(parentFolderUUID);

            // Create a new entity instance.
            try {
                entity = getEntityClass().newInstance();
            } catch (final IllegalAccessException | InstantiationException e) {
                throw new EntityServiceException(e.getMessage());
            }

            entity.setUuid(UUID.randomUUID().toString());

            // Validate the entity name.
            NameValidationUtil.validate(getNamePattern(), name);
            entity.setName(name);

            entity = entityServiceHelper.save(entity, queryAppender);

            documentEventLog.create(entity, null);

        } catch (final RuntimeException e) {
            documentEventLog.create(getEntityType(), name, e);
            throw e;
        } catch (final Exception e) {
            documentEventLog.create(getEntityType(), name, e);
            throw new RuntimeException(e);
        }

        return entity;
    }

    @Transactional(readOnly = true)
    @Override
    public E load(final E entity) throws RuntimeException {
        return load(entity, Collections.emptySet());
    }

    @Transactional(readOnly = true)
    @Override
    public E load(final E entity, final Set<String> fetchSet) throws RuntimeException {
        if (entity == null) {
            return null;
        }
        return loadById(entity.getId(), fetchSet, queryAppender);
    }

    @Transactional(readOnly = true)
    @Override
    public E loadById(final long id) throws RuntimeException {
        return loadById(id, Collections.emptySet(), queryAppender);
    }

    @Transactional(readOnly = true)
    @Override
    public E loadById(final long id, final Set<String> fetchSet) throws RuntimeException {
        return loadById(id, fetchSet, queryAppender);
    }

    @SuppressWarnings("unchecked")
    protected E loadById(final long id, final Set<String> fetchSet, final QueryAppender<E, ?> queryAppender) throws RuntimeException {
        E entity = null;

        final HqlBuilder sql = new HqlBuilder();
        sql.append("SELECT e");
        sql.append(" FROM ");
        sql.append(getEntityClass().getName());
        sql.append(" AS e");

        if (queryAppender != null) {
            queryAppender.appendBasicJoin(sql, "e", fetchSet);
        }

        sql.append(" WHERE e.id = ");
        sql.arg(id);

        final List<E> resultList = getEntityManager().executeQueryResultList(sql, null, true);
        if (resultList != null && resultList.size() > 0) {
            entity = resultList.get(0);
        }

        if (entity != null) {
            try {
                if (queryAppender != null) {
                    queryAppender.postLoad(entity);
                }
                checkReadPermission(DocRefUtil.create(entity));
                documentEventLog.view(entity);
            } catch (final RuntimeException e) {
                documentEventLog.view(entity, e);
                throw e;
            } catch (final Exception e) {
                documentEventLog.view(entity, e);
                throw new RuntimeException(e);
            }
        }

        return entity;
    }

//    // TODO : Remove this method when the explorer service is broken out as a separate micro service.
//    @SuppressWarnings("unchecked")
//    @Transactional(readOnly = true)
//    @Override
//    public E loadByIdInsecure(final long id, final Set<String> fetchSet) throws RuntimeException {
//        E entity = null;
//
//        final HqlBuilder sql = new HqlBuilder();
//        sql.append("SELECT e");
//        sql.append(" FROM ");
//        sql.append(getEntityClass().getName());
//        sql.append(" AS e");
//
//        queryAppender.appendBasicJoin(sql, "e", fetchSet);
//
//        sql.append(" WHERE e.id = ");
//        sql.arg(id);
//
//        final List<E> resultList = getEntityManager().executeQueryResultList(sql, null, true);
//        if (resultList != null && resultList.size() > 0) {
//            entity = resultList.get(0);
//        }
//
//        if (entity != null) {
//            queryAppender.postLoad(entity);
//        }
//
//        return entity;
//    }

    @Transactional(readOnly = true)
    @Override
    public final E loadByUuid(final String uuid) throws RuntimeException {
        return loadByUuid(uuid, null);
    }

    @SuppressWarnings("unchecked")
    @Transactional(readOnly = true)
    @Override
    public final E loadByUuid(final String uuid, final Set<String> fetchSet) throws RuntimeException {
        E entity = null;

        final HqlBuilder sql = new HqlBuilder();
        sql.append("SELECT e FROM ");
        sql.append(getEntityClass().getName());
        sql.append(" AS e");
        queryAppender.appendBasicJoin(sql, "e", fetchSet);
        sql.append(" WHERE e.uuid = ");
        sql.arg(uuid);

        final List<E> resultList = getEntityManager().executeQueryResultList(sql, null, true);
        if (resultList != null && resultList.size() > 0) {
            entity = resultList.get(0);
        }

        if (entity != null) {
            try {
                queryAppender.postLoad(entity);
                checkReadPermission(DocRefUtil.create(entity));
                documentEventLog.view(entity);
            } catch (final RuntimeException e) {
                documentEventLog.view(entity, e);
                throw e;
            } catch (final Exception e) {
                documentEventLog.view(entity, e);
                throw new RuntimeException(e);
            }
        }

        return entity;
    }

    // TODO : Remove this method when the explorer service is broken out as a separate micro service.
    @SuppressWarnings("unchecked")
    @Transactional(readOnly = true)
    protected E loadByUuidInsecure(final String uuid, final Set<String> fetchSet) throws RuntimeException {
        E entity = null;

        final HqlBuilder sql = new HqlBuilder();
        sql.append("SELECT e FROM ");
        sql.append(getEntityClass().getName());
        sql.append(" AS e");
        queryAppender.appendBasicJoin(sql, "e", fetchSet);
        sql.append(" WHERE e.uuid = ");
        sql.arg(uuid);

        final List<E> resultList = getEntityManager().executeQueryResultList(sql, null, true);
        if (resultList != null && resultList.size() > 0) {
            entity = resultList.get(0);
        }

        if (entity != null) {
            try {
                queryAppender.postLoad(entity);
//                checkReadPermission(DocRefUtil.create(entity));
                documentEventLog.view(entity);
            } catch (final RuntimeException e) {
                documentEventLog.view(entity, e);
                throw e;
            } catch (final Exception e) {
                documentEventLog.view(entity, e);
                throw new RuntimeException(e);
            }
        }

        return entity;
    }

    @Override
    public E save(final E entity) throws RuntimeException {
        return save(entity, queryAppender);
    }

    protected E save(final E entity, final QueryAppender<E, ?> queryAppender) throws RuntimeException {
        E before = entity;
        E after = before;

        try {
            if (!entity.isPersistent()) {
                throw new EntityServiceException("You cannot update an entity that has not been created");
            }

            checkUpdatePermission(entity);

            if (entity.getUuid() == null) {
                entity.setUuid(UUID.randomUUID().toString());
            }
            after = entityServiceHelper.save(entity, queryAppender);
            documentEventLog.update(before, after, null);
        } catch (final RuntimeException e) {
            documentEventLog.update(before, after, null);
            throw e;
        } catch (final Exception e) {
            documentEventLog.update(before, after, null);
            throw new RuntimeException(e);
        }

        return after;
    }

    @Override
    public Boolean delete(final E entity) throws RuntimeException {
        Boolean success;
        try {
            checkDeletePermission(DocRefUtil.create(entity));
            success = entityServiceHelper.delete(entity);
            documentEventLog.delete(entity, null);
        } catch (final RuntimeException e) {
            documentEventLog.delete(entity, e);
            throw e;
        } catch (final Exception e) {
            documentEventLog.delete(entity, e);
            throw new RuntimeException(e);
        }

        return success;
    }

    private E copy(final E document, final String name, final String parentFolderUUID) {
        E before = document;
        E after = before;

        try {
            // Check create permissions of the parent folder.
            checkCreatePermission(parentFolderUUID);

            // This is going to be a copy so clear the persistence so save will create a new DB entry.
            after.clearPersistence();

            after.setUuid(UUID.randomUUID().toString());

            // Validate the entity name.
            NameValidationUtil.validate(getNamePattern(), name);
            after.setName(name);

            after = entityServiceHelper.save(after, queryAppender);

            documentEventLog.copy(before, after, null);

        } catch (final RuntimeException e) {
            documentEventLog.copy(before, after, e);
            throw e;
        } catch (final Exception e) {
            documentEventLog.copy(before, after, e);
            throw new RuntimeException(e);
        }

        return after;
    }

    private E move(final E document, final String parentFolderUUID) {
        E before = document;
        E after = before;

        try {
            // Check create permissions of the parent folder.
            checkCreatePermission(parentFolderUUID);

            after = entityServiceHelper.save(after, queryAppender);

            documentEventLog.move(before, after, null);

        } catch (final RuntimeException e) {
            documentEventLog.move(before, after, e);
            throw e;
        } catch (final Exception e) {
            documentEventLog.move(before, after, e);
            throw new RuntimeException(e);
        }

        return after;
    }

    private E rename(final E document, final String name) {
        E before = document;
        E after = before;

        try {
            // Validate the entity name.
            NameValidationUtil.validate(getNamePattern(), name);
            after.setName(name);

            after = entityServiceHelper.save(after, queryAppender);

            documentEventLog.rename(before, after, null);

        } catch (final RuntimeException e) {
            documentEventLog.rename(before, after, e);
            throw e;
        } catch (final Exception e) {
            documentEventLog.rename(before, after, e);
            throw new RuntimeException(e);
        }

        return after;
    }

    @Transactional(readOnly = true)
    @Override
    public BaseResultList<E> find(final C criteria) throws RuntimeException {
        // Make sure the required permission is a valid one.
        String permission = criteria.getRequiredPermission();
        if (permission == null) {
            permission = DocumentPermissionNames.READ;
        } else if (!DocumentPermissionNames.isValidPermission(permission)) {
            throw new IllegalArgumentException("Unknown permission " + permission);
        }

        BaseResultList<E> result = null;

        // Find documents using the supplied criteria.
        // We do not want to limit the results by offset or length at this point as we will filter out results later based on user permissions.
        // We will only limit the returned number of results once we have applied permission filtering.
        final PageRequest pageRequest = criteria.getPageRequest();
        criteria.setPageRequest(null);
        final List<E> list = findServiceHelper.find(criteria, getSqlFieldMap());
        criteria.setPageRequest(pageRequest);

        // Filter the results to only include documents that the current user has permission to see.
        final List<E> filtered = filterResults(list, permission);

        if (pageRequest != null) {
            int offset = 0;
            int length = filtered.size();

            if (pageRequest.getOffset() != null) {
                offset = pageRequest.getOffset().intValue();
            }

            if (pageRequest.getLength() != null) {
                length = Math.min(length, pageRequest.getLength());
            }

            // If the page request will lead to a limited number of results then apply that limit here.
            if (offset != 0 || length < filtered.size()) {
                final List<E> limited = new ArrayList<>(length);
                for (int i = offset; i < offset + length; i++) {
                    limited.add(filtered.get(i));
                }
                result = new BaseResultList<>(limited, (long) offset, (long) filtered.size(), offset + length < filtered.size());
            }
        }

        if (result == null) {
            result = new BaseResultList<>(filtered, (long) 0, (long) filtered.size(), false);
        }

        return result;
    }

    private List<E> filterResults(final List<E> list, final String permission) {
        return list.stream().filter(e -> securityContext.hasDocumentPermission(e.getType(), e.getUuid(), permission)).collect(Collectors.toList());
    }

    @Override
    public DocRef importDocument(final DocRef docRef, final Map<String, String> dataMap, final ImportState importState, final ImportMode importMode) {
        E entity = null;

        try {
            // See if a document already exists with this uuid.
            entity = loadByUuid(docRef.getUuid(), Collections.singleton("all"));
            if (entity == null) {
                entity = getEntityClass().newInstance();
            }

            importExportHelper.performImport(entity, dataMap, importState, importMode);

            // Save directly so there is no marshalling of objects that would destroy imported data.
            if (importState.ok(importMode)) {
                entity = entityServiceHelper.save(entity, queryAppender);
            }

        } catch (final Exception e) {
            importState.addMessage(Severity.ERROR, e.getMessage());
        }

        return DocRefUtil.create(entity);
    }

    @Override
    public Map<String, String> exportDocument(final DocRef docRef, final boolean omitAuditFields, final List<Message> messageList) {
        if (securityContext.hasDocumentPermission(docRef.getType(), docRef.getUuid(), DocumentPermissionNames.EXPORT)) {
            final E entity = entityServiceHelper.loadByUuid(docRef.getUuid(), Collections.emptySet(), queryAppender);
            if (entity != null) {
                return importExportHelper.performExport(entity, omitAuditFields, messageList);
            }
        }

        return Collections.emptyMap();
    }

    @Transient
    @Override
    public String getNamePattern() {
        return StroomProperties.getProperty(NAME_PATTERN_PROPERTY, NAME_PATTERN_VALUE);
    }

<<<<<<< HEAD
=======
    private String getDocReference(BaseEntity entity) {
        if (entity == null) {
            return "";
        }
        return "(" + DocRefUtil.create(entity).toString() + ")";
    }

>>>>>>> 46a26360
    public abstract Class<E> getEntityClass();

    public String getEntityType() {
        if (entityType == null) {
            try {
                entityType = getEntityClass().newInstance().getType();
            } catch (final Exception e) {
                throw new RuntimeException(e);
            }
        }
        return entityType;
    }

    ////////////////////////////////////////////////////////////////////////
    // START OF ExplorerActionHandler
    ////////////////////////////////////////////////////////////////////////

    @Override
    public final DocRef createDocument(final String name, final String parentFolderUUID) {
        return DocRefUtil.create(create(name, parentFolderUUID));
    }

    @Override
    public DocRef copyDocument(final String uuid, final String parentFolderUUID) {
        final E entity = loadByUuid(uuid);
        if (entity == null) {
            throw new EntityServiceException("Entity not found");
        }
        return DocRefUtil.create(copy(entity, "Copy of " + entity.getName(), parentFolderUUID));
    }

    @Override
    public DocRef moveDocument(final String uuid, final String parentFolderUUID) {
        final E entity = loadByUuid(uuid);
        if (entity == null) {
            throw new EntityServiceException("Entity not found");
        }
        return DocRefUtil.create(move(entity, parentFolderUUID));
    }

    @Override
    public DocRef renameDocument(final String uuid, final String name) {
        final E entity = loadByUuid(uuid);
        if (entity == null) {
            throw new EntityServiceException("Entity not found");
        }
        return DocRefUtil.create(rename(entity, name));
    }

    @Override
    public void deleteDocument(final String uuid) {
        final E entity = loadByUuid(uuid);
        if (entity == null) {
            throw new EntityServiceException("Entity not found");
        }
        delete(entity);
    }

    ////////////////////////////////////////////////////////////////////////
    // END OF ExplorerActionHandler
    ////////////////////////////////////////////////////////////////////////

    ////////////////////////////////////////////////////////////////////////
    // START OF DocumentActionHandler
    ////////////////////////////////////////////////////////////////////////

    @Transactional(readOnly = true)
    @Override
    public E readDocument(final DocRef docRef) {
        return loadByUuid(docRef.getUuid());
    }

    @SuppressWarnings("unchecked")
    @Override
    public E writeDocument(final E document) {
        return save(document);
    }

    @SuppressWarnings("unchecked")
    @Override
    public E forkDocument(final E document, final String name, final DocRef destinationFolderRef) {
        String parentFolderUUID = null;
        if (destinationFolderRef != null) {
            parentFolderUUID = destinationFolderRef.getUuid();
        }

        return copy(document, name, parentFolderUUID);
    }

    ////////////////////////////////////////////////////////////////////////
    // END OF DocumentActionHandler
    ////////////////////////////////////////////////////////////////////////

    @SuppressWarnings("unchecked")
    protected QueryAppender<E, ?> createQueryAppender(final StroomEntityManager entityManager) {
        return new QueryAppender<>(entityManager);
    }

    private void checkCreatePermission(final String folderUUID) {
        // Only allow administrators to create documents with no folder.
        if (folderUUID == null) {
            if (!securityContext.isAdmin()) {
                throw new PermissionException(securityContext.getUserId(), "Only administrators can create root level entries");
            }
        } else {
<<<<<<< HEAD
            if (!securityContext.hasDocumentPermission(FOLDER, folderUUID, DocumentPermissionNames.getDocumentCreatePermission(getEntityType()))) {
                throw new PermissionException("You do not have permission to create (" + getEntityType() + ") in folder " + folderUUID);
=======
            if (!securityContext.hasDocumentPermission(Folder.ENTITY_TYPE, folder.getUuid(), DocumentPermissionNames.getDocumentCreatePermission(getEntityType()))) {
                throw new PermissionException(securityContext.getUserId(), "You do not have permission to create " + getDocReference(entity) + " in folder " + folder);
>>>>>>> 46a26360
            }
        }
    }

//    private void checkCreatePermission(final DocRef folder) {
//        // Only allow administrators to create documents with no folder.
//        if (folder == null) {
//            if (!securityContext.isAdmin()) {
//                throw new PermissionException("Only administrators can create root level entries");
//            }
//        } else {
//            if (!securityContext.hasDocumentPermission(Folder.ENTITY_TYPE, folder.getUuid(), DocumentPermissionNames.getDocumentCreatePermission(getEntityType()))) {
//                throw new PermissionException("You do not have permission to create (" + getEntityType() + ") in folder " + folder);
//            }
//        }
//    }

    protected void checkUpdatePermission(final E entity) {

        if (!entity.isPersistent()) {
            throw new PermissionException(securityContext.getUserId(), "You cannot update an entity that has not been created " + getDocReference(entity));
        }
        checkUpdatePermission(DocRefUtil.create(entity));
    }

<<<<<<< HEAD
    private void checkUpdatePermission(final DocRef docRef) {
        if (!securityContext.hasDocumentPermission(docRef.getType(), docRef.getUuid(), DocumentPermissionNames.UPDATE)) {
            throw new PermissionException("You do not have permission to update (" + docRef + ")");
=======
        if (!securityContext.hasDocumentPermission(entity.getType(), entity.getUuid(), DocumentPermissionNames.UPDATE)) {
            throw new PermissionException(securityContext.getUserId(), "You do not have permission to update " + getDocReference(entity));
>>>>>>> 46a26360
        }
    }

    protected final void checkReadPermission(final E entity) {
<<<<<<< HEAD
        checkReadPermission(DocRefUtil.create(entity));
    }

    protected final void checkReadPermission(final DocRef docRef) {
        if (!securityContext.hasDocumentPermission(docRef.getType(), docRef.getUuid(), DocumentPermissionNames.READ)) {
            throw new PermissionException("You do not have permission to read (" + docRef + ")");
        }
    }

    private void checkDeletePermission(final E entity) {
        checkDeletePermission(DocRefUtil.create(entity));
    }

    protected void checkDeletePermission(final DocRef docRef) {
        if (!securityContext.hasDocumentPermission(docRef.getType(), docRef.getUuid(), DocumentPermissionNames.DELETE)) {
            throw new PermissionException("You do not have permission to delete (" + docRef + ")");
=======
        if (!securityContext.hasDocumentPermission(entity.getType(), entity.getUuid(), DocumentPermissionNames.READ)) {
            throw new PermissionException(securityContext.getUserId(), "You do not have permission to read " + getDocReference(entity));
        }
    }

    protected final void checkDeletePermission(final E entity) {
        if (!securityContext.hasDocumentPermission(entity.getType(), entity.getUuid(), DocumentPermissionNames.DELETE)) {
            throw new PermissionException(securityContext.getUserId(), "You do not have permission to delete " + getDocReference(entity));
>>>>>>> 46a26360
        }
    }

    private void clearDocumentPermissions(final DocRef docRef) {
        String docType = null;
        String docUuid = null;

        if (docRef != null) {
            docType = docRef.getType();
            docUuid = docRef.getUuid();
        }

        securityContext.clearDocumentPermissions(docType, docUuid);
    }

    private void addDocumentPermissions(final DocRef source, final DocRef dest, final boolean owner) {
        String sourceType = null;
        String sourceUuid = null;
        String destType = null;
        String destUuid = null;

        if (source != null) {
            sourceType = source.getType();
            sourceUuid = source.getUuid();
        }

        if (dest != null) {
            destType = dest.getType();
            destUuid = dest.getUuid();
        }

        securityContext.addDocumentPermissions(sourceType, sourceUuid, destType, destUuid, owner);
    }

    protected FieldMap createFieldMap() {
        return new FieldMap()
                .add(BaseCriteria.FIELD_ID, BaseEntity.ID, "id")
                .add(FindNamedEntityCriteria.FIELD_NAME, NamedEntity.NAME, "name");
    }

    final FieldMap getSqlFieldMap() {
        if (sqlFieldMap == null) {
            sqlFieldMap = createFieldMap();
        }
        return sqlFieldMap;
    }
}<|MERGE_RESOLUTION|>--- conflicted
+++ resolved
@@ -63,12 +63,6 @@
     public static final String TYPE = "@TYPE@";
     public static final String NAME = "@NAME@";
 
-<<<<<<< HEAD
-=======
-    protected static final String[] STANDARD_PERMISSIONS = new String[]{DocumentPermissionNames.USE,
-            DocumentPermissionNames.READ, DocumentPermissionNames.UPDATE, DocumentPermissionNames.DELETE, DocumentPermissionNames.OWNER};
-
->>>>>>> 46a26360
     private final StroomEntityManager entityManager;
     private final SecurityContext securityContext;
     private final DocumentEventLog documentEventLog;
@@ -549,8 +543,6 @@
         return StroomProperties.getProperty(NAME_PATTERN_PROPERTY, NAME_PATTERN_VALUE);
     }
 
-<<<<<<< HEAD
-=======
     private String getDocReference(BaseEntity entity) {
         if (entity == null) {
             return "";
@@ -558,7 +550,6 @@
         return "(" + DocRefUtil.create(entity).toString() + ")";
     }
 
->>>>>>> 46a26360
     public abstract Class<E> getEntityClass();
 
     public String getEntityType() {
@@ -664,13 +655,8 @@
                 throw new PermissionException(securityContext.getUserId(), "Only administrators can create root level entries");
             }
         } else {
-<<<<<<< HEAD
             if (!securityContext.hasDocumentPermission(FOLDER, folderUUID, DocumentPermissionNames.getDocumentCreatePermission(getEntityType()))) {
-                throw new PermissionException("You do not have permission to create (" + getEntityType() + ") in folder " + folderUUID);
-=======
-            if (!securityContext.hasDocumentPermission(Folder.ENTITY_TYPE, folder.getUuid(), DocumentPermissionNames.getDocumentCreatePermission(getEntityType()))) {
-                throw new PermissionException(securityContext.getUserId(), "You do not have permission to create " + getDocReference(entity) + " in folder " + folder);
->>>>>>> 46a26360
+                throw new PermissionException(securityContext.getUserId(), "You do not have permission to create (" + getEntityType() + ") in folder " + folderUUID);
             }
         }
     }
@@ -696,25 +682,19 @@
         checkUpdatePermission(DocRefUtil.create(entity));
     }
 
-<<<<<<< HEAD
     private void checkUpdatePermission(final DocRef docRef) {
         if (!securityContext.hasDocumentPermission(docRef.getType(), docRef.getUuid(), DocumentPermissionNames.UPDATE)) {
-            throw new PermissionException("You do not have permission to update (" + docRef + ")");
-=======
-        if (!securityContext.hasDocumentPermission(entity.getType(), entity.getUuid(), DocumentPermissionNames.UPDATE)) {
-            throw new PermissionException(securityContext.getUserId(), "You do not have permission to update " + getDocReference(entity));
->>>>>>> 46a26360
+            throw new PermissionException(securityContext.getUserId(), "You do not have permission to update (" + docRef + ")");
         }
     }
 
     protected final void checkReadPermission(final E entity) {
-<<<<<<< HEAD
         checkReadPermission(DocRefUtil.create(entity));
     }
 
     protected final void checkReadPermission(final DocRef docRef) {
         if (!securityContext.hasDocumentPermission(docRef.getType(), docRef.getUuid(), DocumentPermissionNames.READ)) {
-            throw new PermissionException("You do not have permission to read (" + docRef + ")");
+            throw new PermissionException(securityContext.getUserId(), "You do not have permission to read (" + docRef + ")");
         }
     }
 
@@ -724,17 +704,7 @@
 
     protected void checkDeletePermission(final DocRef docRef) {
         if (!securityContext.hasDocumentPermission(docRef.getType(), docRef.getUuid(), DocumentPermissionNames.DELETE)) {
-            throw new PermissionException("You do not have permission to delete (" + docRef + ")");
-=======
-        if (!securityContext.hasDocumentPermission(entity.getType(), entity.getUuid(), DocumentPermissionNames.READ)) {
-            throw new PermissionException(securityContext.getUserId(), "You do not have permission to read " + getDocReference(entity));
-        }
-    }
-
-    protected final void checkDeletePermission(final E entity) {
-        if (!securityContext.hasDocumentPermission(entity.getType(), entity.getUuid(), DocumentPermissionNames.DELETE)) {
-            throw new PermissionException(securityContext.getUserId(), "You do not have permission to delete " + getDocReference(entity));
->>>>>>> 46a26360
+            throw new PermissionException(securityContext.getUserId(), "You do not have permission to delete (" + docRef + ")");
         }
     }
 
