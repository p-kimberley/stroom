--- conflicted
+++ resolved
@@ -163,9 +163,6 @@
         }
     }
 
-<<<<<<< HEAD
-    @SuppressWarnings("SQL_PREPARED_STATEMENT_GENERATED_FROM_NONCONSTANT_STRING")
-=======
     public static void executeStatement(final Connection connection, final String sql) throws SQLException {
         executeStatements(connection, Collections.singletonList(sql));
     }
@@ -203,8 +200,7 @@
         }
     }
 
-    @edu.umd.cs.findbugs.annotations.SuppressWarnings("SQL_PREPARED_STATEMENT_GENERATED_FROM_NONCONSTANT_STRING")
->>>>>>> f21cc34e
+    @SuppressWarnings("SQL_PREPARED_STATEMENT_GENERATED_FROM_NONCONSTANT_STRING")
     public static Long executeQueryLongResult(final Connection connection, final String sql, final List<Object> args)
             throws SQLException {
         LOGGER.debug(">>> {}", sql);
