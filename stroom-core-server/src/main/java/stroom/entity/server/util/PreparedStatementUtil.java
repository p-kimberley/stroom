--- conflicted
+++ resolved
@@ -18,11 +18,7 @@
 
 import stroom.util.logging.StroomLogger;
 
-<<<<<<< HEAD
-=======
-import java.lang.reflect.InvocationHandler;
-import java.lang.reflect.Method;
->>>>>>> 39ff442e
+import stroom.util.logging.StroomLogger;
 import java.lang.reflect.Proxy;
 import java.sql.Connection;
 import java.sql.PreparedStatement;
@@ -38,23 +34,6 @@
 
     public static void setArguments(final PreparedStatement ps, final Iterable<Object> args) throws SQLException {
         if (args != null) {
-<<<<<<< HEAD
-            int pos = 1;
-            for (final Object arg : args) {
-                try {
-                    if (arg instanceof Number) {
-                        ps.setLong(pos++, ((Number) arg).longValue());
-                    } else if (arg instanceof String) {
-                        ps.setString(pos++, ((String) arg));
-                    } else if (arg instanceof Boolean) {
-                        ps.setBoolean(pos++, ((Boolean) arg));
-                    } else {
-                        ps.setObject(pos++, arg);
-                    }
-                } catch (final SQLSyntaxErrorException syntaxError) {
-                    throw new SQLSyntaxErrorException("Unable to set arg " + (pos - 1) + " (" + arg + ") in arg list " + args);
-                }
-=======
             int index = 1;
             for (final Object o : args) {
                 try {
@@ -77,7 +56,6 @@
                     throw new SQLSyntaxErrorException("Unable to set arg " + index + " (" + o + ") in arg list " + args);
                 }
                 index++;
->>>>>>> 39ff442e
             }
         }
     }
@@ -96,26 +74,11 @@
     static ResultSet createCloseStatementResultSet(final PreparedStatement statement) throws SQLException {
         final ResultSet resultSet = statement.executeQuery();
         return (ResultSet) Proxy.newProxyInstance(SqlUtil.class.getClassLoader(), new Class[]{ResultSet.class},
-<<<<<<< HEAD
                 (proxy, method, args) -> {
                     try {
                         final Object r = method.invoke(resultSet, args);
                         if (method.getName().equals("close")) {
                             statement.close();
-=======
-                new InvocationHandler() {
-                    @Override
-                    public Object invoke(final Object proxy, final Method method, final Object[] args)
-                            throws Throwable {
-                        try {
-                            final Object r = method.invoke(resultSet, args);
-                            if (method.getName().equals("close")) {
-                                statement.close();
-                            }
-                            return r;
-                        } catch (final Throwable th) {
-                            throw th;
->>>>>>> 39ff442e
                         }
                         return r;
                     } catch (final Throwable th) {
