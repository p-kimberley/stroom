--- conflicted
+++ resolved
@@ -76,24 +76,15 @@
      */
     @Override
     public void start() {
-<<<<<<< HEAD
-=======
         LOGGER.info("Starting Stroom");
 
->>>>>>> e1419d63
         if (enabled.get()) {
             // Do this async so that we don't delay starting the web app up
             new Thread(() -> {
                 final LogExecutionTime logExecutionTime = new LogExecutionTime();
-<<<<<<< HEAD
-                LOGGER.info("init() - Starting up in background");
+                LOGGER.info("Starting up in background");
                 doStart();
-                LOGGER.info("init() - Started in {}", logExecutionTime);
-=======
-                LOGGER.info("Starting up in background");
-                startup();
                 LOGGER.info("Started in {}", logExecutionTime);
->>>>>>> e1419d63
             }).start();
         }
     }
@@ -103,11 +94,7 @@
      */
     @Override
     public void stop() {
-<<<<<<< HEAD
-        LOGGER.debug("contextDestroyed()");
-=======
         LOGGER.info("Stopping Stroom");
->>>>>>> e1419d63
         if (enabled.get()) {
             doStop();
         }
