--- conflicted
+++ resolved
@@ -25,15 +25,9 @@
     private final FindStreamCriteria streamFilter;
     private final Query query;
 
-<<<<<<< HEAD
-    public AbstractSearchTask(final Task<?> parentTask, final String sessionId, final String userName,
+    public AbstractSearchTask(final Task<?> parentTask, final String userToken,
                               final FindStreamCriteria streamFilter, final Query query) {
-        super(null, sessionId, userName);
-=======
-    public AbstractSearchTask(final Task<?> parentTask, final String userToken,
-            final FindStreamCriteria streamFilter, final Search search) {
         super(null, userToken);
->>>>>>> 77deba40
         this.streamFilter = streamFilter;
         this.query = query;
     }
