/*
 * Copyright 2016 Crown Copyright
 *
 * Licensed under the Apache License, Version 2.0 (the "License");
 * you may not use this file except in compliance with the License.
 * You may obtain a copy of the License at
 *
 *     http://www.apache.org/licenses/LICENSE-2.0
 *
 * Unless required by applicable law or agreed to in writing, software
 * distributed under the License is distributed on an "AS IS" BASIS,
 * WITHOUT WARRANTIES OR CONDITIONS OF ANY KIND, either express or implied.
 * See the License for the specific language governing permissions and
 * limitations under the License.
 */

package stroom.streamstore.server;

import org.slf4j.Logger;
import org.slf4j.LoggerFactory;
import org.springframework.stereotype.Component;
import org.springframework.transaction.annotation.Transactional;
import stroom.entity.server.util.SqlBuilder;
import stroom.entity.server.util.StroomEntityManager;
import stroom.entity.shared.SQLNameConstants;
import stroom.streamstore.shared.StreamType;

import javax.annotation.Resource;

@Component
@Transactional
public class StreamTypeServiceTransactionHelper {
    private static final Logger LOGGER = LoggerFactory.getLogger(StreamTypeServiceTransactionHelper.class);

    @Resource
    private StroomEntityManager stroomEntityManager;

    public void doInserts() {
        final long now = System.currentTimeMillis();

        for (final StreamType streamType : StreamType.initialValues()) {
            final long pk = streamType.getId();
            if (stroomEntityManager.loadEntityById(StreamType.class, pk) == null) {
                try {
                    // We use SQL to insert because we need a predefined key.
                    final SqlBuilder sql = new SqlBuilder();
                    sql.append("INSERT INTO ");
                    sql.append(StreamType.TABLE_NAME);
                    sql.append(" (");
                    sql.append(StreamType.ID);
                    sql.append(",");
                    sql.append(StreamType.VERSION);
                    sql.append(",");
                    sql.append(StreamType.UPDATE_TIME);
                    sql.append(",");
                    sql.append(StreamType.CREATE_TIME);
                    sql.append(",");
                    sql.append(StreamType.UPDATE_USER);
                    sql.append(",");
                    sql.append(StreamType.CREATE_USER);
                    sql.append(",");
                    sql.append(StreamType.PATH);
                    sql.append(",");
                    sql.append(StreamType.EXTENSION);
                    sql.append(",");
                    sql.append(SQLNameConstants.NAME);
                    sql.append(",");
                    sql.append(SQLNameConstants.PURPOSE);
                    sql.append(") VALUES (");
                    sql.arg(streamType.getId());
                    sql.append(",");
                    sql.arg(1);
                    sql.append(",");
                    sql.arg(now);
                    sql.append(",");
                    sql.arg(now);
                    sql.append(",");
                    sql.arg("upgrade");
                    sql.append(",");
                    sql.arg("upgrade");
                    sql.append(",");
                    sql.arg(streamType.getPath());
                    sql.append(",");
                    sql.arg(streamType.getExtension());
                    sql.append(",");
                    sql.arg(streamType.getName());
                    sql.append(",");
                    sql.arg(streamType.getPpurpose());
                    sql.append(")");
                    stroomEntityManager.executeNativeUpdate(sql);
                } catch (final Exception ex) {
<<<<<<< HEAD
                    LOGGER.error("init() - Added initial stream type {}", streamType, ex);
                } finally {
                    sql.setLength(0);
=======
                    LOGGER.error("init() - Added initial stream type %s", streamType, ex);
>>>>>>> eec3e5f6
                }
            }
        }
    }
}<|MERGE_RESOLUTION|>--- conflicted
+++ resolved
@@ -89,13 +89,7 @@
                     sql.append(")");
                     stroomEntityManager.executeNativeUpdate(sql);
                 } catch (final Exception ex) {
-<<<<<<< HEAD
                     LOGGER.error("init() - Added initial stream type {}", streamType, ex);
-                } finally {
-                    sql.setLength(0);
-=======
-                    LOGGER.error("init() - Added initial stream type %s", streamType, ex);
->>>>>>> eec3e5f6
                 }
             }
         }
