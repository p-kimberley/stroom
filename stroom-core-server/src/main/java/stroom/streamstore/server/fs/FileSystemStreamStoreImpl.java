/*
 * Copyright 2016 Crown Copyright
 *
 * Licensed under the Apache License, Version 2.0 (the "License");
 * you may not use this file except in compliance with the License.
 * You may obtain a copy of the License at
 *
 *     http://www.apache.org/licenses/LICENSE-2.0
 *
 * Unless required by applicable law or agreed to in writing, software
 * distributed under the License is distributed on an "AS IS" BASIS,
 * WITHOUT WARRANTIES OR CONDITIONS OF ANY KIND, either express or implied.
 * See the License for the specific language governing permissions and
 * limitations under the License.
 */

package stroom.streamstore.server.fs;

import event.logging.BaseAdvancedQueryItem;
import event.logging.BaseAdvancedQueryOperator.And;
import event.logging.BaseAdvancedQueryOperator.Or;
import event.logging.TermCondition;
import event.logging.util.EventLoggingUtil;
import org.joda.time.DateTimeZone;
import org.slf4j.Logger;
import org.slf4j.LoggerFactory;
import org.springframework.stereotype.Component;
import org.springframework.transaction.annotation.Transactional;
import stroom.entity.server.CriteriaLoggingUtil;
import stroom.entity.server.QueryDataLogUtil;
import stroom.entity.server.util.EntityServiceLogUtil;
import stroom.entity.server.util.FieldMap;
import stroom.entity.server.util.HqlBuilder;
import stroom.entity.server.util.SqlBuilder;
import stroom.entity.server.util.SqlUtil;
import stroom.entity.server.util.StroomDatabaseInfo;
import stroom.entity.server.util.StroomEntityManager;
import stroom.entity.shared.BaseEntity;
import stroom.entity.shared.BaseResultList;
import stroom.entity.shared.CriteriaSet;
import stroom.entity.shared.DocRef;
import stroom.entity.shared.EntityIdSet;
import stroom.entity.shared.EntityServiceException;
import stroom.entity.shared.FolderIdSet;
import stroom.entity.shared.PageRequest;
import stroom.entity.shared.Period;
import stroom.entity.shared.Sort.Direction;
import stroom.feed.MetaMap;
import stroom.feed.shared.Feed;
import stroom.feed.shared.FeedService;
import stroom.feed.shared.FindFeedCriteria;
import stroom.node.server.NodeCache;
import stroom.node.shared.Volume;
import stroom.node.shared.VolumeService;
import stroom.pipeline.shared.PipelineEntity;
import stroom.pipeline.shared.PipelineEntityService;
import stroom.query.shared.ExpressionTerm.Condition;
import stroom.security.Secured;
import stroom.security.SecurityContext;
import stroom.security.shared.DocumentPermissionNames;
import stroom.streamstore.server.EffectiveMetaDataCriteria;
import stroom.streamstore.server.StreamAttributeValueFlush;
import stroom.streamstore.server.StreamException;
import stroom.streamstore.server.StreamSource;
import stroom.streamstore.server.StreamTarget;
import stroom.streamstore.shared.FindStreamCriteria;
import stroom.streamstore.shared.Stream;
import stroom.streamstore.shared.StreamAttributeCondition;
import stroom.streamstore.shared.StreamAttributeConstants;
import stroom.streamstore.shared.StreamAttributeFieldUse;
import stroom.streamstore.shared.StreamAttributeValue;
import stroom.streamstore.shared.StreamPermissionException;
import stroom.streamstore.shared.StreamStatus;
import stroom.streamstore.shared.StreamType;
import stroom.streamstore.shared.StreamTypeService;
import stroom.streamstore.shared.StreamVolume;
import stroom.streamtask.shared.StreamProcessor;
import stroom.streamtask.shared.StreamProcessorService;
import stroom.util.date.DateUtil;
import stroom.util.logging.LogExecutionTime;

import javax.inject.Inject;
import javax.inject.Named;
import java.io.File;
import java.io.IOException;
import java.util.ArrayList;
import java.util.Collections;
import java.util.HashMap;
import java.util.HashSet;
import java.util.List;
import java.util.Locale;
import java.util.Map;
import java.util.Set;
import java.util.stream.Collectors;

/**
 * <p>
 * A file system stream store.
 * </p>
 * <p>
 * <p>
 * Stores streams in the stream store indexed by some meta data.
 * </p>
 */
@Transactional
//@Secured(feature = Stream.ENTITY_TYPE, permission = DocumentPermissionNames.READ)
@Component
public class FileSystemStreamStoreImpl implements FileSystemStreamStore {
<<<<<<< HEAD
    public static final String MYSQL_INDEX_STRM_CRT_MS_IDX = "STRM_CRT_MS_IDX";
    public static final String MYSQL_INDEX_STRM_FK_FD_ID_CRT_MS_IDX = "STRM_FK_FD_ID_CRT_MS_IDX";
    public static final String MYSQL_INDEX_STRM_EFFECT_MS_IDX = "STRM_EFFECT_MS_IDX";
    public static final String MYSQL_INDEX_STRM_PARNT_STRM_ID_IDX = "STRM_PARNT_STRM_ID_IDX";
    public static final String MYSQL_INDEX_STRM_FK_STRM_PROC_ID_CRT_MS_IDX = "STRM_FK_STRM_PROC_ID_CRT_MS_IDX";
    private static final Logger LOGGER = LoggerFactory.getLogger(FileSystemStreamStoreImpl.class);
=======
    private static final String MYSQL_INDEX_STRM_CRT_MS_IDX = "STRM_CRT_MS_IDX";
    private static final String MYSQL_INDEX_STRM_FK_FD_ID_CRT_MS_IDX = "STRM_FK_FD_ID_CRT_MS_IDX";
    private static final String MYSQL_INDEX_STRM_EFFECT_MS_IDX = "STRM_EFFECT_MS_IDX";
    private static final String MYSQL_INDEX_STRM_PARNT_STRM_ID_IDX = "STRM_PARNT_STRM_ID_IDX";
    private static final String MYSQL_INDEX_STRM_FK_STRM_PROC_ID_CRT_MS_IDX = "STRM_FK_STRM_PROC_ID_CRT_MS_IDX";
    private static final StroomLogger LOGGER = StroomLogger.getLogger(FileSystemStreamStoreImpl.class);
>>>>>>> 39ff442e
    private static final Set<String> SOURCE_FETCH_SET;

    static {
        final Set<String> set = new HashSet<>();
        set.add(Feed.ENTITY_TYPE);
        set.add(StreamType.ENTITY_TYPE);
        SOURCE_FETCH_SET = set;
    }

    static {
        // Set the default timezone and locale for all date time operations.
        DateTimeZone.setDefault(DateTimeZone.UTC);
        Locale.setDefault(Locale.ROOT);
    }

    private static final FieldMap FIELD_MAP = new FieldMap()
            .add(FindStreamCriteria.FIELD_ID, BaseEntity.ID, "id")
            .add(FindStreamCriteria.FIELD_CREATE_MS, Stream.CREATE_MS, "createMs");

    private final StroomEntityManager entityManager;
    private final StroomDatabaseInfo stroomDatabaseInfo;
    private final NodeCache nodeCache;
    private final StreamProcessorService streamProcessorService;
    private final PipelineEntityService pipelineEntityService;
    private final FeedService feedService;
    private final StreamTypeService streamTypeService;
    private final VolumeService volumeService;
    private final SecurityContext securityContext;

    // /**
    // * Convenience method to use the id from a pre-existing stream object to
    // * load a stream by id.
    // *
    // * @param stream
    // * The stream to load/refresh.
    // * @return The loaded stream if it exists (has not been physically
    // deleted)
    // * and is not logically deleted or locked, null otherwise.
    // */
    // @Override
    // public Stream loadStream(final Stream stream) {
    // return loadStreamById(stream.getId(), null, false);
    // }
    //
    // /**
    // * Convenience method to use the id from a pre-existing stream object to
    // * load a stream by id.
    // *
    // * @param stream
    // * The stream to load/refresh.
    // * @param anyStatus
    // * Used to specify if this method will return streams that are
    // * logically deleted or locked. If false only unlocked streams
    // * will be returned, null otherwise.
    // * @return The loaded stream if it exists (has not been physically
    // deleted)
    // * else null. Also returns null if one exists but is logically
    // * deleted or locked unless <code>anyStatus</code> is true.
    // */
    // @Override
    // public Stream loadStream(final Stream stream, final boolean anyStatus) {
    // return loadStreamById(stream.getId(), null, anyStatus);
    // }
//    private final FileSystemStreamStoreTransactionHelper fileSystemStreamStoreTransactionHelper;
    private final StreamAttributeValueFlush streamAttributeValueFlush;

    @Inject
    FileSystemStreamStoreImpl(final StroomEntityManager entityManager,
                              final StroomDatabaseInfo stroomDatabaseInfo,
                              final NodeCache nodeCache,
                              @Named("cachedStreamProcessorService") final StreamProcessorService streamProcessorService,
                              @Named("cachedPipelineEntityService") final PipelineEntityService pipelineEntityService,
                              @Named("cachedFeedService") final FeedService feedService,
                              @Named("cachedStreamTypeService") final StreamTypeService streamTypeService,
                              final VolumeService volumeService,
                              final StreamAttributeValueFlush streamAttributeValueFlush,
                              final SecurityContext securityContext) {
        this.entityManager = entityManager;
        this.stroomDatabaseInfo = stroomDatabaseInfo;
        this.nodeCache = nodeCache;
        this.streamProcessorService = streamProcessorService;
        this.pipelineEntityService = pipelineEntityService;
        this.feedService = feedService;
        this.streamTypeService = streamTypeService;
        this.volumeService = volumeService;
//        this.fileSystemStreamStoreTransactionHelper = fileSystemStreamStoreTransactionHelper;
        this.streamAttributeValueFlush = streamAttributeValueFlush;
        this.securityContext = securityContext;
    }

    public static void main(final String[] args) {
        final int MAX = 200;
        final FindStreamCriteria outerCriteria = new FindStreamCriteria();
        outerCriteria.obtainPageRequest().setLength(1000);
        outerCriteria.setSort(FindStreamCriteria.FIELD_CREATE_MS, Direction.DESCENDING, false);
        final FileSystemStreamStoreImpl fileSystemStreamStore = new FileSystemStreamStoreImpl(null, null, null, null,
                null, null, null, null, null, null);
        final SqlBuilder sql = new SqlBuilder();

        sql.append("SELECT U.* FROM ( ");
        boolean doneOne = false;
        for (int i = 0; i < MAX; i++) {
            if (doneOne) {
                sql.append(" UNION ");
            }
            sql.append("( ");
            final FindStreamCriteria findStreamCriteria = new FindStreamCriteria();
            findStreamCriteria.obtainFeeds().obtainInclude().add((long) i);
            findStreamCriteria.obtainPageRequest().setLength(1000);
            findStreamCriteria.obtainStreamTypeIdSet().add(StreamType.RAW_EVENTS.getId());
            findStreamCriteria.obtainStreamTypeIdSet().add(StreamType.RAW_REFERENCE.getId());
            findStreamCriteria.setSort(FindStreamCriteria.FIELD_CREATE_MS, Direction.DESCENDING, false);
            fileSystemStreamStore.rawBuildSQL(findStreamCriteria, sql);
            sql.append(") \n");
            doneOne = true;
        }
        sql.append(" ) AS U ");
        sql.appendOrderBy(FIELD_MAP.getSqlFieldMap(), outerCriteria, "U");
        sql.applyRestrictionCriteria(outerCriteria);

        System.out.println(sql.toString());

        System.out.println("=========================");

        final SqlBuilder sql2 = new SqlBuilder();
        final FindStreamCriteria findStreamCriteria = new FindStreamCriteria();
        for (int i = 0; i < MAX; i++) {
            findStreamCriteria.obtainFeeds().obtainInclude().add((long) i);
        }
        findStreamCriteria.obtainPageRequest().setLength(1000);
        findStreamCriteria.obtainStreamTypeIdSet().add(StreamType.RAW_EVENTS.getId());
        findStreamCriteria.obtainStreamTypeIdSet().add(StreamType.RAW_REFERENCE.getId());
        findStreamCriteria.setSort(FindStreamCriteria.FIELD_CREATE_MS, Direction.DESCENDING, false);
        fileSystemStreamStore.rawBuildSQL(findStreamCriteria, sql2);
        System.out.println(sql2.toString());
    }

    /**
     * Load a stream by id.
     *
     * @param id The stream id to load a stream for.
     * @return The loaded stream if it exists (has not been physically deleted)
     * and is not logically deleted or locked, null otherwise.
     */
    @Override
    public Stream loadStreamById(final long id) {
        return loadStreamById(id, null, false);
    }

    /**
     * Load a stream by id.
     *
     * @param id        The stream id to load a stream for.
     * @param anyStatus Used to specify if this method will return streams that are
     *                  logically deleted or locked. If false only unlocked streams
     *                  will be returned, null otherwise.
     * @return The loaded stream if it exists (has not been physically deleted)
     * else null. Also returns null if one exists but is logically
     * deleted or locked unless <code>anyStatus</code> is true.
     */
    @Override
    public Stream loadStreamById(final long id, final boolean anyStatus) {
        return loadStreamById(id, null, anyStatus);
    }

    // @Override
    @SuppressWarnings("unchecked")
    private Stream loadStreamById(final long id, final Set<String> fetchSet, final boolean anyStatus)
            throws RuntimeException {
        Stream entity = null;

        final HqlBuilder sql = new HqlBuilder();
        sql.append("SELECT e");
        sql.append(" FROM ");
        sql.append(Stream.class.getName());
        sql.append(" AS e");

        // Always fetch feed when loading an individual stream.
        sql.append(" INNER JOIN FETCH e.feed");

        if (fetchSet != null) {
//            if (fetchSet.contains(Feed.ENTITY_TYPE)) {
//                sql.append(" INNER JOIN FETCH e.feed");
//            }
            if (fetchSet.contains(StreamType.ENTITY_TYPE)) {
                sql.append(" INNER JOIN FETCH e.streamType");
            }
            if (fetchSet.contains(StreamProcessor.ENTITY_TYPE)) {
                sql.append(" INNER JOIN FETCH e.streamProcessor");
            }
        }

        sql.append(" WHERE e.id = ");
        sql.arg(id);

        final List<Stream> resultList = entityManager.executeQueryResultList(sql);
        if (resultList != null && resultList.size() > 0) {
            entity = resultList.get(0);
            if (!anyStatus) {
                switch (entity.getStatus()) {
                    case LOCKED:
                        entity = null;
                        break;
                    case DELETED:
                        entity = null;
                        break;
                    case UNLOCKED:
                }
            }
        }

        // Ensure user has permission to read this stream.
        if (entity != null) {
            final Feed feed = entity.getFeed();
            if (!securityContext.hasDocumentPermission(feed.getType(), feed.getUuid(), DocumentPermissionNames.READ)) {
                throw new StreamPermissionException("You do not have permission to read stream with id=" + id);
            }
        }

        return entity;
    }

    /**
     * <p>
     * Open a existing stream source.
     * </p>
     *
     * @param streamId the id of the stream to open.
     * @return The stream source if the stream can be found.
     * @throws StreamException in case of a IO error or stream volume not visible or non
     *                         existent.
     */
    @Override
    public StreamSource openStreamSource(final long streamId) throws StreamException {
        return openStreamSource(streamId, false);
    }

    /**
     * <p>
     * Open a existing stream source.
     * </p>
     *
     * @param streamId  The stream id to open a stream source for.
     * @param anyStatus Used to specify if this method will return stream sources that
     *                  are logically deleted or locked. If false only unlocked stream
     *                  sources will be returned, null otherwise.
     * @return The loaded stream source if it exists (has not been physically
     * deleted) else null. Also returns null if one exists but is
     * logically deleted or locked unless <code>anyStatus</code> is
     * true.
     * @throws StreamException Could be thrown if no volume
     */
    @Override
    public StreamSource openStreamSource(final long streamId, final boolean anyStatus) throws StreamException {
        StreamSource streamSource = null;

        final Stream stream = loadStreamById(streamId, SOURCE_FETCH_SET, anyStatus);
        if (stream != null) {
            LOGGER.debug("openStreamSource() %s", stream.getId());

            final Set<StreamVolume> volumeSet = findStreamVolume(stream.getId());
            if (volumeSet.isEmpty()) {
                final String message = "Unable to find any volume for " + stream;
                LOGGER.warn(message);
                throw new StreamException(message);
            }
            final StreamVolume volumeToUse = StreamVolumeUtil.pickBestVolume(volumeSet, nodeCache.getDefaultNode());
            if (volumeToUse == null) {
                final String message = "Unable to access any volume for " + stream
                        + " perhaps the stream is on a private volume";
                LOGGER.warn(message);
                throw new StreamException(message);
            }
            streamSource = FileSystemStreamSource.create(stream, volumeToUse, stream.getStreamType());
        }

        return streamSource;
    }

    /**
     * Utility to lock a stream.
     */
    private Set<StreamVolume> obtainLockForUpdate(final Stream stream) throws StreamException {
        LOGGER.debug("obtainLock() Entry " + stream);
        Set<StreamVolume> lock;
        try {
            if (stream.isPersistent()) {
                // Lock the object
                lock = findStreamVolume(stream.getId());
                if (lock.isEmpty()) {
                    throw new StreamException("Not all volumes are unlocked");
                }
                final Stream dbStream = lock.iterator().next().getStream();
                dbStream.updateStatus(StreamStatus.LOCKED);

                entityManager.saveEntity(dbStream);

            } else {
                final Set<Volume> volumeSet = volumeService.getStreamVolumeSet(nodeCache.getDefaultNode());
                if (volumeSet.isEmpty()) {
                    throw new StreamException("Failed to get lock as no writeable volumes");
                }

                // First time call (no file yet exists)
                stream.updateStatus(StreamStatus.LOCKED);
                entityManager.saveEntity(stream);

                // Flush to the DB
                entityManager.flush();

                lock = new HashSet<>();

                for (final Volume volume : volumeSet) {
                    StreamVolume streamVolume = new StreamVolume();
                    streamVolume.setStream(stream);
                    streamVolume.setVolume(volume);
                    streamVolume = entityManager.saveEntity(streamVolume);

                    lock.add(streamVolume);
                }
            }
            // Flush to the DB
            entityManager.flush();
            LOGGER.debug("obtainLock() Exit " + lock);
            return lock;
        } catch (final Exception ex) {
            LOGGER.warn("Failed to get lock on " + stream, ex);
            resolveException(ex);
            return null;
        }
    }

    private void resolveException(final Exception ex) {
        if (ex instanceof RuntimeException) {
            throw (RuntimeException) ex;
        }
        throw new StreamException(ex);
    }

    private Stream unLock(final Stream stream, final MetaMap metaMap, final boolean append) {
        if (StreamStatus.UNLOCKED.equals(stream.getStatus())) {
            throw new IllegalStateException("Attempt to unlock a stream that is already unlocked");
        }

        // Write the child meta data
        if (!metaMap.isEmpty()) {
            try {
                streamAttributeValueFlush.persitAttributes(stream, append, metaMap);
            } catch (final Exception ex) {
                LOGGER.error("unLock() - Failed to persist attributes in new transaction... will ignore");
            }
        }

        LOGGER.debug("unlock() " + stream);
        stream.updateStatus(StreamStatus.UNLOCKED);
        // Attach object (may throw a lock exception)
        final Stream lock = entityManager.saveEntity(stream);

        // Flush to the DB
        entityManager.flush();
        return lock;
    }

    @Override
//    @Secured(feature = Stream.ENTITY_TYPE, permission = DocumentPermissionNames.UPDATE)
    public StreamTarget openStreamTarget(final Stream stream) {
        return openStreamTarget(stream, false);
    }

    @Override
//    @Secured(feature = Stream.ENTITY_TYPE, permission = DocumentPermissionNames.UPDATE)
    @edu.umd.cs.findbugs.annotations.SuppressWarnings("RCN_REDUNDANT_NULLCHECK_OF_NONNULL_VALUE")
    public StreamTarget openStreamTarget(final Stream stream, final boolean append) {
        LOGGER.debug("openStreamTarget() " + stream);

        if (!append && stream.isPersistent()) {
            throw new StreamException("Trying to create a stream target that already exists");
        } else if (append && !stream.isPersistent()) {
            throw new StreamException("Trying to append to a stream target that doesn't exist");
        }

        final Set<StreamVolume> lock = obtainLockForUpdate(stream);
        if (lock != null) {
            final Stream dbStream = lock.iterator().next().getStream();
            final StreamType streamType = streamTypeService.load(dbStream.getStreamType());
            final FileSystemStreamTarget target = FileSystemStreamTarget.create(dbStream, lock,
                    streamType, append);

            // TODO - one day allow appending to the stream (not just add child
            // streams)
            if (!append) {
                // Force Creation of the files
                target.getOutputStream();
            }

            syncAttributes(stream, dbStream, target);

            return target;
        }
        LOGGER.error("openStreamTarget() Failed to obtain lock");
        return null;
    }

    private void syncAttributes(final Stream stream, final Stream dbStream, final FileSystemStreamTarget target) {
        updateAttribute(target, StreamAttributeConstants.STREAM_ID, String.valueOf(dbStream.getId()));

        if (dbStream.getParentStreamId() != null) {
            updateAttribute(target, StreamAttributeConstants.PARENT_STREAM_ID,
                    String.valueOf(dbStream.getParentStreamId()));
        }

        updateAttribute(target, StreamAttributeConstants.FEED, feedService.load(dbStream.getFeed()).getName());
        updateAttribute(target, StreamAttributeConstants.STREAM_TYPE,
                streamTypeService.load(dbStream.getStreamType()).getName());
        updateAttribute(target, StreamAttributeConstants.CREATE_TIME,
                DateUtil.createNormalDateTimeString(stream.getCreateMs()));
        if (stream.getEffectiveMs() != null) {
            updateAttribute(target, StreamAttributeConstants.EFFECTIVE_TIME,
                    DateUtil.createNormalDateTimeString(stream.getEffectiveMs()));
        }
    }

    private void updateAttribute(final StreamTarget target, final String key, final String value) {
        if (!target.getAttributeMap().containsKey(key)) {
            target.getAttributeMap().put(key, value);
        }
    }

    // /**
    // * Overridden.
    // *
    // * @see stroom.streamstore.server.StreamStore#deleteLocks()
    // */
    // @Override
    // public void deleteLocks() {
    // Stream stream = new Stream();
    // meta.setStatus(StreamStatus.LOCKED);
    // deleteStream(meta);
    // }

    @Override
    @Secured(Stream.DELETE_DATA_PERMISSION)
    public Long deleteStream(final Stream stream) {
        return doLogicalDeleteStream(stream, true);
    }

    private Long doLogicalDeleteStream(final Stream stream, final boolean lockCheck) {
        final Stream loaded = loadStreamById(stream.getId(), SOURCE_FETCH_SET, true);

//        if (stream == null || !stream.isPersistent()) {
//            throw new IllegalArgumentException(
//                    "deleteStream does not support delete by example.  You must supply a real stream");
//        }
//
//        if (stream.getFeed() == null || !Hibernate.isInitialized(stream.getFeed())) {
//            throw new IllegalArgumentException(
//                    "You can only delete streams with a loaded feed");
//        }

        // Don't bother to try and set the status of deleted streams to deleted.
        if (StreamStatus.DELETED.equals(loaded.getStatus())) {
            return 0L;
        }

        // Don't delete if the stream is not unlocked and we are checking for unlocked.
        if (lockCheck && !StreamStatus.UNLOCKED.equals(loaded.getStatus())) {
            return 0L;
        }

        // Ensure the user has permission to delete this stream.
        final Feed feed = loaded.getFeed();
        if (!securityContext.hasDocumentPermission(feed.getType(), feed.getUuid(), DocumentPermissionNames.DELETE)) {
            throw new StreamPermissionException("You do not have permission to delete stream with id=" + loaded.getId());
        }

        loaded.updateStatus(StreamStatus.DELETED);
        entityManager.saveEntity(loaded);

        return 1L;

//        final FindStreamCriteria findStreamCriteria = new FindStreamCriteria();
//        findStreamCriteria.obtainStreamIdSet().add(stream.getId());
//        if (lockCheck) {
//            findStreamCriteria.obtainStatusSet().add(StreamStatus.UNLOCKED);
//        }
//        return fileSystemStreamStoreTransactionHelper.updateStreamStatus(findStreamCriteria, StreamStatus.DELETED,
//                System.currentTimeMillis());
    }

    @Override
    public Long deleteStreamTarget(final StreamTarget target) {
        // Make sure the stream is closed.
        try {
            target.close();
        } catch (final IOException e) {
            LOGGER.error(e.getMessage(), e);
        }

        // Make sure the stream data is deleted.
        // Attach object (may throw a lock exception)
        final Stream db = entityManager.saveEntity(target.getStream());
        return doLogicalDeleteStream(db, false);
    }

    @Override
    public void closeStreamSource(final StreamSource streamSource) {
        try {
            // Close the stream source.
            streamSource.close();
        } catch (final Exception e) {
            LOGGER.error(e.getMessage(), e);
        }
    }

    @Override
    public void closeStreamTarget(final StreamTarget streamTarget) {
        // If we get error on closing the stream we must return it to the caller
        Exception streamCloseException = null;

        try {
            // Close the stream target.
            streamTarget.close();
        } catch (final Exception e) {
            LOGGER.error("closeStreamTarget() - Error on closing stream %s", streamTarget, e);
            streamCloseException = e;
        }

        updateAttribute(streamTarget, StreamAttributeConstants.STREAM_SIZE,
                String.valueOf(((FileSystemStreamTarget) streamTarget).getStreamSize()));

        updateAttribute(streamTarget, StreamAttributeConstants.FILE_SIZE,
                String.valueOf(((FileSystemStreamTarget) streamTarget).getTotalFileSize()));

        try {
            boolean doneManifest = false;

            // Are we appending?
            if (streamTarget.isAppend()) {
                final Set<File> childFile = FileSystemStreamTypeUtil.createChildStreamFile(
                        ((FileSystemStreamTarget) streamTarget).getFiles(false), StreamType.MANIFEST);

                // Does the manifest exist ... overwrite it
                if (FileSystemUtil.isAllFile(childFile)) {
                    streamTarget.getAttributeMap()
                            .write(FileSystemStreamTypeUtil.getOutputStream(StreamType.MANIFEST, childFile), true);
                    doneManifest = true;
                }
            }

            if (!doneManifest) {
                // No manifest done yet ... output one if the parent dir's exist
                if (FileSystemUtil.isAllParentDirectoryExist(((FileSystemStreamTarget) streamTarget).getFiles(false))) {
                    streamTarget.getAttributeMap()
                            .write(streamTarget.addChildStream(StreamType.MANIFEST).getOutputStream(), true);
                } else {
                    LOGGER.warn("closeStreamTarget() - Closing target file with no directory present");
                }

            }
        } catch (final Exception e) {
            LOGGER.error("closeStreamTarget() - Error on writing Manifest %s", streamTarget, e);
        }

        if (streamCloseException == null) {
            // Unlock will update the meta data so set it back on the stream
            // target so the client has the up to date copy
            ((FileSystemStreamTarget) streamTarget).setMetaData(
                    unLock(streamTarget.getStream(), streamTarget.getAttributeMap(), streamTarget.isAppend()));
        } else {
            if (streamCloseException instanceof RuntimeException) {
                throw (RuntimeException) streamCloseException;
            } else {
                throw new RuntimeException(streamCloseException);
            }
        }
    }

    @Override
    @Transactional(readOnly = true)
    public long getLockCount() {
        final HqlBuilder sql = new HqlBuilder();
        sql.append("SELECT count(*) FROM ");
        sql.append(Stream.class.getName());
        sql.append(" S WHERE S.pstatus = ");
        sql.arg(StreamStatus.LOCKED.getPrimitiveValue());

        return entityManager.executeQueryLongResult(sql);
    }

    /**
     * Return the meta data volumes for a stream id.
     */
    @Override
    @SuppressWarnings("unchecked")
    @Transactional(readOnly = true)
    public Set<StreamVolume> findStreamVolume(final Long metaDataId) {
        final HqlBuilder sql = new HqlBuilder();
        sql.append("SELECT sv FROM ");
        sql.append(StreamVolume.class.getName());
        sql.append(" sv WHERE sv.stream.id = ");
        sql.arg(metaDataId);
        return new HashSet<>(entityManager.executeQueryResultList(sql));
    }

    @Override
    @Transactional(readOnly = true)
    public BaseResultList<Stream> find(final FindStreamCriteria originalCriteria) {
        final boolean relationshipQuery = originalCriteria.getFetchSet().contains(Stream.ENTITY_TYPE);
        final PageRequest pageRequest = originalCriteria.getPageRequest();
        if (relationshipQuery) {
            originalCriteria.setPageRequest(null);
        }

        final LogExecutionTime logExecutionTime = new LogExecutionTime();

        final FindStreamCriteria queryCriteria = new FindStreamCriteria();
        queryCriteria.copyFrom(originalCriteria);

        // Turn all folders in the criteria into feeds.
        convertFoldersToFeeds(queryCriteria, DocumentPermissionNames.READ);

        // Ensure that included feeds are restricted to ones the user can read.
        restrictCriteriaByFeedPermissions(queryCriteria, DocumentPermissionNames.READ);

        // If the current user is not an admin and no feeds are readable that have been requested then return an empty array.
        if (!securityContext.isAdmin() && queryCriteria.obtainFeeds().obtainInclude().size() == 0) {
            final List<Stream> rtnList = new ArrayList<>();
            return BaseResultList.createCriterialBasedList(rtnList, originalCriteria);
        }

        final SqlBuilder sql = new SqlBuilder();
        buildRawSelectSQL(queryCriteria, sql);
        List<Stream> rtnList = entityManager.executeNativeQueryResultList(sql, Stream.class);

        // Bug where union queries return back more results than we expected
        if (queryCriteria.obtainPageRequest().getLength() != null
                && rtnList.size() > queryCriteria.obtainPageRequest().getLength() + 1) {
            final ArrayList<Stream> limitedList = new ArrayList<>();
            for (int i = 0; i <= queryCriteria.obtainPageRequest().getLength(); i++) {
                limitedList.add(rtnList.get(i));
            }
            rtnList = limitedList;
        }

        EntityServiceLogUtil.logQuery(LOGGER, "find()", logExecutionTime, rtnList, sql);

        // Only return back children or parents?
        if (originalCriteria.getFetchSet().contains(Stream.ENTITY_TYPE)) {
            final List<Stream> workingList = rtnList;
            rtnList = new ArrayList<>();

            for (final Stream stream : workingList) {
                Stream parent = stream;
                Stream lastParent = parent;

                // Walk up to the root of the tree
                while (parent.getParentStreamId() != null && (parent = findParent(parent)) != null) {
                    lastParent = parent;
                }

                // Add the match
                rtnList.add(lastParent);

                // Add the children
                List<Stream> children = findChildren(originalCriteria, Collections.singletonList(lastParent));
                while (children.size() > 0) {
                    rtnList.addAll(children);
                    children = findChildren(originalCriteria, children);
                }
            }
        }

        for (final Stream stream : rtnList) {
            if (originalCriteria.getFetchSet().contains(StreamProcessor.ENTITY_TYPE)) {
                stream.setStreamProcessor(streamProcessorService.load(stream.getStreamProcessor()));
                if (stream.getStreamProcessor() != null) {
                    if (originalCriteria.getFetchSet().contains(PipelineEntity.ENTITY_TYPE)) {
                        stream.getStreamProcessor()
                                .setPipeline(pipelineEntityService.load(stream.getStreamProcessor().getPipeline()));
                    }
                }
            }
            if (originalCriteria.getFetchSet().contains(StreamType.ENTITY_TYPE)) {
                StreamType streamType = stream.getStreamType();
                streamType = streamTypeService.load(streamType);
                stream.setStreamType(streamType);
            }
        }

        if (relationshipQuery) {
            final long maxSize = rtnList.size();
            if (pageRequest != null && pageRequest.getOffset() != null) {
                // Move by an offset?
                if (pageRequest.getOffset() > 0) {
                    rtnList = rtnList.subList(pageRequest.getOffset().intValue(), rtnList.size());
                }
            }
            if (pageRequest != null && pageRequest.getLength() != null) {
                if (rtnList.size() > pageRequest.getLength()) {
                    rtnList = rtnList.subList(0, pageRequest.getLength() + 1);
                }
            }
            originalCriteria.setPageRequest(pageRequest);
            return BaseResultList.createCriterialBasedList(rtnList, originalCriteria, maxSize);
        } else {
            return BaseResultList.createCriterialBasedList(rtnList, originalCriteria);
        }
    }

    private void restrictCriteriaByFeedPermissions(final FindStreamCriteria findStreamCriteria, final String requiredPermission) {
        // We only need to restrict data by feed for non admins.
        if (!securityContext.isAdmin()) {
            // If the user is filtering by feed then make sure they can read all of the feeds that they are filtering by.
            final EntityIdSet<Feed> feeds = findStreamCriteria.obtainFeeds().obtainInclude();

            // Ensure a user cannot match all feeds.
            feeds.setMatchAll(Boolean.FALSE);
            final List<Feed> restrictedFeeds = getRestrictedFeeds(requiredPermission);

            if (feeds.size() > 0) {
                final Set<Long> restrictedFeedIds = restrictedFeeds.stream().map(Feed::getId).collect(Collectors.toSet());

                // Retain only the feeds that the user has the required permission on.
                feeds.getSet().retainAll(restrictedFeedIds);

            } else {
                feeds.addAllEntities(restrictedFeeds);
            }
        }
    }

    private List<Feed> getRestrictedFeeds(final String requiredPermission) {
        final FindFeedCriteria findFeedCriteria = new FindFeedCriteria();
        findFeedCriteria.setRequiredPermission(requiredPermission);
        findFeedCriteria.setPageRequest(null);
        return feedService.find(findFeedCriteria);
    }

    private void convertFoldersToFeeds(final FindStreamCriteria findStreamCriteria, final String requiredPermission) {
        final FolderIdSet folderIdSet = findStreamCriteria.getFolderIdSet();
        if (folderIdSet != null) {
            if (folderIdSet.isConstrained()) {
                final FindFeedCriteria findFeedCriteria = new FindFeedCriteria();
                findFeedCriteria.setRequiredPermission(requiredPermission);
                findFeedCriteria.setPageRequest(null);
                findFeedCriteria.getFolderIdSet().copyFrom(folderIdSet);
                final List<Feed> folderFeeds = feedService.find(findFeedCriteria);

                // If the user is filtering by feed then make sure they can read all of the feeds that they are filtering by.
                final EntityIdSet<Feed> feeds = findStreamCriteria.obtainFeeds().obtainInclude();

                // Ensure a user cannot match all feeds.
                feeds.setMatchAll(Boolean.FALSE);
                folderFeeds.forEach(feed -> feeds.add(feed.getId()));
            }

            findStreamCriteria.setFolderIdSet(null);
        }
    }

    private void buildRawSelectSQL(final FindStreamCriteria queryCriteria, final SqlBuilder sql) {
        // If we are doing more than one feed query (but less than 20) query
        // using union
        if (queryCriteria.getFeeds() != null && queryCriteria.getFeeds().getExclude() == null
                && queryCriteria.getFeeds().getInclude() != null
                && queryCriteria.getFeeds().getInclude().getSet().size() > 1
                && queryCriteria.getFeeds().getInclude().getSet().size() < 20
                && queryCriteria.obtainPageRequest().getOffset() != null
                && queryCriteria.obtainPageRequest().getOffset() < 1000) {
            sql.append("SELECT U.* FROM (");
            boolean doneOne = false;
            for (final Long feedId : queryCriteria.getFeeds().getInclude().getSet()) {
                if (doneOne) {
                    sql.append(" UNION ALL");
                }
                sql.append(" (");
                final FindStreamCriteria unionCriteria = new FindStreamCriteria();
                unionCriteria.copyFrom(queryCriteria);
                unionCriteria.obtainFeeds().clear();
                unionCriteria.obtainFeeds().obtainInclude().add(feedId);
                unionCriteria.obtainPageRequest().setOffset(0L);
                if (queryCriteria.getPageRequest() != null && queryCriteria.getPageRequest().getLength() != null) {
                    unionCriteria.obtainPageRequest().setLength(queryCriteria.getPageRequest().getLength());
                } else {
                    unionCriteria.obtainPageRequest().setLength(1000);
                }

                rawBuildSQL(unionCriteria, sql);
                sql.append(")");
                doneOne = true;
            }
            sql.append(") AS U");

            sql.appendOrderBy(FIELD_MAP.getSqlFieldMap(), queryCriteria, "U");
            sql.applyRestrictionCriteria(queryCriteria);
        } else {
            rawBuildSQL(queryCriteria, sql);
        }
    }

    @SuppressWarnings("incomplete-switch")
    private void rawBuildSQL(final FindStreamCriteria criteria, final SqlBuilder sql) {
        sql.append("SELECT S.*");
        sql.append(" FROM ");
        sql.append(Stream.TABLE_NAME);
        sql.append(" S");

        appendJoin(criteria, sql);

        sql.append(" WHERE 1=1");

        appendStreamCriteria(criteria, sql);

        // Append order by criteria.
        sql.appendOrderBy(FIELD_MAP.getSqlFieldMap(), criteria, "S");
        sql.applyRestrictionCriteria(criteria);
    }

    private void appendJoin(final FindStreamCriteria criteria, final SqlBuilder sql) {
        String indexToUse = null;

        // Here we try and better second guess a index to use for MYSQL
        boolean chooseIndex = true;
        if (!stroomDatabaseInfo.isMysql()) {
            chooseIndex = false;
        }

        // Any Key by stream id MySQL will pick the stream id index
        if (criteria.getStreamIdSet() != null && criteria.getStreamIdSet().isConstrained()) {
            chooseIndex = false;
        }
        if (criteria.getStreamIdRange() != null && criteria.getStreamIdRange().isConstrained()) {
            chooseIndex = false;
        }
        if (criteria.getParentStreamIdSet() != null && criteria.getParentStreamIdSet().isConstrained()) {
            chooseIndex = false;
        }

        if (chooseIndex && criteria.getPipelineIdSet() != null && criteria.getPipelineIdSet().getSet().size() == 1) {
            chooseIndex = false;
            indexToUse = MYSQL_INDEX_STRM_FK_STRM_PROC_ID_CRT_MS_IDX;
        }

        if (chooseIndex && criteria.getFeeds() != null && criteria.getFeeds().getInclude() != null
                && criteria.getFeeds().getInclude().getSet().size() == 1) {
            chooseIndex = false;
            indexToUse = MYSQL_INDEX_STRM_FK_FD_ID_CRT_MS_IDX;
        }

        if (chooseIndex && criteria.getFeeds() != null && criteria.getFeeds().getExclude() != null
                && criteria.getFeeds().getExclude().getSet().size() == 1) {
            chooseIndex = false;
            indexToUse = MYSQL_INDEX_STRM_FK_FD_ID_CRT_MS_IDX;
        }

        if (chooseIndex) {
            chooseIndex = false;
            indexToUse = MYSQL_INDEX_STRM_CRT_MS_IDX;
        }

        if (indexToUse != null) {
            sql.append(" USE INDEX (");
            sql.append(indexToUse);
            sql.append(")");
        }

        if (criteria.getAttributeConditionList() != null) {
            for (int i = 0; i < criteria.getAttributeConditionList().size(); i++) {
                sql.append(" JOIN ");
                sql.append(StreamAttributeValue.TABLE_NAME);
                sql.append(" SAV");
                sql.append(i, false);
                sql.append(" ON (S.");
                sql.append(Stream.ID);
                sql.append(" = SAV");
                sql.append(i, false);
                sql.append(".");
                sql.append(StreamAttributeValue.STREAM_ID);
                sql.append(" AND SAV");
                sql.append(i, false);
                sql.append(".");
                sql.append(StreamAttributeValue.STREAM_ATTRIBUTE_KEY_ID);
                sql.append(" = ");
                sql.arg(criteria.getAttributeConditionList().get(i).getStreamAttributeKey().getId());
                sql.append(")");
            }
        }

        appendStreamProcessorJoin(criteria, sql);
    }

    private void appendStreamProcessorJoin(final FindStreamCriteria queryCriteria, final SqlBuilder sql) {
        if (queryCriteria.getPipelineIdSet() != null && queryCriteria.getPipelineIdSet().isConstrained()) {
            sql.append(" JOIN ");
            sql.append(StreamProcessor.TABLE_NAME);
            sql.append(" SP ON (SP.");
            sql.append(StreamProcessor.ID);
            sql.append(" = S.");
            sql.append(StreamProcessor.FOREIGN_KEY);
            sql.append(")");
        }
    }

    private void appendStreamCriteria(final FindStreamCriteria criteria, final SqlBuilder sql) {
        if (criteria.getAttributeConditionList() != null) {
            for (int i = 0; i < criteria.getAttributeConditionList().size(); i++) {
                final StreamAttributeCondition condition = criteria.getAttributeConditionList().get(i);
                final StreamAttributeFieldUse use = StreamAttributeConstants.SYSTEM_ATTRIBUTE_FIELD_TYPE_MAP
                        .get(condition.getStreamAttributeKey().getName());
                if (use != null) {
                    final Object[] values = getValues(use, condition);

                    if (values != null && values.length > 0) {
                        final boolean toLong = use.isNumeric();
                        String field;
                        if (toLong) {
                            field = "SAV" + i + "." + StreamAttributeValue.VALUE_NUMBER;
                        } else {
                            field = "SAV" + i + "." + StreamAttributeValue.VALUE_STRING;
                        }

                        sql.append(" AND ");
                        switch (condition.getCondition()) {
                            case CONTAINS:
                                sql.append(field);
                                sql.append(" LIKE ");
                                sql.arg(values[0]);
                                break;
                            case EQUALS:
                                sql.append(field);
                                sql.append(" = ");
                                sql.arg(values[0]);
                                break;
                            case GREATER_THAN:
                                sql.append(field);
                                sql.append(" > ");
                                sql.arg(values[0]);
                                break;
                            case GREATER_THAN_OR_EQUAL_TO:
                                sql.append(field);
                                sql.append(" >= ");
                                sql.arg(values[0]);
                                break;

                            case LESS_THAN:
                                sql.append(field);
                                sql.append(" < ");
                                sql.arg(values[0]);
                                break;

                            case LESS_THAN_OR_EQUAL_TO:
                                sql.append(field);
                                sql.append(" <= ");
                                sql.arg(values[0]);
                                break;

                            case BETWEEN:
                                sql.append(field);
                                sql.append(" >= ");
                                sql.arg(values[0]);

                                if (values.length > 1) {
                                    sql.append(" AND ");
                                    sql.append(field);
                                    sql.append(" <= ");
                                    sql.arg(values[1]);
                                }
                                break;
                        }
                    }
                }
            }
        }

        sql.appendRangeQuery("S." + Stream.CREATE_MS, criteria.getCreatePeriod());

        sql.appendRangeQuery("S." + Stream.EFFECTIVE_MS, criteria.getEffectivePeriod());

        sql.appendRangeQuery("S." + Stream.STATUS_MS, criteria.getStatusPeriod());

        sql.appendRangeQuery("S." + Stream.ID, criteria.getStreamIdRange());

        sql.appendEntityIdSetQuery("S." + Stream.ID, criteria.getStreamIdSet());

        sql.appendPrimitiveValueSetQuery("S." + Stream.STATUS, criteria.getStatusSet());

        sql.appendEntityIdSetQuery("S." + Stream.PARENT_STREAM_ID, criteria.getParentStreamIdSet());
        sql.appendEntityIdSetQuery("S." + StreamType.FOREIGN_KEY, criteria.getStreamTypeIdSet());
        sql.appendIncludeExcludeSetQuery("S." + Feed.FOREIGN_KEY, criteria.getFeeds());

        sql.appendEntityIdSetQuery("SP." + PipelineEntity.FOREIGN_KEY, criteria.getPipelineIdSet());
        sql.appendEntityIdSetQuery("S." + StreamProcessor.FOREIGN_KEY, criteria.getStreamProcessorIdSet());
    }

    private Object[] getValues(final StreamAttributeFieldUse use, final StreamAttributeCondition condition) {
        Object[] values = null;

        final boolean toLong = use.isNumeric();
        if (condition.getFieldValue() != null) {
            final String[] parts = condition.getFieldValue().split(",");
            values = new Object[parts.length];
            for (int i = 0; i < parts.length; i++) {
                if (toLong) {
                    try {
                        values[i] = Long.parseLong(parts[i]);
                    } catch (final NumberFormatException e) {
                        // Ignore
                    }
                } else {
                    values[i] = parts[i];
                }
            }
        }
        return values;
    }

    @SuppressWarnings("unchecked")
    private List<Stream> findChildren(final FindStreamCriteria fetchCriteria, final List<Stream> streamList) {
        final CriteriaSet<Long> criteriaSet = new CriteriaSet<>();
        for (final Stream stream : streamList) {
            criteriaSet.add(stream.getId());
        }
        final HqlBuilder sql = new HqlBuilder();
        sql.append("SELECT s FROM ");
        sql.append(Stream.class.getName());
        sql.append(" s");
        sql.append(" WHERE 1=1");

        sql.appendCriteriaSetQuery("s.parentStreamId", criteriaSet);
        // Only pick up unlocked streams if set are filtering with status
        // (normal mode in GUI)
        sql.appendPrimitiveValueSetQuery("s.pstatus", fetchCriteria.getStatusSet());

        return entityManager.executeQueryResultList(sql);
    }

    @SuppressWarnings("unchecked")
    private Stream findParent(final Stream stream) {
        final HqlBuilder sql = new HqlBuilder();
        sql.append("SELECT s FROM ");
        sql.append(Stream.class.getName());
        sql.append(" s");
        sql.append(" WHERE s.id = ");
        sql.arg(stream.getParentStreamId());

        final List<Stream> parentList = entityManager.executeQueryResultList(sql);
        if (parentList != null && parentList.size() > 0) {
            return parentList.get(0);
        }
        return Stream.createStub(stream.getParentStreamId());
    }

    /**
     * <p>
     * Helper method to find matches within the range
     * </p>
     */
    @SuppressWarnings("unchecked")
    private List<Stream> findStreamSource(final EffectiveMetaDataCriteria criteria) {
        final StreamType streamType = getStreamType(criteria.getStreamType());
        final Feed feed = getFeed(criteria.getFeed());

        // Build up the HQL
        final HqlBuilder sql = new HqlBuilder();
        sql.append("SELECT S FROM ");
        sql.append(Stream.class.getName());
        sql.append(" S WHERE");
        sql.append(" S.streamType.id = ");
        sql.arg(streamType.getId());
        sql.append(" AND S.pstatus = ");
        // Only find stuff that has been written
        sql.arg(StreamStatus.UNLOCKED.getPrimitiveValue());
        sql.appendRangeQuery("S.effectiveMs", criteria.getEffectivePeriod());
        sql.appendValueQuery("S.feed", feed);

        // Create the query
        // Get the results
        return entityManager.executeQueryResultList(sql);
    }

    /**
     * <p>
     * We do 3 queries to find this:<br/>
     * 1) Find matches within the range 2) Find the date of the best match
     * outside the range 3) Find the matches based on the best date match.
     * </p>
     *
     * @return the list of good matches
     */
    @Override
    @SuppressWarnings("unchecked")
    @Transactional(readOnly = true)
    public List<Stream> findEffectiveStream(final EffectiveMetaDataCriteria criteria) {
        final StreamType streamType = getStreamType(criteria.getStreamType());

        final LogExecutionTime logExecutionTime = new LogExecutionTime();

        // Find meta data within effective period.
        final ArrayList<Stream> rtnList = new ArrayList<>();
        rtnList.addAll(findStreamSource(criteria));

        // Find the greatest effective stream time that we can that is less than
        // the from time of the effective period.
        final Map<Long, Long> maxMatch = getMaxEffective(criteria);

        // Found any 'best' matches.
        if (maxMatch.size() > 0) {
            // Sort the returned feed matches by id.
            final List<Long> feedList = new ArrayList<>(maxMatch.keySet());
            Collections.sort(feedList);

            // Now load just the 'best' matches up.
            final HqlBuilder sql = new HqlBuilder();
            sql.append("SELECT S FROM ");
            sql.append(Stream.class.getName());
            sql.append(" S WHERE");
            sql.append(" S.streamType.id = ");
            sql.arg(streamType.getId());
            sql.append(" AND S.pstatus = ");
            sql.arg(StreamStatus.UNLOCKED.getPrimitiveValue());
            sql.append(" AND (");

            for (final Long feed : feedList) {
                sql.append("(S.effectiveMs = ");
                sql.arg(maxMatch.get(feed));
                sql.append(" AND S.feed.id = ");
                sql.arg(feed);
                sql.append(") OR ");
            }

            // remove last OR
            sql.setLength(sql.length() - " OR ".length());
            sql.append(")");

            final LogExecutionTime logExecutionTime2 = new LogExecutionTime();
            final List<Stream> results = entityManager.executeQueryResultList(sql);
            EntityServiceLogUtil.logQuery(LOGGER, "findEffectiveStreamSource()", logExecutionTime2, results, sql);

            rtnList.addAll(results);
        }

        EntityServiceLogUtil.logQuery(LOGGER, "findEffectiveStream()", logExecutionTime, rtnList, null);
        return rtnList;
    }

    @Override
    public Period getCreatePeriod() {
        final SqlBuilder sql = new SqlBuilder();
        sql.append("SELECT MIN(");
        sql.append(Stream.CREATE_MS);
        sql.append("), MAX(");
        sql.append(Stream.CREATE_MS);
        sql.append(") FROM ");
        sql.append(Stream.TABLE_NAME);

        Period period = null;

        @SuppressWarnings("unchecked") final List<Object[]> rows = entityManager.executeNativeQueryResultList(sql);

        if (rows != null && rows.size() > 0) {
            period = new Period(((Number) rows.get(0)[0]).longValue(), ((Number) rows.get(0)[1]).longValue());
        }

        return period;
    }

    private Map<Long, Long> getMaxEffective(final EffectiveMetaDataCriteria criteria) {
        final StreamType streamType = getStreamType(criteria.getStreamType());
        final Feed feed = getFeed(criteria.getFeed());

        final Map<Long, Long> rtnMap = new HashMap<>();

        // Find best match otherwise.
        final SqlBuilder sql = new SqlBuilder();
//        if (!stroomDatabaseInfo.isMysql() && criteria.getFeed() != null) {
//            final EntityIdSet<Feed> originalFeedSet = new EntityIdSet<>();
//            originalFeedSet.copyFrom(criteria.getFeedIdSet());
//
//            for (final Long feedId : originalFeedSet) {
//                criteria.getFeedIdSet().clear();
//                criteria.getFeedIdSet().add(feedId);
//                rtnMap.putAll(getMaxEffective(criteria));
//            }
//            criteria.getFeedIdSet().clear();
//            criteria.getFeedIdSet().copyFrom(originalFeedSet);
//            return rtnMap;
//
//        }

//        boolean doneOne = false;
//        for (final Long feedId : criteria.getFeedIdSet()) {
//            if (doneOne) {
//                sql.append(" UNION");
//            }
        sql.append(" (SELECT ");
        sql.append(feed.getId());
        sql.append(", ");
        sql.append("MAX(");
        sql.append(Stream.EFFECTIVE_MS);
        sql.append(") FROM ");
        sql.append(Stream.TABLE_NAME);
        sql.append(" WHERE ");
        sql.append(Stream.EFFECTIVE_MS);
        sql.append(" < ");
        sql.arg(criteria.getEffectivePeriod().getFrom());
        sql.append(" AND ");
        sql.append(Stream.STATUS);
        sql.append(" = ");
        sql.arg(StreamStatus.UNLOCKED.getPrimitiveValue());
        sql.append(" AND ");
        sql.append(StreamType.FOREIGN_KEY);
        sql.append(" = ");
        sql.arg(streamType.getId());
        sql.append(" AND ");
        sql.append(Feed.FOREIGN_KEY);
        sql.append(" = ");
        sql.arg(feed.getId());
        sql.append(")");
//
//            doneOne = true;
//        }

        @SuppressWarnings("unchecked") final List<Object[]> resultSet = entityManager.executeNativeQueryResultList(sql);

        for (final Object[] row : resultSet) {
            final Long feedId = SqlUtil.getLong(row, 0);
            final Long effectiveMs = SqlUtil.getLong(row, 1);

            if (feedId != null && effectiveMs != null) {
                rtnMap.put(feedId, effectiveMs);
            }
        }

        return rtnMap;
    }

    @Override
    @Secured(Stream.DELETE_DATA_PERMISSION)
    public Long findDelete(final FindStreamCriteria criteria) {
        // Turn all folders in the criteria into feeds.
        convertFoldersToFeeds(criteria, DocumentPermissionNames.READ);

        // Ensure that included feeds are restricted to ones the user can delete.
        restrictCriteriaByFeedPermissions(criteria, DocumentPermissionNames.DELETE);

        // If the current user is not an admin and no feeds are readable that have been requested then return an empty array.
        if (!securityContext.isAdmin() && criteria.obtainFeeds().obtainInclude().size() == 0) {
            return 0L;
        }

        StreamStatus newStatus = StreamStatus.DELETED;
        if (criteria.obtainStatusSet().isSingleItemMatch(StreamStatus.DELETED)) {
            newStatus = StreamStatus.UNLOCKED;
        }

        final SqlBuilder sql = new SqlBuilder();

        if (stroomDatabaseInfo.isMysql()) {
            // UPDATE
            sql.append("UPDATE ");
            sql.append(Stream.TABLE_NAME);
            sql.append(" S");

            // JOIN
            appendJoin(criteria, sql);

            // SET
            incrementVersion(sql, "S.");

            sql.append(Stream.STATUS);
            sql.append(" = ");
            sql.arg(newStatus.getPrimitiveValue());
            sql.append(", ");
            sql.append(Stream.STATUS_MS);
            sql.append(" = ");
            sql.arg(System.currentTimeMillis());

            // WHERE
            sql.append(" WHERE");
            sql.append(" S.");
            sql.append(Stream.STATUS);
            sql.append(" <> ");
            sql.arg(newStatus.getPrimitiveValue());

            appendStreamCriteria(criteria, sql);

            // Append order by criteria.
//            sql.appendOrderBy(sql, false, criteria, "S");
            sql.applyRestrictionCriteria(criteria);

        } else {
            // UPDATE
            sql.append("UPDATE ");
            sql.append(Stream.TABLE_NAME);
            sql.append(" US");

            // SET
            incrementVersion(sql, "US.");

            sql.append(Stream.STATUS);
            sql.append(" = ");
            sql.arg(newStatus.getPrimitiveValue());
            sql.append(", US.");
            sql.append(Stream.STATUS_MS);
            sql.append(" = ");
            sql.arg(System.currentTimeMillis());

            // WHERE
            sql.append(" WHERE US.ID IN (");

            // SUB SELECT
            sql.append("SELECT S.");
            sql.append(Stream.ID);
            sql.append(" FROM ");
            sql.append(Stream.TABLE_NAME);
            sql.append(" S");

            // JOIN
            appendJoin(criteria, sql);

            // WHERE
            sql.append(" WHERE");
            sql.append(" S.");
            sql.append(Stream.STATUS);
            sql.append(" <> ");
            sql.arg(newStatus.getPrimitiveValue());

            appendStreamCriteria(criteria, sql);

            // Append order by criteria.
//            sql.appendOrderBy(sql, false, criteria, "S");
            sql.applyRestrictionCriteria(criteria);

            sql.append(")");
        }

        return entityManager.executeNativeUpdate(sql);
    }

    private void incrementVersion(final SqlBuilder sql, final String prefix) {
        sql.append(" SET ");
        sql.append(prefix);
        sql.append(BaseEntity.VERSION);
        sql.append(" = ");
        sql.append(prefix);
        sql.append(BaseEntity.VERSION);
        sql.append(" + 1, ");
        sql.append(prefix);
    }

    @Override
    public FindStreamCriteria createCriteria() {
        return new FindStreamCriteria();
    }

    @Override
    public void appendCriteria(final List<BaseAdvancedQueryItem> items, final FindStreamCriteria findStreamCriteria) {
        CriteriaLoggingUtil.appendEntityIdSet(items, "streamProcessorIdSet",
                findStreamCriteria.getStreamProcessorIdSet());
        CriteriaLoggingUtil.appendEntityIdSet(items, "folderIdSet", findStreamCriteria.getFolderIdSet());
        CriteriaLoggingUtil.appendIncludeExcludeEntityIdSet(items, "feeds", findStreamCriteria.getFeeds());
        CriteriaLoggingUtil.appendEntityIdSet(items, "pipelineIdSet", findStreamCriteria.getPipelineIdSet());
        CriteriaLoggingUtil.appendEntityIdSet(items, "streamTypeIdSet", findStreamCriteria.getStreamTypeIdSet());
        CriteriaLoggingUtil.appendEntityIdSet(items, "streamIdSet", findStreamCriteria.getStreamIdSet());
        CriteriaLoggingUtil.appendCriteriaSet(items, "statusSet", findStreamCriteria.getStatusSet());
        CriteriaLoggingUtil.appendRangeTerm(items, "streamIdRange", findStreamCriteria.getStreamIdRange());
        CriteriaLoggingUtil.appendEntityIdSet(items, "parentStreamIdSet", findStreamCriteria.getParentStreamIdSet());
        CriteriaLoggingUtil.appendRangeTerm(items, "createPeriod", findStreamCriteria.getCreatePeriod());
        CriteriaLoggingUtil.appendRangeTerm(items, "effectivePeriod", findStreamCriteria.getEffectivePeriod());
        CriteriaLoggingUtil.appendRangeTerm(items, "statusPeriod", findStreamCriteria.getStatusPeriod());
        appendStreamAttributeConditionList(items, "attributeConditionList",
                findStreamCriteria.getAttributeConditionList());

        if (findStreamCriteria.getQueryData() != null) {
            QueryDataLogUtil.appendExpressionItem(items, null, findStreamCriteria.getQueryData().getExpression());
        }

        CriteriaLoggingUtil.appendPageRequest(items, findStreamCriteria.getPageRequest());
    }

    private void appendStreamAttributeConditionList(final List<BaseAdvancedQueryItem> items, final String name,
                                                    final List<StreamAttributeCondition> list) {
        if (list != null) {
            And and = null;

            for (final StreamAttributeCondition condition : list) {
                if (condition != null && condition.getStreamAttributeKey() != null) {
                    if (and == null) {
                        and = new And();
                    }
                    appendCondition(and.getAdvancedQueryItems(), condition.getStreamAttributeKey().getDisplayValue(),
                            condition.getCondition(), condition.getFieldValue());
                }
            }

            if (and != null) {
                items.add(and);
            }
        }
    }

    private void appendCondition(final List<BaseAdvancedQueryItem> items, final String name, final Condition condition,
                                 final String value) {
        switch (condition) {
            case CONTAINS:
                items.add(EventLoggingUtil.createTerm(name, TermCondition.CONTAINS, value));
                break;
            case EQUALS:
                items.add(EventLoggingUtil.createTerm(name, TermCondition.EQUALS, value));
                break;
            case GREATER_THAN:
                items.add(EventLoggingUtil.createTerm(name, TermCondition.GREATER_THAN, value));
                break;
            case GREATER_THAN_OR_EQUAL_TO:
                items.add(EventLoggingUtil.createTerm(name, TermCondition.GREATER_THAN_EQUAL_TO, value));
                break;
            case LESS_THAN:
                items.add(EventLoggingUtil.createTerm(name, TermCondition.LESS_THAN, value));
                break;
            case LESS_THAN_OR_EQUAL_TO:
                items.add(EventLoggingUtil.createTerm(name, TermCondition.LESS_THAN_EQUAL_TO, value));
                break;
            case BETWEEN: {
                final String[] parts = value.split(",");
                if (parts.length >= 2) {
                    items.add(EventLoggingUtil.createTerm(name, TermCondition.GREATER_THAN_EQUAL_TO, parts[0]));
                    items.add(EventLoggingUtil.createTerm(name, TermCondition.LESS_THAN, parts[1]));
                } else {
                    items.add(EventLoggingUtil.createTerm(name, TermCondition.EQUALS, value));
                }
                break;
            }
            case IN: {
                final String[] parts = value.split(",");
                if (parts.length >= 2) {
                    final Or or = new Or();
                    for (final String part : parts) {
                        or.getAdvancedQueryItems().add(EventLoggingUtil.createTerm(name, TermCondition.EQUALS, part));
                    }
                    items.add(or);
                } else {
                    items.add(EventLoggingUtil.createTerm(name, TermCondition.EQUALS, value));
                }
                break;
            }
            case IN_DICTIONARY: {
                items.add(EventLoggingUtil.createTerm(name, TermCondition.EQUALS, "dictionary: " + value));
            }
        }
    }

    private Feed getFeed(final DocRef docRef) {
        if (docRef == null) {
            throw new NullPointerException("No doc ref specified for feed");
        }
        if (docRef.getUuid() == null) {
            throw new NullPointerException("No doc ref uuid specified for feed");
        }
        final Feed feed = feedService.loadByUuid(docRef.getUuid());
        if (feed == null) {
            throw new EntityServiceException("Unable to find feed: " + docRef);
        }
        return feed;
    }

    private StreamType getStreamType(final String name) {
        if (name == null) {
            throw new NullPointerException("No name specified for steam type");
        }
        final StreamType streamType = streamTypeService.loadByName(name);
        if (streamType == null) {
            throw new EntityServiceException("Unable to find streamType '" + name + "'");
        }
        return streamType;
    }
}<|MERGE_RESOLUTION|>--- conflicted
+++ resolved
@@ -106,21 +106,12 @@
 //@Secured(feature = Stream.ENTITY_TYPE, permission = DocumentPermissionNames.READ)
 @Component
 public class FileSystemStreamStoreImpl implements FileSystemStreamStore {
-<<<<<<< HEAD
-    public static final String MYSQL_INDEX_STRM_CRT_MS_IDX = "STRM_CRT_MS_IDX";
-    public static final String MYSQL_INDEX_STRM_FK_FD_ID_CRT_MS_IDX = "STRM_FK_FD_ID_CRT_MS_IDX";
-    public static final String MYSQL_INDEX_STRM_EFFECT_MS_IDX = "STRM_EFFECT_MS_IDX";
-    public static final String MYSQL_INDEX_STRM_PARNT_STRM_ID_IDX = "STRM_PARNT_STRM_ID_IDX";
-    public static final String MYSQL_INDEX_STRM_FK_STRM_PROC_ID_CRT_MS_IDX = "STRM_FK_STRM_PROC_ID_CRT_MS_IDX";
-    private static final Logger LOGGER = LoggerFactory.getLogger(FileSystemStreamStoreImpl.class);
-=======
     private static final String MYSQL_INDEX_STRM_CRT_MS_IDX = "STRM_CRT_MS_IDX";
     private static final String MYSQL_INDEX_STRM_FK_FD_ID_CRT_MS_IDX = "STRM_FK_FD_ID_CRT_MS_IDX";
     private static final String MYSQL_INDEX_STRM_EFFECT_MS_IDX = "STRM_EFFECT_MS_IDX";
     private static final String MYSQL_INDEX_STRM_PARNT_STRM_ID_IDX = "STRM_PARNT_STRM_ID_IDX";
     private static final String MYSQL_INDEX_STRM_FK_STRM_PROC_ID_CRT_MS_IDX = "STRM_FK_STRM_PROC_ID_CRT_MS_IDX";
-    private static final StroomLogger LOGGER = StroomLogger.getLogger(FileSystemStreamStoreImpl.class);
->>>>>>> 39ff442e
+    private static final Logger LOGGER = LoggerFactory.getLogger(FileSystemStreamStoreImpl.class);
     private static final Set<String> SOURCE_FETCH_SET;
 
     static {
