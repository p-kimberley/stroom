--- conflicted
+++ resolved
@@ -19,22 +19,14 @@
 import stroom.io.SeekableInputStream;
 import stroom.io.StreamCloser;
 
-<<<<<<< HEAD
+import javax.annotation.Nonnull;
 import java.io.IOException;
 import java.io.InputStream;
-import java.io.RandomAccessFile;
 import java.nio.channels.Channels;
 import java.nio.channels.FileChannel;
 import java.nio.file.Files;
 import java.nio.file.Path;
 import java.nio.file.StandardOpenOption;
-=======
-import javax.annotation.Nonnull;
-import java.io.File;
-import java.io.IOException;
-import java.io.InputStream;
-import java.io.RandomAccessFile;
->>>>>>> 0c0fcd5e
 
 /**
  * A stream that interfaces with a random access file.
@@ -50,28 +42,17 @@
     // Use to help track non-closed streams
     private final StreamCloser streamCloser = new StreamCloser();
 
-<<<<<<< HEAD
     public UncompressedInputStream(final Path file, boolean lazy) throws IOException {
-        if (lazy && !Files.isRegularFile(file)) {
-            raFile = null;
-            streamAdaptor = null;
-        } else {
-            raFile = FileChannel.open(file, StandardOpenOption.READ);
-            streamAdaptor = new BlockBufferedInputStream(Channels.newInputStream(raFile));
-            streamCloser.add(raFile).add(streamAdaptor);
-=======
-    public UncompressedInputStream(final File file, boolean lazy) throws IOException {
-        RandomAccessFile randomAccessFile = null;
+        FileChannel fileChannel = null;
         BlockBufferedInputStream blockBufferedInputStream = null;
 
-        if (!lazy || file.isFile()) {
-            randomAccessFile = new RandomAccessFile(file, BlockGZIPConstants.READ_ONLY);
-            blockBufferedInputStream = new BlockBufferedInputStream(new RandomAccessStreamAdaptor(randomAccessFile));
-            streamCloser.add(randomAccessFile).add(blockBufferedInputStream);
->>>>>>> 0c0fcd5e
+        if (!lazy || Files.isRegularFile(file)) {
+            fileChannel = FileChannel.open(file, StandardOpenOption.READ);
+            blockBufferedInputStream = new BlockBufferedInputStream(Channels.newInputStream(fileChannel));
+            streamCloser.add(fileChannel).add(blockBufferedInputStream);
         }
 
-        raFile = randomAccessFile;
+        raFile = fileChannel;
         streamAdaptor = blockBufferedInputStream;
     }
 
