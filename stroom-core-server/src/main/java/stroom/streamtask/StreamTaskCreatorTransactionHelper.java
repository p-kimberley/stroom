/*
 * Copyright 2017 Crown Copyright
 *
 * Licensed under the Apache License, Version 2.0 (the "License");
 * you may not use this file except in compliance with the License.
 * You may obtain a copy of the License at
 *
 *     http://www.apache.org/licenses/LICENSE-2.0
 *
 * Unless required by applicable law or agreed to in writing, software
 * distributed under the License is distributed on an "AS IS" BASIS,
 * WITHOUT WARRANTIES OR CONDITIONS OF ANY KIND, either express or implied.
 * See the License for the specific language governing permissions and
 * limitations under the License.
 *
 */

package stroom.streamtask;


import org.hibernate.Session;
import org.slf4j.Logger;
import org.slf4j.LoggerFactory;
import stroom.entity.StroomEntityManager;
import stroom.entity.shared.BaseEntity;
import stroom.entity.shared.CriteriaSet;
import stroom.entity.shared.Sort.Direction;
import stroom.entity.util.ConnectionUtil;
import stroom.entity.util.SqlBuilder;
import stroom.jobsystem.ClusterLockService;
import stroom.node.NodeCache;
import stroom.node.shared.Node;
import stroom.persist.EntityManagerSupport;
import stroom.query.api.v2.ExpressionOperator;
import stroom.query.api.v2.ExpressionOperator.Op;
import stroom.query.api.v2.ExpressionTerm.Condition;
import stroom.data.meta.api.FindDataCriteria;
import stroom.data.meta.api.Data;
import stroom.data.meta.api.DataMetaService;
import stroom.data.meta.api.DataStatus;
import stroom.data.meta.api.MetaDataSource;
import stroom.streamtask.InclusiveRanges.InclusiveRange;
import stroom.streamtask.shared.FindStreamTaskCriteria;
import stroom.streamtask.shared.ProcessorFilter;
import stroom.streamtask.shared.ProcessorFilterTask;
import stroom.streamtask.shared.ProcessorFilterTracker;
import stroom.streamtask.shared.TaskStatus;

import javax.inject.Inject;
import java.util.ArrayList;
import java.util.Arrays;
import java.util.Collections;
import java.util.List;
import java.util.Map;
import java.util.Map.Entry;

/**
 * Class used to do the transactional aspects of stream task creation
 */
class StreamTaskCreatorTransactionHelper {
    private static final int RECENT_STREAM_ID_LIMIT = 10000;
    private static final Logger LOGGER = LoggerFactory.getLogger(StreamTaskCreatorTransactionHelper.class);

    private static final String LOCK_NAME = "StreamTaskCreator";
//    private static final SqlBuilder MAX_STREAM_ID_SQL;
//
//    static {
//        final SqlBuilder sql = new SqlBuilder();
//        sql.append("SELECT MAX(");
//        sql.append(StreamEntity.ID);
//        sql.append(") FROM ");
//        sql.append(StreamEntity.TABLE_NAME);
//        MAX_STREAM_ID_SQL = sql;
//    }

    private final TaskStatusTraceLog taskStatusTraceLog = new TaskStatusTraceLog();
    private final NodeCache nodeCache;
    private final ClusterLockService clusterLockService;
    private final StreamTaskService streamTaskService;
    private final DataMetaService streamMetaService;
    private final StroomEntityManager stroomEntityManager;
    private final EntityManagerSupport entityManagerSupport;

    @Inject
    StreamTaskCreatorTransactionHelper(final NodeCache nodeCache,
                                       final ClusterLockService clusterLockService,
                                       final StreamTaskService streamTaskService,
                                       final DataMetaService streamMetaService,
                                       final StroomEntityManager stroomEntityManager,
                                       final EntityManagerSupport entityManagerSupport) {
        this.nodeCache = nodeCache;
        this.clusterLockService = clusterLockService;
        this.streamTaskService = streamTaskService;
        this.streamMetaService = streamMetaService;
        this.stroomEntityManager = stroomEntityManager;
        this.entityManagerSupport = entityManagerSupport;
    }

    /**
     * Anything that we owned release
     */
    public void releaseOwnedTasks() {
        final SqlBuilder sql = new SqlBuilder();
        sql.append("UPDATE ");
        sql.append(ProcessorFilterTask.TABLE_NAME);
        sql.append(" SET ");
        sql.append(ProcessorFilterTask.STATUS);
        sql.append(" = ");
        sql.arg(TaskStatus.UNPROCESSED.getPrimitiveValue());
        sql.append(", ");
        sql.append(Node.FOREIGN_KEY);
        sql.append(" = NULL WHERE ");
        sql.append(Node.FOREIGN_KEY);
        sql.append(" = ");
        sql.arg(nodeCache.getDefaultNode().getId());
        final CriteriaSet<TaskStatus> criteriaSet = new CriteriaSet<>();
        criteriaSet.addAll(Arrays.asList(TaskStatus.UNPROCESSED, TaskStatus.ASSIGNED, TaskStatus.PROCESSING));
        sql.appendPrimitiveValueSetQuery(ProcessorFilterTask.STATUS, criteriaSet);

        final long results = stroomEntityManager.executeNativeUpdate(sql);

        LOGGER.info(
                "doStartup() - Set {} Tasks back to UNPROCESSED (Reprocess), NULL that were UNPROCESSED, ASSIGNED, PROCESSING for node {}",
                results, nodeCache.getDefaultNode().getName());
    }



<<<<<<< HEAD
            if (expression.getEnabled() && expression.getChildren() != null) {
                addChildren(builder, expression);
            }

        } else {
            builder = new ExpressionOperator.Builder(Op.AND);
        }

        final ExpressionOperator.Builder or = new ExpressionOperator.Builder(Op.OR)
                .addTerm(StreamDataSource.STATUS, Condition.EQUALS, StreamStatus.LOCKED.getDisplayValue())
                .addTerm(StreamDataSource.STATUS, Condition.EQUALS, StreamStatus.UNLOCKED.getDisplayValue());
        builder.addOperator(or.build());
        return builder.build();
    }

    private void addChildren(final ExpressionOperator.Builder builder, final ExpressionOperator parent) {
        for (final ExpressionItem item : parent.getChildren()) {
            if (item.getEnabled()) {
                if (item instanceof ExpressionOperator) {
                    final ExpressionOperator expressionOperator = (ExpressionOperator) item;
                    final ExpressionOperator.Builder child = new ExpressionOperator.Builder(Op.OR);
                    addChildren(child, expressionOperator);
                    builder.addOperator(child.build());
                } else if (item instanceof ExpressionTerm) {
                    final ExpressionTerm expressionTerm = (ExpressionTerm) item;

                    // Don't copy stream status terms as we are going to set them later.
                    if (!StreamDataSource.STATUS.equals(expressionTerm.getField())) {
                        if (Condition.IN_DICTIONARY.equals(expressionTerm.getCondition())) {
                            builder.addDictionaryTerm(expressionTerm.getField(), expressionTerm.getCondition(), expressionTerm.getDictionary());
                        } else {
                            builder.addTerm(expressionTerm.getField(), expressionTerm.getCondition(), expressionTerm.getValue());
                        }
                    }
                }
            }
        }
    }
=======
//    private ExpressionOperator copyExpression(final ExpressionOperator expression) {
//        ExpressionOperator.Builder builder;
//
//        if (expression != null) {
//            builder = new ExpressionOperator.Builder(expression.getOp());
//
//            if (expression.enabled() && expression.getChildren() != null) {
//                addChildren(builder, expression);
//            }
//
//        } else {
//            builder = new ExpressionOperator.Builder(Op.AND);
//        }
//
//        final ExpressionOperator.Builder or = new ExpressionOperator.Builder(Op.OR)
//                .addTerm(StreamDataSource.STATUS, Condition.EQUALS, StreamStatus.LOCKED.getDisplayValue())
//                .addTerm(StreamDataSource.STATUS, Condition.EQUALS, StreamStatus.UNLOCKED.getDisplayValue());
//        builder.addOperator(or.build());
//        return builder.build();
//    }
//
//    private void addChildren(final ExpressionOperator.Builder builder, final ExpressionOperator parent) {
//        for (final ExpressionItem item : parent.getChildren()) {
//            if (item.enabled()) {
//                if (item instanceof ExpressionOperator) {
//                    final ExpressionOperator expressionOperator = (ExpressionOperator) item;
//                    final ExpressionOperator.Builder child = new ExpressionOperator.Builder(Op.OR);
//                    addChildren(child, expressionOperator);
//                    builder.addOperator(child.build());
//                } else if (item instanceof ExpressionTerm) {
//                    final ExpressionTerm expressionTerm = (ExpressionTerm) item;
//
//                    // Don't copy stream status terms as we are going to set them later.
//                    if (!StreamDataSource.STATUS.equals(expressionTerm.getField())) {
//                        if (Condition.IN_DICTIONARY.equals(expressionTerm.getCondition())) {
//                            builder.addDictionaryTerm(expressionTerm.getField(), expressionTerm.getCondition(), expressionTerm.getDictionary());
//                        } else {
//                            builder.addTerm(expressionTerm.getField(), expressionTerm.getCondition(), expressionTerm.getValue());
//                        }
//                    }
//                }
//            }
//        }
//    }
>>>>>>> e1e21994

    /**
     * Create new tasks for the specified filter and add them to the queue.
     *
     * @param filter           The fitter to create tasks for
     * @param tracker          The tracker that tracks the task creation progress for the
     *                         filter.
     * @param streamQueryTime  The time that we queried for streams that match the stream
     *                         processor filter.
     * @param streams          The map of streams and optional event ranges to create stream
     *                         tasks for.
     * @param thisNode         This node, the node that will own the created tasks.
     * @param reachedLimit     For search based stream task creation this indicates if we
     *                         have reached the limit of stream tasks created for a single
     *                         search. This limit is imposed to stop search based task
     *                         creation running forever.
     * @return A list of tasks that we have created and that are owned by this
     * node and available to be handed to workers (i.e. their associated
     * streams are not locked).
     */
    public CreatedTasks createNewTasks(final ProcessorFilter filter,
                                       final ProcessorFilterTracker tracker,
                                       final long streamQueryTime,
                                       final Map<Data, InclusiveRanges> streams,
                                       final Node thisNode,
                                       final Long maxMetaId,
                                       final boolean reachedLimit) {
        return entityManagerSupport.transactionResult(em -> {
            List<ProcessorFilterTask> availableTaskList = Collections.emptyList();
            int availableTasksCreated = 0;
            int totalTasksCreated = 0;
            long eventCount = 0;

            try {
                // Lock the cluster so that only this node can create tasks for this
                // filter at this time.
                lockCluster();

                // Get the current time.
                final long streamTaskCreateMs = System.currentTimeMillis();

                InclusiveRange streamIdRange = null;
                InclusiveRange streamMsRange = null;
                InclusiveRange eventIdRange = null;

                if (streams.size() > 0) {

                    final List<String> columnNames = Arrays.asList(
                            BaseEntity.VERSION,
                            ProcessorFilterTask.CREATE_MS,
                            ProcessorFilterTask.STATUS,
                            ProcessorFilterTask.STATUS_MS,
                            Node.FOREIGN_KEY,
                            ProcessorFilterTask.STREAM_ID,
                            ProcessorFilterTask.DATA,
                            ProcessorFilter.FOREIGN_KEY);

                    final List<List<Object>> allArgs = new ArrayList<>();


                    for (final Entry<Data, InclusiveRanges> entry : streams.entrySet()) {
                        final Data stream = entry.getKey();
                        final InclusiveRanges eventRanges = entry.getValue();

                        String eventRangeData = null;
                        if (eventRanges != null) {
                            eventRangeData = eventRanges.rangesToString();
                            eventCount += eventRanges.count();
                        }

                        // Update the max event id if this stream id is greater than
                        // any we have seen before.
                        if (streamIdRange == null || stream.getId() > streamIdRange.getMax()) {
                            if (eventRanges != null) {
                                eventIdRange = eventRanges.getOuterRange();
                            } else {
                                eventIdRange = null;
                            }
                        }

                        streamIdRange = InclusiveRange.extend(streamIdRange, stream.getId());
                        streamMsRange = InclusiveRange.extend(streamMsRange, stream.getCreateMs());

                        final List<Object> rowArgs = new ArrayList<>(columnNames.size());

                        rowArgs.add(1); //version
                        rowArgs.add(streamTaskCreateMs); //create_ms
                        rowArgs.add(TaskStatus.UNPROCESSED.getPrimitiveValue()); //stat
                        rowArgs.add(streamTaskCreateMs); //stat_ms

                        if (DataStatus.UNLOCKED.equals(stream.getStatus())) {
                            // If the stream is unlocked then take ownership of the
                            // task, i.e. set the node to this node.
                            rowArgs.add(thisNode.getId()); //fk_node_id
                            availableTasksCreated++;
                        } else {
                            // If the stream is locked then don't take ownership of
                            // the task at this time, i.e. set the node to null.
                            rowArgs.add(null); //fk_node_id
                        }
                        rowArgs.add(stream.getId()); //fk_strm_id
                        if (eventRangeData != null && !eventRangeData.isEmpty()) {
                            rowArgs.add(eventRangeData); //dat
                        } else {
                            rowArgs.add(null); //dat
                        }
                        rowArgs.add(filter.getId()); //fk_strm_proc_filt_id

                        allArgs.add(rowArgs);
                    }

                    // Save the stream tasks using the existing transaction
                    final Session session = em.unwrap(Session.class);
                    session.doWork(connection -> {
                        try {
                            try (final ConnectionUtil.MultiInsertExecutor multiInsertExecutor = new ConnectionUtil.MultiInsertExecutor(
                                    connection,
                                    ProcessorFilterTask.TABLE_NAME,
                                    columnNames)) {

                                multiInsertExecutor.execute(allArgs);
                            }
                        } catch (final RuntimeException e) {
                            LOGGER.error(e.getMessage(), e);
                            throw new RuntimeException(e.getMessage(), e);
                        }
                    });

                    totalTasksCreated = allArgs.size();

                    // Select them back
                    final FindStreamTaskCriteria findStreamTaskCriteria = new FindStreamTaskCriteria();
                    findStreamTaskCriteria.obtainNodeIdSet().add(thisNode.getId());
                    findStreamTaskCriteria.setCreateMs(streamTaskCreateMs);
                    findStreamTaskCriteria.obtainStreamTaskStatusSet().add(TaskStatus.UNPROCESSED);
                    findStreamTaskCriteria.obtainStreamProcessorFilterIdSet().add(filter.getId());
                    availableTaskList = streamTaskService.find(findStreamTaskCriteria);

                    taskStatusTraceLog.createdTasks(StreamTaskCreatorTransactionHelper.class, availableTaskList);

                    // Ensure that the select has got back the stream tasks that we
                    // have just inserted. If it hasn't this would be very bad.
                    if (availableTaskList.size() != availableTasksCreated) {
                        throw new RuntimeException("Unexpected number of stream tasks selected back after insertion.");
                    }
                }

                // Anything created?
                if (totalTasksCreated > 0) {
                    LOGGER.debug("processStreamProcessorFilter() - Created {} tasks ({} available) in the range {}", totalTasksCreated, availableTasksCreated, streamIdRange);

                    // If we have never created tasks before or the last poll gave
                    // us no tasks then start to report a new creation range.
                    if (tracker.getMinStreamCreateMs() == null || (tracker.getLastPollTaskCount() != null
                            && tracker.getLastPollTaskCount().longValue() == 0L)) {
                        tracker.setMinStreamCreateMs(streamMsRange.getMin());
                    }
                    // Report where we have got to.
                    tracker.setStreamCreateMs(streamMsRange.getMax());

                    // Only create tasks for streams with an id 1 or more greater
                    // than the greatest stream id we have created tasks for this
                    // time round in future.
                    if (eventIdRange != null) {
                        tracker.setMinStreamId(streamIdRange.getMax());
                        tracker.setMinEventId(eventIdRange.getMax() + 1);
                    } else {
                        tracker.setMinStreamId(streamIdRange.getMax() + 1);
                        tracker.setMinEventId(0L);
                    }

                } else {
                    // We have completed all tasks so update the window to be from
                    // now
                    tracker.setMinStreamCreateMs(streamTaskCreateMs);

                    // Report where we have got to.
                    tracker.setStreamCreateMs(streamQueryTime);

                    // Only create tasks for streams with an id 1 or more greater
                    // than the current max stream id in future as we didn't manage
                    // to create any tasks.
                    if (maxMetaId != null) {
                        tracker.setMinStreamId(maxMetaId + 1);
                        tracker.setMinEventId(0L);
                    }
                }

                if (tracker.getStreamCount() != null) {
                    if (totalTasksCreated > 0) {
                        tracker.setStreamCount(tracker.getStreamCount() + totalTasksCreated);
                    }
                } else {
                    tracker.setStreamCount((long) totalTasksCreated);
                }
                if (eventCount > 0) {
                    if (tracker.getEventCount() != null) {
                        tracker.setEventCount(tracker.getEventCount() + eventCount);
                    } else {
                        tracker.setEventCount(eventCount);
                    }
                }

                tracker.setLastPollMs(streamTaskCreateMs);
                tracker.setLastPollTaskCount(totalTasksCreated);
                tracker.setStatus(null);

                // Has this filter finished creating tasks for good, i.e. is there
                // any possibility of getting more tasks in future?
                if (tracker.getMaxStreamCreateMs() != null && tracker.getStreamCreateMs() != null
                        && tracker.getStreamCreateMs() > tracker.getMaxStreamCreateMs()) {
                    LOGGER.info("processStreamProcessorFilter() - Finished task creation for bounded filter {}", filter);
                    tracker.setStatus(ProcessorFilterTracker.COMPLETE);
                }

                // Save the tracker state.
                saveTracker(tracker);

            } catch (final RuntimeException e) {
                LOGGER.error("createNewTasks", e);
            }

            return new CreatedTasks(availableTaskList, availableTasksCreated, totalTasksCreated, eventCount);
        });
    }

    ProcessorFilterTracker saveTracker(final ProcessorFilterTracker tracker) {
        return stroomEntityManager.saveEntity(tracker);
    }

    private void lockCluster() {
        clusterLockService.lock(LOCK_NAME);
    }

//    public StreamTaskCreatorRecentStreamDetails getRecentStreamInfo(
//            final StreamTaskCreatorRecentStreamDetails lastRecent) {
//        StreamTaskCreatorRecentStreamDetails recentStreamInfo = new StreamTaskCreatorRecentStreamDetails(lastRecent,
//                getMaxStreamId());
//        if (recentStreamInfo.hasRecentDetail()) {
//            // Only do this check if not that many streams have come in.
//            if (recentStreamInfo.getRecentStreamCount() > RECENT_STREAM_ID_LIMIT) {
//                // Forget the history and start again.
//                recentStreamInfo = new StreamTaskCreatorRecentStreamDetails(null, recentStreamInfo.getMaxStreamId());
//            } else {
//                final SqlBuilder sql = new SqlBuilder();
//                sql.append("SELECT DISTINCT(");
//                sql.append(FeedEntity.FOREIGN_KEY);
//                sql.append("), 'A' FROM ");
//                sql.append(StreamEntity.TABLE_NAME);
//                sql.append(" WHERE ");
//                sql.append(StreamEntity.ID);
//                sql.append(" > ");
//                sql.arg(recentStreamInfo.getRecentStreamId());
//                sql.append(" AND ");
//                sql.append(StreamEntity.ID);
//                sql.append(" <= ");
//                sql.arg(recentStreamInfo.getMaxStreamId());
//
//                // Find out about feeds that have come in recently
//                @SuppressWarnings("unchecked") final List<Object[]> resultSet = stroomEntityManager.executeNativeQueryResultList(sql);
//
//                for (final Object[] row : resultSet) {
//                    recentStreamInfo.addRecentFeedId(((Number) row[0]).longValue());
//                }
//            }
//        }
//        return recentStreamInfo;
//    }
//
//    private long getMaxStreamId() {
//        return stroomEntityManager.executeNativeQueryLongResult(MAX_STREAM_ID_SQL);
//    }

    public static class CreatedTasks {
        private final List<ProcessorFilterTask> availableTaskList;
        private final int availableTasksCreated;
        private final int totalTasksCreated;
        private final long eventCount;

        CreatedTasks(final List<ProcessorFilterTask> availableTaskList, final int availableTasksCreated,
                     final int totalTasksCreated, final long eventCount) {
            this.availableTaskList = availableTaskList;
            this.availableTasksCreated = availableTasksCreated;
            this.totalTasksCreated = totalTasksCreated;
            this.eventCount = eventCount;
        }

        List<ProcessorFilterTask> getAvailableTaskList() {
            return availableTaskList;
        }

        public int getAvailableTasksCreated() {
            return availableTasksCreated;
        }

        int getTotalTasksCreated() {
            return totalTasksCreated;
        }

        public long getEventCount() {
            return eventCount;
        }
    }
}<|MERGE_RESOLUTION|>--- conflicted
+++ resolved
@@ -126,46 +126,6 @@
 
 
 
-<<<<<<< HEAD
-            if (expression.getEnabled() && expression.getChildren() != null) {
-                addChildren(builder, expression);
-            }
-
-        } else {
-            builder = new ExpressionOperator.Builder(Op.AND);
-        }
-
-        final ExpressionOperator.Builder or = new ExpressionOperator.Builder(Op.OR)
-                .addTerm(StreamDataSource.STATUS, Condition.EQUALS, StreamStatus.LOCKED.getDisplayValue())
-                .addTerm(StreamDataSource.STATUS, Condition.EQUALS, StreamStatus.UNLOCKED.getDisplayValue());
-        builder.addOperator(or.build());
-        return builder.build();
-    }
-
-    private void addChildren(final ExpressionOperator.Builder builder, final ExpressionOperator parent) {
-        for (final ExpressionItem item : parent.getChildren()) {
-            if (item.getEnabled()) {
-                if (item instanceof ExpressionOperator) {
-                    final ExpressionOperator expressionOperator = (ExpressionOperator) item;
-                    final ExpressionOperator.Builder child = new ExpressionOperator.Builder(Op.OR);
-                    addChildren(child, expressionOperator);
-                    builder.addOperator(child.build());
-                } else if (item instanceof ExpressionTerm) {
-                    final ExpressionTerm expressionTerm = (ExpressionTerm) item;
-
-                    // Don't copy stream status terms as we are going to set them later.
-                    if (!StreamDataSource.STATUS.equals(expressionTerm.getField())) {
-                        if (Condition.IN_DICTIONARY.equals(expressionTerm.getCondition())) {
-                            builder.addDictionaryTerm(expressionTerm.getField(), expressionTerm.getCondition(), expressionTerm.getDictionary());
-                        } else {
-                            builder.addTerm(expressionTerm.getField(), expressionTerm.getCondition(), expressionTerm.getValue());
-                        }
-                    }
-                }
-            }
-        }
-    }
-=======
 //    private ExpressionOperator copyExpression(final ExpressionOperator expression) {
 //        ExpressionOperator.Builder builder;
 //
@@ -210,7 +170,6 @@
 //            }
 //        }
 //    }
->>>>>>> e1e21994
 
     /**
      * Create new tasks for the specified filter and add them to the queue.
