--- conflicted
+++ resolved
@@ -16,14 +16,11 @@
 
 package stroom.streamtask.server;
 
-<<<<<<< HEAD
 import org.slf4j.Logger;
 import org.slf4j.LoggerFactory;
-=======
 import org.springframework.beans.factory.annotation.Value;
 import org.springframework.context.annotation.Scope;
 import org.springframework.stereotype.Component;
->>>>>>> 77deba40
 import stroom.jobsystem.server.JobTrackedSchedule;
 import stroom.node.server.NodeCache;
 import stroom.node.shared.FindVolumeCriteria;
@@ -36,7 +33,6 @@
 import stroom.util.io.CloseableUtil;
 import stroom.util.io.StreamUtil;
 import stroom.util.logging.LogExecutionTime;
-import stroom.util.logging.StroomLogger;
 import stroom.util.shared.ModelStringUtil;
 import stroom.util.shared.Task;
 import stroom.util.shared.VoidResult;
@@ -61,28 +57,9 @@
 @Component
 @Scope(value = StroomScope.TASK)
 public class FileSystemCleanExecutor {
-<<<<<<< HEAD
+    public static final String DELETE_OUT = "delete.out";
+
     private static final Logger LOGGER = LoggerFactory.getLogger(FileSystemCleanExecutor.class);
-    @Resource
-    private VolumeService volumeService;
-    @Resource
-    private TaskMonitor taskMonitor;
-    @Resource
-    private TaskManager taskManager;
-    @Resource
-    private NodeCache nodeCache;
-
-    private Integer batchSize = null;
-    private Long oldAge = null;
-    private boolean deleteOut = false;
-    private AsyncTaskHelper<VoidResult> asyncTaskHelper;
-
-=======
->>>>>>> 77deba40
-    public static final String DELETE_OUT = "delete.out";
-
-    private static final StroomLogger LOGGER = StroomLogger.getLogger(FileSystemCleanExecutor.class);
-
     private final VolumeService volumeService;
     private final TaskMonitor taskMonitor;
     private final TaskManager taskManager;
