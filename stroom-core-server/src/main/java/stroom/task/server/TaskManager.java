--- conflicted
+++ resolved
@@ -25,24 +25,12 @@
 import stroom.util.shared.TaskId;
 import stroom.util.shared.ThreadPool;
 
-import java.util.concurrent.Executor;
-
 public interface TaskManager extends FindService<TaskProgress, FindTaskProgressCriteria> {
     void startup();
 
     void shutdown();
 
     /**
-<<<<<<< HEAD
-     * Get an executor for use in places where we don't want to use tasks and task handlers.
-     *
-     * @return An executor.
-     */
-    Executor getExecutor();
-
-    /**
-=======
->>>>>>> 3ea46282
      * Execute a task synchronously.
      *
      * @param task The task to execute.
