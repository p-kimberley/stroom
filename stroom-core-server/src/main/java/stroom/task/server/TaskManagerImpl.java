--- conflicted
+++ resolved
@@ -63,17 +63,12 @@
  */
 @Component("taskManager")
 public class TaskManagerImpl implements TaskManager, SupportsCriteriaLogging<FindTaskProgressCriteria> {
-<<<<<<< HEAD
     private static final Logger LOGGER = LoggerFactory.getLogger(TaskManagerImpl.class);
-=======
-    private static final StroomLogger LOGGER = StroomLogger.getLogger(TaskManagerImpl.class);
 
     private final TaskHandlerBeanRegistry taskHandlerBeanRegistry;
     private final NodeCache nodeCache;
     private final StroomBeanStore beanStore;
     private final SecurityContext securityContext;
-
->>>>>>> 77deba40
     private final AtomicInteger currentAsyncTaskCount = new AtomicInteger();
     private final Map<TaskId, TaskThread<?>> currentTasks = new ConcurrentHashMap<>(1024, 0.75F, 1024);
     private final AtomicBoolean stop = new AtomicBoolean();
@@ -350,11 +345,7 @@
 
                 } catch (final Throwable t) {
                     try {
-<<<<<<< HEAD
-                        LOGGER.error(MarkerFactory.getMarker("FATAL"), "exec() - Unexpected Exception", t);
-=======
-                        LOGGER.fatal("exec() - Unexpected Exception (" + task.getClass().getSimpleName() + ")", t);
->>>>>>> 77deba40
+                        LOGGER.error(MarkerFactory.getMarker("FATAL"), "exec() - Unexpected Exception (" + task.getClass().getSimpleName() + ")", t);
                         throw new RuntimeException(t.getMessage(), t);
 
                     } finally {
