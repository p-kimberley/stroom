--- conflicted
+++ resolved
@@ -16,10 +16,6 @@
 
 package stroom.util;
 
-<<<<<<< HEAD
-=======
-import edu.umd.cs.findbugs.annotations.SuppressWarnings;
->>>>>>> f7cdd083
 import org.apache.commons.lang.StringUtils;
 import org.apache.commons.lang.mutable.MutableInt;
 import stroom.entity.shared.SQLNameConstants;
@@ -30,26 +26,18 @@
 import stroom.streamstore.shared.StreamAttributeConstants;
 import stroom.streamstore.shared.StreamStatus;
 import stroom.streamstore.shared.StreamType;
-import stroom.util.concurrent.SimpleConcurrentMap;
 import stroom.util.date.DateUtil;
 import stroom.util.io.StreamUtil;
 import stroom.util.shared.ModelStringUtil;
-<<<<<<< HEAD
-=======
-import stroom.util.thread.ThreadScopeRunnable;
->>>>>>> f7cdd083
 
 import java.io.BufferedReader;
 import java.io.IOException;
 import java.io.InputStream;
 import java.io.InputStreamReader;
-<<<<<<< HEAD
 import java.nio.file.Files;
 import java.nio.file.Path;
 import java.nio.file.Paths;
-=======
 import java.sql.Connection;
->>>>>>> f7cdd083
 import java.sql.PreparedStatement;
 import java.sql.ResultSet;
 import java.sql.SQLException;
@@ -57,7 +45,6 @@
 import java.sql.Types;
 import java.util.ArrayList;
 import java.util.Arrays;
-import java.util.Collection;
 import java.util.Collections;
 import java.util.HashMap;
 import java.util.List;
@@ -301,11 +288,6 @@
 
         } catch (final IOException | SQLException ioEx) {
             handleException(ioEx);
-<<<<<<< HEAD
-        } finally {
-            closeConnection();
-=======
->>>>>>> f7cdd083
         }
     }
 
@@ -408,22 +390,12 @@
         return rtnMap;
     }
 
-<<<<<<< HEAD
     private void processStreamTypeFeed(final String fileName, final String processStreamType, final String processFeedId,
                                        final char action) throws IOException, SQLException {
         try (final BufferedReader reader = Files.newBufferedReader(Paths.get(fileName), StreamUtil.DEFAULT_CHARSET)) {
             String line = null;
             int lineCount = 0;
             int count = 0;
-=======
-    public void processStreamTypeFeed(final String fileName, final String processStreamType, final String processFeedId,
-                                      final char action) throws IOException, SQLException {
-        final LineReader lineReader = new LineReader(new FileInputStream(fileName), StreamUtil.DEFAULT_CHARSET_NAME);
-
-        String line = null;
-        int lineCount = 0;
-        int count = 0;
->>>>>>> f7cdd083
 
             long nextLog = System.currentTimeMillis() + 10000;
 
@@ -456,7 +428,6 @@
                         stream.setId(Long.parseLong(streamAttributes.get(StreamAttributeConstants.STREAM_ID)));
                         stream.setVersion((byte) 1);
 
-<<<<<<< HEAD
                         stream.setCreateMs(DateUtil
                                 .parseNormalDateTimeString(streamAttributes.get(StreamAttributeConstants.CREATE_TIME)));
                         if (streamAttributes.containsKey(StreamAttributeConstants.EFFECTIVE_TIME)) {
@@ -466,20 +437,20 @@
                         if (stream.getEffectiveMs() == null) {
                             stream.setEffectiveMs(stream.getCreateMs());
                         }
-=======
-                    if (streamAttributes.containsKey(StreamAttributeConstants.PARENT_STREAM_ID)) {
-                        stream.setParentStreamId(
-                                Long.valueOf(streamAttributes.get(StreamAttributeConstants.PARENT_STREAM_ID)));
-                    }
-                    stream.updateStatus(StreamStatus.UNLOCKED);
-                    stream.setFeed(Feed.createStub(Long.valueOf(streamAttributes.get(FEED_ID))));
-                    stream.setStreamType(
-                            StreamType.createStub(getPathStreamTypeMap().get(streamAttributes.get(STREAM_TYPE_PATH))));
-
-                    final String logInfo = StringUtils.leftPad(String.valueOf(stream.getId()), 10) + " "
-                            + DateUtil.createNormalDateTimeString(stream.getCreateMs());
-
-                    writeLine("Restore " + logInfo + " for file " + line);
+
+                        if (streamAttributes.containsKey(StreamAttributeConstants.PARENT_STREAM_ID)) {
+                            stream.setParentStreamId(
+                                    Long.valueOf(streamAttributes.get(StreamAttributeConstants.PARENT_STREAM_ID)));
+                        }
+                        stream.updateStatus(StreamStatus.UNLOCKED);
+                        stream.setFeed(Feed.createStub(Long.valueOf(streamAttributes.get(FEED_ID))));
+                        stream.setStreamType(
+                                StreamType.createStub(getPathStreamTypeMap().get(streamAttributes.get(STREAM_TYPE_PATH))));
+
+                        final String logInfo = StringUtils.leftPad(String.valueOf(stream.getId()), 10) + " "
+                                + DateUtil.createNormalDateTimeString(stream.getCreateMs());
+
+                        writeLine("Restore " + logInfo + " for file " + line);
 
                     if (!mock) {
                         try (final Connection connection = getConnection()) {
@@ -489,36 +460,6 @@
                                 int s1i = 1;
                                 statement1.setLong(s1i++, stream.getId());
 
-                                statement1.setLong(s1i++, stream.getCreateMs());
-                                if (stream.getEffectiveMs() != null) {
-                                    statement1.setLong(s1i++, stream.getEffectiveMs());
-                                } else {
-                                    statement1.setNull(s1i++, Types.BIGINT);
-                                }
->>>>>>> f7cdd083
-
-                        if (streamAttributes.containsKey(StreamAttributeConstants.PARENT_STREAM_ID)) {
-                            stream.setParentStreamId(
-                                    Long.valueOf(streamAttributes.get(StreamAttributeConstants.PARENT_STREAM_ID)));
-                        }
-                        stream.updateStatus(StreamStatus.UNLOCKED);
-                        stream.setFeed(Feed.createStub(Long.valueOf(streamAttributes.get(FEED_ID))));
-                        stream.setStreamType(
-                                StreamType.createStub(getPathStreamTypeMap().get(streamAttributes.get(STREAM_TYPE_PATH))));
-
-                        final String logInfo = StringUtils.leftPad(String.valueOf(stream.getId()), 10) + " "
-                                + DateUtil.createNormalDateTimeString(stream.getCreateMs());
-
-                        writeLine("Restore " + logInfo + " for file " + line);
-
-                        if (!mock) {
-                            try {
-                                try (PreparedStatement statement1 = getConnection().prepareStatement(
-                                        "insert into strm (id,ver, crt_ms,effect_ms, parnt_strm_id,stat, fk_fd_id,fk_strm_proc_id, fk_strm_tp_id) "
-                                                + " values (?,1, ?,?, ?,?, ?,?, ?)")) {
-                                    int s1i = 1;
-                                    statement1.setLong(s1i++, stream.getId());
-
                                     statement1.setLong(s1i++, stream.getCreateMs());
                                     if (stream.getEffectiveMs() != null) {
                                         statement1.setLong(s1i++, stream.getEffectiveMs());
@@ -538,22 +479,6 @@
 
                                     statement1.setLong(s1i++, stream.getStreamType().getId());
 
-<<<<<<< HEAD
-                                    statement1.executeUpdate();
-                                    statement1.close();
-                                }
-
-                                try (PreparedStatement statement2 = getConnection().prepareStatement(
-                                        "insert into strm_vol (ver, fk_strm_id,fk_vol_id) " + " values (1, ?,?)")) {
-                                    int s2i = 1;
-                                    statement2.setLong(s2i++, stream.getId());
-                                    statement2.setLong(s2i++, getPathVolumeMap().get(streamAttributes.get(VOLUME_PATH)));
-                                    statement2.executeUpdate();
-                                    statement2.close();
-                                }
-                            } catch (final Exception ex) {
-                                writeLine("Failed " + logInfo + " " + ex.getMessage());
-=======
                                 statement1.executeUpdate();
                             }
 
@@ -563,15 +488,17 @@
                                 statement2.setLong(s2i++, stream.getId());
                                 statement2.setLong(s2i++, getPathVolumeMap().get(streamAttributes.get(VOLUME_PATH)));
                                 statement2.executeUpdate();
->>>>>>> f7cdd083
                             }
-                        }
-                        count++;
-                    }
-                }
-            }
-            writeLine("Processed " + ModelStringUtil.formatCsv(count) + " count");
-        }
+                        } catch (final Exception ex) {
+                            writeLine("Failed " + logInfo + " " + ex.getMessage());
+                        }
+                    }
+                    count++;
+                }
+            }
+        }
+        writeLine("Processed " + ModelStringUtil.formatCsv(count) + " count");
+
     }
 
     private ArrayList<KeyCount> writeTable(final Collection<KeyCount> values, final String heading) {
