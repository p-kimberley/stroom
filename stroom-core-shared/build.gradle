ext.moduleName = 'stroom.core.shared'

dependencies {
    compile project(':stroom-util-shared')

    compile libs.stroomDocRef
    compile libs.stroomQueryApi

    compile libs.gwt_servlet
    compile libs.jackson_annotations
<<<<<<< HEAD
    compile libs.jackson_databind
    compile libs.javax_inject;
    compile libs.jaxb_api

    testCompile libs.assertj_core
    testCompile libs.junit_jupiter_api

    testRuntimeOnly libs.javax_activation
    testRuntimeOnly libs.jaxb_runtime
    testRuntimeOnly libs.junit_jupiter_engine
=======
    compile libs.hibernate_jpa_api
    compile libs.restygwt
    compile libs.swagger_annotations
    compile libs.validation_api
    compile libs.ws_rs_api
>>>>>>> 17eb1ddd
}<|MERGE_RESOLUTION|>--- conflicted
+++ resolved
@@ -8,10 +8,12 @@
 
     compile libs.gwt_servlet
     compile libs.jackson_annotations
-<<<<<<< HEAD
     compile libs.jackson_databind
     compile libs.javax_inject;
     compile libs.jaxb_api
+    compile libs.restygwt
+    compile libs.swagger_annotations
+    compile libs.ws_rs_api
 
     testCompile libs.assertj_core
     testCompile libs.junit_jupiter_api
@@ -19,11 +21,4 @@
     testRuntimeOnly libs.javax_activation
     testRuntimeOnly libs.jaxb_runtime
     testRuntimeOnly libs.junit_jupiter_engine
-=======
-    compile libs.hibernate_jpa_api
-    compile libs.restygwt
-    compile libs.swagger_annotations
-    compile libs.validation_api
-    compile libs.ws_rs_api
->>>>>>> 17eb1ddd
 }