ext.moduleName = 'stroom.core.shared'

dependencies {
    compile project(':stroom-util-shared')

    compile libs.stroomDocRef
    compile libs.stroomQueryApi

    compile libs.gwt_servlet
    compile libs.jackson_annotations
    compile libs.jackson_databind
    compile libs.javax_inject;
    compile libs.jaxb_api
<<<<<<< HEAD
    compile libs.restygwt
    compile libs.swagger_annotations
    compile libs.ws_rs_api

=======
    compile libs.slf4j_api
    
>>>>>>> ac303429
    testCompile libs.assertj_core
    testCompile libs.jackson_core
    testCompile libs.junit_jupiter_api
    
    // The following logging libs are needed when running junits outside dropwizard
    testRuntimeOnly libs.javax_activation
    testRuntimeOnly libs.jaxb_runtime
    testRuntimeOnly libs.jcl_over_slf4j
    testRuntimeOnly libs.jul_to_slf4j
    testRuntimeOnly libs.junit_jupiter_engine
    testRuntimeOnly libs.log4j_over_slf4j
    testRuntimeOnly libs.logback_classic
    testRuntimeOnly libs.logback_core
}<|MERGE_RESOLUTION|>--- conflicted
+++ resolved
@@ -11,19 +11,15 @@
     compile libs.jackson_databind
     compile libs.javax_inject;
     compile libs.jaxb_api
-<<<<<<< HEAD
     compile libs.restygwt
+    compile libs.slf4j_api
     compile libs.swagger_annotations
     compile libs.ws_rs_api
 
-=======
-    compile libs.slf4j_api
-    
->>>>>>> ac303429
     testCompile libs.assertj_core
     testCompile libs.jackson_core
     testCompile libs.junit_jupiter_api
-    
+
     // The following logging libs are needed when running junits outside dropwizard
     testRuntimeOnly libs.javax_activation
     testRuntimeOnly libs.jaxb_runtime
