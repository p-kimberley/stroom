package stroom.config.global.shared;

import com.fasterxml.jackson.annotation.JsonCreator;
import com.fasterxml.jackson.annotation.JsonInclude;
import com.fasterxml.jackson.annotation.JsonInclude.Include;
import com.fasterxml.jackson.annotation.JsonProperty;
import stroom.util.shared.PageResponse;
import stroom.util.shared.ResultPage;

import java.util.List;

@JsonInclude(Include.NON_NULL)
public class ListConfigResponse extends ResultPage<ConfigProperty> {
<<<<<<< HEAD
=======

    public ListConfigResponse(@JsonProperty("values") final List<ConfigProperty> values) {
        super(values);
    }

>>>>>>> 4e93f17d
    @JsonCreator
    public ListConfigResponse(@JsonProperty("values") final List<ConfigProperty> values,
                              @JsonProperty("pageResponse") final PageResponse pageResponse) {
        super(values, pageResponse);
    }
}<|MERGE_RESOLUTION|>--- conflicted
+++ resolved
@@ -11,14 +11,10 @@
 
 @JsonInclude(Include.NON_NULL)
 public class ListConfigResponse extends ResultPage<ConfigProperty> {
-<<<<<<< HEAD
-=======
-
     public ListConfigResponse(@JsonProperty("values") final List<ConfigProperty> values) {
         super(values);
     }
 
->>>>>>> 4e93f17d
     @JsonCreator
     public ListConfigResponse(@JsonProperty("values") final List<ConfigProperty> values,
                               @JsonProperty("pageResponse") final PageResponse pageResponse) {
