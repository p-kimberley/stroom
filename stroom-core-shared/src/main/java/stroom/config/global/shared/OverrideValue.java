package stroom.config.global.shared;

import com.fasterxml.jackson.annotation.JsonCreator;
import com.fasterxml.jackson.annotation.JsonIgnore;
import com.fasterxml.jackson.annotation.JsonProperty;


import java.util.Objects;
import java.util.Optional;
import java.util.function.Consumer;

<<<<<<< HEAD
public class OverrideValue<T> {
    private static final OverrideValue UNSET =  new OverrideValue<>(false, null);
    private static final OverrideValue NULL_VALUE =  new OverrideValue<>(true, null);
=======
public class OverrideValue<T> implements SharedObject {

    private static final OverrideValue<?> UNSET =  new OverrideValue<>(false, null);
    private static final OverrideValue<?> NULL_VALUE =  new OverrideValue<>(true, null);
>>>>>>> aa167574

    @JsonProperty
    private boolean hasOverride;
    @JsonProperty
    private T value;

    @SuppressWarnings("unused")
    public OverrideValue() {
        // Required for GWT serialisation
    }

    public boolean isHasOverride() {
        return hasOverride;
    }

    public void setHasOverride(final boolean hasOverride) {
        this.hasOverride = hasOverride;
    }

    public T getValue() {
        return value;
    }

    public void setValue(final T value) {
        this.value = value;
    }

    @JsonIgnore
    @SuppressWarnings("unchecked")
    public static <T> OverrideValue<T> unSet(final Class<T> type) {
        return (OverrideValue<T>) UNSET;
    }

    @JsonIgnore
    @SuppressWarnings("unchecked")
    public static <T> OverrideValue<T> withNullValue(final Class<T> type) {
        return (OverrideValue<T>) NULL_VALUE;
    }

    @JsonIgnore
    @SuppressWarnings("unchecked")
    public static <T> OverrideValue<T> with(final T value) {
        if (value == null) {
            return (OverrideValue<T>) NULL_VALUE;
        } else {
            return new OverrideValue<>(true, value);
        }
    }

    // pkg private so GWT can see it
    @JsonCreator
<<<<<<< HEAD
    public OverrideValue(final @JsonProperty("hasOverride") boolean hasOverride,
                          final @JsonProperty("value") T value) {
=======
    OverrideValue(final @JsonProperty("hasOverride") boolean hasOverride,
                  final @JsonProperty("value") T value) {
>>>>>>> aa167574
        this.hasOverride = hasOverride;
        this.value = value;
    }

    // Horrible name, but can't seem to get RestyGWT to use @JsonGetter
    public boolean isHasOverride() {
        return hasOverride;
    }

    T getValue() {
        return value;
    }

    /**
     * @return The override value if present or empty if the override has been explicitly set to
     * null/empty. If there is no override then a {@link RuntimeException} will be thrown.
     * Use {@link OverrideValue#isHasOverride()} to check if there is an override value.
     */
    @JsonIgnore
<<<<<<< HEAD
    public Optional<T> getVal() {
=======
    public Optional<T> getValueAsOptional() {
>>>>>>> aa167574
        if (!hasOverride) {
            throw new RuntimeException("No override present");
        }
        return Optional.ofNullable(value);
    }

    /**
     * Return the non-null override value or other if the override has explicitly been set to null/empty
     */
    @JsonIgnore
    public T getValOrElse(final T other) {
        if (!hasOverride) {
            throw new RuntimeException("No override present");
        }
        if (value != null) {
            return value;
        } else {
            return other;
        }
    }

    @JsonIgnore
    public T getValOrElse(final T valueIfUnSet, final T valueIfNull) {
        if (!hasOverride) {
            return valueIfUnSet;
        } else if (value == null) {
            return valueIfNull;
        } else {
            return value;
        }
    }

    /**
     * If an override value is present then the passed consumer will consume the override value
     * optional which may be empty if a null/empty override has explicitly been set.
     */
    @JsonIgnore
    public void ifOverridePresent(final Consumer<Optional<T>> consumer) {
        if (hasOverride) {
            consumer.accept(Optional.ofNullable(value));
        }
    }

    @Override
    public String toString() {
        return "Override{" +
                "hasOverride=" + hasOverride +
                ", value=" + value +
                '}';
    }

    @Override
    public boolean equals(final Object o) {
        if (this == o) return true;
        if (o == null || getClass() != o.getClass()) return false;
        final OverrideValue<?> overrideValue = (OverrideValue<?>) o;
        return hasOverride == overrideValue.hasOverride &&
                Objects.equals(value, overrideValue.value);
    }

    @Override
    public int hashCode() {
        return Objects.hash(hasOverride, value);
    }
}<|MERGE_RESOLUTION|>--- conflicted
+++ resolved
@@ -4,21 +4,13 @@
 import com.fasterxml.jackson.annotation.JsonIgnore;
 import com.fasterxml.jackson.annotation.JsonProperty;
 
-
 import java.util.Objects;
 import java.util.Optional;
 import java.util.function.Consumer;
 
-<<<<<<< HEAD
 public class OverrideValue<T> {
-    private static final OverrideValue UNSET =  new OverrideValue<>(false, null);
-    private static final OverrideValue NULL_VALUE =  new OverrideValue<>(true, null);
-=======
-public class OverrideValue<T> implements SharedObject {
-
-    private static final OverrideValue<?> UNSET =  new OverrideValue<>(false, null);
-    private static final OverrideValue<?> NULL_VALUE =  new OverrideValue<>(true, null);
->>>>>>> aa167574
+    private static final OverrideValue<?> UNSET = new OverrideValue<>(false, null);
+    private static final OverrideValue<?> NULL_VALUE = new OverrideValue<>(true, null);
 
     @JsonProperty
     private boolean hasOverride;
@@ -26,24 +18,8 @@
     private T value;
 
     @SuppressWarnings("unused")
-    public OverrideValue() {
+    OverrideValue() {
         // Required for GWT serialisation
-    }
-
-    public boolean isHasOverride() {
-        return hasOverride;
-    }
-
-    public void setHasOverride(final boolean hasOverride) {
-        this.hasOverride = hasOverride;
-    }
-
-    public T getValue() {
-        return value;
-    }
-
-    public void setValue(final T value) {
-        this.value = value;
     }
 
     @JsonIgnore
@@ -70,13 +46,8 @@
 
     // pkg private so GWT can see it
     @JsonCreator
-<<<<<<< HEAD
-    public OverrideValue(final @JsonProperty("hasOverride") boolean hasOverride,
-                          final @JsonProperty("value") T value) {
-=======
     OverrideValue(final @JsonProperty("hasOverride") boolean hasOverride,
                   final @JsonProperty("value") T value) {
->>>>>>> aa167574
         this.hasOverride = hasOverride;
         this.value = value;
     }
@@ -96,11 +67,7 @@
      * Use {@link OverrideValue#isHasOverride()} to check if there is an override value.
      */
     @JsonIgnore
-<<<<<<< HEAD
-    public Optional<T> getVal() {
-=======
     public Optional<T> getValueAsOptional() {
->>>>>>> aa167574
         if (!hasOverride) {
             throw new RuntimeException("No override present");
         }
@@ -111,7 +78,7 @@
      * Return the non-null override value or other if the override has explicitly been set to null/empty
      */
     @JsonIgnore
-    public T getValOrElse(final T other) {
+    public T getValueOrElse(final T other) {
         if (!hasOverride) {
             throw new RuntimeException("No override present");
         }
@@ -123,7 +90,7 @@
     }
 
     @JsonIgnore
-    public T getValOrElse(final T valueIfUnSet, final T valueIfNull) {
+    public T getValueOrElse(final T valueIfUnSet, final T valueIfNull) {
         if (!hasOverride) {
             return valueIfUnSet;
         } else if (value == null) {
