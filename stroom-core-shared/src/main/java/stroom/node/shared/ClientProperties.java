/*
 * Copyright 2016 Crown Copyright
 *
 * Licensed under the Apache License, Version 2.0 (the "License");
 * you may not use this file except in compliance with the License.
 * You may obtain a copy of the License at
 *
 *     http://www.apache.org/licenses/LICENSE-2.0
 *
 * Unless required by applicable law or agreed to in writing, software
 * distributed under the License is distributed on an "AS IS" BASIS,
 * WITHOUT WARRANTIES OR CONDITIONS OF ANY KIND, either express or implied.
 * See the License for the specific language governing permissions and
 * limitations under the License.
 */

package stroom.node.shared;

import stroom.util.shared.SharedObject;

import java.util.Arrays;
import java.util.HashMap;
import java.util.Map;
import java.util.stream.StreamSupport;

public class ClientProperties implements SharedObject {
    public static final String LOGIN_HTML = "stroom.loginHTML";
    public static final String WELCOME_HTML = "stroom.welcomeHTML";
    public static final String ABOUT_HTML = "stroom.aboutHTML";
    public static final String BUILD_DATE = "buildDate";
    public static final String BUILD_VERSION = "buildVersion";
    public static final String NODE_NAME = "stroom.node";
    public static final String UP_DATE = "upDate";
    public static final String MAINTENANCE_MESSAGE = "stroom.maintenance.message";
    //TODO this one should be stroom.dashboard
    public static final String DEFAULT_MAX_RESULTS = "stroom.dashboard.defaultMaxResults";
    public static final String PROCESS_TIME_LIMIT = "stroom.search.process.defaultTimeLimit";
    public static final String PROCESS_RECORD_LIMIT = "stroom.search.process.defaultRecordLimit";
    public static final String STATISTIC_ENGINES = "stroom.statistics.common.statisticEngines";
    public static final String NAME_PATTERN = "stroom.namePattern";
    public static final String LABEL_COLOURS = "stroom.theme.labelColours";
    public static final String HELP_URL = "stroom.helpUrl";
<<<<<<< HEAD
    public static final String URL_LIST = "stroom.url.list";
    public static final String URL_BASE = "stroom.url.";
    public static final String URL_KIBANA_UI = URL_BASE + "kibana-ui";
    public static final String URL_ELASTIC_EXPLORER = URL_BASE + "elastic-explorer";
    public static final String URL_ELASTIC_QUERY_UI = URL_BASE + "elastic-query-ui";
    public static final String URL_ANNOTATIONS_QUERY_UI = URL_BASE + "annotations-query-ui";
    public static final String URL_ANNOTATIONS_SERVICE = URL_BASE + "annotations-service";
    public static final String URL_DASHBOARD = URL_BASE + "annotations-dashboard";
    public static final String AUTHENTICATION_SERVICE_URL = "stroom.auth.authentication.service.url";

    public static final String USERS_UI_URL = "stroom.users.ui.url";
    public static final String API_KEYS_UI_URL = "stroom.apikeys.ui.url";
    public static final String CHANGE_PASSWORD_UI_URL = "stroom.changepassword.url";

    public static final String ADVERTISED_HOST_URL = "stroom.advertisedUrl";
=======
    public static final String URL_KIBANA_UI = "stroom.url.kibana-ui";
    public static final String AUTH_SERVICE_URL = "stroom.auth.service.url";
    public static final String AUTH_UI_URL = "stroom.auth.ui.url";
>>>>>>> 486c5c86

    public static final String URL_LIST = "stroom.url.list";
    public static final String URL_BASE = "stroom.url.";

    public static final String EXTERNAL_DOC_REF_TYPES = "stroom.doc-ref.types";
    public static final String URL_DOC_REF_UI_BASE = "stroom.url.doc-ref.ui.";
    public static final String URL_DOC_REF_SERVICE_BASE = "stroom.url.doc-ref.service.";

    private static final long serialVersionUID = 8717922468620533698L;
    private HashMap<String, String> map;

    public ClientProperties() {
        map = new HashMap<>();
    }

    public void put(final String key, final String value) {
        map.put(key, value);
    }

    public String get(final String key) {
        return map.get(key);
    }

    public long getLong(final String key, final long defaultValue) {
        final String value = map.get(key);
        if (value != null) {
            try {
                return Long.valueOf(value);
            } catch (final Exception e) {
            }
        }

        return defaultValue;
    }

    public Map<String, String> getLookupTable(final String listProp, final String base) {
        final Map<String, String> result = new HashMap<>();

        final String keyList = get(listProp);
        if (null != keyList) {
            final String[] keys = keyList.split(",");
            for (final String key : keys) {
                final String value = get(base + key);
                result.put(key, value);
            }
        }

        return result;
    }

    /**
     * This method exists to stop a developer or IDE from making the map final as GWT requires access to it
     */
    @SuppressWarnings("unused")
    private void setMap(final HashMap<String, String> map) {
        this.map = map;
    }
}<|MERGE_RESOLUTION|>--- conflicted
+++ resolved
@@ -40,27 +40,15 @@
     public static final String NAME_PATTERN = "stroom.namePattern";
     public static final String LABEL_COLOURS = "stroom.theme.labelColours";
     public static final String HELP_URL = "stroom.helpUrl";
-<<<<<<< HEAD
-    public static final String URL_LIST = "stroom.url.list";
-    public static final String URL_BASE = "stroom.url.";
-    public static final String URL_KIBANA_UI = URL_BASE + "kibana-ui";
-    public static final String URL_ELASTIC_EXPLORER = URL_BASE + "elastic-explorer";
-    public static final String URL_ELASTIC_QUERY_UI = URL_BASE + "elastic-query-ui";
-    public static final String URL_ANNOTATIONS_QUERY_UI = URL_BASE + "annotations-query-ui";
-    public static final String URL_ANNOTATIONS_SERVICE = URL_BASE + "annotations-service";
-    public static final String URL_DASHBOARD = URL_BASE + "annotations-dashboard";
     public static final String AUTHENTICATION_SERVICE_URL = "stroom.auth.authentication.service.url";
-
     public static final String USERS_UI_URL = "stroom.users.ui.url";
     public static final String API_KEYS_UI_URL = "stroom.apikeys.ui.url";
     public static final String CHANGE_PASSWORD_UI_URL = "stroom.changepassword.url";
+    public static final String ADVERTISED_HOST_URL = "stroom.advertisedUrl";
 
-    public static final String ADVERTISED_HOST_URL = "stroom.advertisedUrl";
-=======
     public static final String URL_KIBANA_UI = "stroom.url.kibana-ui";
     public static final String AUTH_SERVICE_URL = "stroom.auth.service.url";
     public static final String AUTH_UI_URL = "stroom.auth.ui.url";
->>>>>>> 486c5c86
 
     public static final String URL_LIST = "stroom.url.list";
     public static final String URL_BASE = "stroom.url.";
