--- conflicted
+++ resolved
@@ -18,10 +18,8 @@
 
 import stroom.util.shared.SharedObject;
 
-import java.util.Arrays;
 import java.util.HashMap;
 import java.util.Map;
-import java.util.stream.StreamSupport;
 
 public class ClientProperties implements SharedObject {
     public static final String LOGIN_HTML = "stroom.loginHTML";
@@ -40,7 +38,7 @@
     public static final String NAME_PATTERN = "stroom.namePattern";
     public static final String LABEL_COLOURS = "stroom.theme.labelColours";
     public static final String HELP_URL = "stroom.helpUrl";
-<<<<<<< HEAD
+    public static final String SEARCH_PURPOSE_REQUIRED = "stroom.search.purpose.required";
     public static final String AUTHENTICATION_SERVICE_URL = "stroom.auth.authentication.service.url";
     public static final String USERS_UI_URL = "stroom.users.ui.url";
     public static final String API_KEYS_UI_URL = "stroom.apikeys.ui.url";
@@ -50,9 +48,6 @@
     public static final String URL_KIBANA_UI = "stroom.url.kibana-ui";
     public static final String AUTH_SERVICE_URL = "stroom.auth.service.url";
     public static final String AUTH_UI_URL = "stroom.auth.ui.url";
-=======
-    public static final String SEARCH_PURPOSE_REQUIRED = "stroom.search.purpose.required";
->>>>>>> 570b80c0
 
     public static final String URL_LIST = "stroom.url.list";
     public static final String URL_BASE = "stroom.url.";
