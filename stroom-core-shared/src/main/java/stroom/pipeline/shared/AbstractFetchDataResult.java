/*
 * Copyright 2016 Crown Copyright
 *
 * Licensed under the Apache License, Version 2.0 (the "License");
 * you may not use this file except in compliance with the License.
 * You may obtain a copy of the License at
 *
 *     http://www.apache.org/licenses/LICENSE-2.0
 *
 * Unless required by applicable law or agreed to in writing, software
 * distributed under the License is distributed on an "AS IS" BASIS,
 * WITHOUT WARRANTIES OR CONDITIONS OF ANY KIND, either express or implied.
 * See the License for the specific language governing permissions and
 * limitations under the License.
 */

package stroom.pipeline.shared;


import stroom.util.shared.Count;
import stroom.util.shared.OffsetRange;

import com.fasterxml.jackson.annotation.JsonCreator;
import com.fasterxml.jackson.annotation.JsonInclude;
import com.fasterxml.jackson.annotation.JsonInclude.Include;
import com.fasterxml.jackson.annotation.JsonProperty;
import com.fasterxml.jackson.annotation.JsonSubTypes;
import com.fasterxml.jackson.annotation.JsonTypeInfo;

import java.util.Set;

@JsonTypeInfo(
        use = JsonTypeInfo.Id.NAME,
        property = "type"
)
@JsonSubTypes({
        @JsonSubTypes.Type(value = FetchDataResult.class, name = "data"),
        @JsonSubTypes.Type(value = FetchMarkerResult.class, name = "marker")
})
@JsonInclude(Include.NON_NULL)
public abstract class AbstractFetchDataResult {

    @JsonProperty
    private final String feedName;
    @JsonProperty
    private final String streamTypeName;
    @JsonProperty
    private final String classification;
    @JsonProperty
    private final SourceLocation sourceLocation;
    @JsonProperty
    private final OffsetRange itemRange; // part/segment/marker
    @JsonProperty
    private final Count<Long> totalItemCount; // part/segment/marker
    @JsonProperty
    private final Count<Long> totalCharacterCount; // Total chars in part/segment
    @JsonProperty
    private final Set<String> availableChildStreamTypes;

    @JsonCreator
<<<<<<< HEAD
    public AbstractFetchDataResult(
            @JsonProperty("feedName") final String feedName,
            @JsonProperty("streamTypeName") final String streamTypeName,
            @JsonProperty("classification") final String classification,
            @JsonProperty("sourceLocation") final SourceLocation sourceLocation,
            @JsonProperty("itemRange") final OffsetRange<Long> itemRange,
            @JsonProperty("totalItemCount") final Count<Long> totalItemCount,
            @JsonProperty("totalCharacterCount") final Count<Long> totalCharacterCount,
            @JsonProperty("availableChildStreamTypes") final Set<String> availableChildStreamTypes) {

=======
    public AbstractFetchDataResult(@JsonProperty("feedName") final String feedName,
                                   @JsonProperty("streamTypeName") final String streamTypeName,
                                   @JsonProperty("classification") final String classification,
                                   @JsonProperty("sourceLocation") final SourceLocation sourceLocation,
                                   @JsonProperty("itemRange") final OffsetRange itemRange,
                                   @JsonProperty("totalItemCount") final Count<Long> totalItemCount,
                                   @JsonProperty("totalCharacterCount") final Count<Long> totalCharacterCount,
                                   @JsonProperty("availableChildStreamTypes") final Set<String> availableChildStreamTypes) {
>>>>>>> f213cfd3
        this.feedName = feedName;
        this.streamTypeName = streamTypeName;
        this.classification = classification;
        this.sourceLocation = sourceLocation;
        this.itemRange = itemRange;
        this.totalItemCount = totalItemCount;
        this.totalCharacterCount = totalCharacterCount;
        this.availableChildStreamTypes = availableChildStreamTypes;
    }

    public String getFeedName() {
        return feedName;
    }

    public String getStreamTypeName() {
        return streamTypeName;
    }

    public String getClassification() {
        return classification;
    }

    public SourceLocation getSourceLocation() {
        return sourceLocation;
    }

    public OffsetRange getItemRange() {
        return itemRange;
    }

    public Count<Long> getTotalItemCount() {
        return totalItemCount;
    }

    public Count<Long> getTotalCharacterCount() {
        return totalCharacterCount;
    }

    public Set<String> getAvailableChildStreamTypes() {
        return availableChildStreamTypes;
    }
}<|MERGE_RESOLUTION|>--- conflicted
+++ resolved
@@ -58,27 +58,16 @@
     private final Set<String> availableChildStreamTypes;
 
     @JsonCreator
-<<<<<<< HEAD
     public AbstractFetchDataResult(
             @JsonProperty("feedName") final String feedName,
             @JsonProperty("streamTypeName") final String streamTypeName,
             @JsonProperty("classification") final String classification,
             @JsonProperty("sourceLocation") final SourceLocation sourceLocation,
-            @JsonProperty("itemRange") final OffsetRange<Long> itemRange,
+            @JsonProperty("itemRange") final OffsetRange itemRange,
             @JsonProperty("totalItemCount") final Count<Long> totalItemCount,
             @JsonProperty("totalCharacterCount") final Count<Long> totalCharacterCount,
             @JsonProperty("availableChildStreamTypes") final Set<String> availableChildStreamTypes) {
 
-=======
-    public AbstractFetchDataResult(@JsonProperty("feedName") final String feedName,
-                                   @JsonProperty("streamTypeName") final String streamTypeName,
-                                   @JsonProperty("classification") final String classification,
-                                   @JsonProperty("sourceLocation") final SourceLocation sourceLocation,
-                                   @JsonProperty("itemRange") final OffsetRange itemRange,
-                                   @JsonProperty("totalItemCount") final Count<Long> totalItemCount,
-                                   @JsonProperty("totalCharacterCount") final Count<Long> totalCharacterCount,
-                                   @JsonProperty("availableChildStreamTypes") final Set<String> availableChildStreamTypes) {
->>>>>>> f213cfd3
         this.feedName = feedName;
         this.streamTypeName = streamTypeName;
         this.classification = classification;
