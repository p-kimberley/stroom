/*
 * Copyright 2016 Crown Copyright
 *
 * Licensed under the Apache License, Version 2.0 (the "License");
 * you may not use this file except in compliance with the License.
 * You may obtain a copy of the License at
 *
 *     http://www.apache.org/licenses/LICENSE-2.0
 *
 * Unless required by applicable law or agreed to in writing, software
 * distributed under the License is distributed on an "AS IS" BASIS,
 * WITHOUT WARRANTIES OR CONDITIONS OF ANY KIND, either express or implied.
 * See the License for the specific language governing permissions and
 * limitations under the License.
 */

package stroom.pipeline.shared;

import stroom.pipeline.shared.data.PipelineData;
import stroom.pipeline.shared.data.PipelineElement;
import stroom.pipeline.shared.data.PipelineElementType;
import stroom.pipeline.shared.data.PipelineLink;
import stroom.pipeline.shared.data.PipelineProperty;
import stroom.pipeline.shared.data.PipelineReference;

import java.util.ArrayList;
import java.util.Arrays;
import java.util.HashMap;
import java.util.Iterator;
import java.util.List;
import java.util.Map;
import java.util.Map.Entry;

public class PipelineDataMerger {
    private static final String SOURCE = "Source";
    private static final PipelineElementType SOURCE_ELEMENT_TYPE = new PipelineElementType(SOURCE, null,
            new String[]{PipelineElementType.ROLE_SOURCE, PipelineElementType.ROLE_HAS_TARGETS,
                    PipelineElementType.VISABILITY_SIMPLE},
            null);
    private static final PipelineElement SOURCE_ELEMENT = new PipelineElement(SOURCE, SOURCE);

    static {
        SOURCE_ELEMENT.setElementType(SOURCE_ELEMENT_TYPE);
    }

    private final Map<String, PipelineElement> elementMap = new HashMap<>();
    private final Map<String, Map<String, PipelineProperty>> propertyMap = new HashMap<>();
    private final Map<String, Map<String, List<PipelineReference>>> pipelineReferenceMap = new HashMap<>();
    private final Map<String, List<PipelineLink>> linkMap = new HashMap<>();

    public PipelineDataMerger() {
        // Default constructor necessary for GWT serialisation.
    }

    public static Map<String, PipelineElementType> createElementMap() {
        final Map<String, PipelineElementType> map = new HashMap<>();
        // Ensure we always have a source element to link from.
        map.put(SOURCE, SOURCE_ELEMENT.getElementType());
        return map;
    }

<<<<<<< HEAD
    public void merge(final PipelineData... configStack) throws PipelineModelException {
        merge(Arrays.asList(configStack));
=======
    public PipelineDataMerger() {
        // Default constructor necessary for GWT serialisation.
    }

    public PipelineDataMerger merge(final PipelineData... configStack) throws PipelineModelException {
        return merge(Arrays.asList(configStack));
>>>>>>> 9a4408c9
    }

    public PipelineDataMerger merge(final List<PipelineData> configStack) throws PipelineModelException {
        final Map<String, PipelineElement> allElementMap = new HashMap<>();
        boolean sourceProvided = false;

        // Merge elements.
        for (final PipelineData pipelineData : configStack) {
            if (pipelineData != null) {

                // Add elements.
                for (final PipelineElement element : pipelineData.getElements().getAdd()) {
                    // If source is provided by a pipeline then remember this.
                    if (SOURCE.equals(element.getId())) {
                        sourceProvided = true;
                    }

                    final PipelineElement existing = allElementMap.get(element.getId());
                    if (existing == null) {
                        allElementMap.put(element.getId(), element);
                        elementMap.put(element.getId(), element);
                    } else if (!existing.getType().equals(element.getType())) {
                        throw new PipelineModelException("Attempt to add element with id=" + existing.getId()
                                + " but element already exists with the same id but different type");
                    }
                }

                // Remove elements.
                for (final PipelineElement element : pipelineData.getElements().getRemove()) {
                    elementMap.remove(element.getId());
                }
            }
        }

        // Merge properties.
        for (final PipelineData pipelineData : configStack) {
            if (pipelineData != null) {

                // Add properties.
                for (final PipelineProperty property : pipelineData.getProperties().getAdd()) {
                    final PipelineElement element = elementMap.get(property.getElement());
                    if (element != null) {
                        final String elementType = element.getType();
                        if (elementType != null) {
                            propertyMap.computeIfAbsent(property.getElement(), k -> new HashMap<>()).put(property.getName(), property);
                        }
                    }
                }

                // Remove properties.
                for (final PipelineProperty property : pipelineData.getProperties().getRemove()) {
                    propertyMap.compute(property.getElement(), (elementId, map) -> {
                        if (map != null) {
                            map.remove(property.getName());
                            if (map.size() == 0) {
                                return null;
                            }
                        }
                        return map;
                    });
                }
            }
        }

        // Merge pipeline references.
        for (final PipelineData pipelineData : configStack) {
            if (pipelineData != null) {

                // Add pipeline references.
                for (final PipelineReference reference : pipelineData.getPipelineReferences().getAdd()) {
                    final PipelineElement element = elementMap.get(reference.getElement());
                    if (element != null) {
                        final String elementType = element.getType();
                        if (elementType != null) {
                            final List<PipelineReference> list = pipelineReferenceMap
                                    .computeIfAbsent(reference.getElement(), k -> new HashMap<>())
                                    .computeIfAbsent(reference.getName(), k -> new ArrayList<>());
                            if (!list.contains(reference)) {
                                list.add(reference);
                            }
                        }
                    }
                }

                // Remove pipeline references.
                for (final PipelineReference reference : pipelineData.getPipelineReferences().getRemove()) {
                    pipelineReferenceMap.compute(reference.getElement(), (elementId, map) -> {
                        if (map != null) {
                            map.compute(reference.getName(), (name, list) -> {
                                if (list != null) {
                                    list.remove(reference);
                                    if (list.size() == 0) {
                                        return null;
                                    }
                                }
                                return list;
                            });
                            if (map.size() == 0) {
                                return null;
                            }
                        }
                        return map;
                    });
                }
            }
        }

        // Merge links.
        for (final PipelineData pipelineData : configStack) {
            if (pipelineData != null) {

                // Add links.
                for (final PipelineLink link : pipelineData.getLinks().getAdd()) {
                    final PipelineElement fromElement = elementMap.get(link.getFrom());
                    final PipelineElement toElement = elementMap.get(link.getTo());

                    // Only add links between elements that have been defined.
                    if (fromElement != null && toElement != null) {
                        final String fromType = fromElement.getType();
                        final String toType = toElement.getType();

                        if (fromType != null && toType != null) {
                            linkMap.computeIfAbsent(link.getFrom(), k -> new ArrayList<>()).add(link);
                        }
                    }
                }

                // Remove links.
                for (final PipelineLink link : pipelineData.getLinks().getRemove()) {
                    linkMap.compute(link.getFrom(), (elementId, list) -> {
                        if (list != null) {
                            list.remove(link);
                            if (list.size() == 0) {
                                return null;
                            }
                        }

                        return list;
                    });
                }
            }
        }

        // Ensure an element can only be linked to once.
        final Map<String, PipelineLink> uniqueLinkToMap = new HashMap<>();
        for (final Entry<String, List<PipelineLink>> entry : linkMap.entrySet()) {
            final List<PipelineLink> links = entry.getValue();
            final Iterator<PipelineLink> iter = links.iterator();
            while (iter.hasNext()) {
                final PipelineLink link = iter.next();
                final PipelineLink existing = uniqueLinkToMap.get(link.getTo());
                if (existing == null) {
                    // We haven't linked to this element before so just record
                    // the link.
                    uniqueLinkToMap.put(link.getTo(), link);
                } else {
                    // We already have a link to this element so remove this
                    // additional link.
                    iter.remove();
                }
            }
        }

        // If there is no source provided then we need to add a source and attach a parser.
        if (!sourceProvided) {
            // Ensure that there is always a source element.
            elementMap.put(SOURCE, SOURCE_ELEMENT);

            String parserId = null;
            for (final Entry<String, PipelineElement> entry : elementMap.entrySet()) {
                if (parserId == null) {
                    final String elementId = entry.getKey();
                    final PipelineElement element = entry.getValue();
                    if (element.getType().toLowerCase().contains("parser")) {
                        parserId = elementId;
                    }
                }
            }

            if (parserId != null) {
                final PipelineLink pipelineLink = new PipelineLink(SOURCE, parserId);
                linkMap.computeIfAbsent(SOURCE, k -> new ArrayList<>()).add(pipelineLink);
            }
        }

        return this;
    }

    public Map<String, PipelineElement> getElements() {
        return elementMap;
    }

    public Map<String, Map<String, PipelineProperty>> getProperties() {
        return propertyMap;
    }

    public Map<String, List<PipelineLink>> getLinks() {
        return linkMap;
    }

    public Map<String, Map<String, List<PipelineReference>>> getPipelineReferences() {
        return pipelineReferenceMap;
    }

    public PipelineData createMergedData() {
        // Create merged data.
        final PipelineData pipelineData = new PipelineData();

        for (final PipelineElement element : elementMap.values()) {
            pipelineData.addElement(element);
        }
        for (final Map<String, PipelineProperty> map : propertyMap.values()) {
            for (final PipelineProperty property : map.values()) {
                pipelineData.addProperty(property);
            }
        }
        for (final Map<String, List<PipelineReference>> map : pipelineReferenceMap.values()) {
            for (final List<PipelineReference> list : map.values()) {
                for (final PipelineReference pipelineReference : list) {
                    pipelineData.addPipelineReference(pipelineReference);
                }
            }
        }
        for (final List<PipelineLink> list : linkMap.values()) {
            for (final PipelineLink link : list) {
                pipelineData.addLink(link);
            }
        }

        return pipelineData;
    }
}<|MERGE_RESOLUTION|>--- conflicted
+++ resolved
@@ -59,17 +59,8 @@
         return map;
     }
 
-<<<<<<< HEAD
-    public void merge(final PipelineData... configStack) throws PipelineModelException {
-        merge(Arrays.asList(configStack));
-=======
-    public PipelineDataMerger() {
-        // Default constructor necessary for GWT serialisation.
-    }
-
     public PipelineDataMerger merge(final PipelineData... configStack) throws PipelineModelException {
         return merge(Arrays.asList(configStack));
->>>>>>> 9a4408c9
     }
 
     public PipelineDataMerger merge(final List<PipelineData> configStack) throws PipelineModelException {
