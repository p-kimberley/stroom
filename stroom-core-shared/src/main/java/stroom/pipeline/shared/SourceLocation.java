--- conflicted
+++ resolved
@@ -174,9 +174,6 @@
         }
     }
 
-<<<<<<< HEAD
-    @SuppressWarnings("checkstyle:needbraces")
-=======
     /**
      * @return The identifier i.e. strm:part:segment (one based for human use)
      */
@@ -186,7 +183,6 @@
         return id + ":" + (partNo + 1) + ":" + (segmentNo + 1);
     }
 
->>>>>>> d7801b45
     @Override
     public boolean equals(final Object o) {
         if (this == o) {
