--- conflicted
+++ resolved
@@ -26,12 +26,7 @@
 import java.util.Objects;
 
 @JsonPropertyOrder({"type", "uuid", "name", "version", "createTime", "updateTime", "createUser", "updateUser", "description"})
-<<<<<<< HEAD
-=======
 @JsonInclude(Include.NON_EMPTY)
-@XmlRootElement(name = "xslt")
-@XmlType(name = "XsltDoc", propOrder = {"type", "uuid", "name", "version", "createTime", "updateTime", "createUser", "updateUser", "description"})
->>>>>>> ced7ad52
 public class XsltDoc extends Doc implements HasData {
     private static final long serialVersionUID = 4519634323788508083L;
 
