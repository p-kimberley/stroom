/*
 * Copyright 2016 Crown Copyright
 *
 * Licensed under the Apache License, Version 2.0 (the "License");
 * you may not use this file except in compliance with the License.
 * You may obtain a copy of the License at
 *
 *     http://www.apache.org/licenses/LICENSE-2.0
 *
 * Unless required by applicable law or agreed to in writing, software
 * distributed under the License is distributed on an "AS IS" BASIS,
 * WITHOUT WARRANTIES OR CONDITIONS OF ANY KIND, either express or implied.
 * See the License for the specific language governing permissions and
 * limitations under the License.
 */

package stroom.search.elastic.shared;

import stroom.docref.HasDisplayValue;

import com.fasterxml.jackson.annotation.JsonCreator;
import com.fasterxml.jackson.annotation.JsonIgnore;
<<<<<<< HEAD
import com.fasterxml.jackson.annotation.JsonInclude;
import com.fasterxml.jackson.annotation.JsonInclude.Include;
import com.fasterxml.jackson.annotation.JsonProperty;
=======
>>>>>>> 80b9b789
import com.fasterxml.jackson.annotation.JsonPropertyOrder;

import java.io.Serializable;
import java.util.Objects;

/**
 * <p>
 * Wrapper for index field info
 * </p>
 */
@JsonPropertyOrder({
        "fieldUse",
        "fieldName",
        "fieldType",
<<<<<<< HEAD
        "stored",
        "indexed"})
@JsonInclude(Include.NON_NULL)
public class ElasticIndexField implements HasDisplayValue, Comparable<ElasticIndexField>, Serializable {

    @JsonProperty
    private ElasticIndexFieldType fieldUse;

    @JsonProperty
=======
        "stored"
})
public class ElasticIndexField implements HasDisplayValue, Comparable<ElasticIndexField>, Serializable {
    private ElasticIndexFieldType fieldUse;
>>>>>>> 80b9b789
    private String fieldName;

    @JsonProperty
    private String fieldType;

    @JsonProperty
    private boolean stored;
<<<<<<< HEAD

    @JsonProperty
    private boolean indexed;
=======
>>>>>>> 80b9b789

    public ElasticIndexField() {
        fieldUse = ElasticIndexFieldType.TEXT;
        indexed = true;
    }

<<<<<<< HEAD
    @JsonCreator
    public ElasticIndexField(
            @JsonProperty("fieldUse") final ElasticIndexFieldType fieldUse,
            @JsonProperty("fieldName") final String fieldName,
            @JsonProperty("fieldType") final String fieldType,
            @JsonProperty("stored") final boolean stored,
            @JsonProperty("indexed") final boolean indexed
=======
    public ElasticIndexField(final ElasticIndexFieldType fieldUse,
                             final String fieldName,
                             final String fieldType,
                             final boolean stored
>>>>>>> 80b9b789
    ) {
        setFieldUse(fieldUse);
        setFieldName(fieldName);
        setFieldType(fieldType);
        setStored(stored);
    }

    public ElasticIndexFieldType getFieldUse() {
        return fieldUse;
    }

    public void setFieldUse(final ElasticIndexFieldType fieldUse) {
        this.fieldUse = fieldUse;
    }

    public String getFieldName() {
        return fieldName;
    }

    public void setFieldName(final String fieldName) {
        this.fieldName = fieldName;
    }

    public String getFieldType() {
        return fieldType;
    }

    public void setFieldType(final String fieldType) {
        this.fieldType = fieldType;
    }

    public boolean isStored() {
        return stored;
    }

    public void setStored(final boolean stored) {
        this.stored = stored;
    }

    @JsonIgnore
    @Override
    public String getDisplayValue() {
        return fieldName;
    }

    @Override
    public boolean equals(final Object o) {
        if (this == o) {
            return true;
        }
        if (!(o instanceof ElasticIndexField)) {
            return false;
        }
        final ElasticIndexField that = (ElasticIndexField) o;
        return stored == that.stored &&
                fieldUse == that.fieldUse &&
                Objects.equals(fieldName, that.fieldName) &&
                Objects.equals(fieldType, that.fieldType);
    }

    @Override
    public int hashCode() {
        return Objects.hash(fieldUse, fieldName, fieldType, stored);
    }

    @Override
    public String toString() {
        return fieldName;
    }

    @Override
    public int compareTo(final ElasticIndexField o) {
        return fieldName.compareToIgnoreCase(o.fieldName);
    }
}<|MERGE_RESOLUTION|>--- conflicted
+++ resolved
@@ -20,12 +20,9 @@
 
 import com.fasterxml.jackson.annotation.JsonCreator;
 import com.fasterxml.jackson.annotation.JsonIgnore;
-<<<<<<< HEAD
 import com.fasterxml.jackson.annotation.JsonInclude;
 import com.fasterxml.jackson.annotation.JsonInclude.Include;
 import com.fasterxml.jackson.annotation.JsonProperty;
-=======
->>>>>>> 80b9b789
 import com.fasterxml.jackson.annotation.JsonPropertyOrder;
 
 import java.io.Serializable;
@@ -40,22 +37,14 @@
         "fieldUse",
         "fieldName",
         "fieldType",
-<<<<<<< HEAD
-        "stored",
-        "indexed"})
+        "stored"
+})
 @JsonInclude(Include.NON_NULL)
 public class ElasticIndexField implements HasDisplayValue, Comparable<ElasticIndexField>, Serializable {
-
     @JsonProperty
     private ElasticIndexFieldType fieldUse;
 
     @JsonProperty
-=======
-        "stored"
-})
-public class ElasticIndexField implements HasDisplayValue, Comparable<ElasticIndexField>, Serializable {
-    private ElasticIndexFieldType fieldUse;
->>>>>>> 80b9b789
     private String fieldName;
 
     @JsonProperty
@@ -63,32 +52,15 @@
 
     @JsonProperty
     private boolean stored;
-<<<<<<< HEAD
 
-    @JsonProperty
-    private boolean indexed;
-=======
->>>>>>> 80b9b789
+    public ElasticIndexField() { }
 
-    public ElasticIndexField() {
-        fieldUse = ElasticIndexFieldType.TEXT;
-        indexed = true;
-    }
-
-<<<<<<< HEAD
     @JsonCreator
     public ElasticIndexField(
             @JsonProperty("fieldUse") final ElasticIndexFieldType fieldUse,
             @JsonProperty("fieldName") final String fieldName,
             @JsonProperty("fieldType") final String fieldType,
-            @JsonProperty("stored") final boolean stored,
-            @JsonProperty("indexed") final boolean indexed
-=======
-    public ElasticIndexField(final ElasticIndexFieldType fieldUse,
-                             final String fieldName,
-                             final String fieldType,
-                             final boolean stored
->>>>>>> 80b9b789
+            @JsonProperty("stored") final boolean stored
     ) {
         setFieldUse(fieldUse);
         setFieldName(fieldName);
