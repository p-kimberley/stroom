/*
 * Copyright 2017 Crown Copyright
 *
 * Licensed under the Apache License, Version 2.0 (the "License");
 * you may not use this file except in compliance with the License.
 * You may obtain a copy of the License at
 *
 *     http://www.apache.org/licenses/LICENSE-2.0
 *
 * Unless required by applicable law or agreed to in writing, software
 * distributed under the License is distributed on an "AS IS" BASIS,
 * WITHOUT WARRANTIES OR CONDITIONS OF ANY KIND, either express or implied.
 * See the License for the specific language governing permissions and
 * limitations under the License.
 */

package stroom.search.elastic.shared;

import stroom.datasource.api.v2.AbstractField;
import stroom.datasource.api.v2.BooleanField;
import stroom.datasource.api.v2.DateField;
import stroom.datasource.api.v2.DoubleField;
import stroom.datasource.api.v2.FieldTypes;
import stroom.datasource.api.v2.FloatField;
import stroom.datasource.api.v2.IdField;
import stroom.datasource.api.v2.IntegerField;
import stroom.datasource.api.v2.LongField;
import stroom.datasource.api.v2.TextField;
import stroom.docref.HasDisplayValue;
import stroom.query.api.v2.ExpressionTerm.Condition;

import java.util.ArrayList;
import java.util.Arrays;
import java.util.HashMap;
import java.util.HashSet;
import java.util.List;
import java.util.Map;
import java.util.Set;

/**
 * @see "https://www.elastic.co/guide/en/elasticsearch/reference/current/mapping-types.html"
 */
public enum ElasticIndexFieldType implements HasDisplayValue {
<<<<<<< HEAD
    ID(FieldTypes.ID, "Id", true, null),
    BOOLEAN(FieldTypes.BOOLEAN, "Boolean", false, new String[]{ "boolean" }),
    INTEGER(FieldTypes.INTEGER, "Integer", true, new String[]{ "integer", "short", "byte" }),
    LONG(FieldTypes.LONG, "Long", true, new String[]{ "long", "unsigned_long" }),
    FLOAT(FieldTypes.FLOAT, "Float", false, new String[]{ "float", "half_float", "scaled_float" }),
    DOUBLE(FieldTypes.DOUBLE, "Double", false, new String[]{ "double" }),
    DATE(FieldTypes.DATE, "Date", false, new String[]{ "date" }),
    TEXT(FieldTypes.TEXT, "Text", false, new String[]{ "text", "keyword", "constant_keyword", "wildcard" });
=======
    ID(DataSourceFieldType.ID_FIELD, "Id", true, null),
    BOOLEAN(DataSourceFieldType.BOOLEAN_FIELD, "Boolean", false, new String[]{ "boolean" }),
    INTEGER(DataSourceFieldType.INTEGER_FIELD, "Integer", true, new String[]{ "integer", "short", "byte" }),
    LONG(DataSourceFieldType.LONG_FIELD, "Long", true, new String[]{ "long", "unsigned_long" }),
    FLOAT(DataSourceFieldType.FLOAT_FIELD, "Float", false, new String[]{ "float", "half_float", "scaled_float" }),
    DOUBLE(DataSourceFieldType.DOUBLE_FIELD, "Double", false, new String[]{ "double" }),
    DATE(DataSourceFieldType.DATE_FIELD, "Date", false, new String[]{ "date" }),
    TEXT(DataSourceFieldType.TEXT_FIELD, "Text", false, new String[]{ "text", "keyword", "ip", "version", "constant_keyword", "wildcard" });
>>>>>>> 80b9b789

    private static Map<String, ElasticIndexFieldType> nativeTypeRegistry = new HashMap<>();

    static {
        final Map<String, ElasticIndexFieldType> nativeTypeRegistry = new HashMap<>();
        for (ElasticIndexFieldType fieldType : values()) {
            // Register this field type's native types for easy retrieval
            if (fieldType.nativeTypes != null) {
                fieldType.nativeTypes.forEach(nativeType -> nativeTypeRegistry.putIfAbsent(nativeType, fieldType));
            }
        }

        ElasticIndexFieldType.nativeTypeRegistry = nativeTypeRegistry;
    }

    private final String dataSourceFieldType;
    private final String displayValue;
    private final boolean numeric;
    private final Set<String> nativeTypes;
    private final List<Condition> supportedConditions;

    ElasticIndexFieldType(
            final String dataSourceFieldType,
            final String displayValue,
            final boolean numeric,
            final String[] nativeTypes
    ) {
        this.dataSourceFieldType = dataSourceFieldType;
        this.displayValue = displayValue;
        this.numeric = numeric;
        this.nativeTypes = nativeTypes != null ? new HashSet<>(Arrays.asList(nativeTypes)) : null;
        this.supportedConditions = getConditions();
    }

    public String getDataSourceFieldType() {
        return dataSourceFieldType;
    }

    public boolean isNumeric() {
        return numeric;
    }

    public Set<String> getNativeTypes() {
        return nativeTypes;
    }

    public List<Condition> getSupportedConditions() {
        return supportedConditions;
    }

    @Override
    public String getDisplayValue() {
        return displayValue;
    }

    /**
     * Determine the query expression conditions that apply to this field type
     */
    private List<Condition> getConditions() {
        final List<Condition> conditions = new ArrayList<>();

        if (dataSourceFieldType.equals(FieldTypes.ID)) {
            conditions.add(Condition.EQUALS);
            conditions.add(Condition.IN);
            conditions.add(Condition.IN_DICTIONARY);
        } else if (dataSourceFieldType.equals(FieldTypes.DATE) || numeric) {
            conditions.add(Condition.EQUALS);
            conditions.add(Condition.GREATER_THAN);
            conditions.add(Condition.GREATER_THAN_OR_EQUAL_TO);
            conditions.add(Condition.LESS_THAN);
            conditions.add(Condition.LESS_THAN_OR_EQUAL_TO);
            conditions.add(Condition.BETWEEN);
            conditions.add(Condition.IN);
            conditions.add(Condition.IN_DICTIONARY);
        } else {
            conditions.add(Condition.EQUALS);
            conditions.add(Condition.IN);
            conditions.add(Condition.IN_DICTIONARY);
        }

        return conditions;
    }

    /**
     * Given a native Elasticsearch data type, return an equivalent Stroom field type
     */
    public static ElasticIndexFieldType fromNativeType(final String fieldName, final String nativeType) {
        if (fieldName.equals(ElasticIndexConstants.EVENT_ID) ||
            fieldName.equals(ElasticIndexConstants.STREAM_ID) ||
            fieldName.equals(ElasticIndexConstants.FEED_ID)) {
            return ID;
        }

        if (nativeTypeRegistry.containsKey(nativeType)) {
            return nativeTypeRegistry.get(nativeType);
        }

        throw new IllegalArgumentException("Unsupported field mapping type: '" + nativeType + "'");
    }

    /**
     * Returns an `AbstractField` instance, based on the field's data type
     */
    public AbstractField toDataSourceField(final String fieldName, final Boolean isIndexed)
            throws IllegalArgumentException {
        switch (dataSourceFieldType) {
            case FieldTypes.ID:
                return new IdField(fieldName, isIndexed, supportedConditions);
            case FieldTypes.BOOLEAN:
                return new BooleanField(fieldName, isIndexed, supportedConditions);
            case FieldTypes.INTEGER:
                return new IntegerField(fieldName, isIndexed, supportedConditions);
            case FieldTypes.LONG:
                return new LongField(fieldName, isIndexed, supportedConditions);
            case FieldTypes.FLOAT:
                return new FloatField(fieldName, isIndexed, supportedConditions);
            case FieldTypes.DOUBLE:
                return new DoubleField(fieldName, isIndexed, supportedConditions);
            case FieldTypes.DATE:
                return new DateField(fieldName, isIndexed, supportedConditions);
            case FieldTypes.TEXT:
                return new TextField(fieldName, isIndexed, supportedConditions);
            default:
                return null;
        }
    }
}<|MERGE_RESOLUTION|>--- conflicted
+++ resolved
@@ -41,7 +41,6 @@
  * @see "https://www.elastic.co/guide/en/elasticsearch/reference/current/mapping-types.html"
  */
 public enum ElasticIndexFieldType implements HasDisplayValue {
-<<<<<<< HEAD
     ID(FieldTypes.ID, "Id", true, null),
     BOOLEAN(FieldTypes.BOOLEAN, "Boolean", false, new String[]{ "boolean" }),
     INTEGER(FieldTypes.INTEGER, "Integer", true, new String[]{ "integer", "short", "byte" }),
@@ -49,17 +48,7 @@
     FLOAT(FieldTypes.FLOAT, "Float", false, new String[]{ "float", "half_float", "scaled_float" }),
     DOUBLE(FieldTypes.DOUBLE, "Double", false, new String[]{ "double" }),
     DATE(FieldTypes.DATE, "Date", false, new String[]{ "date" }),
-    TEXT(FieldTypes.TEXT, "Text", false, new String[]{ "text", "keyword", "constant_keyword", "wildcard" });
-=======
-    ID(DataSourceFieldType.ID_FIELD, "Id", true, null),
-    BOOLEAN(DataSourceFieldType.BOOLEAN_FIELD, "Boolean", false, new String[]{ "boolean" }),
-    INTEGER(DataSourceFieldType.INTEGER_FIELD, "Integer", true, new String[]{ "integer", "short", "byte" }),
-    LONG(DataSourceFieldType.LONG_FIELD, "Long", true, new String[]{ "long", "unsigned_long" }),
-    FLOAT(DataSourceFieldType.FLOAT_FIELD, "Float", false, new String[]{ "float", "half_float", "scaled_float" }),
-    DOUBLE(DataSourceFieldType.DOUBLE_FIELD, "Double", false, new String[]{ "double" }),
-    DATE(DataSourceFieldType.DATE_FIELD, "Date", false, new String[]{ "date" }),
-    TEXT(DataSourceFieldType.TEXT_FIELD, "Text", false, new String[]{ "text", "keyword", "ip", "version", "constant_keyword", "wildcard" });
->>>>>>> 80b9b789
+    TEXT(FieldTypes.TEXT, "Text", false, new String[]{ "text", "keyword", "ip", "version", "constant_keyword", "wildcard" });
 
     private static Map<String, ElasticIndexFieldType> nativeTypeRegistry = new HashMap<>();
 
