package stroom.ui.config.shared;

import com.fasterxml.jackson.annotation.JsonCreator;
import com.fasterxml.jackson.annotation.JsonInclude;
import com.fasterxml.jackson.annotation.JsonInclude.Include;
import com.fasterxml.jackson.annotation.JsonProperty;
import com.fasterxml.jackson.annotation.JsonPropertyDescription;
import com.fasterxml.jackson.annotation.JsonPropertyOrder;
import stroom.util.shared.AbstractConfig;

<<<<<<< HEAD
@JsonPropertyOrder({"ui", "authenticationService", "users", "apiKeys", "changepassword"})
=======
import java.util.Objects;

@JsonPropertyOrder({"ui", "authenticationService", "users", "apiKeys", "indexVolumes", "indexVolumeGroups", "userAuthorisation", "groupAuthorisation", "editDoc", "changepassword", "kibana", "trackers", "annotations", "elastic", "documentPermissions"})
>>>>>>> 4e93f17d
@JsonInclude(Include.NON_NULL)
public class UrlConfig extends AbstractConfig {
    @JsonProperty
    @JsonPropertyDescription("The URL of Stroom as provided to the browser")
    private String ui;
    @JsonProperty
    @JsonPropertyDescription("The URL of the authentication service")
    private String authenticationService;
    @JsonProperty
    private String users;
    @JsonProperty
    private String apiKeys;
    @JsonProperty
    private String changepassword;

    public UrlConfig() {
        setDefaults();
    }

    @JsonCreator
    public UrlConfig(@JsonProperty("ui") final String ui,
                     @JsonProperty("authenticationService") final String authenticationService,
                     @JsonProperty("users") final String users,
                     @JsonProperty("apiKeys") final String apiKeys,
                     @JsonProperty("changepassword") final String changepassword) {
        this.ui = ui;
        this.authenticationService = authenticationService;
        this.users = users;
        this.apiKeys = apiKeys;
        this.changepassword = changepassword;

        setDefaults();
    }

    private void setDefaults() {
        if (ui == null) {
            ui = "http://IP_ADDRESS";
        }
        if (authenticationService == null) {
            authenticationService = "http://auth-service:8099/authentication/v1";
        }
        if (users == null) {
            users = "http://IP_ADDRESS/users";
        }
        if (apiKeys == null) {
            apiKeys = "http://IP_ADDRESS/tokens";
        }
        if (changepassword == null) {
            changepassword = "http://IP_ADDRESS/changepassword";
        }
    }

    public String getUi() {
        return ui;
    }

    public void setUi(final String ui) {
        this.ui = ui;
    }

    public String getAuthenticationService() {
        return authenticationService;
    }

    public void setAuthenticationService(final String authenticationService) {
        this.authenticationService = authenticationService;
    }

    public String getUsers() {
        return users;
    }

    public void setUsers(final String users) {
        this.users = users;
    }

    public String getApiKeys() {
        return apiKeys;
    }

    public void setApiKeys(final String apiKeys) {
        this.apiKeys = apiKeys;
    }

    public String getChangepassword() {
        return changepassword;
    }

    public void setChangepassword(final String changepassword) {
        this.changepassword = changepassword;
    }

    @Override
    public String toString() {
        return "UrlConfig{" +
                "ui='" + ui + '\'' +
                ", authenticationService='" + authenticationService + '\'' +
                ", users='" + users + '\'' +
                ", apiKeys='" + apiKeys + '\'' +
                ", changepassword='" + changepassword + '\'' +
                '}';
    }
<<<<<<< HEAD
=======

    @Override
    public boolean equals(final Object o) {
        if (this == o) return true;
        if (o == null || getClass() != o.getClass()) return false;
        final UrlConfig urlConfig = (UrlConfig) o;
        return Objects.equals(ui, urlConfig.ui) &&
            Objects.equals(authenticationService, urlConfig.authenticationService) &&
            Objects.equals(users, urlConfig.users) &&
            Objects.equals(apiKeys, urlConfig.apiKeys) &&
            Objects.equals(indexVolumes, urlConfig.indexVolumes) &&
            Objects.equals(indexVolumeGroups, urlConfig.indexVolumeGroups) &&
            Objects.equals(userAuthorisation, urlConfig.userAuthorisation) &&
            Objects.equals(groupAuthorisation, urlConfig.groupAuthorisation) &&
            Objects.equals(editDoc, urlConfig.editDoc) &&
            Objects.equals(changepassword, urlConfig.changepassword) &&
            Objects.equals(kibana, urlConfig.kibana) &&
            Objects.equals(trackers, urlConfig.trackers) &&
            Objects.equals(annotations, urlConfig.annotations) &&
            Objects.equals(elastic, urlConfig.elastic) &&
            Objects.equals(documentPermissions, urlConfig.documentPermissions);
    }

    @Override
    public int hashCode() {
        return Objects.hash(ui, authenticationService, users, apiKeys, indexVolumes, indexVolumeGroups, userAuthorisation, groupAuthorisation, editDoc, changepassword, kibana, trackers, annotations, elastic, documentPermissions);
    }
>>>>>>> 4e93f17d
}<|MERGE_RESOLUTION|>--- conflicted
+++ resolved
@@ -8,13 +8,9 @@
 import com.fasterxml.jackson.annotation.JsonPropertyOrder;
 import stroom.util.shared.AbstractConfig;
 
-<<<<<<< HEAD
-@JsonPropertyOrder({"ui", "authenticationService", "users", "apiKeys", "changepassword"})
-=======
 import java.util.Objects;
 
-@JsonPropertyOrder({"ui", "authenticationService", "users", "apiKeys", "indexVolumes", "indexVolumeGroups", "userAuthorisation", "groupAuthorisation", "editDoc", "changepassword", "kibana", "trackers", "annotations", "elastic", "documentPermissions"})
->>>>>>> 4e93f17d
+@JsonPropertyOrder({"ui", "authenticationService", "users", "apiKeys", "changepassword"})
 @JsonInclude(Include.NON_NULL)
 public class UrlConfig extends AbstractConfig {
     @JsonProperty
@@ -117,8 +113,6 @@
                 ", changepassword='" + changepassword + '\'' +
                 '}';
     }
-<<<<<<< HEAD
-=======
 
     @Override
     public boolean equals(final Object o) {
@@ -126,25 +120,14 @@
         if (o == null || getClass() != o.getClass()) return false;
         final UrlConfig urlConfig = (UrlConfig) o;
         return Objects.equals(ui, urlConfig.ui) &&
-            Objects.equals(authenticationService, urlConfig.authenticationService) &&
-            Objects.equals(users, urlConfig.users) &&
-            Objects.equals(apiKeys, urlConfig.apiKeys) &&
-            Objects.equals(indexVolumes, urlConfig.indexVolumes) &&
-            Objects.equals(indexVolumeGroups, urlConfig.indexVolumeGroups) &&
-            Objects.equals(userAuthorisation, urlConfig.userAuthorisation) &&
-            Objects.equals(groupAuthorisation, urlConfig.groupAuthorisation) &&
-            Objects.equals(editDoc, urlConfig.editDoc) &&
-            Objects.equals(changepassword, urlConfig.changepassword) &&
-            Objects.equals(kibana, urlConfig.kibana) &&
-            Objects.equals(trackers, urlConfig.trackers) &&
-            Objects.equals(annotations, urlConfig.annotations) &&
-            Objects.equals(elastic, urlConfig.elastic) &&
-            Objects.equals(documentPermissions, urlConfig.documentPermissions);
+                Objects.equals(authenticationService, urlConfig.authenticationService) &&
+                Objects.equals(users, urlConfig.users) &&
+                Objects.equals(apiKeys, urlConfig.apiKeys) &&
+                Objects.equals(changepassword, urlConfig.changepassword);
     }
 
     @Override
     public int hashCode() {
-        return Objects.hash(ui, authenticationService, users, apiKeys, indexVolumes, indexVolumeGroups, userAuthorisation, groupAuthorisation, editDoc, changepassword, kibana, trackers, annotations, elastic, documentPermissions);
+        return Objects.hash(ui, authenticationService, users, apiKeys, changepassword);
     }
->>>>>>> 4e93f17d
 }