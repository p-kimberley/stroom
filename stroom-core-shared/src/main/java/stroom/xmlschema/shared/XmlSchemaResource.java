/*
 * Copyright 2017 Crown Copyright
 *
 * Licensed under the Apache License, Version 2.0 (the "License");
 * you may not use this file except in compliance with the License.
 * You may obtain a copy of the License at
 *
 *     http://www.apache.org/licenses/LICENSE-2.0
 *
 * Unless required by applicable law or agreed to in writing, software
 * distributed under the License is distributed on an "AS IS" BASIS,
 * WITHOUT WARRANTIES OR CONDITIONS OF ANY KIND, either express or implied.
 * See the License for the specific language governing permissions and
 * limitations under the License.
 */

package stroom.xmlschema.shared;

<<<<<<< HEAD
import stroom.docref.DocRef;
=======
>>>>>>> d7801b45
import stroom.util.shared.ResourcePaths;
import stroom.util.shared.RestResource;

import io.swagger.annotations.Api;
import io.swagger.annotations.ApiOperation;
import org.fusesource.restygwt.client.DirectRestService;

import javax.ws.rs.Consumes;
import javax.ws.rs.GET;
import javax.ws.rs.PUT;
import javax.ws.rs.Path;
import javax.ws.rs.PathParam;
import javax.ws.rs.Produces;
import javax.ws.rs.core.MediaType;

@Api(tags = "XML Schemas")
@Path("/xmlSchema" + ResourcePaths.V1)
@Produces(MediaType.APPLICATION_JSON)
@Consumes(MediaType.APPLICATION_JSON)
public interface XmlSchemaResource extends RestResource, DirectRestService {

<<<<<<< HEAD
    @POST
    @Path("/read")
    @ApiOperation(
            value = "Get an xml schema doc",
            response = XmlSchemaDoc.class)
    XmlSchemaDoc read(@ApiParam("docRef") DocRef docRef);
=======
    @GET
    @Path("/{uuid}")
    @ApiOperation("Get an xml schema doc")
    XmlSchemaDoc fetch(@PathParam("uuid") String uuid);
>>>>>>> d7801b45

    @PUT
    @Path("/")
    @ApiOperation("Update an xml schema doc")
    XmlSchemaDoc update(XmlSchemaDoc xslt);
}<|MERGE_RESOLUTION|>--- conflicted
+++ resolved
@@ -16,10 +16,6 @@
 
 package stroom.xmlschema.shared;
 
-<<<<<<< HEAD
-import stroom.docref.DocRef;
-=======
->>>>>>> d7801b45
 import stroom.util.shared.ResourcePaths;
 import stroom.util.shared.RestResource;
 
@@ -41,19 +37,10 @@
 @Consumes(MediaType.APPLICATION_JSON)
 public interface XmlSchemaResource extends RestResource, DirectRestService {
 
-<<<<<<< HEAD
-    @POST
-    @Path("/read")
-    @ApiOperation(
-            value = "Get an xml schema doc",
-            response = XmlSchemaDoc.class)
-    XmlSchemaDoc read(@ApiParam("docRef") DocRef docRef);
-=======
     @GET
     @Path("/{uuid}")
     @ApiOperation("Get an xml schema doc")
     XmlSchemaDoc fetch(@PathParam("uuid") String uuid);
->>>>>>> d7801b45
 
     @PUT
     @Path("/")
