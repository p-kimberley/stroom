package stroom.core.welcome;

<<<<<<< HEAD
=======
import stroom.event.logging.api.StroomEventLoggingService;
import stroom.event.logging.api.StroomEventLoggingUtil;
>>>>>>> d7801b45
import stroom.ui.config.shared.UiConfig;
import stroom.event.logging.rs.api.AutoLogged;
import stroom.event.logging.rs.api.AutoLogged.OperationType;
import stroom.util.shared.ResourcePaths;
import stroom.util.shared.RestResource;

<<<<<<< HEAD
import io.swagger.annotations.Api;
=======
import event.logging.Banner;
import event.logging.ComplexLoggedOutcome;
import event.logging.ViewEventAction;
import io.swagger.annotations.Api;
import io.swagger.annotations.ApiOperation;
>>>>>>> d7801b45

import javax.inject.Inject;
import javax.inject.Provider;
import javax.ws.rs.Consumes;
import javax.ws.rs.GET;
import javax.ws.rs.Path;
import javax.ws.rs.Produces;
import javax.ws.rs.core.MediaType;
import javax.ws.rs.core.Response;

@Api(tags = "Welcome")
@Path("/welcome" + ResourcePaths.V1)
@Produces(MediaType.APPLICATION_JSON)
@Consumes(MediaType.APPLICATION_JSON)
public class WelcomeResource implements RestResource {

<<<<<<< HEAD
    private final UiConfig uiConfig;
=======
    private final Provider<UiConfig> uiConfigProvider;
    private final Provider<StroomEventLoggingService> stroomEventLoggingServiceProvider;
>>>>>>> d7801b45

    @Inject
    WelcomeResource(final Provider<UiConfig> uiConfigProvider,
                    final Provider<StroomEventLoggingService> stroomEventLoggingServiceProvider) {
        this.uiConfigProvider = uiConfigProvider;
        this.stroomEventLoggingServiceProvider = stroomEventLoggingServiceProvider;
    }

    @AutoLogged(value = OperationType.MANUALLY_LOGGED)
    @GET
<<<<<<< HEAD
    public Response welcome() {
        Object response = new Object() {
            public final String html = uiConfig.getWelcomeHtml();
        };
        return Response.ok(response).build();
=======
    @ApiOperation(
            value = "Get the configured HTML welcome message",
            response = Object.class)
    public Response fetch() {

        return stroomEventLoggingServiceProvider.get().loggedResult(
                StroomEventLoggingUtil.buildTypeId(this, "fetch"),
                "Get the configured HTML welcome message",
                ViewEventAction.builder()
                        .addBanner(Banner.builder()
                                .build())
                        .build(),
                eventAction -> {

                    final String msg = uiConfigProvider.get().getWelcomeHtml();
                    final Response response = Response
                            .ok(new Object() {
                                public String html = msg;
                            })
                            .build();

                    return ComplexLoggedOutcome.success(
                            response,
                            ViewEventAction.builder()
                                    .addBanner(Banner.builder()
                                            .withMessage(msg)
                                            .build())
                                    .build()
                    );
                },
                null
        );
>>>>>>> d7801b45
    }
}<|MERGE_RESOLUTION|>--- conflicted
+++ resolved
@@ -1,25 +1,18 @@
 package stroom.core.welcome;
 
-<<<<<<< HEAD
-=======
 import stroom.event.logging.api.StroomEventLoggingService;
 import stroom.event.logging.api.StroomEventLoggingUtil;
->>>>>>> d7801b45
-import stroom.ui.config.shared.UiConfig;
 import stroom.event.logging.rs.api.AutoLogged;
 import stroom.event.logging.rs.api.AutoLogged.OperationType;
+import stroom.ui.config.shared.UiConfig;
 import stroom.util.shared.ResourcePaths;
 import stroom.util.shared.RestResource;
 
-<<<<<<< HEAD
-import io.swagger.annotations.Api;
-=======
 import event.logging.Banner;
 import event.logging.ComplexLoggedOutcome;
 import event.logging.ViewEventAction;
 import io.swagger.annotations.Api;
 import io.swagger.annotations.ApiOperation;
->>>>>>> d7801b45
 
 import javax.inject.Inject;
 import javax.inject.Provider;
@@ -36,12 +29,8 @@
 @Consumes(MediaType.APPLICATION_JSON)
 public class WelcomeResource implements RestResource {
 
-<<<<<<< HEAD
-    private final UiConfig uiConfig;
-=======
     private final Provider<UiConfig> uiConfigProvider;
     private final Provider<StroomEventLoggingService> stroomEventLoggingServiceProvider;
->>>>>>> d7801b45
 
     @Inject
     WelcomeResource(final Provider<UiConfig> uiConfigProvider,
@@ -52,13 +41,6 @@
 
     @AutoLogged(value = OperationType.MANUALLY_LOGGED)
     @GET
-<<<<<<< HEAD
-    public Response welcome() {
-        Object response = new Object() {
-            public final String html = uiConfig.getWelcomeHtml();
-        };
-        return Response.ok(response).build();
-=======
     @ApiOperation(
             value = "Get the configured HTML welcome message",
             response = Object.class)
@@ -91,6 +73,5 @@
                 },
                 null
         );
->>>>>>> d7801b45
     }
 }