--- conflicted
+++ resolved
@@ -113,12 +113,6 @@
                     sb.appendHtmlConstant("<u link=\"" + hyperlink.toString() + "\">");
                     sb.appendEscaped(hyperlink.getText());
                     sb.appendHtmlConstant("</u>");
-<<<<<<< HEAD
-
-                } else {
-                    sb.appendHtmlConstant("&nbsp;");
-=======
->>>>>>> f0c54a52
                 }
             } else {
                 sb.appendEscaped(p.toString());
