/*
 * Copyright 2016 Crown Copyright
 *
 * Licensed under the Apache License, Version 2.0 (the "License");
 * you may not use this file except in compliance with the License.
 * You may obtain a copy of the License at
 *
 *     http://www.apache.org/licenses/LICENSE-2.0
 *
 * Unless required by applicable law or agreed to in writing, software
 * distributed under the License is distributed on an "AS IS" BASIS,
 * WITHOUT WARRANTIES OR CONDITIONS OF ANY KIND, either express or implied.
 * See the License for the specific language governing permissions and
 * limitations under the License.
 */

package stroom.dashboard.client.table;

import com.google.gwt.cell.client.Cell;
import com.google.gwt.cell.client.FieldUpdater;
import com.google.gwt.cell.client.SafeHtmlCell;
import com.google.gwt.dom.client.NativeEvent;
import com.google.gwt.dom.client.Style.Unit;
import com.google.gwt.event.dom.client.ClickEvent;
import com.google.gwt.safehtml.shared.SafeHtml;
import com.google.gwt.safehtml.shared.SafeHtmlBuilder;
import com.google.gwt.safehtml.shared.SafeHtmlUtils;
import com.google.gwt.user.cellview.client.Column;
import com.google.gwt.view.client.SelectionChangeEvent;
import com.google.inject.Inject;
import com.google.inject.Provider;
import com.google.web.bindery.event.shared.EventBus;
import com.google.web.bindery.event.shared.HandlerRegistration;
import stroom.alert.client.event.AlertEvent;
import stroom.alert.client.event.ConfirmEvent;
import stroom.cell.expander.client.ExpanderCell;
import stroom.dashboard.client.main.AbstractComponentPresenter;
import stroom.dashboard.client.main.Component;
import stroom.dashboard.client.main.ComponentRegistry.ComponentType;
import stroom.dashboard.client.main.IndexLoader;
import stroom.dashboard.client.main.ResultComponent;
import stroom.dashboard.client.main.SearchModel;
import stroom.dashboard.client.query.QueryPresenter;
import stroom.dashboard.shared.ComponentConfig;
import stroom.dashboard.shared.ComponentResult;
import stroom.dashboard.shared.ComponentResultRequest;
import stroom.dashboard.shared.ComponentSettings;
import stroom.dashboard.shared.DashboardQueryKey;
import stroom.dashboard.shared.DataSourceFieldsMap;
import stroom.dashboard.shared.DownloadSearchResultsAction;
import stroom.dashboard.shared.Field;
import stroom.dashboard.shared.Format;
import stroom.dashboard.shared.Format.Type;
import stroom.dashboard.shared.IndexConstants;
import stroom.dashboard.shared.Row;
import stroom.dashboard.shared.Search;
import stroom.dashboard.shared.TableComponentSettings;
import stroom.dashboard.shared.TableResult;
import stroom.dashboard.shared.TableResultRequest;
import stroom.data.grid.client.DataGridView;
import stroom.data.grid.client.DataGridViewImpl;
import stroom.datasource.api.DataSourceField;
import stroom.dispatch.client.AsyncCallbackAdaptor;
import stroom.dispatch.client.ClientDispatchAsync;
import stroom.dispatch.client.ExportFileCompleteHandler;
import stroom.entity.client.event.DirtyEvent;
import stroom.entity.client.event.DirtyEvent.DirtyHandler;
import stroom.entity.client.event.HasDirtyHandlers;
import stroom.node.client.ClientPropertyCache;
import stroom.node.shared.ClientProperties;
import stroom.pipeline.client.event.ChangeDataEvent;
import stroom.pipeline.client.event.ChangeDataEvent.ChangeDataHandler;
import stroom.util.shared.Expander;
import stroom.util.shared.OffsetRange;
import stroom.util.shared.ParamUtil;
import stroom.widget.button.client.GlyphButtonView;
import stroom.widget.button.client.GlyphIcons;
import stroom.widget.menu.client.presenter.MenuListPresenter;
import stroom.widget.popup.client.event.HidePopupEvent;
import stroom.widget.popup.client.event.ShowPopupEvent;
import stroom.widget.popup.client.presenter.PopupPosition;
import stroom.widget.popup.client.presenter.PopupSize;
import stroom.widget.popup.client.presenter.PopupUiHandlers;
import stroom.widget.popup.client.presenter.PopupView.PopupType;

import java.util.ArrayList;
import java.util.Iterator;
import java.util.List;
import java.util.Set;

public class TablePresenter extends AbstractComponentPresenter<DataGridView<Row>>
        implements HasDirtyHandlers, ResultComponent {
    public static final ComponentType TYPE = new ComponentType(1, "table", "Table");
    private static final int MIN_EXPANDER_COL_WIDTH = 0;
    private final TableResultRequest tableResultRequest = new TableResultRequest(0, 100);
    private final List<Column<Row, ?>> existingColumns = new ArrayList<>();
    private final List<HandlerRegistration> searchModelHandlerRegistrations = new ArrayList<>();
    private final GlyphButtonView addFieldButton;
    private final GlyphButtonView downloadButton;
    private final Provider<FieldAddPresenter> fieldAddPresenterProvider;
    private final DownloadPresenter downloadPresenter;
    private final ClientDispatchAsync dispatcher;
    private final TimeZones timeZones;
    private final FieldsManager fieldsManager;
    private int lastExpanderColumnWidth;
    private int currentExpanderColumnWidth;
    private SearchModel currentSearchModel;
    private FieldAddPresenter fieldAddPresenter;
    // TODO : Temporary action mechanism.
    private int streamIdIndex = -1;
    private int eventIdIndex = -1;
    private String selectedStreamId;
    private String selectedEventId;

    private TableComponentSettings tableSettings;
    private boolean ignoreRangeChange;
    private int[] maxResults = TableComponentSettings.DEFAULT_MAX_RESULTS;

    @Inject
    public TablePresenter(final EventBus eventBus, final MenuListPresenter menuListPresenter,
                          final ExpressionPresenter expressionPresenter, final FormatPresenter formatPresenter,
                          final FilterPresenter filterPresenter,
                          final Provider<FieldAddPresenter> fieldAddPresenterProvider,
                          final Provider<TableSettingsPresenter> settingsPresenterProvider, final DownloadPresenter downloadPresenter,
                          final ClientDispatchAsync dispatcher, final ClientPropertyCache clientPropertyCache,
                          final TimeZones timeZones) {
        super(eventBus, new DataGridViewImpl<>(true), settingsPresenterProvider);
        this.fieldAddPresenterProvider = fieldAddPresenterProvider;
        this.downloadPresenter = downloadPresenter;
        this.dispatcher = dispatcher;
        this.timeZones = timeZones;

        // Add the 'add field' button.
        addFieldButton = getView().addButton(GlyphIcons.ADD);
        addFieldButton.setTitle("Add Field");

        // Download
        downloadButton = getView().addButton(GlyphIcons.DOWNLOAD);

        fieldsManager = new FieldsManager(this, menuListPresenter, expressionPresenter, formatPresenter,
                filterPresenter);
        getView().setHeadingListener(fieldsManager);

        clientPropertyCache.get(new AsyncCallbackAdaptor<ClientProperties>() {
            @Override
            public void onSuccess(final ClientProperties result) {
                final String value = result.get(ClientProperties.MAX_RESULTS);
                if (value != null) {
                    final String[] parts = value.split(",");
                    final int[] arr = new int[parts.length];
                    for (int i = 0; i < arr.length; i++) {
                        arr[i] = Integer.valueOf(parts[i].trim());
                    }
                    maxResults = arr;
                }
            }

            @Override
            public void onFailure(final Throwable caught) {
                AlertEvent.fireError(TablePresenter.this, caught.getMessage(), null);
            }
        });
    }

    @Override
    protected void onBind() {
        super.onBind();
        registerHandler(getView().getSelectionModel().addSelectionHandler(event -> performRowAction(getView().getSelectionModel().getSelected())));
        registerHandler(getView().addRangeChangeHandler(event -> {
            if (!ignoreRangeChange) {
                final com.google.gwt.view.client.Range range = event.getNewRange();
                tableResultRequest.setRange(range.getStart(), range.getLength());
                refresh();
            }
        }));
        registerHandler(addFieldButton.addClickHandler(event -> {
            if ((event.getNativeButton() & NativeEvent.BUTTON_LEFT) != 0) {
                onAddField(event);
            }
        }));
        registerHandler(downloadButton.addClickHandler(event -> {
            if (currentSearchModel != null) {
                if (currentSearchModel.isSearching()) {
                    ConfirmEvent.fire(TablePresenter.this,
                            "Search still in progress. Do you want to download the current results? Note that these may be incomplete.",
                            ok -> {
                                if (ok) {
                                    download();
                                }
                            });
                } else {
                    download();
                }
            }
        }));
    }

    @Override
    protected void onUnbind() {
        super.onUnbind();
        cleanupSearchModelAssociation();
    }

    private void onAddField(final ClickEvent event) {
        if (currentSearchModel != null && fieldAddPresenter == null) {
            fieldAddPresenter = fieldAddPresenterProvider.get();
            final AddSelectionHandler selectionHandler = new AddSelectionHandler(fieldAddPresenter);
            final HandlerRegistration handlerRegistration = fieldAddPresenter
                    .addSelectionChangeHandler(selectionHandler);

            final List<Field> addFields = new ArrayList<Field>();
            if (currentSearchModel.getIndexLoader().getIndexFieldNames() != null) {
                for (final String indexFieldName : currentSearchModel.getIndexLoader().getIndexFieldNames()) {
                    final Field field = new Field(indexFieldName);
                    field.setExpression(ParamUtil.makeParam(indexFieldName));
                    final DataSourceField indexField = getIndexFieldsMap().get(indexFieldName);
                    if (indexField != null) {
                        switch (indexField.getType()) {
                            case DATE_FIELD:
                                field.setFormat(new Format(Type.DATE_TIME));
                                break;
                            case NUMERIC_FIELD:
                                field.setFormat(new Format(Type.NUMBER));
                                break;
                            case ID:
                                field.setFormat(new Format(Type.NUMBER));
                                break;
                            default:
                                field.setFormat(new Format(Type.GENERAL));
                                break;
                        }
                    }

                    addFields.add(field);
                }
            }

            final Field count = new Field("Count");
            count.setFormat(new Format(Type.NUMBER));
            count.setExpression("count()");
            addFields.add(count);

            final Field countGroups = new Field("Count Groups");
            countGroups.setFormat(new Format(Type.NUMBER));
            countGroups.setExpression("countGroups()");
            addFields.add(countGroups);

            final Field custom = new Field("Custom");
            addFields.add(custom);

            fieldAddPresenter.setFields(addFields);
            fieldAddPresenter.clearSelection();

            final PopupUiHandlers popupUiHandlers = new PopupUiHandlers() {
                @Override
                public void onHideRequest(final boolean autoClose, final boolean ok) {
                    HidePopupEvent.fire(TablePresenter.this, fieldAddPresenter);
                }

                @Override
                public void onHide(final boolean autoClose, final boolean ok) {
                    handlerRegistration.removeHandler();
                    fieldAddPresenter = null;
                }
            };

            final com.google.gwt.dom.client.Element target = event.getNativeEvent().getEventTarget().cast();

            final PopupPosition popupPosition = new PopupPosition(target.getAbsoluteLeft() - 3,
                    target.getAbsoluteTop() + target.getClientHeight() + 1);
            ShowPopupEvent.fire(this, fieldAddPresenter, PopupType.POPUP, popupPosition, popupUiHandlers, target);
        }
    }

    private void download() {
        if (currentSearchModel != null) {
            final Search search = currentSearchModel.getActiveSearch();
            final DashboardQueryKey queryKey = currentSearchModel.getCurrentQueryKey();
            if (search != null && queryKey != null) {
                final PopupUiHandlers popupUiHandlers = new PopupUiHandlers() {
                    @Override
                    public void onHideRequest(final boolean autoClose, final boolean ok) {
                        if (ok) {
                            dispatcher.execute(
                                    new DownloadSearchResultsAction(queryKey, search, getComponentData().getId(),
                                            downloadPresenter.getFileType(), downloadPresenter.isSample(),
                                            downloadPresenter.getPercent(), timeZones.getTimeZone()),
                                    new ExportFileCompleteHandler(null));
                        }

                        HidePopupEvent.fire(TablePresenter.this, downloadPresenter);
                    }

                    @Override
                    public void onHide(final boolean autoClose, final boolean ok) {
                    }
                };

                final PopupSize popupSize = new PopupSize(316, 124, false);
                ShowPopupEvent.fire(this, downloadPresenter, PopupType.OK_CANCEL_DIALOG, popupSize, "Download Options",
                        popupUiHandlers);
            }
        }
    }

    @Override
    public void startSearch() {
    }

    @Override
    public void endSearch() {
    }

    @Override
    public void setWantsData(final boolean wantsData) {
        getView().setRefreshing(wantsData);
        tableResultRequest.setWantsData(wantsData);
    }

    @Override
    public void setData(final ComponentResult result) {
        ignoreRangeChange = true;

//        if (!paused) {
        lastExpanderColumnWidth = MIN_EXPANDER_COL_WIDTH;
        currentExpanderColumnWidth = MIN_EXPANDER_COL_WIDTH;

        if (result != null && result instanceof TableResult) {
            // Don't refresh the table unless the results have changed.
            final TableResult tableResult = (TableResult) result;
            final List<Row> values = tableResult.getRows();
            final OffsetRange<Integer> valuesRange = tableResult.getResultRange();

            // Only set data in the table if we have got some results and
            // they have changed.
            if (valuesRange.getOffset() == 0 || values.size() > 0) {
                updateColumns();
                getView().setRowData(valuesRange.getOffset(), values);
                getView().setRowCount(tableResult.getTotalResults(), true);
            }

            // Enable download of current results.
            downloadButton.setEnabled(true);
        } else {
            // Disable download of current results.
            downloadButton.setEnabled(false);

            getView().setRowData(0, new ArrayList<Row>());
            getView().setRowCount(0, true);

<<<<<<< HEAD
                getView().getSelectionModel().clear();
            }
=======
            selectionModel.clear();
        }
>>>>>>> 0d593f12
//        }

        ignoreRangeChange = false;
    }

    private void addExpanderColumn(final int maxDepth) {
        // Expander column.
        final Column<Row, Expander> column = new Column<Row, Expander>(new ExpanderCell()) {
            @Override
            public Expander getValue(final Row row) {
                if (row == null) {
                    return null;
                }

                if (row.getDepth() < maxDepth) {
                    // Set the width of the expander column if it needs to be
                    // made wider.
                    final int width = 16 + (row.getDepth() * 10);
                    if (width > currentExpanderColumnWidth) {
                        currentExpanderColumnWidth = width;
                        lastExpanderColumnWidth = width;
                        getView().setColumnWidth(this, width, Unit.PX);
                    }

                    final boolean open = tableResultRequest.isGroupOpen(row.getGroupKey());
                    return new Expander(row.getDepth(), open, false);
                } else if (row.getDepth() > 0) {
                    return new Expander(row.getDepth(), false, true);
                }

                return null;
            }
        };
        column.setFieldUpdater(new FieldUpdater<Row, Expander>() {
            @Override
            public void update(final int index, final Row result, final Expander value) {
                tableResultRequest.setGroupOpen(result.getGroupKey(), !value.isExpanded());
                refresh();
            }
        });
        getView().addColumn(column, "<br/>", lastExpanderColumnWidth);
        existingColumns.add(column);
    }

    private void addColumn(final Field field, final int pos) {
        final Column<Row, SafeHtml> column = new Column<Row, SafeHtml>(new SafeHtmlCell()) {
            @Override
            public SafeHtml getValue(final Row row) {
                if (row == null) {
                    return null;
                }

                final List<String> values = row.getValues();
                if (values != null) {
                    final String value = values.get(pos);
                    if (value != null) {
                        if (field.getGroup() != null && field.getGroup() >= row.getDepth()) {
                            final SafeHtmlBuilder sb = new SafeHtmlBuilder();
                            sb.appendHtmlConstant("<b>");
                            sb.appendEscaped(value);
                            sb.appendHtmlConstant("</b>");

                            return sb.toSafeHtml();
                        }
                        return SafeHtmlUtils.fromString(value);
                    }
                }
                return null;
            }

            @Override
            public String getCellStyleNames(Cell.Context context, Row object) {
                if (field.getFormat() != null && field.getFormat().getWrap() != null && field.getFormat().getWrap()) {
                    return super.getCellStyleNames(context, object) + " " + getView().getResources().dataGridStyle().dataGridCellWrapText();
                }

                return super.getCellStyleNames(context, object);
            }
        };

        final FieldHeader fieldHeader = new FieldHeader(fieldsManager, field);
        fieldHeader.setUpdater(value -> getView().redrawHeaders());

        getView().addResizableColumn(column, fieldHeader, field.getWidth());
        existingColumns.add(column);
    }

    private void performRowAction(final Row result) {
        selectedStreamId = null;
        selectedEventId = null;
        if (result != null && streamIdIndex >= 0 && eventIdIndex >= 0) {
            final List<String> values = result.getValues();
            if (values.size() > streamIdIndex && values.get(streamIdIndex) != null) {
                selectedStreamId = values.get(streamIdIndex).toString();
            }
            if (values.size() > eventIdIndex && values.get(eventIdIndex) != null) {
                selectedEventId = values.get(eventIdIndex).toString();
            }
        }

        getComponents().fireComponentChangeEvent(this);
    }

    private void setQueryId(final String queryId) {
        cleanupSearchModelAssociation();

        if (queryId != null) {
            final Component component = getComponents().get(queryId);
            if (component != null && component instanceof QueryPresenter) {
                final QueryPresenter queryPresenter = (QueryPresenter) component;
                currentSearchModel = queryPresenter.getSearchModel();
                if (currentSearchModel != null) {
                    currentSearchModel.addComponent(getComponentData().getId(), this);
                }
            }
        }

        if (currentSearchModel != null) {
            searchModelHandlerRegistrations
                    .add(currentSearchModel.getIndexLoader().addChangeDataHandler(new ChangeDataHandler<IndexLoader>() {
                        @Override
                        public void onChange(final ChangeDataEvent<IndexLoader> event) {
                            updateFields();
                        }
                    }));
        }

        updateFields();
        getComponents().fireComponentChangeEvent(this);
    }

    private void cleanupSearchModelAssociation() {
        if (currentSearchModel != null) {
            // Remove this component from the list of components the search
            // model expects to update.
            currentSearchModel.removeComponent(getComponentData().getId());

            // Clear any existing handler registrations on the search model.
            for (final HandlerRegistration handlerRegistration : searchModelHandlerRegistrations) {
                handlerRegistration.removeHandler();
            }
            searchModelHandlerRegistrations.clear();

            currentSearchModel = null;
        }
    }

    private void updateFields() {
        List<Field> fields = null;
        if (tableSettings.getFields() != null) {
            fields = tableSettings.getFields();
        } else {
            fields = new ArrayList<Field>();
            tableSettings.setFields(fields);
        }

        // Update columns.
        updateColumns();
    }

    private void removeHiddenFields() {
        final Iterator<Field> iter = tableSettings.getFields().iterator();
        while (iter.hasNext()) {
            final Field field = iter.next();
            if (!field.isVisible()) {
                iter.remove();
            }
        }
    }

    private int ensureHiddenField(final String indexFieldName) {
        // Now add new hidden field.
        final DataSourceFieldsMap dataSourceFieldsMap = getIndexFieldsMap();
        if (dataSourceFieldsMap != null) {
            final DataSourceField indexField = dataSourceFieldsMap.get(indexFieldName);
            if (indexField != null) {
                final Field field = new Field(indexFieldName);
                field.setExpression(ParamUtil.makeParam(indexFieldName));
                field.setVisible(false);
                tableSettings.addField(field);
            }
        }

        return tableSettings.getFields().size() - 1;
    }

    public DataSourceFieldsMap getIndexFieldsMap() {
        if (currentSearchModel != null && currentSearchModel.getIndexLoader() != null
                && currentSearchModel.getIndexLoader().getDataSourceFieldsMap() != null) {
            return currentSearchModel.getIndexLoader().getDataSourceFieldsMap();
        }

        return null;
    }

    public void updateColumns() {
        final List<Field> fields = tableSettings.getFields();

        // First remove existing hidden fields.
        removeHiddenFields();

        // Now make sure hidden fields exist for stream id and event id and get
        // their result index.
        streamIdIndex = ensureHiddenField(IndexConstants.STREAM_ID);
        eventIdIndex = ensureHiddenField(IndexConstants.EVENT_ID);

        // Remove existing columns.
        for (final Column<Row, ?> column : existingColumns) {
            getView().removeColumn(column);
        }
        existingColumns.clear();

        // See if any fields have more than 1 level. If they do then we will add
        // an expander column.
        int maxGroup = -1;
        final boolean showDetail = tableSettings.showDetail();
        for (final Field field : fields) {
            if (field.getGroup() != null) {
                final int group = field.getGroup();
                if (group > maxGroup) {
                    maxGroup = group;
                }
            }
        }

        int maxDepth = maxGroup;
        if (showDetail) {
            maxDepth++;
        }

        if (maxDepth > 0) {
            addExpanderColumn(maxDepth);
            fieldsManager.setFieldsStartIndex(1);
        } else {
            fieldsManager.setFieldsStartIndex(0);
        }

        // Add fields as columns.
        int i = 0;
        for (final Field field : fields) {
            final int pos = i++;

            // Only include the field if it is supposed to be visible.
            if (field.isVisible()) {
                addColumn(field, pos);
            }
        }

        getView().resizeTableToFitColumns();
    }

    @Override
    public HandlerRegistration addDirtyHandler(final DirtyHandler handler) {
        return addHandlerToSource(DirtyEvent.getType(), handler);
    }

    @Override
    public ComponentType getType() {
        return TYPE;
    }

    @Override
    public void read(final ComponentConfig componentData) {
        super.read(componentData);

        tableSettings = getSettings();
        tableResultRequest.setTableSettings(tableSettings);
        fieldsManager.setTableSettings(tableSettings);
    }

    @Override
    public void write(final ComponentConfig componentData) {
        super.write(componentData);
        componentData.setSettings(tableSettings);
    }

    @Override
    public void link() {
        String queryId = tableSettings.getQueryId();
        queryId = getComponents().validateOrGetFirstComponentId(queryId, QueryPresenter.TYPE.getId());
        tableSettings.setQueryId(queryId);
        setQueryId(queryId);
    }

    @Override
    protected void changeSettings() {
        super.changeSettings();
        setQueryId(tableSettings.getQueryId());
    }

    @Override
    public ComponentResultRequest getResultRequest() {
        return tableResultRequest;
    }

    @Override
    public void reset() {
        tableResultRequest.setRange(0, 100);
    }

    public void clearAndRefresh() {
        clear();
    }

    private void refresh() {
        currentSearchModel.refresh(getComponentData().getId());
    }

    private void clear() {
        setData(null);
    }

    public String getSelectedStreamId() {
        return selectedStreamId;
    }

    public String getSelectedEventId() {
        return selectedEventId;
    }

    @Override
    public TableComponentSettings getSettings() {
        ComponentSettings settings = getComponentData().getSettings();
        if (settings == null || !(settings instanceof TableComponentSettings)) {
            settings = createSettings();
            getComponentData().setSettings(settings);
        }

        return (TableComponentSettings) settings;
    }

    private ComponentSettings createSettings() {
        final TableComponentSettings tableSettings = new TableComponentSettings();

        int[] arr = null;
        if (maxResults != null && maxResults.length > 0) {
            arr = new int[1];
            arr[0] = maxResults[0];
        }

        tableSettings.setMaxResults(arr);
        return tableSettings;
    }

    public Set<String> getHighlights() {
        if (currentSearchModel != null && currentSearchModel.getCurrentResult() != null
                && currentSearchModel.getCurrentResult().getHighlights() != null) {
            return currentSearchModel.getCurrentResult().getHighlights();
        }

        return null;
    }

    private class AddSelectionHandler implements SelectionChangeEvent.Handler {
        private final FieldAddPresenter presenter;

        public AddSelectionHandler(final FieldAddPresenter presenter) {
            this.presenter = presenter;
        }

        @Override
        public void onSelectionChange(final SelectionChangeEvent event) {
            final Field field = presenter.getSelectedObject();
            if (field != null) {
                HidePopupEvent.fire(TablePresenter.this, presenter);
                fieldsManager.addField(field);
            }
        }
    }
}<|MERGE_RESOLUTION|>--- conflicted
+++ resolved
@@ -19,6 +19,7 @@
 import com.google.gwt.cell.client.Cell;
 import com.google.gwt.cell.client.FieldUpdater;
 import com.google.gwt.cell.client.SafeHtmlCell;
+import com.google.gwt.cell.client.ValueUpdater;
 import com.google.gwt.dom.client.NativeEvent;
 import com.google.gwt.dom.client.Style.Unit;
 import com.google.gwt.event.dom.client.ClickEvent;
@@ -348,13 +349,8 @@
             getView().setRowData(0, new ArrayList<Row>());
             getView().setRowCount(0, true);
 
-<<<<<<< HEAD
                 getView().getSelectionModel().clear();
-            }
-=======
-            selectionModel.clear();
-        }
->>>>>>> 0d593f12
+        }
 //        }
 
         ignoreRangeChange = false;
