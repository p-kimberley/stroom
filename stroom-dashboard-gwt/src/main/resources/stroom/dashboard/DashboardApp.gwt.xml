<?xml version="1.0" encoding="UTF-8"?>
<!DOCTYPE module PUBLIC "-//Google Inc.//DTD Google Web Toolkit 2.5.0//EN"
        "http://google-web-toolkit.googlecode.com/svn/tags/2.5.0/distro-source/core/src/gwt-module.dtd">
<module rename-to="dashboard">
    <!-- Inherit the core Web Toolkit stuff. -->
    <inherits name="com.google.gwt.user.User"/>

    <!-- Inherit GIN -->
    <inherits name="com.google.gwt.inject.Inject"/>

    <inherits name="com.google.gwt.xml.XML"/>
    <inherits name="com.google.gwt.logging.Logging"/>

    <inherits name="javax.xml.bind.annotation.Adapters"/>

    <!-- RestyGWT -->
    <inherits name="org.fusesource.restygwt.RestyGWT"/>

    <!-- Other module inherits -->
    <inherits name="stroom.dispatch.Dispatch"/>

    <inherits name="stroom.Stroom"/>
    <inherits name="stroom.core.Core"/>
    <inherits name="stroom.task.Task"/>
    <inherits name="stroom.main.Main"/>
    <inherits name="stroom.widget.popup.Popup"/>
    <inherits name="stroom.security.Security"/>
    <inherits name="stroom.service.Service"/>
    <inherits name="stroom.util.Util"/>
    <inherits name="stroom.svg.SVG"/>

    <!-- Import Stroom widgets -->
    <inherits name="stroom.widget.util.Util"/>
    <inherits name="stroom.widget.contextmenu.ContextMenu"/>
    <inherits name="stroom.widget.tab.Tab"/>
    <inherits name="stroom.widget.customdatebox.CustomDateBox"/>

    <inherits name="stroom.widget.debug.Debug"/>
    <inherits name="stroom.widget.dropdowntree.DropDownTree"/>
    <inherits name="stroom.widget.layout.Layout"/>
    <inherits name="stroom.item.Item"/>
    <inherits name="stroom.widget.menu.Menu"/>
    <inherits name="stroom.widget.button.Button"/>
    <inherits name="stroom.widget.popup.Popup"/>
    <inherits name="stroom.widget.tickbox.TickBox"/>
    <inherits name="stroom.widget.tooltip.Tooltip"/>
    <inherits name="stroom.widget.valuespinner.ValueSpinner"/>
    <inherits name="stroom.editor.Editor"/>
    <inherits name="stroom.widget.xsdbrowser.XSDBrowser"/>
    <inherits name="stroom.widget.htree.HTree"/>
    <inherits name="stroom.widget.spinner.Spinner"/>

    <!-- Import functional areas -->
    <!-- Minimal -->
    <inherits name="stroom.activity.Activity" />
<<<<<<< HEAD
    <inherits name="stroom.config.Config" />
    <inherits name="stroom.config.global.GlobalConfig" />
    <inherits name="stroom.ui.config.UiConfig" />
    <inherits name="stroom.meta.Meta" />
=======
    <inherits name="stroom.annotation.Annotation" />
>>>>>>> 17eb1ddd
    <inherits name="stroom.alert.Alert"/>
    <inherits name="stroom.content.Content"/>
    <inherits name="stroom.dispatch.Dispatch"/>
    <inherits name='stroom.document.Document'/>
    <inherits name="stroom.entity.Entity"/>
    <inherits name="stroom.explorer.Explorer"/>
    <inherits name="stroom.menubar.Menubar"/>
    <inherits name="stroom.node.Node"/>
    <inherits name="stroom.util.Util"/>
    <inherits name="stroom.hyperlink.Hyperlink" />
    <inherits name="stroom.iframe.IFrame" />

    <!-- Additional -->
    <inherits name="stroom.dashboard.Dashboard"/>
    <inherits name="stroom.query.Query"/>
    <inherits name="stroom.docstore.DocStore"/>
    <inherits name="stroom.data.retention.DataRetention"/>
    <inherits name="stroom.receive.rules.RuleSet"/>
    <inherits name="stroom.data.Data"/>
    <inherits name="stroom.streamtask.StreamTask"/>
    <inherits name="stroom.task.Task"/>
    <inherits name="stroom.processor.Processor"/>
    <inherits name="stroom.pipeline.Pipeline"/>
    <inherits name="stroom.pipeline.structure.Structure"/>
    <inherits name="stroom.pipeline.stepping.PipelineStepping"/>
    <inherits name="stroom.feed.Feed"/>
    <inherits name="stroom.monitoring.Monitoring" />
    <inherits name="stroom.job.Job" />

    <!-- Include new data controls -->
    <inherits name="stroom.data.Data"/>
    <inherits name="stroom.data.grid.Grid"/>
    <inherits name="stroom.data.table.Table"/>
    <inherits name="stroom.data.pager.Pager"/>
    <inherits name="stroom.cell.Cell"/>

    <!-- Include GWTP -->
    <inherits name="com.gwtplatform.mvp.Mvp"/>

    <!-- Specify the app entry point class. -->
    <entry-point class="stroom.dashboard.client.DashboardApp"/>

    <!-- Specify the paths for translatable code -->
    <source path="client"/>
    <source path="shared"/>

    <!-- This is required for Gwt-Platform Proxy's generator -->
    <define-configuration-property name="gin.ginjector" is-multi-valued="false"/>
    <set-configuration-property name="gin.ginjector" value="stroom.dashboard.client.gin.DashboardAppGinjector"/>
    <set-configuration-property name="xsiframe.failIfScriptTag" value="FALSE"/>

</module><|MERGE_RESOLUTION|>--- conflicted
+++ resolved
@@ -53,14 +53,11 @@
     <!-- Import functional areas -->
     <!-- Minimal -->
     <inherits name="stroom.activity.Activity" />
-<<<<<<< HEAD
+    <inherits name="stroom.annotation.Annotation" />
     <inherits name="stroom.config.Config" />
     <inherits name="stroom.config.global.GlobalConfig" />
     <inherits name="stroom.ui.config.UiConfig" />
     <inherits name="stroom.meta.Meta" />
-=======
-    <inherits name="stroom.annotation.Annotation" />
->>>>>>> 17eb1ddd
     <inherits name="stroom.alert.Alert"/>
     <inherits name="stroom.content.Content"/>
     <inherits name="stroom.dispatch.Dispatch"/>
