/*
 * Copyright 2017 Crown Copyright
 *
 * Licensed under the Apache License, Version 2.0 (the "License");
 * you may not use this file except in compliance with the License.
 * You may obtain a copy of the License at
 *
 *     http://www.apache.org/licenses/LICENSE-2.0
 *
 * Unless required by applicable law or agreed to in writing, software
 * distributed under the License is distributed on an "AS IS" BASIS,
 * WITHOUT WARRANTIES OR CONDITIONS OF ANY KIND, either express or implied.
 * See the License for the specific language governing permissions and
 * limitations under the License.
 *
 */

package stroom.dashboard.client.table;

import stroom.alert.client.event.AlertEvent;
import stroom.alert.client.event.ConfirmEvent;
import stroom.annotation.shared.EventId;
import stroom.cell.expander.client.ExpanderCell;
import stroom.core.client.LocationManager;
import stroom.dashboard.client.main.AbstractComponentPresenter;
import stroom.dashboard.client.main.Component;
import stroom.dashboard.client.main.ComponentRegistry.ComponentType;
import stroom.dashboard.client.main.DataSourceFieldsMap;
import stroom.dashboard.client.main.ResultComponent;
import stroom.dashboard.client.main.SearchModel;
import stroom.dashboard.client.query.QueryPresenter;
import stroom.dashboard.client.table.TablePresenter.TableView;
import stroom.dashboard.shared.ComponentConfig;
import stroom.dashboard.shared.ComponentResultRequest;
import stroom.dashboard.shared.ComponentSettings;
import stroom.dashboard.shared.DashboardQueryKey;
import stroom.dashboard.shared.DashboardResource;
import stroom.dashboard.shared.DownloadSearchResultsRequest;
import stroom.dashboard.shared.IndexConstants;
import stroom.dashboard.shared.Search;
import stroom.dashboard.shared.DashboardSearchRequest;
import stroom.dashboard.shared.TableComponentSettings;
import stroom.dashboard.shared.TableResultRequest;
import stroom.data.grid.client.DataGridView;
import stroom.data.grid.client.DataGridViewImpl;
import stroom.datasource.api.v2.AbstractField;
import stroom.datasource.api.v2.DateField;
import stroom.datasource.api.v2.FieldTypes;
import stroom.datasource.api.v2.LongField;
import stroom.datasource.api.v2.TextField;
import stroom.dispatch.client.ApplicationInstanceIdProvider;
import stroom.dispatch.client.ExportFileCompleteUtil;
import stroom.dispatch.client.Rest;
import stroom.dispatch.client.RestFactory;
import stroom.document.client.event.DirtyEvent;
import stroom.document.client.event.DirtyEvent.DirtyHandler;
import stroom.document.client.event.HasDirtyHandlers;
import stroom.processor.shared.ProcessorExpressionUtil;
import stroom.query.api.v2.ConditionalFormattingRule;
import stroom.query.api.v2.ExpressionItem;
import stroom.query.api.v2.ExpressionTerm;
import stroom.query.api.v2.ExpressionTerm.Condition;
import stroom.query.api.v2.Field;
import stroom.query.api.v2.Field.Builder;
import stroom.query.api.v2.Format;
import stroom.query.api.v2.Format.Type;
import stroom.query.api.v2.OffsetRange;
import stroom.query.api.v2.ParamUtil;
import stroom.query.api.v2.Result;
import stroom.query.api.v2.ResultRequest.Fetch;
import stroom.query.api.v2.Row;
import stroom.query.api.v2.TableResult;
import stroom.query.api.v2.TableSettings;
import stroom.security.client.api.ClientSecurityContext;
import stroom.security.shared.PermissionNames;
import stroom.svg.client.SvgPresets;
import stroom.ui.config.client.UiConfigCache;
import stroom.util.shared.Expander;
import stroom.util.shared.RandomId;
import stroom.util.shared.ResourceGeneration;
import stroom.util.shared.Version;
import stroom.widget.button.client.ButtonView;
import stroom.widget.menu.client.presenter.MenuListPresenter;
import stroom.widget.popup.client.event.HidePopupEvent;
import stroom.widget.popup.client.event.ShowPopupEvent;
import stroom.widget.popup.client.presenter.PopupPosition;
import stroom.widget.popup.client.presenter.PopupSize;
import stroom.widget.popup.client.presenter.PopupUiHandlers;
import stroom.widget.popup.client.presenter.PopupView.PopupType;

import com.google.gwt.cell.client.SafeHtmlCell;
import com.google.gwt.core.client.GWT;
import com.google.gwt.dom.client.NativeEvent;
import com.google.gwt.dom.client.Style;
import com.google.gwt.dom.client.Style.Unit;
import com.google.gwt.event.dom.client.ClickEvent;
import com.google.gwt.safecss.shared.SafeStylesBuilder;
import com.google.gwt.safehtml.shared.SafeHtml;
import com.google.gwt.user.cellview.client.Column;
import com.google.gwt.view.client.SelectionChangeEvent;
import com.google.inject.Inject;
import com.google.inject.Provider;
import com.google.web.bindery.event.shared.EventBus;
import com.google.web.bindery.event.shared.HandlerRegistration;
import com.gwtplatform.mvp.client.View;

import java.util.ArrayList;
import java.util.HashMap;
import java.util.HashSet;
import java.util.List;
import java.util.Map;
import java.util.Objects;
import java.util.Optional;
import java.util.Set;
import java.util.concurrent.atomic.AtomicBoolean;
import java.util.stream.Collectors;

public class TablePresenter extends AbstractComponentPresenter<TableView>
        implements HasDirtyHandlers, ResultComponent {

    private static final DashboardResource DASHBOARD_RESOURCE = GWT.create(DashboardResource.class);
    public static final ComponentType TYPE = new ComponentType(1, "table", "Table");
    private static final int MIN_EXPANDER_COL_WIDTH = 0;
    private static final Version CURRENT_MODEL_VERSION = new Version(6, 1, 26);

    private final LocationManager locationManager;
    private TableResultRequest tableResultRequest = TableResultRequest.builder()
            .requestedRange(new OffsetRange(0, 100))
            .build();
    private final List<Column<TableRow, ?>> existingColumns = new ArrayList<>();
    private final List<HandlerRegistration> searchModelHandlerRegistrations = new ArrayList<>();
    private final ButtonView addFieldButton;
    private final ButtonView downloadButton;
    private final ButtonView annotateButton;
    private final Provider<FieldAddPresenter> fieldAddPresenterProvider;
    private final DownloadPresenter downloadPresenter;
    private final AnnotationManager annotationManager;
    private final RestFactory restFactory;
    private final ApplicationInstanceIdProvider applicationInstanceIdProvider;
    private final TimeZones timeZones;
    private final FieldsManager fieldsManager;
    private final DataGridView<TableRow> dataGrid;
    private final Column<TableRow, Expander> expanderColumn;

    private int expanderColumnWidth;
    private SearchModel currentSearchModel;
    private FieldAddPresenter fieldAddPresenter;
    private boolean ignoreRangeChange;
    private int[] maxResults = TableComponentSettings.DEFAULT_MAX_RESULTS;
    private final Set<String> usedFieldIds = new HashSet<>();

    @Inject
    public TablePresenter(final EventBus eventBus,
                          final TableView view,
                          final ClientSecurityContext securityContext,
                          final LocationManager locationManager,
                          final MenuListPresenter menuListPresenter,
                          final Provider<RenameFieldPresenter> renameFieldPresenterProvider,
                          final Provider<ExpressionPresenter> expressionPresenterProvider,
                          final FormatPresenter formatPresenter,
                          final FilterPresenter filterPresenter,
                          final Provider<FieldAddPresenter> fieldAddPresenterProvider,
                          final Provider<TableSettingsPresenter> settingsPresenterProvider,
                          final DownloadPresenter downloadPresenter,
                          final AnnotationManager annotationManager,
                          final RestFactory restFactory,
                          final ApplicationInstanceIdProvider applicationInstanceIdProvider,
                          final UiConfigCache clientPropertyCache,
                          final TimeZones timeZones) {
        super(eventBus, view, settingsPresenterProvider);
        this.locationManager = locationManager;
        this.fieldAddPresenterProvider = fieldAddPresenterProvider;
        this.downloadPresenter = downloadPresenter;
        this.annotationManager = annotationManager;
        this.restFactory = restFactory;
        this.applicationInstanceIdProvider = applicationInstanceIdProvider;
        this.timeZones = timeZones;
        this.dataGrid = new DataGridViewImpl<>(true, true);

        view.setTableView(dataGrid);

        // Add the 'add field' button.
        addFieldButton = dataGrid.addButton(SvgPresets.ADD);
        addFieldButton.setTitle("Add Field");

        // Download
        downloadButton = dataGrid.addButton(SvgPresets.DOWNLOAD);
        downloadButton.setVisible(securityContext.hasAppPermission(PermissionNames.DOWNLOAD_SEARCH_RESULTS_PERMISSION));

        // Annotate
        annotateButton = dataGrid.addButton(SvgPresets.ANNOTATE);
        annotateButton.setVisible(securityContext.hasAppPermission(PermissionNames.ANNOTATIONS));
        annotateButton.setEnabled(false);

        fieldsManager = new FieldsManager(
                this,
                menuListPresenter,
                renameFieldPresenterProvider,
                expressionPresenterProvider,
                formatPresenter,
                filterPresenter);
        dataGrid.setHeadingListener(fieldsManager);

        clientPropertyCache.get()
                .onSuccess(result -> {
                    final String value = result.getDefaultMaxResults();
                    if (value != null) {
                        final String[] parts = value.split(",");
                        final int[] arr = new int[parts.length];
                        for (int i = 0; i < arr.length; i++) {
                            arr[i] = Integer.parseInt(parts[i].trim());
                        }
                        maxResults = arr;
                    }
                })
                .onFailure(caught -> AlertEvent.fireError(TablePresenter.this, caught.getMessage(), null));


        // Expander column.
        expanderColumn = new Column<TableRow, Expander>(new ExpanderCell()) {
            @Override
            public Expander getValue(final TableRow row) {
                if (row == null) {
                    return null;
                }
                return row.getExpander();
            }
        };
        expanderColumn.setFieldUpdater((index, result, value) -> {
            tableResultRequest = tableResultRequest
                    .copy()
                    .openGroup(result.getGroupKey(), !value.isExpanded())
                    .build();
            refresh();
        });
    }

    @Override
    protected void onBind() {
        super.onBind();
        registerHandler(dataGrid.getSelectionModel().addSelectionHandler(event -> {
            enableAnnotate();
            getComponents().fireComponentChangeEvent(this);
        }));
        registerHandler(dataGrid.addRangeChangeHandler(event -> {
            final com.google.gwt.view.client.Range range = event.getNewRange();
            tableResultRequest = tableResultRequest
                    .copy()
                    .requestedRange(new OffsetRange(range.getStart(), range.getLength()))
                    .build();
            if (!ignoreRangeChange) {
                refresh();
            }
        }));
        registerHandler(dataGrid.addHyperlinkHandler(event -> getEventBus().fireEvent(event)));
        registerHandler(addFieldButton.addClickHandler(event -> {
            if ((event.getNativeButton() & NativeEvent.BUTTON_LEFT) != 0) {
                onAddField(event);
            }
        }));

        registerHandler(downloadButton.addClickHandler(event -> {
            if (currentSearchModel != null) {
                if (currentSearchModel.isSearching()) {
                    ConfirmEvent.fire(TablePresenter.this,
                            "Search still in progress. Do you want to download the current results? Note that these may be incomplete.",
                            ok -> {
                                if (ok) {
                                    download();
                                }
                            });
                } else {
                    download();
                }
            }
        }));

        registerHandler(annotateButton.addClickHandler(event -> {
            if ((event.getNativeButton() & NativeEvent.BUTTON_LEFT) != 0) {
                annotationManager.showAnnotationMenu(event.getNativeEvent(),
                        getTableSettings(),
                        dataGrid.getSelectionModel().getSelectedItems());
            }
        }));
    }

    @Override
    protected void onUnbind() {
        super.onUnbind();
        cleanupSearchModelAssociation();
    }

    private void onAddField(final ClickEvent event) {
        if (currentSearchModel != null && fieldAddPresenter == null) {
            fieldAddPresenter = fieldAddPresenterProvider.get();
            final AddSelectionHandler selectionHandler = new AddSelectionHandler(fieldAddPresenter);
            final HandlerRegistration handlerRegistration = fieldAddPresenter
                    .addSelectionChangeHandler(selectionHandler);

            final List<Field> addFields = new ArrayList<>();
            if (currentSearchModel.getIndexLoader().getIndexFieldNames() != null) {
                for (final String indexFieldName : currentSearchModel.getIndexLoader().getIndexFieldNames()) {
                    final Builder fieldBuilder = Field.builder();
                    fieldBuilder.name(indexFieldName);
                    final String fieldParam = ParamUtil.makeParam(indexFieldName);

                    if (indexFieldName.startsWith("annotation:")) {
                        final AbstractField dataSourceField = currentSearchModel.getIndexLoader().getDataSourceFieldsMap().get(
                                indexFieldName);
                        if (dataSourceField != null && FieldTypes.DATE.equals(dataSourceField.getType())) {
                            fieldBuilder.expression("annotation(formatDate(" + fieldParam + "), ${annotation:Id})");
                        } else {
                            fieldBuilder.expression("annotation(" + fieldParam + ", ${annotation:Id})");
                        }
                    } else {
                        fieldBuilder.expression(fieldParam);
                    }

                    final DataSourceFieldsMap indexFieldsMap = getIndexFieldsMap();
                    if (indexFieldsMap != null) {
                        final AbstractField indexField = indexFieldsMap.get(indexFieldName);
                        if (indexField != null) {
                            switch (indexField.getType()) {
                                case FieldTypes.DATE:
                                    fieldBuilder.format(Format.DATE_TIME);
                                    break;
                                case FieldTypes.INTEGER:
                                case FieldTypes.LONG:
                                case FieldTypes.FLOAT:
                                case FieldTypes.DOUBLE:
                                case FieldTypes.ID:
                                    fieldBuilder.format(Format.NUMBER);
                                    break;
                                default:
                                    fieldBuilder.format(Format.GENERAL);
                                    break;
                            }
                        }
                    }

                    addFields.add(fieldBuilder.build());
                }
            }

            final Field count = Field.builder()
                    .name("Count")
                    .format(Format.NUMBER)
                    .expression("count()")
                    .build();
            addFields.add(count);

            final Field countGroups = Field.builder()
                    .name("Count Groups")
                    .format(Format.NUMBER)
                    .expression("countGroups()")
                    .build();
            addFields.add(countGroups);

            final Field custom = Field.builder()
                    .name("Custom")
                    .build();
            addFields.add(custom);

            fieldAddPresenter.setFields(addFields);
            fieldAddPresenter.clearSelection();

            final PopupUiHandlers popupUiHandlers = new PopupUiHandlers() {
                @Override
                public void onHideRequest(final boolean autoClose, final boolean ok) {
                    HidePopupEvent.fire(TablePresenter.this, fieldAddPresenter);
                }

                @Override
                public void onHide(final boolean autoClose, final boolean ok) {
                    handlerRegistration.removeHandler();
                    fieldAddPresenter = null;
                }
            };

            final com.google.gwt.dom.client.Element target = event.getNativeEvent().getEventTarget().cast();

            final PopupPosition popupPosition = new PopupPosition(target.getAbsoluteLeft() - 3,
                    target.getAbsoluteTop() + target.getClientHeight() + 1);
            ShowPopupEvent.fire(this, fieldAddPresenter, PopupType.POPUP, popupPosition, popupUiHandlers, target);
        }
    }

    private String createRandomFieldId() {
        String id = getComponentConfig().getId() + "|" + RandomId.createId(5);
        // Make sure we don't duplicate ids.
        while (usedFieldIds.contains(id)) {
            id = getComponentConfig().getId() + "|" + RandomId.createId(5);
        }
        usedFieldIds.add(id);
        return id;
    }

    private void download() {
        if (currentSearchModel != null) {
            final Search activeSearch = currentSearchModel.getActiveSearch();
            final DashboardQueryKey queryKey = currentSearchModel.getCurrentQueryKey();
            if (activeSearch != null && queryKey != null) {
                final PopupUiHandlers popupUiHandlers = new PopupUiHandlers() {
                    @Override
                    public void onHideRequest(final boolean autoClose, final boolean ok) {
                        if (ok) {
                            final TableResultRequest tableResultRequest = TableResultRequest
                                    .builder()
                                    .componentId(getComponentConfig().getId())
                                    .requestedRange(new OffsetRange(0, Integer.MAX_VALUE))
                                    .tableSettings(TablePresenter.this.tableResultRequest.getTableSettings())
                                    .fetch(Fetch.ALL)
                                    .build();

                            final List<ComponentResultRequest> requests = new ArrayList<>();
                            requests.add(tableResultRequest);

                            final Search search = Search
                                    .builder()
                                    .dataSourceRef(activeSearch.getDataSourceRef())
                                    .expression(activeSearch.getExpression())
                                    .componentSettingsMap(activeSearch.getComponentSettingsMap())
                                    .params(activeSearch.getParams())
                                    .incremental(true)
                                    .storeHistory(false)
                                    .queryInfo(activeSearch.getQueryInfo())
                                    .build();

<<<<<<< HEAD
                            final SearchRequest searchRequest = new SearchRequest(queryKey,
                                    search,
                                    requests,
                                    timeZones.getTimeZone());
=======
                            final DashboardSearchRequest searchRequest = new DashboardSearchRequest(queryKey, search, requests, timeZones.getTimeZone());
>>>>>>> f213cfd3

                            final DownloadSearchResultsRequest downloadSearchResultsRequest = new DownloadSearchResultsRequest(
                                    applicationInstanceIdProvider.get(),
                                    searchRequest,
                                    getComponentConfig().getId(),
                                    downloadPresenter.getFileType(),
                                    downloadPresenter.isSample(),
                                    downloadPresenter.getPercent(),
                                    timeZones.getTimeZone());
                            final Rest<ResourceGeneration> rest = restFactory.create();
                            rest
                                    .onSuccess(result -> ExportFileCompleteUtil.onSuccess(locationManager,
                                            null,
                                            result))
                                    .call(DASHBOARD_RESOURCE)
                                    .downloadSearchResults(downloadSearchResultsRequest);
                        }

                        HidePopupEvent.fire(TablePresenter.this, downloadPresenter);
                    }

                    @Override
                    public void onHide(final boolean autoClose, final boolean ok) {
                    }
                };

                final PopupSize popupSize = new PopupSize(316, 124, false);
                ShowPopupEvent.fire(this, downloadPresenter, PopupType.OK_CANCEL_DIALOG, popupSize, "Download Options",
                        popupUiHandlers);
            }
        }
    }

    private void enableAnnotate() {
        final List<EventId> idList = annotationManager.getEventIdList(getTableSettings(),
                dataGrid.getSelectionModel().getSelectedItems());
        final boolean enabled = idList.size() > 0;
        annotateButton.setEnabled(enabled);
    }


    @Override
    public void startSearch() {
        final TableSettings tableSettings = getTableSettings()
                .copy()
                .buildTableSettings();
        tableResultRequest = tableResultRequest
                .copy()
                .tableSettings(tableSettings)
                .build();
    }

    @Override
    public void endSearch() {
    }

    @Override
    public void setWantsData(final boolean wantsData) {
        getView().setRefreshing(wantsData);
        if (wantsData) {
            tableResultRequest = tableResultRequest
                    .copy()
                    .fetch(Fetch.CHANGES)
                    .build();
        } else {
            tableResultRequest = tableResultRequest
                    .copy()
                    .fetch(Fetch.NONE)
                    .build();
        }
    }

    @Override
    public void setData(final Result componentResult) {
        ignoreRangeChange = true;

        try {
            if (componentResult != null) {
                // Don't refresh the table unless the results have changed.
                final TableResult tableResult = (TableResult) componentResult;

                final List<TableRow> values = processData(tableResult.getFields(), tableResult.getRows());
                final OffsetRange valuesRange = tableResult.getResultRange();

                // Only set data in the table if we have got some results and
                // they have changed.
                if (valuesRange.getOffset() == 0 || values.size() > 0) {
                    dataGrid.setRowData(valuesRange.getOffset().intValue(), values);
                    dataGrid.setRowCount(tableResult.getTotalResults(), true);
                }

                // Enable download of current results.
                downloadButton.setEnabled(true);
            } else {
                // Disable download of current results.
                downloadButton.setEnabled(false);

                dataGrid.setRowData(0, new ArrayList<>());
                dataGrid.setRowCount(0, true);

                dataGrid.getSelectionModel().clear();
            }
        } catch (final RuntimeException e) {
            GWT.log(e.getMessage());
        }

        ignoreRangeChange = false;
    }

    public static AbstractField buildDsField(final Field field) {
        Type colType = Optional.ofNullable(field.getFormat())
                .map(Format::getType)
                .orElse(Type.GENERAL);

        try {
            switch (colType) {
                case NUMBER:
                    return new LongField(field.getName(), true);

                case DATE_TIME:
                    return new DateField(field.getName(), true);

                default:
                    // CONTAINS only supported for legacy content, not for use in UI
                    final List<Condition> conditionList = new ArrayList<>();
                    conditionList.add(Condition.IN);
                    conditionList.add(Condition.EQUALS);
                    return new TextField(field.getName(), true, conditionList);

            }
        } catch (Exception e) {
            GWT.log(e.getMessage());
            throw new RuntimeException(e);
        }
    }

    private List<TableRow> processData(final List<Field> fields, final List<Row> values) {
        // See if any fields have more than 1 level. If they do then we will add
        // an expander column.
        int maxGroup = -1;
        final boolean showDetail = getTableSettings().showDetail();
        for (final Field field : fields) {
            if (field.getGroup() != null) {
                final int group = field.getGroup();
                if (group > maxGroup) {
                    maxGroup = group;
                }
            }
        }
        int maxDepth = maxGroup;
        if (showDetail) {
            maxDepth++;
        }

        final List<TableRow> processed = new ArrayList<>(values.size());
        for (final Row row : values) {
            SafeStylesBuilder rowStyle = new SafeStylesBuilder();

            // Row styles.
            if (row.getBackgroundColor() != null
                    && !row.getBackgroundColor().isEmpty()) {
                rowStyle.trustedBackgroundColor(row.getBackgroundColor());
            }
            if (row.getTextColor() != null
                    && !row.getTextColor().isEmpty()) {
                rowStyle.trustedColor(row.getTextColor());
            }

            final Map<String, TableRow.Cell> cellsMap = new HashMap<>();
            for (int i = 0; i < fields.size() && i < row.getValues().size(); i++) {
                final Field field = fields.get(i);
                final String value = row.getValues().get(i) != null
                        ? row.getValues().get(i)
                        : "";

                SafeStylesBuilder stylesBuilder = new SafeStylesBuilder();
                stylesBuilder.append(rowStyle.toSafeStyles());

                // Wrap
                if (field.getFormat() != null && field.getFormat().getWrap() != null && field.getFormat().getWrap()) {
                    stylesBuilder.whiteSpace(Style.WhiteSpace.NORMAL);
                }
                // Grouped
                if (field.getGroup() != null && field.getGroup() >= row.getDepth()) {
                    stylesBuilder.fontWeight(Style.FontWeight.BOLD);
                }

                final String style = stylesBuilder.toSafeStyles().asString();

                final TableRow.Cell cell = new TableRow.Cell(value, style);
                cellsMap.put(field.getId(), cell);
            }

            // Create an expander for the row.
            Expander expander = null;
            if (row.getDepth() < maxDepth) {
                final boolean open = tableResultRequest.isGroupOpen(row.getGroupKey());
                expander = new Expander(row.getDepth(), open, false);
            } else if (row.getDepth() > 0) {
                expander = new Expander(row.getDepth(), false, true);
            }

            processed.add(new TableRow(expander, row.getGroupKey(), cellsMap));
        }

        // Set the expander column width.
        if (maxDepth > 0) {
            expanderColumnWidth = 16 + (maxDepth * 10);
        } else {
            expanderColumnWidth = MIN_EXPANDER_COL_WIDTH;
        }
        dataGrid.setColumnWidth(expanderColumn, expanderColumnWidth, Unit.PX);

        return processed;
    }

    private void addExpanderColumn() {
        dataGrid.addColumn(expanderColumn, "<br/>", expanderColumnWidth);
        existingColumns.add(expanderColumn);
    }

    private void addColumn(final Field field) {
        final Column<TableRow, SafeHtml> column = new Column<TableRow, SafeHtml>(new SafeHtmlCell()) {
            @Override
            public SafeHtml getValue(final TableRow row) {
                if (row == null) {
                    return null;
                }

                return row.getValue(field.getId());
            }
        };

        final FieldHeader fieldHeader = new FieldHeader(fieldsManager, field);
        fieldHeader.setUpdater(value -> dataGrid.redrawHeaders());

        dataGrid.addResizableColumn(column, fieldHeader, field.getWidth());
        existingColumns.add(column);
    }

    void handleFieldRename(final String oldName,
                           final String newName) {
        if (!Objects.equals(oldName, newName)) {
            if (getTableSettings() != null && getTableSettings().getConditionalFormattingRules() != null) {
                final AtomicBoolean wasModified = new AtomicBoolean(false);
                getTableSettings().getConditionalFormattingRules().stream()
                        .map(ConditionalFormattingRule::getExpression)
                        .forEach(expressionOperator -> {
                            boolean wasRuleModified = renameField(expressionOperator, oldName, newName);
                            if (wasRuleModified) {
                                wasModified.compareAndSet(false, true);
                            }
                        });
                if (wasModified.get()) {
                    setDirty(true);
                }
            }
        }
    }

    private boolean renameField(final ExpressionItem expressionItem,
                                final String oldTermName,
                                final String newTermName) {
        final AtomicBoolean wasModified = new AtomicBoolean(false);
        ProcessorExpressionUtil.walkExpressionTree(
                expressionItem,
                null,
                (parent, childOffset, oldTerm) -> {
                    if (Objects.equals(oldTerm.getField(), oldTermName)) {
                        if (parent == null) {
                            throw new RuntimeException("Should not have a term without a parent operator");
                        }

                        final ExpressionTerm newTerm = oldTerm.copy().field(newTermName).build();

                        // Replace the old term with the new one
                        parent.getChildren().set(childOffset, newTerm);
                        wasModified.compareAndSet(false, true);
                    }
                });
        return wasModified.get();
    }

    void redrawHeaders() {
        dataGrid.redrawHeaders();
    }

    private void setQueryId(final String queryId) {
        cleanupSearchModelAssociation();

        if (queryId != null) {
            final Component component = getComponents().get(queryId);
            if (component instanceof QueryPresenter) {
                final QueryPresenter queryPresenter = (QueryPresenter) component;
                currentSearchModel = queryPresenter.getSearchModel();
                if (currentSearchModel != null) {
                    currentSearchModel.addComponent(getComponentConfig().getId(), this);
                }
            }
        }

        if (currentSearchModel != null) {
            searchModelHandlerRegistrations
                    .add(currentSearchModel.getIndexLoader().addChangeDataHandler(event -> updateFields()));
        }

        updateFields();
        getComponents().fireComponentChangeEvent(this);
    }

    private void cleanupSearchModelAssociation() {
        if (currentSearchModel != null) {
            // Remove this component from the list of components the search
            // model expects to update.
            currentSearchModel.removeComponent(getComponentConfig().getId());

            // Clear any existing handler registrations on the search model.
            for (final HandlerRegistration handlerRegistration : searchModelHandlerRegistrations) {
                handlerRegistration.removeHandler();
            }
            searchModelHandlerRegistrations.clear();

            currentSearchModel = null;
        }
    }

    private void updateFields() {
        if (getTableSettings().getFields() == null) {
            setSettings(getTableSettings().copy().fields(new ArrayList<>()).build());
        }

        // Update columns.
        updateColumns();
    }

    private void ensureSpecialFields(final String... indexFieldNames) {
        // Get special fields from the current data source.
        final List<AbstractField> requiredSpecialDsFields = new ArrayList<>();
        final List<Field> requiredSpecialFields = new ArrayList<>();
        // Get all index fields provided by the datasource
        final DataSourceFieldsMap dataSourceFieldsMap = getIndexFieldsMap();
        if (dataSourceFieldsMap != null) {
            for (final String indexFieldName : indexFieldNames) {
                final AbstractField indexField = dataSourceFieldsMap.get(indexFieldName);
                if (indexField != null) {
                    requiredSpecialDsFields.add(indexField);
                    final Field specialField = buildSpecialField(indexFieldName);
                    requiredSpecialFields.add(specialField);
                }
            }

            // If the fields we want to make special do exist in the current data source then
            // add them.
            if (requiredSpecialFields.size() > 0) {
                // Remove all special fields as we will re-add them with the right names if there are any.
                getTableSettings().getFields().removeIf(Field::isSpecial);

                // Prior to the introduction of the special field concept, special fields were
                // treated as invisible fields. For this reason we need to remove old invisible
                // fields if we haven't yet turned them into special fields.
                final Version version = Version.parse(getTableSettings().getModelVersion());
                final boolean old = version.lt(CURRENT_MODEL_VERSION);
                if (old) {
                    requiredSpecialDsFields.forEach(requiredSpecialDsField ->
                            getTableSettings().getFields().removeIf(field ->
                                    !field.isVisible() && field.getName().equals(requiredSpecialDsField.getName())));
                    setSettings(getTableSettings()
                            .copy()
                            .modelVersion(CURRENT_MODEL_VERSION.toString())
                            .build());
                }

                // Add special fields.
                requiredSpecialFields.forEach(field ->
                        getTableSettings().getFields().add(field));
            }

//        GWT.log(tableSettings.getFields().stream()
//                .map(field ->
//                        String.join(
//                                ", ",
//                                field.getId(),
//                                field.getName(),
//                                Boolean.toString(field.isVisible()),
//                                Boolean.toString(field.isSpecial())))
//                .collect(Collectors.joining("\n")));
        }
    }

    public static Field buildSpecialField(final String indexFieldName) {
        final String obfuscatedColumnName = IndexConstants.generateObfuscatedColumnName(indexFieldName);
        return Field.builder()
                .id(obfuscatedColumnName)
                .name(obfuscatedColumnName)
                .expression(ParamUtil.makeParam(indexFieldName))
                .visible(false)
                .special(true)
                .build();
    }

    DataSourceFieldsMap getIndexFieldsMap() {
        if (currentSearchModel != null
                && currentSearchModel.getIndexLoader() != null
                && currentSearchModel.getIndexLoader().getDataSourceFieldsMap() != null) {
            return currentSearchModel.getIndexLoader().getDataSourceFieldsMap();
        }

        return null;
    }

    void updateColumns() {
        // Now make sure special fields exist for stream id and event id.
        ensureSpecialFields(IndexConstants.STREAM_ID, IndexConstants.EVENT_ID, "Id");

        // Remove existing columns.
        for (final Column<TableRow, ?> column : existingColumns) {
            dataGrid.removeColumn(column);
        }
        existingColumns.clear();

        final List<Field> fields = getTableSettings().getFields();
        addExpanderColumn();
        fieldsManager.setFieldsStartIndex(1);

        // Add fields as columns.
        for (final Field field : fields) {
            // Only include the field if it is supposed to be visible.
            if (field.isVisible()) {
                addColumn(field);
            }
        }

        dataGrid.resizeTableToFitColumns();
    }

    @Override
    public HandlerRegistration addDirtyHandler(final DirtyHandler handler) {
        return addHandlerToSource(DirtyEvent.getType(), handler);
    }

    @Override
    public ComponentType getType() {
        return TYPE;
    }

    @Override
    public void read(final ComponentConfig componentConfig) {
        super.read(componentConfig);

        tableResultRequest = tableResultRequest
                .copy()
                .componentId(componentConfig.getId())
                .build();

        ComponentSettings settings = componentConfig.getSettings();
        if (!(settings instanceof TableComponentSettings)) {
            setSettings(createSettings());
        }

        // Ensure all fields have ids.
        if (getTableSettings().getFields() != null) {
            final List<Field> fields = new ArrayList<>();
            getTableSettings().getFields().forEach(field -> {
                Field f = field;
                if (field.getId() == null) {
                    f = field.copy().id(createRandomFieldId()).build();
                } else {
                    usedFieldIds.add(field.getId());
                }
                fields.add(f);
            });
            setSettings(getTableSettings().copy().fields(fields).build());
        }
    }

    public TableComponentSettings getTableSettings() {
        return (TableComponentSettings) getSettings();
    }

    @Override
    public void link() {
        String queryId = getTableSettings().getQueryId();
        queryId = getComponents().validateOrGetFirstComponentId(queryId, QueryPresenter.TYPE.getId());
        setSettings(getTableSettings().copy().queryId(queryId).build());
        setQueryId(queryId);
    }

    @Override
    protected void changeSettings() {
        super.changeSettings();
        setQueryId(getTableSettings().getQueryId());
    }

    @Override
    public ComponentResultRequest getResultRequest() {
        return tableResultRequest;
    }

    @Override
    public ComponentResultRequest createDownloadQueryRequest() {
        final TableSettings tableSettings = getTableSettings()
                .copy()
                .buildTableSettings();
        return tableResultRequest
                .copy()
                .requestedRange(new OffsetRange(0, Integer.MAX_VALUE))
                .tableSettings(tableSettings)
                .fetch(Fetch.ALL)
                .build();
    }

    @Override
    public void reset() {
        final long length = Math.max(1, tableResultRequest.getRequestedRange().getLength());
        dataGrid.setRowData(0, new ArrayList<>());
        dataGrid.setRowCount(0, true);
        dataGrid.setVisibleRange(0, (int) length);
        tableResultRequest = tableResultRequest
                .copy()
                .requestedRange(new OffsetRange(0L, length))
                .build();
    }

    void clearAndRefresh() {
        clear();
    }

    private void refresh() {
        currentSearchModel.refresh(getComponentConfig().getId());
    }

    private void clear() {
        setData(null);
    }

    public List<TableRow> getSelectedRows() {
        return dataGrid.getSelectionModel().getSelectedItems();
    }

    private TableComponentSettings createSettings() {
        List<Integer> arr = null;
        if (maxResults != null && maxResults.length > 0) {
            arr = new ArrayList<>();
            arr.add(maxResults[0]);
        }

        return TableComponentSettings.builder().maxResults(arr).build();
    }

    public Set<String> getHighlights() {
        if (currentSearchModel != null
                && currentSearchModel.getCurrentResult() != null
                && currentSearchModel.getCurrentResult().getHighlights() != null) {
            return currentSearchModel.getCurrentResult().getHighlights();
        }

        return null;
    }

    public interface TableView extends View {

        void setTableView(View view);

        void setRefreshing(boolean refreshing);
    }

    private class AddSelectionHandler implements SelectionChangeEvent.Handler {

        private final FieldAddPresenter presenter;

        AddSelectionHandler(final FieldAddPresenter presenter) {
            this.presenter = presenter;
        }

        @Override
        public void onSelectionChange(final SelectionChangeEvent event) {
            Field field = presenter.getSelectedObject();
            if (field != null) {
                HidePopupEvent.fire(TablePresenter.this, presenter);

                final String fieldName = field.getName();
                String suffix = "";
                int count = 1;
                final Set<String> currentFields = getTableSettings().getFields().stream().map(Field::getName).collect(
                        Collectors.toSet());
                while (currentFields.contains(fieldName + suffix)) {
                    count++;
                    suffix = " " + count;
                }

                field = field.copy()
                        .name(fieldName + suffix)
                        .id(createRandomFieldId())
                        .build();
                fieldsManager.addField(field);
            }
        }
    }
}<|MERGE_RESOLUTION|>--- conflicted
+++ resolved
@@ -35,10 +35,10 @@
 import stroom.dashboard.shared.ComponentSettings;
 import stroom.dashboard.shared.DashboardQueryKey;
 import stroom.dashboard.shared.DashboardResource;
+import stroom.dashboard.shared.DashboardSearchRequest;
 import stroom.dashboard.shared.DownloadSearchResultsRequest;
 import stroom.dashboard.shared.IndexConstants;
 import stroom.dashboard.shared.Search;
-import stroom.dashboard.shared.DashboardSearchRequest;
 import stroom.dashboard.shared.TableComponentSettings;
 import stroom.dashboard.shared.TableResultRequest;
 import stroom.data.grid.client.DataGridView;
@@ -426,14 +426,11 @@
                                     .queryInfo(activeSearch.getQueryInfo())
                                     .build();
 
-<<<<<<< HEAD
-                            final SearchRequest searchRequest = new SearchRequest(queryKey,
+                            final DashboardSearchRequest searchRequest = new DashboardSearchRequest(
+                                    queryKey,
                                     search,
                                     requests,
                                     timeZones.getTimeZone());
-=======
-                            final DashboardSearchRequest searchRequest = new DashboardSearchRequest(queryKey, search, requests, timeZones.getTimeZone());
->>>>>>> f213cfd3
 
                             final DownloadSearchResultsRequest downloadSearchResultsRequest = new DownloadSearchResultsRequest(
                                     applicationInstanceIdProvider.get(),
