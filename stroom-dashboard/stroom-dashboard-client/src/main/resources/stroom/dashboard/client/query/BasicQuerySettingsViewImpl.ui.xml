<!DOCTYPE ui:UiBinder SYSTEM "http://dl.google.com/gwt/DTD/xhtml.ent">
<ui:UiBinder xmlns:ui="urn:ui:com.google.gwt.uibinder"
             xmlns:g="urn:import:com.google.gwt.user.client.ui"
             xmlns:v="urn:import:stroom.widget.tickbox.client.view">
<<<<<<< HEAD
    <g:Grid styleName="stroom-control-grid w-100">
        <g:row>
            <g:cell>Id:</g:cell>
            <g:customCell>
                <g:Label ui:field="id" addStyleNames="stroom-control-label"/>
            </g:customCell>
        </g:row>
        <g:row>
            <g:cell>Name:</g:cell>
            <g:customCell>
                <g:TextBox ui:field="name" addStyleNames="w-100"/>
            </g:customCell>
        </g:row>
        <g:row>
            <g:cell>Data Source:</g:cell>
            <g:customCell>
                <g:SimplePanel ui:field="dataSource" addStyleNames="w-100"/>
            </g:customCell>
        </g:row>
        <g:row>
            <g:cell>Query On Open:</g:cell>
            <g:customCell>
                <v:TickBox ui:field="queryOnOpen" addStyleNames="w-100"/>
            </g:customCell>
        </g:row>
        <g:row>
            <g:cell>Auto Refresh:</g:cell>
            <g:customCell>
                <v:TickBox ui:field="autoRefresh" addStyleNames="w-100"/>
            </g:customCell>
        </g:row>
        <g:row>
            <g:cell>Refresh Interval:</g:cell>
            <g:customCell>
                <g:TextBox ui:field="refreshInterval" addStyleNames="w-100"/>
            </g:customCell>
        </g:row>
    </g:Grid>
=======
    <g:SimplePanel styleName="max default-min-sizes">
        <g:Grid styleName="stroom-control-grid w-100">
            <g:row>
                <g:cell>Id:</g:cell>
                <g:customCell>
                    <g:Label ui:field="id" addStyleNames="stroom-control-label"/>
                </g:customCell>
            </g:row>
            <g:row>
                <g:cell>Name:</g:cell>
                <g:customCell>
                    <g:TextBox ui:field="name" addStyleNames="w-100"/>
                </g:customCell>
            </g:row>
            <g:row>
                <g:cell>Data Source:</g:cell>
                <g:customCell>
                    <g:SimplePanel ui:field="dataSource" addStyleNames="w-100"/>
                </g:customCell>
            </g:row>
            <g:row>
                <g:cell>Query On Open:</g:cell>
                <g:customCell>
                    <v:TickBox ui:field="queryOnOpen" addStyleNames="w-100"/>
                </g:customCell>
            </g:row>
            <g:row>
                <g:cell>Auto Refresh:</g:cell>
                <g:customCell>
                    <v:TickBox ui:field="autoRefresh" addStyleNames="w-100"/>
                </g:customCell>
            </g:row>
            <g:row>
                <g:cell>Refresh Interval:</g:cell>
                <g:customCell>
                    <g:TextBox ui:field="refreshInterval" addStyleNames="w-100"/>
                </g:customCell>
            </g:row>
        </g:Grid>
    </g:SimplePanel>
>>>>>>> 353f72d5
</ui:UiBinder> <|MERGE_RESOLUTION|>--- conflicted
+++ resolved
@@ -2,46 +2,6 @@
 <ui:UiBinder xmlns:ui="urn:ui:com.google.gwt.uibinder"
              xmlns:g="urn:import:com.google.gwt.user.client.ui"
              xmlns:v="urn:import:stroom.widget.tickbox.client.view">
-<<<<<<< HEAD
-    <g:Grid styleName="stroom-control-grid w-100">
-        <g:row>
-            <g:cell>Id:</g:cell>
-            <g:customCell>
-                <g:Label ui:field="id" addStyleNames="stroom-control-label"/>
-            </g:customCell>
-        </g:row>
-        <g:row>
-            <g:cell>Name:</g:cell>
-            <g:customCell>
-                <g:TextBox ui:field="name" addStyleNames="w-100"/>
-            </g:customCell>
-        </g:row>
-        <g:row>
-            <g:cell>Data Source:</g:cell>
-            <g:customCell>
-                <g:SimplePanel ui:field="dataSource" addStyleNames="w-100"/>
-            </g:customCell>
-        </g:row>
-        <g:row>
-            <g:cell>Query On Open:</g:cell>
-            <g:customCell>
-                <v:TickBox ui:field="queryOnOpen" addStyleNames="w-100"/>
-            </g:customCell>
-        </g:row>
-        <g:row>
-            <g:cell>Auto Refresh:</g:cell>
-            <g:customCell>
-                <v:TickBox ui:field="autoRefresh" addStyleNames="w-100"/>
-            </g:customCell>
-        </g:row>
-        <g:row>
-            <g:cell>Refresh Interval:</g:cell>
-            <g:customCell>
-                <g:TextBox ui:field="refreshInterval" addStyleNames="w-100"/>
-            </g:customCell>
-        </g:row>
-    </g:Grid>
-=======
     <g:SimplePanel styleName="max default-min-sizes">
         <g:Grid styleName="stroom-control-grid w-100">
             <g:row>
@@ -82,5 +42,4 @@
             </g:row>
         </g:Grid>
     </g:SimplePanel>
->>>>>>> 353f72d5
 </ui:UiBinder> 