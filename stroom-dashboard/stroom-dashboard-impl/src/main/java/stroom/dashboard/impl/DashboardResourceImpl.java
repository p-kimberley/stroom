--- conflicted
+++ resolved
@@ -30,14 +30,14 @@
 import stroom.dashboard.shared.DashboardDoc;
 import stroom.dashboard.shared.DashboardQueryKey;
 import stroom.dashboard.shared.DashboardResource;
+import stroom.dashboard.shared.DashboardSearchRequest;
+import stroom.dashboard.shared.DashboardSearchResponse;
 import stroom.dashboard.shared.DownloadQueryRequest;
 import stroom.dashboard.shared.DownloadSearchResultFileType;
 import stroom.dashboard.shared.DownloadSearchResultsRequest;
 import stroom.dashboard.shared.FunctionSignature;
 import stroom.dashboard.shared.Search;
 import stroom.dashboard.shared.SearchBusPollRequest;
-import stroom.dashboard.shared.DashboardSearchRequest;
-import stroom.dashboard.shared.DashboardSearchResponse;
 import stroom.dashboard.shared.StoredQuery;
 import stroom.dashboard.shared.TableResultRequest;
 import stroom.dashboard.shared.ValidateExpressionResult;
@@ -265,16 +265,11 @@
                 final DataSourceProvider dataSourceProvider = searchDataSourceProviderRegistry
                         .getDataSourceProvider(dataSourceRef)
                         .orElseThrow(() ->
-                                new RuntimeException("No search provider found for '" + dataSourceRef.getType() + "' data source"));
-
-<<<<<<< HEAD
-                stroom.query.api.v2.SearchRequest mappedRequest = searchRequestMapper.mapRequest(queryKey,
-                        searchRequest);
-                stroom.query.api.v2.SearchResponse searchResponse = dataSourceProvider.search(mappedRequest);
-=======
+                                new RuntimeException(
+                                        "No search provider found for '" + dataSourceRef.getType() + "' data source"));
+
                 SearchRequest mappedRequest = searchRequestMapper.mapRequest(queryKey, searchRequest);
                 SearchResponse searchResponse = dataSourceProvider.search(mappedRequest);
->>>>>>> f213cfd3
 
                 if (searchResponse == null || searchResponse.getResults() == null) {
                     throw new EntityServiceException("No results can be found");
@@ -387,14 +382,10 @@
                     LOGGER.debug(sb.toString());
                 }
 
-<<<<<<< HEAD
-                final ActiveQueries activeQueries = activeQueriesManager.get(securityContext.getUserIdentity(),
-                        request.getApplicationInstanceId());
-                final Set<SearchResponse> searchResults = Collections.newSetFromMap(new ConcurrentHashMap<>());
-=======
-                final ActiveQueries activeQueries = activeQueriesManager.get(securityContext.getUserIdentity(), request.getApplicationInstanceId());
-                final Set<DashboardSearchResponse> searchResults = Collections.newSetFromMap(new ConcurrentHashMap<>());
->>>>>>> f213cfd3
+                final ActiveQueries activeQueries = activeQueriesManager.get(
+                        securityContext.getUserIdentity(), request.getApplicationInstanceId());
+                final Set<DashboardSearchResponse> searchResults = Collections.newSetFromMap(
+                        new ConcurrentHashMap<>());
 
 //            // Fix query keys so they have session and user info.
 //            for (final Entry<DashboardQueryKey, SearchRequest> entry : request.getSearchActionMap().entrySet()) {
@@ -418,13 +409,8 @@
                             httpServletRequestHolder.set(httpServletRequest);
                             final DashboardQueryKey queryKey = searchRequest.getDashboardQueryKey();
                             if (searchRequest.getSearch() != null) {
-<<<<<<< HEAD
-                                final SearchResponse searchResponse = processRequest(activeQueries,
-                                        queryKey,
-                                        searchRequest);
-=======
-                                final DashboardSearchResponse searchResponse = processRequest(activeQueries, queryKey, searchRequest);
->>>>>>> f213cfd3
+                                final DashboardSearchResponse searchResponse = processRequest(
+                                        activeQueries, queryKey, searchRequest);
                                 if (searchResponse != null) {
                                     searchResults.add(searchResponse);
                                 }
@@ -504,14 +490,8 @@
             search = search.copy().params(params).build();
             updatedSearchRequest = updatedSearchRequest.copy().search(search).build();
 
-<<<<<<< HEAD
-            stroom.query.api.v2.SearchRequest mappedRequest = searchRequestMapper.mapRequest(queryKey,
-                    updatedSearchRequest);
-            stroom.query.api.v2.SearchResponse searchResponse = dataSourceProvider.search(mappedRequest);
-=======
             SearchRequest mappedRequest = searchRequestMapper.mapRequest(queryKey, updatedSearchRequest);
             SearchResponse searchResponse = dataSourceProvider.search(mappedRequest);
->>>>>>> f213cfd3
             result = new SearchResponseMapper().mapResponse(queryKey, searchResponse);
 
             if (newSearch) {
