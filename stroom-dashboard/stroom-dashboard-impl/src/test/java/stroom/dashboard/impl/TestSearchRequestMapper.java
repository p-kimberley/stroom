--- conflicted
+++ resolved
@@ -83,14 +83,9 @@
         DashboardSearchRequest dashboardSearchRequest = SearchRequestTestData.dashboardSearchRequest();
 
         // When
-<<<<<<< HEAD
-        stroom.query.api.v2.SearchRequest mappedApiSearchRequest = searchRequestMapper.mapRequest(new DashboardQueryKey(
-                "test",
-                "ttest",
-                "test"), dashboardSearchRequest);
-=======
-        SearchRequest mappedApiSearchRequest = searchRequestMapper.mapRequest(new DashboardQueryKey("test", "ttest", "test"), dashboardSearchRequest);
->>>>>>> f213cfd3
+        SearchRequest mappedApiSearchRequest = searchRequestMapper.mapRequest(
+                new DashboardQueryKey("test", "ttest", "test"),
+                dashboardSearchRequest);
 
         // Then
         verify_Search_to_Query_mapping(
