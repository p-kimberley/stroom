/*
 *
 *  * Copyright 2018 Crown Copyright
 *  *
 *  * Licensed under the Apache License, Version 2.0 (the "License");
 *  * you may not use this file except in compliance with the License.
 *  * You may obtain a copy of the License at
 *  *
 *  *     http://www.apache.org/licenses/LICENSE-2.0
 *  *
 *  * Unless required by applicable law or agreed to in writing, software
 *  * distributed under the License is distributed on an "AS IS" BASIS,
 *  * WITHOUT WARRANTIES OR CONDITIONS OF ANY KIND, either express or implied.
 *  * See the License for the specific language governing permissions and
 *  * limitations under the License.
 *
 */

package stroom.data.store.impl;

import stroom.data.shared.DataType;
import stroom.data.shared.StreamTypeNames;
import stroom.data.store.api.InputStreamProvider;
import stroom.data.store.api.SegmentInputStream;
import stroom.data.store.api.Source;
import stroom.data.store.api.Store;
import stroom.docref.DocRef;
import stroom.docstore.shared.DocRefUtil;
import stroom.feed.api.FeedProperties;
import stroom.meta.shared.Meta;
import stroom.meta.shared.Status;
import stroom.pipeline.MarkerListCreator;
import stroom.pipeline.PipelineStore;
import stroom.pipeline.errorhandler.ErrorReceiverProxy;
import stroom.pipeline.errorhandler.LoggingErrorReceiver;
import stroom.pipeline.errorhandler.ProcessException;
import stroom.pipeline.factory.Pipeline;
import stroom.pipeline.factory.PipelineDataCache;
import stroom.pipeline.factory.PipelineFactory;
import stroom.pipeline.reader.ByteStreamDecoder.DecodedChar;
import stroom.pipeline.shared.AbstractFetchDataResult;
import stroom.pipeline.shared.FetchDataRequest;
import stroom.pipeline.shared.FetchDataResult;
import stroom.pipeline.shared.FetchMarkerResult;
import stroom.pipeline.shared.PipelineDoc;
import stroom.pipeline.shared.SourceLocation;
import stroom.pipeline.shared.data.PipelineData;
import stroom.pipeline.state.FeedHolder;
import stroom.pipeline.state.MetaDataHolder;
import stroom.pipeline.state.MetaHolder;
import stroom.pipeline.state.PipelineHolder;
import stroom.pipeline.task.StreamMetaDataProvider;
import stroom.pipeline.writer.AbstractWriter;
import stroom.pipeline.writer.OutputStreamAppender;
import stroom.pipeline.writer.TextWriter;
import stroom.pipeline.writer.XMLWriter;
import stroom.security.api.SecurityContext;
import stroom.ui.config.shared.SourceConfig;
import stroom.util.io.StreamUtil;
import stroom.util.logging.LambdaLogger;
import stroom.util.logging.LambdaLoggerFactory;
import stroom.util.logging.LogUtil;
import stroom.util.pipeline.scope.PipelineScopeRunnable;
import stroom.util.shared.Count;
import stroom.util.shared.DataRange;
import stroom.util.shared.DefaultLocation;
import stroom.util.shared.EntityServiceException;
import stroom.util.shared.Location;
import stroom.util.shared.Marker;
import stroom.util.shared.OffsetRange;
import stroom.util.shared.Severity;
import stroom.util.shared.TextRange;

import org.apache.commons.io.ByteOrderMark;
import org.jetbrains.annotations.NotNull;

import java.io.BufferedOutputStream;
import java.io.ByteArrayInputStream;
import java.io.ByteArrayOutputStream;
import java.io.IOException;
import java.io.InputStream;
import java.io.InputStreamReader;
import java.io.Reader;
import java.nio.charset.Charset;
import java.util.ArrayList;
import java.util.List;
import java.util.Optional;
import java.util.Set;
import javax.inject.Provider;
import javax.xml.transform.TransformerException;

public class DataFetcher {

    private static final LambdaLogger LOGGER = LambdaLoggerFactory.getLogger(DataFetcher.class);

    // TODO @AT Need to implement showing the data has been truncated, either
    //   here by modifying the returned data or by setting some flags in the
    //   result obj to indicate there is more data at the start and/or end
    //   and let the UI do it.
    private static final String TRUNCATED_TEXT = "";
//    private static final String TRUNCATED_TEXT = "...[TRUNCATED IN USER INTERFACE]...";
//    private static final int MAX_LINE_LENGTH = 1000;
    /**
     * How big our buffers are. This should always be a multiple of 8.
     */
    private static final int STREAM_BUFFER_SIZE = 1024 * 100;

    private final Long partsToReturn = 1L;
    private final Long segmentsToReturn = 1L;

    private final Store streamStore;
    private final FeedProperties feedProperties;
    private final Provider<FeedHolder> feedHolderProvider;
    private final Provider<MetaDataHolder> metaDataHolderProvider;
    private final Provider<PipelineHolder> pipelineHolderProvider;
    private final Provider<MetaHolder> metaHolderProvider;
    private final PipelineStore pipelineStore;
    private final Provider<PipelineFactory> pipelineFactoryProvider;
    private final Provider<ErrorReceiverProxy> errorReceiverProxyProvider;
    private final PipelineDataCache pipelineDataCache;
    private final StreamEventLog streamEventLog;
    private final SecurityContext securityContext;
    private final PipelineScopeRunnable pipelineScopeRunnable;
    private final SourceConfig sourceConfig;

    //    private Long index = 0L;
    private Long partCount = 0L;
//    private Long pageOffset = 0L;
//    private Long pageLength = 0L;

    // This is either the number of segments or the number of lines
    private Long pageTotal = 0L;
//    private boolean pageTotalIsExact = false;

    private Long segmentNumber;

    DataFetcher(final Store streamStore,
                final FeedProperties feedProperties,
                final Provider<FeedHolder> feedHolderProvider,
                final Provider<MetaDataHolder> metaDataHolderProvider,
                final Provider<PipelineHolder> pipelineHolderProvider,
                final Provider<MetaHolder> metaHolderProvider,
                final PipelineStore pipelineStore,
                final Provider<PipelineFactory> pipelineFactoryProvider,
                final Provider<ErrorReceiverProxy> errorReceiverProxyProvider,
                final PipelineDataCache pipelineDataCache,
                final StreamEventLog streamEventLog,
                final SecurityContext securityContext,
                final PipelineScopeRunnable pipelineScopeRunnable,
                final SourceConfig sourceConfig) {
        this.streamStore = streamStore;
        this.feedProperties = feedProperties;
        this.feedHolderProvider = feedHolderProvider;
        this.metaDataHolderProvider = metaDataHolderProvider;
        this.pipelineHolderProvider = pipelineHolderProvider;
        this.metaHolderProvider = metaHolderProvider;
        this.pipelineStore = pipelineStore;
        this.pipelineFactoryProvider = pipelineFactoryProvider;
        this.errorReceiverProxyProvider = errorReceiverProxyProvider;
        this.pipelineDataCache = pipelineDataCache;
        this.streamEventLog = streamEventLog;
        this.securityContext = securityContext;
        this.pipelineScopeRunnable = pipelineScopeRunnable;
        this.sourceConfig = sourceConfig;
    }

    public Set<String> getAvailableChildStreamTypes(final long id, final long partNo) {

        return securityContext.useAsReadResult(() -> {
            final Source source = streamStore.openSource(id, true);
            try {
                final InputStreamProvider inputStreamProvider = source.get(partNo);

                final Set<String> childTypes = inputStreamProvider.getChildTypes();

                return childTypes;

            } catch (IOException e) {
                throw new RuntimeException(LogUtil.message("Error opening stream {}, part {}", id, partNo), e);
            }
        });
<<<<<<< HEAD
    }

=======
    };

    //
//    }
//
//    public AbstractFetchDataResult getData(final long streamId,
//                                           final String childStreamTypeName,
//                                           final OffsetRange streamsRange,
//                                           final OffsetRange pageRange,
//                                           final boolean markerMode,
//                                           final DocRef pipeline,
//                                           final boolean showAsHtml,
//                                           final Severity... expandedSeverities) {
>>>>>>> f213cfd3
    public AbstractFetchDataResult getData(final FetchDataRequest fetchDataRequest) {
        // Allow users with 'Use' permission to read data, pipelines and XSLT.
        return securityContext.useAsReadResult(() -> {
            Set<String> availableChildStreamTypes;
            String feedName = null;
            String streamTypeName = null;
            String eventId = String.valueOf(fetchDataRequest.getSourceLocation().getId());
            Meta meta = null;
            final SourceLocation sourceLocation = fetchDataRequest.getSourceLocation();

            // Get the stream source.
            try (final Source source = streamStore.openSource(
                    fetchDataRequest.getSourceLocation().getId(),
                    true)) {

                // If we have no stream then let the client know it has been
                // deleted.
                if (source == null) {
                    final String msg = "## Stream has been deleted ## ";
                    final Count<Long> totalItemCount = new Count<>(0L, true);
                    final OffsetRange itemRange = new OffsetRange(0L, (long) 1);
                    final Count<Long> totalCharCount = new Count<>((long) msg.length(), true);

                    writeEventLog(
                            eventId,
                            feedName,
                            streamTypeName,
                            fetchDataRequest.getSourceLocation().getOptChildType().orElse(null),
                            fetchDataRequest.getPipeline(),
                            new IOException(msg));

                    return new FetchDataResult(
                            feedName,
                            null,
                            null,
                            sourceLocation,
                            itemRange,
                            totalItemCount,
                            totalCharCount,
                            null,
                            null,
                            msg,
                            fetchDataRequest.isShowAsHtml(),
                            null);  // Don't really know segmented state as stream is gone
                }

                meta = source.getMeta();
                feedName = meta.getFeedName();
                streamTypeName = meta.getTypeName();
                // See if a specific child stream type was requested
//                String childStreamTypeName = sourceLocation.getOptChildType()
//                        .orElse(null);

                long partNo = fetchDataRequest.getSourceLocation().getPartNo();
                partCount = source.count();

                // Prevent user going past last part
                if (partNo >= partCount) {
                    partNo = partCount - 1;
                }

                try (final InputStreamProvider inputStreamProvider = source.get(partNo)) {
                    // Find out which child stream types are available.
                    availableChildStreamTypes = getAvailableChildStreamTypes(inputStreamProvider);

                    String requestedChildStreamType = sourceLocation.getOptChildType().orElse(null);
                    try (final SegmentInputStream segmentInputStream = inputStreamProvider.get(requestedChildStreamType)) {
                        // Get the event id.
                        eventId = String.valueOf(meta.getId());
                        if (partCount > 1) {
                            eventId += ":" + partNo;
                        }
//                        final OffsetRange pageRange = fetchDataRequest.getDataRange().getSegmentNumber();
                        if (sourceLocation.getOptSegmentNo().isPresent()) {
                            eventId = ":" + sourceLocation.getOptSegmentNo().getAsLong();
                        }

//                        if (pageRange != null && pageRange.getLength() != null && pageRange.getLength() == 1) {
//                            eventId += ":" + (pageRange.getOffset() + 1);
//                        }

                        writeEventLog(eventId,
                                feedName,
                                streamTypeName,
                                requestedChildStreamType,
                                fetchDataRequest.getPipeline(),
                                null);

                        // If this is an error stream and the UI is requesting markers then
                        // create a list of markers.
                        if (StreamTypeNames.ERROR.equals(streamTypeName) && fetchDataRequest.isMarkerMode()) {
                            return createErrorMarkerResult(
                                    feedName,
                                    streamTypeName,
                                    segmentInputStream,
                                    fetchDataRequest.getSourceLocation(),
                                    availableChildStreamTypes,
                                    fetchDataRequest.getExpandedSeverities());
                        }

                        return createDataResult(
                                feedName,
                                streamTypeName,
                                segmentInputStream,
//                                pageRange,
                                availableChildStreamTypes,
//                                fetchDataRequest.getPipeline(),
//                                fetchDataRequest.isShowAsHtml(),
                                source,
                                inputStreamProvider,
                                fetchDataRequest);
                    }
                }

            } catch (final IOException | RuntimeException e) {
                writeEventLog(
                        eventId,
                        feedName,
                        streamTypeName,
                        fetchDataRequest.getSourceLocation().getChildType(),
                        fetchDataRequest.getPipeline(),
                        e);

                if (meta != null) {
                    if (Status.LOCKED.equals(meta.getStatus())) {
                        return createErrorResult(sourceLocation, "You cannot view locked streams.");
                    }
                    if (Status.DELETED.equals(meta.getStatus())) {
                        return createErrorResult(sourceLocation, "This data may no longer exist.");
                    }
                }

                LOGGER.error("Error fetching data", e);

                return createErrorResult(sourceLocation, e.getMessage());
            }
        });
    }

    private FetchMarkerResult createErrorMarkerResult(final String feedName,
                                                      final String streamTypeName,
                                                      final SegmentInputStream segmentInputStream,
                                                      final SourceLocation sourceLocation,
                                                      final Set<String> availableChildStreamTypes,
                                                      final Severity... expandedSeverities) throws IOException {
        List<Marker> markersList;

        // Get the appropriate encoding for the stream type. No child type as this is error strm
        final String encoding = feedProperties.getEncoding(feedName, streamTypeName, null);

        // Include all segments.
        segmentInputStream.includeAll();

        // Get the data from the stream.
        final Reader reader = new InputStreamReader(segmentInputStream, Charset.forName(encoding));

        // Combine markers into a list.
        markersList = new MarkerListCreator().createFullList(reader, expandedSeverities);

        // Create a list just for the request.
        long pageOffset = sourceLocation.getOptSegmentNo().orElse(0);
        if (pageOffset >= markersList.size()) {
            pageOffset = markersList.size() - 1;
        }
        final long max = pageOffset + SourceLocation.MAX_ERRORS_PER_PAGE;
        final long totalResults = markersList.size();
        final List<Marker> resultList = new ArrayList<>();

        for (long i = pageOffset; i < max && i < totalResults; i++) {
            resultList.add(markersList.get((int) i));
        }

        final String classification = feedProperties.getDisplayClassification(feedName);
        final OffsetRange itemRange = new OffsetRange(
                sourceLocation.getSegmentNo(),
                (long) resultList.size());
        final Count<Long> totalItemCount = new Count<>(totalResults, true);
        final Count<Long> totalCharCount = new Count<>(0L, true);

        return new FetchMarkerResult(
                feedName,
                streamTypeName,
                classification,
                sourceLocation,
                itemRange,
                totalItemCount,
                totalCharCount,
                availableChildStreamTypes,
                new ArrayList<>(resultList));
    }

    private FetchDataResult createDataResult(final String feedName,
                                             final String streamTypeName,
                                             final SegmentInputStream segmentInputStream,
                                             final Set<String> availableChildStreamTypes,
                                             final Source streamSource,
                                             final InputStreamProvider inputStreamProvider,
                                             final FetchDataRequest fetchDataRequest) throws IOException {
        final SourceLocation sourceLocation = fetchDataRequest.getSourceLocation();
        // Read the input stream into a string.
        // If the input stream has multiple segments then we are going to
        // read it in segment mode.

        final DataType dataType = segmentInputStream.count() > 1
                ? DataType.SEGMENTED
                : DataType.NON_SEGMENTED;

        // Get the appropriate encoding for the stream type.
        final String encoding = feedProperties.getEncoding(
                feedName, streamTypeName, fetchDataRequest.getSourceLocation().getChildType());

        final Charset charset = Charset.forName(encoding);

//        LOGGER.info("Size in bytes: {}, avgBytesPerChar: {}, approxChars: {}",
//                ModelStringUtil.formatIECByteSizeString(segmentInputStream.size()),
//                averageBytesPerChar,
//                segmentInputStream.size() / averageBytesPerChar);

        final RawResult rawResult;

        if (DataType.SEGMENTED.equals(dataType)) {
            rawResult = getSegmentedData(sourceLocation, segmentInputStream, encoding);
        } else {
            // Non-segmented data
            rawResult = getNonSegmentedData(sourceLocation, segmentInputStream, encoding);
        }

        // We are viewing the data with the BOM removed, so remove the size of the BOM from the
        // total bytes else the progress bar is messed up
        rawResult.setTotalBytes(segmentInputStream.size() - rawResult.byteOrderMarkLength);
        if (rawResult.getTotalCharacterCount() == null) {
            rawResult.setTotalCharacterCount(estimateCharCount(segmentInputStream.size(), charset));
        }

        return buildFetchDataResult(
                feedName,
                streamTypeName,
                availableChildStreamTypes,
                streamSource,
                inputStreamProvider,
                fetchDataRequest,
                dataType,
                rawResult);
    }

    @NotNull
    private FetchDataResult buildFetchDataResult(final String feedName,
                                                 final String streamTypeName,
                                                 final Set<String> availableChildStreamTypes,
                                                 final Source streamSource,
                                                 final InputStreamProvider inputStreamProvider,
                                                 final FetchDataRequest fetchDataRequest,
                                                 final DataType dataType,
                                                 final RawResult rawResult) {

        String output;
        final DocRef pipeline = fetchDataRequest.getPipeline();
        // If we have a pipeline then we will try and use it.
        if (pipeline != null) {
            try {
                // If we have a pipeline then use it.
                output = usePipeline(
                        streamSource,
                        rawResult.getRawData(),
                        feedName,
                        pipeline,
                        inputStreamProvider);

            } catch (final RuntimeException e) {
                output = e.getMessage();
                if (output == null || output.length() == 0) {
                    output = e.toString();
                }
            }

        } else {
            output = rawResult.getRawData();
        }

        // Set the result.
        final String classification = feedProperties.getDisplayClassification(feedName);

        return new FetchDataResult(
                feedName,
                streamTypeName,
                classification,
                rawResult.getSourceLocation(),
                rawResult.getItemRange(),
                rawResult.getTotalItemCount(),
                rawResult.getTotalCharacterCount(),
                rawResult.getTotalBytes(),
                availableChildStreamTypes,
                output,
                fetchDataRequest.isShowAsHtml(),
                dataType);
    }

    private FetchDataResult createErrorResult(final SourceLocation sourceLocation, final String error) {
        return new FetchDataResult(
                null,
                StreamTypeNames.RAW_EVENTS,
                null,
                sourceLocation,
                new OffsetRange(0L, 0L),
                Count.of(0L, true),
                Count.of(0L, true),
                0L,
                null,
                error,
                false,
                null);
    }

    private Count<Long> estimateCharCount(final long totalBytes, final Charset charset) {
        return Count.approximately((long) Math.floor(
                charset.newDecoder().averageCharsPerByte() * totalBytes));
    }

    private void writeEventLog(final String eventId,
                               final String feedName,
                               final String streamTypeName,
                               final String childStreamType,
                               final DocRef pipelineRef,
                               final Exception e) {
        try {
            streamEventLog.viewStream(eventId, feedName, streamTypeName, childStreamType, pipelineRef, e);
        } catch (final Exception ex) {
            LOGGER.debug(ex.getMessage(), ex);
        }
    }

    private RawResult getSegmentedData(final SourceLocation sourceLocation,
                                       final SegmentInputStream segmentInputStream,
                                       final String encoding) throws IOException {
//        // Get the appropriate encoding for the stream type.
//        final String encoding = feedProperties.getEncoding(feedName, streamTypeName);

        // Set the page total.
        if (segmentInputStream.count() > 2) {
            // Subtract 2 to account for the XML root elements (header and footer).
            pageTotal = segmentInputStream.count() - 2;
        } else {
            pageTotal = segmentInputStream.count();
        }
//        pageTotalIsExact = true;

        // Make sure we can't exceed the page total.
        segmentNumber = sourceLocation.getOptSegmentNo()
                .orElse(0);

        if (segmentNumber >= pageTotal) {
            segmentNumber = pageTotal - 1;
        }

        // Include start root element.
        segmentInputStream.include(0);

        // Include the requested segment, add one to allow for start root elm
        segmentInputStream.include(segmentNumber + 1);

        // Include end root element.
        segmentInputStream.include(segmentInputStream.count() - 1);

        // Get the data from the stream.
//        return StreamUtil.streamToString(segmentInputStream, Charset.forName(encoding));
        final RawResult rawResult = extractDataRange(
                sourceLocation,
                segmentInputStream,
                encoding,
                segmentInputStream.size());

        // Override the page items range/total as we are dealing in segments/records
        rawResult.setItemRange(new OffsetRange(segmentNumber, 1L));
        rawResult.setTotalItemCount(Count.of(segmentInputStream.count() - 2, true));
        return rawResult;
    }

    private RawResult getNonSegmentedData(final SourceLocation sourceLocation,
                                          final SegmentInputStream segmentInputStream,
                                          final String encoding) throws IOException {

        final RawResult rawResult = extractDataRange(
                sourceLocation,
                segmentInputStream,
                encoding,
                segmentInputStream.size());


        // Non-segmented data exists within parts so set the item info
        rawResult.setItemRange(new OffsetRange(sourceLocation.getPartNo(), 1L));
        rawResult.setTotalItemCount(Count.of(partCount, true));
        return rawResult;
    }

    private RawResult extractDataRange(final SourceLocation sourceLocation,
                                       final InputStream inputStream,
                                       final String encoding,
                                       final long streamSizeBytes) throws IOException {
        // We could have:
        // One potentially VERY long line, too big to display
        // Lots of small lines
        // Multiple long lines that are too big to display
        StringBuilder strBuilderRange = new StringBuilder();
        final StringBuilder strBuilderLineSoFar = new StringBuilder();

        // Trackers for what we have so far and where we are
        long currByteOffset = 0; // zero based
        int currLineNo = 1; // one based
        int currColNo = 1; // one based
        long currCharOffset = 0; //zero based

        int lastLineNo = -1; // one based
        int lastColNo = -1; // one based
        long startCharOffset = -1;
        int startLineNo = -1;
        int startColNo = -1;
        long charsInRangeCount = 0;

        long startOfCurrLineCharOffset = 0;
        long startByteOffset = -1;

        Optional<DecodedChar> optDecodeChar = Optional.empty();
        Optional<DecodedChar> optLastDecodeChar = Optional.empty();
        boolean isFirstChar = true;
        int extraCharCount = 0;

        boolean foundRange = false;
        boolean isMultiLine = false;
        Count<Long> totalCharCount = Count.of(0L, false);

        // If no range supplied then use a default one
        final DataRange dataRange = sourceLocation.getOptDataRange()
                .orElse(DataRange.fromCharOffset(0, sourceConfig.getMaxCharactersPerFetch()));

        final CharReader charReader = new CharReader(inputStream, false, encoding);

        final NonSegmentedIncludeCharPredicate inclusiveFromPredicate = buildInclusiveFromPredicate(
                dataRange);
        final NonSegmentedIncludeCharPredicate exclusiveToPredicate = buildExclusiveToPredicate(
                dataRange);

        // Ideally we would jump to the requested offset, but if we do, we can't
        // track the line/colcharOffset info for the requested range, i.e.
        // to show the right line numbers in the editor. Thus we need
        // to advance through char by char

        while (true) {
            optLastDecodeChar = optDecodeChar;
            optDecodeChar = charReader.read();
            if (optDecodeChar.isEmpty()) {
                // Reached the end of the stream
                totalCharCount = Count.exactly(currCharOffset + 1); // zero based offset to count
                break;
            }

            final DecodedChar decodedChar = optDecodeChar.get();

            if (inclusiveFromPredicate.test(currLineNo, currColNo, currCharOffset, currByteOffset, charsInRangeCount)) {

                // On or after the first requested char
                foundRange = true;

//                LOGGER.info("{}:{} {}",
//                        currLineNo,
//                        currColNo,
//                        decodedChar.isLineBreak() ? "\\n" : decodedChar.getAsString());

                boolean isCharAfterRequestedRange = exclusiveToPredicate.test(
                        currLineNo, currColNo, currCharOffset, currByteOffset, charsInRangeCount);

                if (isCharAfterRequestedRange) {
                    extraCharCount++;
                }

                // For multi-line data continue past the desired range a bit (up to a limit) to try to complete the line
                // to make it look better in the UI.
                if (isCharAfterRequestedRange
                        && hasReachedLimitOfLineContinuation(decodedChar, currColNo, extraCharCount, isMultiLine)) {
                    // This is the char after our requested range
                    // or requested range continued to the end of the line
                    // or we have blown the max chars limit
                    if (decodedChar.isLineBreak()) {
                        // need to ensure we count the line break in our offset position.
                        currCharOffset += decodedChar.getCharCount();
                    }
                    break;
                } else {
                    // Inside the requested range (or continuing past it a bit to the end of the line)
                    charsInRangeCount += decodedChar.getCharCount();
                    // Record the start position for the requested range
                    if (startCharOffset == -1) {
                        startCharOffset = currCharOffset;
                        startLineNo = currLineNo;
                        startColNo = currColNo;
                        startByteOffset = charReader.getLastByteOffsetRead()
                                .orElseThrow(() -> new RuntimeException("Should have a byte offset at this point"));
                    }
                    strBuilderRange.append(decodedChar.getAsString());

                    // Need the prev location so when we test the first char after the range
                    // we can get the last one in the range
                    lastLineNo = currLineNo;
                    lastColNo = currColNo;
                }
            } else {
                // Hold the chars for the line so far up to the requested range so we can
                // tack it on when we find our range
                strBuilderLineSoFar.append(decodedChar.getAsString());
            }

            // Now advance the counters/trackers for the next char
            currCharOffset += decodedChar.getCharCount();
            currByteOffset += decodedChar.getByteCount();

            if (isFirstChar) {
                isFirstChar = false;
            } else if (decodedChar.isLineBreak()) {
                currLineNo++;
                currColNo = 1;

                if (!isMultiLine && currLineNo > 1) {
                    // Multi line data so we want to keep adding chars all the way to the end
                    // of the line so we don't get part lines in the UI.
                    isMultiLine = true;
                }
                if (!foundRange) {
                    // Not found our requested range yet so reset the current line so far
                    // to the offset of the next char
                    startOfCurrLineCharOffset = currCharOffset;
                    strBuilderLineSoFar.setLength(0);
                }
            } else {
                // This is a debatable one. Is a simple smiley emoji one col or two?
                // Java will say the string has length 2
                currColNo += decodedChar.getCharCount();
            }
        }


        final StringBuilder strBuilderResultRange = new StringBuilder();


//        if (isMultiLine && startLineNo != 1) {
//            // TODO @AT See TODO next to TRUNCATED_TEXT declaration
////            strBuilderResultRange.append(TRUNCATED_TEXT + "\n");
////            startLineNo--;
//        } else if (!isMultiLine && startCharOffset != 0) {
//            strBuilderResultRange.append(TRUNCATED_TEXT);
//        }

        if (isMultiLine && strBuilderRange.length() > 0 && strBuilderRange.charAt(0) != '\n') {
            startCharOffset = startOfCurrLineCharOffset;
            startColNo = 1;
            // Tack on the beginning of the line up to the range
            strBuilderResultRange
                    .append(strBuilderLineSoFar)
                    .append(strBuilderRange);
        } else {
            strBuilderResultRange.append(strBuilderRange);
        }

//        if (isMultiLine && !isTotalPageableItemsExact) {
//            if (currChar == '\n') {
//                strBuilderResultRange.append(TRUNCATED_TEXT);
//            } else {
//                // TODO @AT See TODO next to TRUNCATED_TEXT declaration
////                strBuilderResultRange.append("\n" + TRUNCATED_TEXT);
//            }
//        } else if (!isMultiLine && !isTotalPageableItemsExact) {
//            strBuilderResultRange.append(TRUNCATED_TEXT);
//        }


        if (optDecodeChar.isPresent() && optDecodeChar.filter(DecodedChar::isLineBreak).isPresent()) {
            currCharOffset = currCharOffset - 1; // undo the last ++ op
        }

        // If last char in range was a line break then we need to use currLineNo which includes the new line
        final Location locationTo = optLastDecodeChar.filter(DecodedChar::isLineBreak).isPresent()
                ? DefaultLocation.of(currLineNo, currColNo)
                : DefaultLocation.of(lastLineNo, lastColNo);

        if (!totalCharCount.isExact() && charReader.getLastCharOffsetRead().isPresent()) {
            // Estimate the total char count based on the ratio of chars to bytes seen so far.
            // The estimate will improve as we fetch further into the stream.
            final double avgCharsPerByte = charReader.getLastCharOffsetRead().get()
                    / (double) charReader.getLastByteOffsetRead().get();

            totalCharCount = Count.approximately((long) (avgCharsPerByte * streamSizeBytes));
        }

        // The range returned may differ to that requested if we have continued to the end of the line
        final DataRange actualDataRange;
        final String charData;
        final TextRange highlight;
        // At this point currByteOffset is the offset of the first byte of the char outside our range
        // so subtract one to get the offset of the last byte (may be mult-byte) of the last 'char'
        // in our range
        final long byteOffsetToInc = currByteOffset > 0
                ? currByteOffset - 1
                : currByteOffset;
        if (foundRange) {
            charData = strBuilderResultRange.toString();
            actualDataRange = DataRange.builder()
                    .fromCharOffset(startCharOffset)
                    .fromByteOffset(startByteOffset)
                    .fromLocation(DefaultLocation.of(startLineNo, startColNo))
                    .toLocation(locationTo)
                    .toCharOffset(currCharOffset)
                    .toByteOffset(byteOffsetToInc)
//                    .toByteOffset(charReader.getLastByteOffsetRead()
//                            .orElseThrow())
                    .withLength((long) charData.length())
                    .build();
            highlight = sourceLocation.getHighlight();
        } else if (strBuilderResultRange.length() == 0) {
            actualDataRange = null;
            charData = "## No Data ##";
            highlight = null;
        } else {
            actualDataRange = null;
            charData = "## Error: Requested range not found ##";
            highlight = null;
        }

        // Define the range that we are actually returning, which may be bigger or smaller than requested
        // e.g. if we have continued to the end of the line or we have hit a char limit
        final SourceLocation.Builder builder = SourceLocation.builder(sourceLocation.getId())
                .withPartNo(sourceLocation.getPartNo())
                .withChildStreamType(sourceLocation.getOptChildType()
                        .orElse(null))
                .withHighlight(highlight) // pass the requested highlight back
                .withDataRange(actualDataRange);

        if (segmentNumber != null) {
            builder.withSegmentNumber(segmentNumber);
        }

        final SourceLocation resultLocation = builder.build();
        LOGGER.debug(() -> LogUtil.message(
                "resultLocation {}, charData [{}]",
                resultLocation,
                charData.substring(0, Math.min(charData.length(), 100))));

        final int byteOrderMarkLength = charReader.getByteOrderMark()
                .map(ByteOrderMark::length)
                .orElse(0);

        final RawResult rawResult = new RawResult(resultLocation, charData, byteOrderMarkLength);
        rawResult.setTotalCharacterCount(totalCharCount);
        return rawResult;
    }

    private boolean hasReachedLimitOfLineContinuation(final DecodedChar decodedChar,
                                                      final int currColNo,
                                                      final int extraCharCount,
                                                      final boolean isMultiLine) {
        // Don't continue to use chars beyond the range if
        //   it is single line data
        //   we have hit our line continuation limit
        //   we are on a line break, i.e our inc. range ended just before or sometime before the end of line
        //   we are on the first char of a line, i.e. our inc. range ended on a line break so this is first char
        //     after that
        return !isMultiLine
                || (extraCharCount > sourceConfig.getMaxCharactersToCompleteLine()
                || decodedChar.isLineBreak()
                || currColNo == 1);
    }

    /**
     * @return True if we are after or on the first char of our range.
     */
    private NonSegmentedIncludeCharPredicate buildInclusiveFromPredicate(final DataRange dataRange) {
        // FROM (inclusive)
        final NonSegmentedIncludeCharPredicate inclusiveFromPredicate;
        if (dataRange == null || !dataRange.hasBoundedStart()) {
            // No start bound
            LOGGER.debug("Unbounded from predicate");
            inclusiveFromPredicate = (currLineNo, currColNo, currCharOffset, currByteOffset, charCount) -> true;
        } else if (dataRange.getOptByteOffsetFrom().isPresent()) {
            final long startByteOffset = dataRange.getOptByteOffsetFrom().get();
            LOGGER.debug("Byte offset (inc.) from predicate [{}]", startByteOffset);
            inclusiveFromPredicate = (currLineNo, currColNo, currCharOffset, currByteOffset, charCount) ->
                    currByteOffset >= startByteOffset;
        } else if (dataRange.getOptCharOffsetFrom().isPresent()) {
            final long startCharOffset = dataRange.getOptCharOffsetFrom().get();
            LOGGER.debug("Char offset (inc.) from predicate [{}]", startCharOffset);
            inclusiveFromPredicate = (currLineNo, currColNo, currCharOffset, currByteOffset, charCount) ->
                    currCharOffset >= startCharOffset;
        } else if (dataRange.getOptLocationFrom().isPresent()) {
            final int lineNoFrom = dataRange.getOptLocationFrom().get().getLineNo();
            final int colNoFrom = dataRange.getOptLocationFrom().get().getColNo();
            LOGGER.debug("Line/col (inc.) from predicate [{}, {}]", lineNoFrom, colNoFrom);
            inclusiveFromPredicate = (currLineNo, currColNo, currCharOffset, currByteOffset, charCount) ->
                    currLineNo > lineNoFrom || (currLineNo == lineNoFrom && currColNo >= colNoFrom);
        } else {
            throw new RuntimeException("No start point specified");
        }
        return inclusiveFromPredicate;
    }

    /**
     * @return True if we have gone past our desired range
     */
    private NonSegmentedIncludeCharPredicate buildExclusiveToPredicate(final DataRange dataRange) {
        // TO (exclusive)

        long maxChars = sourceConfig.getMaxCharactersPerFetch();

        final NonSegmentedIncludeCharPredicate exclusiveToPredicate;
        if (dataRange == null || !dataRange.hasBoundedEnd()) {
            // No end bound
            LOGGER.debug("Unbounded to predicate");
            exclusiveToPredicate = (currLineNo, currColNo, currCharOffset, currByteOffset, charCount) ->
                    charCount >= maxChars;
        } else if (dataRange.getOptLength().isPresent()) {
            final long dataLength = dataRange.getOptLength().get();
            LOGGER.debug("Length (inc.) to predicate [{}]", dataLength);
            exclusiveToPredicate = (currLineNo, currColNo, currCharOffset, currByteOffset, charCount) ->
                    charCount > dataLength || charCount >= maxChars;
        } else if (dataRange.getOptByteOffsetTo().isPresent()) {
            final long byteOffsetTo = dataRange.getOptByteOffsetTo().get();
            LOGGER.debug("Byte offset (inc.) to predicate [{}]", byteOffsetTo);
            exclusiveToPredicate = (currLineNo, currColNo, currCharOffset, currByteOffset, charCount) ->
                    currByteOffset > byteOffsetTo || charCount >= maxChars;
        } else if (dataRange.getOptCharOffsetTo().isPresent()) {
            final long charOffsetTo = dataRange.getOptCharOffsetTo().get();
            LOGGER.debug("Char offset (inc.) to predicate [{}]", charOffsetTo);
            exclusiveToPredicate = (currLineNo, currColNo, currCharOffset, currByteOffset, charCount) ->
                    currCharOffset > charOffsetTo || charCount >= maxChars;
        } else if (dataRange.getOptLocationTo().isPresent()) {
            final int lineNoTo = dataRange.getOptLocationTo().get().getLineNo();
            final int colNoTo = dataRange.getOptLocationTo().get().getColNo();
            LOGGER.debug("Line/col (inc.) to predicate [{}, {}]", lineNoTo, colNoTo);
            exclusiveToPredicate = (currLineNo, currColNo, currCharOffset, currByteOffset, charCount) ->
                    currLineNo > lineNoTo
                            || (currLineNo == lineNoTo && currColNo > colNoTo)
                            || charCount >= maxChars;
        } else {
            throw new RuntimeException("No start point specified");
        }
        return exclusiveToPredicate;
    }

    private String usePipeline(final Source streamSource,
                               final String string,
                               final String feedName,
                               final DocRef pipelineRef,
                               final InputStreamProvider inputStreamProvider) {
        return pipelineScopeRunnable.scopeResult(() -> {
            try {

                final FeedHolder feedHolder = feedHolderProvider.get();
                final MetaDataHolder metaDataHolder = metaDataHolderProvider.get();
                final PipelineHolder pipelineHolder = pipelineHolderProvider.get();
                final MetaHolder metaHolder = metaHolderProvider.get();
                final PipelineFactory pipelineFactory = pipelineFactoryProvider.get();
                final ErrorReceiverProxy errorReceiverProxy = errorReceiverProxyProvider.get();

                final LoggingErrorReceiver errorReceiver = new LoggingErrorReceiver();
                errorReceiverProxy.setErrorReceiver(errorReceiver);

                // Set the pipeline so it can be used by a filter if needed.
                final PipelineDoc loadedPipeline = pipelineStore.readDocument(pipelineRef);
                if (loadedPipeline == null) {
                    throw new EntityServiceException("Unable to load pipeline");
                }

                feedHolder.setFeedName(feedName);
                // Setup the meta data holder.
                metaDataHolder.setMetaDataProvider(new StreamMetaDataProvider(metaHolder, pipelineStore));
                pipelineHolder.setPipeline(DocRefUtil.create(loadedPipeline));
                // Get the stream providers.
                metaHolder.setMeta(streamSource.getMeta());
                metaHolder.setInputStreamProvider(inputStreamProvider);

                final PipelineData pipelineData = pipelineDataCache.get(loadedPipeline);
                if (pipelineData == null) {
                    throw new EntityServiceException("Pipeline has no data");
                }
                final Pipeline pipeline = pipelineFactory.create(pipelineData);

                // Try and find the writer on this pipeline.
                AbstractWriter writer = null;
                final List<XMLWriter> xmlWriters = pipeline.findFilters(XMLWriter.class);
                if (xmlWriters != null && xmlWriters.size() > 0) {
                    writer = xmlWriters.get(0);
                } else {
                    final List<TextWriter> textWriters = pipeline.findFilters(TextWriter.class);
                    if (textWriters != null && textWriters.size() > 0) {
                        writer = textWriters.get(0);
                    }
                }
                if (writer == null) {
                    throw new ProcessException("Pipeline has no writer");
                }

                // Create an output stream and give it to the writer.
                final ByteArrayOutputStream baos = new ByteArrayOutputStream();
                final BufferedOutputStream bos = new BufferedOutputStream(baos);
                final OutputStreamAppender appender = new OutputStreamAppender(errorReceiverProxy, bos);
                writer.setTarget(appender);

                // Process the input.
                final ByteArrayInputStream inputStream = new ByteArrayInputStream(string.getBytes());
                ProcessException processException = null;
                try {
                    pipeline.startProcessing();
                } catch (final RuntimeException e) {
                    processException = new ProcessException(e.getMessage());
                    throw processException;
                } finally {
                    try {
                        pipeline.process(inputStream, StreamUtil.DEFAULT_CHARSET_NAME);
                    } catch (final RuntimeException e) {
                        if (processException != null) {
                            processException.addSuppressed(e);
                        } else {
                            processException = new ProcessException(e.getMessage());
                            throw processException;
                        }
                    } finally {
                        try {
                            pipeline.endProcessing();
                        } catch (final RuntimeException e) {
                            if (processException != null) {
                                processException.addSuppressed(e);
                            } else {
                                processException = new ProcessException(e.getMessage());
                                throw processException;
                            }
                        } finally {
                            bos.flush();
                            bos.close();
                        }
                    }
                }

                final String data = baos.toString(StreamUtil.DEFAULT_CHARSET_NAME);

                if (!errorReceiver.isAllOk()) {
                    throw new TransformerException(errorReceiver.toString());
                }

                return data;
            } catch (final IOException | TransformerException e) {
                throw new RuntimeException(e.getMessage(), e);
            }
        });
    }

    private Set<String> getAvailableChildStreamTypes(
            final InputStreamProvider inputStreamProvider) throws IOException {

        return inputStreamProvider.getChildTypes();
    }

    private interface NonSegmentedIncludeCharPredicate {

        boolean test(final long currLineNo,
                     final long currColNo,
                     final long currCharOffset,
                     final long currByteOffset,
                     final long charCount);
    }

    private static class RawResult {

        private final SourceLocation sourceLocation;
        private final String rawData;
        private final int byteOrderMarkLength;

        private OffsetRange itemRange; // part/segment/marker
        private Count<Long> totalItemCount; // part/segment/marker
        private Count<Long> totalCharacterCount; // Total chars in part/segment
        private long totalBytes;

        public RawResult(final SourceLocation sourceLocation,
                         final String rawData,
                         final int byteOrderMarkLength) {
            this.sourceLocation = sourceLocation;
            this.rawData = rawData;
            this.byteOrderMarkLength = byteOrderMarkLength;
        }

        public SourceLocation getSourceLocation() {
            return sourceLocation;
        }

        public String getRawData() {
            return rawData;
        }

        /**
         * @return Length in bytes of the byte order mark or 0 if there isn't one
         */
        public int getByteOrderMarkLength() {
            return byteOrderMarkLength;
        }

        public OffsetRange getItemRange() {
            return itemRange;
        }

        public void setItemRange(final OffsetRange itemRange) {
            this.itemRange = itemRange;
        }

        public Count<Long> getTotalItemCount() {
            return totalItemCount;
        }

        public void setTotalItemCount(final Count<Long> totalItemCount) {
            this.totalItemCount = totalItemCount;
        }

        public Count<Long> getTotalCharacterCount() {
            return totalCharacterCount;
        }

        public void setTotalCharacterCount(final Count<Long> totalCharacterCount) {
            this.totalCharacterCount = totalCharacterCount;
        }

        public long getTotalBytes() {
            return totalBytes;
        }

        public void setTotalBytes(final long totalBytes) {
            this.totalBytes = totalBytes;
        }
    }

}<|MERGE_RESOLUTION|>--- conflicted
+++ resolved
@@ -179,24 +179,8 @@
                 throw new RuntimeException(LogUtil.message("Error opening stream {}, part {}", id, partNo), e);
             }
         });
-<<<<<<< HEAD
-    }
-
-=======
-    };
-
-    //
-//    }
-//
-//    public AbstractFetchDataResult getData(final long streamId,
-//                                           final String childStreamTypeName,
-//                                           final OffsetRange streamsRange,
-//                                           final OffsetRange pageRange,
-//                                           final boolean markerMode,
-//                                           final DocRef pipeline,
-//                                           final boolean showAsHtml,
-//                                           final Severity... expandedSeverities) {
->>>>>>> f213cfd3
+    }
+
     public AbstractFetchDataResult getData(final FetchDataRequest fetchDataRequest) {
         // Allow users with 'Use' permission to read data, pipelines and XSLT.
         return securityContext.useAsReadResult(() -> {
