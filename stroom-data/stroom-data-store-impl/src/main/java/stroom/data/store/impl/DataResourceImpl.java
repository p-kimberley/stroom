--- conflicted
+++ resolved
@@ -20,22 +20,6 @@
 import stroom.data.shared.DataResource;
 import stroom.data.shared.UploadDataRequest;
 import stroom.meta.shared.FindMetaCriteria;
-<<<<<<< HEAD
-import stroom.pipeline.PipelineStore;
-import stroom.pipeline.errorhandler.ErrorReceiverProxy;
-import stroom.pipeline.factory.PipelineDataCache;
-import stroom.pipeline.factory.PipelineFactory;
-import stroom.pipeline.shared.AbstractFetchDataResult;
-import stroom.pipeline.state.FeedHolder;
-import stroom.pipeline.state.MetaDataHolder;
-import stroom.pipeline.state.MetaHolder;
-import stroom.pipeline.state.PipelineHolder;
-import stroom.resource.api.ResourceStore;
-import stroom.security.api.SecurityContext;
-import stroom.security.shared.PermissionNames;
-import stroom.util.pipeline.scope.PipelineScopeRunnable;
-=======
->>>>>>> ba311f7a
 import stroom.util.shared.ResourceGeneration;
 import stroom.util.shared.ResourceKey;
 
@@ -85,25 +69,32 @@
     }
 
     @Override
-<<<<<<< HEAD
-    public AbstractFetchDataResult fetchData( final long streamId,
-                                              final Long streamsOffset,
-                                              final Long streamsLength,
-                                              final Long pageOffset,
-                                              final Long pageSize) {
+    public List<DataInfoSection> info(final long id) {
+        List<DataInfoSection> result;
+        try {
+            result = dataServiceProvider.get().info(id);
+//            streamEventLog.viewStream(streamId + ":" + streamsOffsetrequest.getFeedName(), request.getFileName(), null);
+        } catch (final RuntimeException e) {
+//            streamEventLog.importStream(request.getFeedName(), request.getFileName(), e);
+            throw EntityServiceExceptionUtil.create(e);
+        }
 
-        // TODO doesn't appear to be used anywhere, new UI ? Commenting out for now
+        return result;
+    }
 
+//    @Override
+//    public AbstractFetchDataResult fetchData( final long streamId,
+//                                              final Long streamsOffset,
+//                                              final Long streamsLength,
+//                                              final Long pageOffset,
+//                                              final Long pageSize) {
+//
 //        final OffsetRange<Long> pageRange = new OffsetRange<>(pageOffset, pageSize);
 //        final OffsetRange<Long> streamRange = new OffsetRange<>(streamsOffset, streamsLength);
 //
 //        final boolean isMarkerMode = true; // Used for organising errors but only relevant when the data is in fact errors
 //        final boolean showAsHtml = false; // Used for dashboards so false here.
-//        final Severity[] expandedSeverities = new Severity[]{
-//                Severity.INFO,
-//                Severity.WARNING,
-//                Severity.ERROR,
-//                Severity.FATAL_ERROR};
+//        final Severity[] expandedSeverities = new Severity[]{Severity.INFO, Severity.WARNING, Severity.ERROR, Severity.FATAL_ERROR};
 //
 //        //TODO Used for child streams. Needs implementing.
 //        String childStreamTypeName = null;
@@ -120,20 +111,5 @@
 //                    showAsHtml,
 //                    expandedSeverities);
 //        });
-
-        return null;
-=======
-    public List<DataInfoSection> info(final long id) {
-        List<DataInfoSection> result;
-        try {
-            result = dataServiceProvider.get().info(id);
-//            streamEventLog.viewStream(streamId + ":" + streamsOffsetrequest.getFeedName(), request.getFileName(), null);
-        } catch (final RuntimeException e) {
-//            streamEventLog.importStream(request.getFeedName(), request.getFileName(), e);
-            throw EntityServiceExceptionUtil.create(e);
-        }
-
-        return result;
->>>>>>> ba311f7a
-    }
+//    }
 }