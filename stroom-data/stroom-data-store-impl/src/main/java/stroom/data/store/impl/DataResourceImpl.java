--- conflicted
+++ resolved
@@ -123,7 +123,6 @@
         return result;
     }
 
-<<<<<<< HEAD
     @AutoLogged(OperationType.MANUALLY_LOGGED)
     @Override
     public AbstractFetchDataResult fetch(final FetchDataRequest request) {
@@ -135,36 +134,36 @@
         final StroomEventLoggingService stroomEventLoggingService = stroomEventLoggingServiceProvider.get();
 
         return stroomEventLoggingService.loggedResult(
-                        StroomEventLoggingUtil.buildTypeId(this, "fetch"),
-                        "Viewing stream " + idStr,
-                        ViewEventAction.builder()
-                                .build(),
-                        eventAction -> {
-                            ComplexLoggedOutcome<AbstractFetchDataResult, ViewEventAction> outcome;
-                            try {
-                                // Do the fetch
-                                final AbstractFetchDataResult fetchDataResult = dataServiceProvider.get()
-                                        .fetch(request);
-
-                                outcome = ComplexLoggedOutcome.success(
-                                        fetchDataResult,
-                                        ViewEventAction.builder()
-                                                .withObjects(stroomEventLoggingService.convert(fetchDataResult))
-                                                .build());
-
-                            } catch (ViewDataException vde) {
-                                // Convert an ex into a fetch result
-                                final AbstractFetchDataResult fetchDataResult = createErrorResult(vde);
-                                outcome = ComplexLoggedOutcome.failure(
-                                        fetchDataResult,
-                                        ViewEventAction.builder()
-                                                .withObjects(stroomEventLoggingService.convert(fetchDataResult))
-                                                .build(),
-                                        vde.getMessage());
-                            }
-                            return outcome;
-                        },
-                        null);
+                StroomEventLoggingUtil.buildTypeId(this, "fetch"),
+                "Viewing stream " + idStr,
+                ViewEventAction.builder()
+                        .build(),
+                eventAction -> {
+                    ComplexLoggedOutcome<AbstractFetchDataResult, ViewEventAction> outcome;
+                    try {
+                        // Do the fetch
+                        final AbstractFetchDataResult fetchDataResult = dataServiceProvider.get()
+                                .fetch(request);
+
+                        outcome = ComplexLoggedOutcome.success(
+                                fetchDataResult,
+                                ViewEventAction.builder()
+                                        .withObjects(stroomEventLoggingService.convert(fetchDataResult))
+                                        .build());
+
+                    } catch (ViewDataException vde) {
+                        // Convert an ex into a fetch result
+                        final AbstractFetchDataResult fetchDataResult = createErrorResult(vde);
+                        outcome = ComplexLoggedOutcome.failure(
+                                fetchDataResult,
+                                ViewEventAction.builder()
+                                        .withObjects(stroomEventLoggingService.convert(fetchDataResult))
+                                        .build(),
+                                vde.getMessage());
+                    }
+                    return outcome;
+                },
+                null);
     }
 
 
@@ -184,7 +183,7 @@
                 StreamTypeNames.RAW_EVENTS,
                 null,
                 viewDataException.getSourceLocation(),
-                OffsetRange.of(0L, 0L),
+                OffsetRange.zero(),
                 Count.of(0L, true),
                 Count.of(0L, true),
                 0L,
@@ -199,36 +198,4 @@
         // Provide the info when failing to read the info
         return viewInfo(id);
     }
-=======
-//    @Override
-//    public AbstractFetchDataResult fetchData( final long streamId,
-//                                              final Long streamsOffset,
-//                                              final Long streamsLength,
-//                                              final Long pageOffset,
-//                                              final Long pageSize) {
-//
-//        final OffsetRange pageRange = new OffsetRange(pageOffset, pageSize);
-//        final OffsetRange streamRange = new OffsetRange(streamsOffset, streamsLength);
-//
-//        final boolean isMarkerMode = true; // Used for organising errors but only relevant when the data is in fact errors
-//        final boolean showAsHtml = false; // Used for dashboards so false here.
-//        final Severity[] expandedSeverities = new Severity[]{Severity.INFO, Severity.WARNING, Severity.ERROR, Severity.FATAL_ERROR};
-//
-//        //TODO Used for child streams. Needs implementing.
-//        String childStreamTypeName = null;
-//
-//        return securityContext.secureResult(PermissionNames.VIEW_DATA_PERMISSION, () -> {
-//            dataFetcher.reset();
-//            return dataFetcher.getData(
-//                    streamId,
-//                    childStreamTypeName,
-//                    streamRange,
-//                    pageRange,
-//                    isMarkerMode,
-//                    null,
-//                    showAsHtml,
-//                    expandedSeverities);
-//        });
-//    }
->>>>>>> f213cfd3
 }