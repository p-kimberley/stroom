/*
 * Copyright 2018 Crown Copyright
 *
 * Licensed under the Apache License, Version 2.0 (the "License");
 * you may not use this file except in compliance with the License.
 * You may obtain a copy of the License at
 *
 *     http://www.apache.org/licenses/LICENSE-2.0
 *
 * Unless required by applicable law or agreed to in writing, software
 * distributed under the License is distributed on an "AS IS" BASIS,
 * WITHOUT WARRANTIES OR CONDITIONS OF ANY KIND, either express or implied.
 * See the License for the specific language governing permissions and
 * limitations under the License.
 */

package stroom.data.store.util;

import com.google.inject.AbstractModule;
import com.google.inject.Provides;
import stroom.activity.mock.MockActivityModule;
import stroom.cluster.lock.mock.MockClusterLockModule;
import stroom.entity.shared.EntityAction;
import stroom.entity.shared.EntityEvent;
import stroom.entity.shared.EntityEvent.Handler;
import stroom.entity.shared.EntityEventBus;
import stroom.security.mock.MockSecurityContextModule;
import stroom.statistics.mock.MockInternalStatisticsModule;

public class ToolModule extends AbstractModule {
    @Override
    protected void configure() {
<<<<<<< HEAD
        install(new MockActivityModule());
=======
        install(new stroom.activity.mock.MockActivityModule());
>>>>>>> 3fd5170c
        install(new stroom.cache.impl.CacheModule());
        install(new MockClusterLockModule());
        install(new stroom.data.store.impl.fs.FsDataStoreModule());
        install(new stroom.data.store.impl.fs.db.FsDataStoreDbModule());
        install(new stroom.event.logging.impl.EventLoggingModule());
        install(new stroom.meta.impl.db.MetaDbModule());
        install(new stroom.meta.impl.MetaModule());
        install(new MockSecurityContextModule());
        install(new MockInternalStatisticsModule());
    }

    @Provides
    EntityEventBus entityEventBus() {
        return new EntityEventBus() {
            @Override
            public void addHandler(final Handler handler, final String type, final EntityAction... action) {
            }

            @Override
            public void fire(final EntityEvent event) {
            }
        };
    }
}<|MERGE_RESOLUTION|>--- conflicted
+++ resolved
@@ -30,11 +30,7 @@
 public class ToolModule extends AbstractModule {
     @Override
     protected void configure() {
-<<<<<<< HEAD
-        install(new MockActivityModule());
-=======
         install(new stroom.activity.mock.MockActivityModule());
->>>>>>> 3fd5170c
         install(new stroom.cache.impl.CacheModule());
         install(new MockClusterLockModule());
         install(new stroom.data.store.impl.fs.FsDataStoreModule());
