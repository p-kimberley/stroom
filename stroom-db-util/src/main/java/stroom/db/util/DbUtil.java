--- conflicted
+++ resolved
@@ -16,10 +16,6 @@
 
 public class DbUtil {
     private static final Logger LOGGER = LoggerFactory.getLogger(DbUtil.class);
-<<<<<<< HEAD
-    private static final boolean USE_TEST_CONTAINERS = false;
-=======
->>>>>>> 77fb2599
     private static final long MAX_SLEEP_TIME_MS = 30_000;
     private static final int ACCESS_DENIED_BAD_UNAME_OR_PWORD = 1045;
     private static final int ACCESS_DENIED_BAD_DATABASE = 1044;
