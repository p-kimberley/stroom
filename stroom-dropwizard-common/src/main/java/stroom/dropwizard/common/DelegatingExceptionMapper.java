--- conflicted
+++ resolved
@@ -53,17 +53,7 @@
             }
         }
 
-<<<<<<< HEAD
-        LOGGER.debug(throwable.getMessage(), throwable);
-        return Response.status(Response.Status.INTERNAL_SERVER_ERROR.getStatusCode())
-                .type(MediaType.APPLICATION_JSON_TYPE)
-                .entity(new ErrorMessage(Response.Status.INTERNAL_SERVER_ERROR.getStatusCode(),
-                        throwable.getMessage(),
-                        throwable.toString()))
-                .build();
-=======
         return basicExceptionMapper.toResponse(throwable);
->>>>>>> d60c8d9e
     }
 
     @Override
