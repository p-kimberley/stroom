--- conflicted
+++ resolved
@@ -127,25 +127,15 @@
         }
     }
 
-<<<<<<< HEAD
-    private static String createExceptionJSON(Response.Status status, Exception ex) throws JSONException {
-        final JSONObject json = new JSONObject();
-        json.put("code", status.ordinal());
-        json.put("message", ex.getMessage());
-        json.put("details", status.getReasonPhrase() + " " + ex.getClass() + ex.getMessage()
-                + ((ex.getCause() != null)
-                ? " cause: " + ex.getCause().getMessage()
-                : ""));
-        return json.toString();
-=======
     private String createExceptionJSON(Response.Status status, Exception ex) throws JsonProcessingException {
         final JsonException jsonException = new JsonException(
                 status.ordinal(),
                 ex.getMessage(),
                 status.getReasonPhrase() + " " + ex.getClass() + ex.getMessage()
-                        + ((ex.getCause() != null) ? " cause: " + ex.getCause().getMessage() : ""));
+                        + ((ex.getCause() != null)
+                        ? " cause: " + ex.getCause().getMessage()
+                        : ""));
         return objectMapper.writeValueAsString(jsonException);
->>>>>>> f213cfd3
     }
 
     @Override
