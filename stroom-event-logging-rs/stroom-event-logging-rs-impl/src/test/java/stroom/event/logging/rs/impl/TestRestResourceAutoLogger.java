/*
 * Copyright 2020 Crown Copyright
 *
 * Licensed under the Apache License, Version 2.0 (the "License");
 * you may not use this file except in compliance with the License.
 * You may obtain a copy of the License at
 *
 *     http://www.apache.org/licenses/LICENSE-2.0
 *
 * Unless required by applicable law or agreed to in writing, software
 * distributed under the License is distributed on an "AS IS" BASIS,
 * WITHOUT WARRANTIES OR CONDITIONS OF ANY KIND, either express or implied.
 * See the License for the specific language governing permissions and
 * limitations under the License.
 */

package stroom.event.logging.rs.impl;

import stroom.dropwizard.common.DelegatingExceptionMapper;
import stroom.event.logging.api.DocumentEventLog;
import stroom.event.logging.api.StroomEventLoggingService;
import stroom.event.logging.impl.LoggingConfig;
import stroom.event.logging.mock.MockStroomEventLoggingService;

import stroom.event.logging.api.EventActionDecorator;
import stroom.security.api.SecurityContext;
import stroom.security.mock.MockSecurityContext;
import stroom.event.logging.rs.api.AutoLogged;
import stroom.util.shared.HasId;
import stroom.util.shared.HasIntegerId;
import stroom.util.shared.HasUuid;
import stroom.util.shared.PageResponse;
import stroom.util.shared.ReadWithIntegerId;
import stroom.util.shared.ResultPage;
import stroom.event.logging.rs.api.AutoLogged.OperationType;

import com.fasterxml.jackson.annotation.JsonInclude.Include;
import com.fasterxml.jackson.annotation.JsonProperty;
import com.fasterxml.jackson.databind.DeserializationFeature;
import com.fasterxml.jackson.databind.ObjectMapper;
import com.fasterxml.jackson.databind.SerializationFeature;
import com.google.inject.Guice;
import com.google.inject.Injector;
import event.logging.ProcessAction;
import event.logging.ProcessEventAction;
import event.logging.Query;
import event.logging.SearchEventAction;
import org.junit.jupiter.api.AfterEach;
import org.junit.jupiter.api.BeforeEach;
import org.junit.jupiter.api.Test;
import org.mockito.ArgumentCaptor;
import org.mockito.Captor;
import org.mockito.Mock;
import org.mockito.Mockito;
import org.mockito.MockitoAnnotations;

<<<<<<< HEAD
=======
import javax.servlet.http.HttpServletRequest;
import javax.ws.rs.PathParam;
import javax.ws.rs.container.ResourceContext;
import javax.ws.rs.container.ResourceInfo;
import javax.ws.rs.ext.WriterInterceptorContext;
>>>>>>> d7801b45
import java.io.ByteArrayInputStream;
import java.io.ByteArrayOutputStream;
import java.io.Serializable;
import java.lang.reflect.Method;
import java.util.List;
import java.util.Random;
import javax.servlet.http.HttpServletRequest;
import javax.ws.rs.PathParam;
import javax.ws.rs.container.ResourceInfo;
import javax.ws.rs.ext.WriterInterceptorContext;

import static org.assertj.core.api.Assertions.assertThat;

public class TestRestResourceAutoLogger {
<<<<<<< HEAD

    RestResourceAutoLoggerImpl filter;
    ObjectMapper objectMapper;
    Random random = new Random();
    private final HttpServletRequest request = new MockHttpServletRequest();
    private final MockContainerRequestContext requestContext = new MockContainerRequestContext();
    private final SecurityContext securityContext = new MockSecurityContext();
=======
    private static final Integer BEFORE_ID = 78910;
    private HttpServletRequest request = new MockHttpServletRequest();

    private MockContainerRequestContext requestContext = new MockContainerRequestContext();

    private SecurityContext securityContext = new MockSecurityContext();

>>>>>>> d7801b45
    @Mock
    private DocumentEventLog documentEventLog;

    private RequestEventLog requestEventLog;
<<<<<<< HEAD
    private final StroomEventLoggingService eventLoggingService = new MockStroomEventLoggingService();
=======

    private StroomEventLoggingService eventLoggingService = new MockStroomEventLoggingService();

>>>>>>> d7801b45
    @Mock
    private ResourceInfo resourceInfo;

    @Mock
    private ResourceContext resourceContext;

    @Mock
    private WriterInterceptorContext writerInterceptorContext;
<<<<<<< HEAD
    private final RequestLoggingConfig config = new RequestLoggingConfig();
=======

    @Mock
    private DelegatingExceptionMapper delegatingExceptionMapper;

    private LoggingConfig config = new LoggingConfig();

    private TestResource testResource = new TestResource();

>>>>>>> d7801b45
    @Captor
    private ArgumentCaptor<Object> objectCaptor;

    @Captor
    private ArgumentCaptor<Object> outcomeObjectCaptor;

    @Captor
    private ArgumentCaptor<String> listContentCaptor;

    @Captor
    private ArgumentCaptor<String> eventTypeIdCaptor;

    @Captor
    private ArgumentCaptor<String> verbCaptor;

    @Captor
    private ArgumentCaptor<Throwable> throwableCaptor;

    @Captor
    private ArgumentCaptor<Throwable> delgatedThrowableCaptor;

    @Captor
    private ArgumentCaptor<Query> queryCaptor;

    @Captor
    private ArgumentCaptor<PageResponse> pageResponseCaptor;

    @Captor
    private ArgumentCaptor<EventActionDecorator<?>> eventActionDecoratorArgumentCaptor;

    RestResourceAutoLoggerImpl filter;

    ObjectMapper objectMapper;

    Random random = new Random();

    private Injector injector;

    private AutoCloseable closeable;

<<<<<<< HEAD
    TestRestResourceAutoLogger() {
        injector = Guice.createInjector(new MockRsLoggingModule());
=======
    TestRestResourceAutoLogger(){
        injector = Guice.createInjector(new MockRSLoggingModule());
>>>>>>> d7801b45
    }

    @Test
    public void testLogBasic() throws Exception {
        Method method = TestResource.class.getMethod("read",Integer.class);

        //Set up resource and method
        Mockito.doReturn(TestResource.class).when(resourceInfo).getResourceClass();

        Mockito.when(resourceInfo.getResourceMethod()).thenReturn(method);

        filter.filter(requestContext);
        filter.aroundWriteTo(writerInterceptorContext);

        Mockito.verify(documentEventLog)
                .view(
                        objectCaptor.capture(),
                        eventTypeIdCaptor.capture(),
                        verbCaptor.capture(),
                        throwableCaptor.capture());

        Object loggedObject = objectCaptor.getValue();
        String eventTypeId = eventTypeIdCaptor.getValue();
        String descriptionVerb = verbCaptor.getValue();
        Throwable exception = throwableCaptor.getValue();

        assertThat(loggedObject).isNull();
        assertThat(eventTypeId).isEqualTo("TestResource.read");
        assertThat(descriptionVerb).isNull();
        assertThat(exception).isNull();
    }

    @Test
    public void testLogAlternativeLogMethod() throws Exception {
        Method method = TestResource.class.getMethod("findAndDestroy");

        //Set up resource and method
        Mockito.doReturn(TestResource.class).when(resourceInfo).getResourceClass();

        Mockito.when(resourceInfo.getResourceMethod()).thenReturn(method);

        filter.filter(requestContext);
        filter.aroundWriteTo(writerInterceptorContext);

        Mockito.verify(documentEventLog)
                .delete(
                        objectCaptor.capture(),
                        eventTypeIdCaptor.capture(),
                        verbCaptor.capture(),
                        throwableCaptor.capture());

        Object loggedObject = objectCaptor.getValue();
        String eventTypeId = eventTypeIdCaptor.getValue();
        String descriptionVerb = verbCaptor.getValue();
        Throwable exception = throwableCaptor.getValue();

        assertThat(loggedObject).isNull();
        assertThat(eventTypeId).isEqualTo("TestResource.findAndDestroy");
        assertThat(descriptionVerb).isNull();
        assertThat(exception).isNull();
    }

    @Test
    public void testLogWithEntity() throws Exception {
        Method method = TestResource.class.getMethod("create",TestObj.class);

        //Set up resource and method
        Mockito.doReturn(TestResource.class).when(resourceInfo).getResourceClass();
        Mockito.when(resourceInfo.getResourceMethod()).thenReturn(method);

        int run = random.nextInt(1000);
        Integer requestId = run;
        Integer responseId = - run;

        final TestObj requestTestObj = new TestObj(requestId);
        final TestObj responseTestObj = new TestObj(responseId);
        //Set up Stream containing serialized object

        ByteArrayOutputStream bos = new ByteArrayOutputStream();
        objectMapper.writeValue(bos, requestTestObj);
        bos.flush();

        ByteArrayInputStream byteArrayInputStream = new ByteArrayInputStream(bos.toByteArray());
        requestContext.setEntityStream(byteArrayInputStream);
        Mockito.when(writerInterceptorContext.getEntity()).thenReturn(responseTestObj);

        filter.filter(requestContext);
        filter.aroundWriteTo(writerInterceptorContext);

        Mockito.verify(documentEventLog).create(objectCaptor.capture(),
                eventTypeIdCaptor.capture(),
                verbCaptor.capture(),
                throwableCaptor.capture());

        Object loggedObject = objectCaptor.getValue();
        String eventTypeId = eventTypeIdCaptor.getValue();
        String descriptionVerb = verbCaptor.getValue();
        Throwable exception = throwableCaptor.getValue();

        assertThat(loggedObject).isInstanceOf(TestObj.class);
        TestObj entity = (TestObj) loggedObject;
        assertThat(entity.getId()).isEqualTo(responseId);

        assertThat(eventTypeId).isEqualTo("TestResource.create");
        assertThat(descriptionVerb).isNull();
        assertThat(exception).isNull();
    }

    @Test
    public void testLogWithEntityAndAlternativeDescription() throws Exception {
        Method method = TestResource.class.getMethod("update", TestObj.class);

        //Set up resource and method
        Mockito.doReturn(TestResource.class).when(resourceInfo).getResourceClass();
        Mockito.when(resourceInfo.getResourceMethod()).thenReturn(method);

        int run = random.nextInt(1000);
        Integer requestId =  run;
        Integer responseId = - run;

<<<<<<< HEAD
        final TestObj requestTestObj = new TestObj(requestId);
        final TestObj responseTestObj = new TestObj(responseId);
=======
        TestObj responseTestObj = new TestObj(responseId);
>>>>>>> d7801b45
        //Set up Stream containing serialized object

        //Set up Stream containing serialized object
        String idAsStr = Integer.toString(requestId);
        ByteArrayOutputStream bos = new ByteArrayOutputStream();
        bos.write(idAsStr.getBytes());
        bos.flush();

        ByteArrayInputStream byteArrayInputStream = new ByteArrayInputStream(bos.toByteArray());
        requestContext.setEntityStream(byteArrayInputStream);

        Mockito.when(writerInterceptorContext.getEntity()).thenReturn(responseTestObj);

        filter.filter(requestContext);
        filter.aroundWriteTo(writerInterceptorContext);

        Mockito.verify(documentEventLog).update(objectCaptor.capture(), outcomeObjectCaptor.capture(),
                eventTypeIdCaptor.capture(), verbCaptor.capture(),
                throwableCaptor.capture());

        Object beforeLoggedObject = objectCaptor.getValue();
        assertThat(beforeLoggedObject).isInstanceOf(TestObj.class);

        TestObj testObj = (TestObj) beforeLoggedObject;
        assertThat(testObj.getId()).isEqualTo(BEFORE_ID);


        Object afterLoggedObject = outcomeObjectCaptor.getValue();
        final String eventTypeId = eventTypeIdCaptor.getValue();
        final String descriptionVerb = verbCaptor.getValue();
        final Throwable exception = throwableCaptor.getValue();

        assertThat(afterLoggedObject).isInstanceOf(TestObj.class);
        TestObj entity = (TestObj) afterLoggedObject;
        assertThat(entity.getId()).isEqualTo(responseId);

        assertThat(eventTypeId).isEqualTo("TestingUpdate");
        assertThat(descriptionVerb).isEqualTo("Testing");
        assertThat(exception).isNull();
    }


    @Test
    public void testLogWithUuidAndActionDecorator() throws Exception {
        Method method = TestResource.class.getMethod("shutdown", String.class);

        //Set up resource and method
        Mockito.doReturn(TestResource.class).when(resourceInfo).getResourceClass();
        Mockito.when(resourceInfo.getResourceMethod()).thenReturn(method);

        String uuid = "ABC-175-3454-A5-123";

        String response = "Simulated shutdown complete";
        //Set up Stream containing serialized object

        //Set up Stream containing serialized object
        ByteArrayOutputStream bos = new ByteArrayOutputStream();
        bos.write(uuid.getBytes());
        bos.flush();

        ByteArrayInputStream byteArrayInputStream = new ByteArrayInputStream(bos.toByteArray());
        requestContext.setEntityStream(byteArrayInputStream);


        ((MockURIInfo) requestContext.getUriInfo()).setUuid(uuid);

        Mockito.when(writerInterceptorContext.getEntity()).thenReturn(response);

        filter.filter(requestContext);
        filter.aroundWriteTo(writerInterceptorContext);

        Mockito.verify(documentEventLog).process(
                objectCaptor.capture(),
                eventTypeIdCaptor.capture(), verbCaptor.capture(),
                throwableCaptor.capture(),
                (EventActionDecorator<ProcessEventAction>) eventActionDecoratorArgumentCaptor.capture());

        Object loggedObject = objectCaptor.getValue();

        String eventTypeId = eventTypeIdCaptor.getValue();
        String descriptionVerb = verbCaptor.getValue();
        Throwable exception = throwableCaptor.getValue();
        EventActionDecorator<?> eventActionDecorator = eventActionDecoratorArgumentCaptor.getValue();

        assertThat(eventActionDecorator).isInstanceOf(TestResource.TestShutdownEventActionDecorator.class);
       assertThat(loggedObject).isInstanceOf(HasUuid.class);
       assertThat(uuid).isEqualTo(((HasUuid)loggedObject).getUuid());

       assertThat(exception).isNull();
       assertThat(descriptionVerb).isEqualTo("Shutting down");

       assertThat(eventTypeId).isEqualTo("TestResource.shutdown");

    }


    @Test
    public void testLogWithException() throws Exception {
        Method method = TestResource.class.getMethod("random", Integer.class);

        //Set up resource and method
        Mockito.doReturn(TestResource.class).when(resourceInfo).getResourceClass();
        Mockito.when(resourceInfo.getResourceMethod()).thenReturn(method);

        int pathId = random.nextInt();

        //Set up Stream containing serialized object
        String idAsStr = Integer.toString(pathId);
        ByteArrayOutputStream bos = new ByteArrayOutputStream();
        bos.write(idAsStr.getBytes());
        bos.flush();

        ByteArrayInputStream byteArrayInputStream = new ByteArrayInputStream(bos.toByteArray());
        requestContext.setEntityStream(byteArrayInputStream);

        ((MockUriInfo) requestContext.getUriInfo()).setId(pathId);

        String message = "Testing exception handling";
        Exception testException = new Exception(message);

        filter.filter(requestContext);
        filter.toResponse(testException);

        Mockito.verify(documentEventLog).unknownOperation(objectCaptor.capture(),
                eventTypeIdCaptor.capture(),
                verbCaptor.capture(),
                throwableCaptor.capture());

        Mockito.verify(delegatingExceptionMapper).toResponse(delgatedThrowableCaptor.capture());

        assertThat(delgatedThrowableCaptor.getValue()).hasMessage(message);

        Object loggedObject = objectCaptor.getValue();
        String eventTypeId = eventTypeIdCaptor.getValue();
        String descriptionVerb = verbCaptor.getValue();
        Throwable exception = throwableCaptor.getValue();

        assertThat(loggedObject).isInstanceOf(HasId.class);

        HasId hasId = (HasId) loggedObject;
        assertThat(hasId.getId()).isEqualTo(pathId);

        assertThat(eventTypeId).isEqualTo("TestResource.random");
        assertThat(descriptionVerb).isNotEmpty();
        assertThat(exception).isNotNull();
        assertThat(exception.getMessage()).isEqualTo(message);
    }

    @Test
    public void testLogSearch() throws Exception {
        Method method = TestResource.class.getMethod("find", Integer.class, TestObj.class);

        //Set up resource and method
        Mockito.doReturn(TestResource.class).when(resourceInfo).getResourceClass();
        Mockito.when(resourceInfo.getResourceMethod()).thenReturn(method);

        int run = random.nextInt(1000);
        Integer requestId = run;
        Integer responseId = - run;

        TestObj requestTestObj = new TestObj(requestId);
        TestObj responseTestObj = new TestObj(responseId);

        final ResultPage<TestObj> resultPage = new ResultPage<>(List.of(responseTestObj));

        //Set up Stream containing serialized object

        ByteArrayOutputStream bos = new ByteArrayOutputStream();
        objectMapper.writeValue(bos, requestTestObj);
        bos.flush();

        ByteArrayInputStream byteArrayInputStream = new ByteArrayInputStream(bos.toByteArray());
        requestContext.setEntityStream(byteArrayInputStream);
        Mockito.when(writerInterceptorContext.getEntity()).thenReturn(resultPage);

        filter.filter(requestContext);
        filter.aroundWriteTo(writerInterceptorContext);

        Mockito.verify(documentEventLog).search (eventTypeIdCaptor.capture(), queryCaptor.capture(),
                listContentCaptor.capture(),
                pageResponseCaptor.capture(), verbCaptor.capture(), throwableCaptor.capture(),
                (EventActionDecorator<SearchEventAction>) eventActionDecoratorArgumentCaptor.capture());


//        search(final String typeId, final Query query, final String resultType,
//        final PageResponse pageResponse, final String verb, final Throwable ex);
//                (typeId, query, listContents, pageResponse, descriptionVerb, erro
//                (objectCaptor.capture(), eventTypeIdCaptor.capture(), verbCaptor.capture(),
//                throwableCaptor.capture());

        String eventTypeId = eventTypeIdCaptor.getValue();
        Query query = queryCaptor.getValue();
        String listContents = listContentCaptor.getValue();
        PageResponse pageResponse = pageResponseCaptor.getValue();
        String descriptionVerb = verbCaptor.getValue();
        Throwable exception = throwableCaptor.getValue();

        assertThat(eventActionDecoratorArgumentCaptor.getValue()).isNull();
        assertThat(pageResponse).isNotNull();
        assertThat(pageResponse.getLength()).isEqualTo(1);

        assertThat(listContents).isEqualTo("TestObjs");
        assertThat(eventTypeId).isEqualTo("TestResource.find");
        assertThat(descriptionVerb).isNull();
        assertThat(exception).isNull();

        assertThat(query.getRaw()).isNotEmpty();

        TestObj deserialised = null;

        try {
            deserialised = objectMapper.readValue(query.getRaw().getBytes(), TestObj.class);
<<<<<<< HEAD
        } catch (Exception e) {
            // Ignore errors
        }
=======
        } catch (Exception e) {}
>>>>>>> d7801b45

        assertThat(deserialised).isNotNull();
        assertThat(deserialised.getId()).isEqualTo(requestId);

    }

    @BeforeEach
    void setup(){
        objectMapper = createObjectMapper();
        closeable = MockitoAnnotations.openMocks(this);
        requestEventLog = new RequestEventLogImpl(injector, config, documentEventLog, securityContext, eventLoggingService);
        Mockito.when(resourceContext.getResource(Mockito.any())).thenReturn(testResource);
        filter = new RestResourceAutoLoggerImpl(securityContext, requestEventLog,
                config, resourceInfo, request, delegatingExceptionMapper);
        filter.setResourceContext(resourceContext);
    }

    @AfterEach
    void reset() throws Exception {
        if (closeable != null){
            closeable.close();
        }
    }

<<<<<<< HEAD
    public static class TestObj implements Serializable {

=======

    private static ObjectMapper createObjectMapper() {
        final ObjectMapper mapper = new ObjectMapper();
        mapper.configure(DeserializationFeature.FAIL_ON_UNKNOWN_PROPERTIES, false);
        mapper.configure(SerializationFeature.INDENT_OUTPUT, false);
        mapper.setSerializationInclusion(Include.NON_NULL);

        return mapper;
    }

    public static class TestObj implements Serializable, HasIntegerId {
>>>>>>> d7801b45
        @JsonProperty
        private Integer id;

        public TestObj(final Integer id){
            this.id = id;
        }

        public TestObj(){
        }

        public Integer getId() {
            return id;
        }

        public void setId(final Integer id) {
            this.id = id;
        }
    }

    @AutoLogged
    public static class TestResource implements ReadWithIntegerId<TestObj> {

        public String find(@PathParam("id") Integer id, TestObj query) {
            return null;
        }

        public String random(@PathParam("id") Integer id) {
            return null;
        }

        public String create(TestObj testObj) {
            return null;
        }

        public TestObj read(final Integer id) {
            return new TestObj(BEFORE_ID);
        }


        @AutoLogged(value = OperationType.PROCESS, verb = "Shutting down", decorator = TestShutdownEventActionDecorator.class)
        public String shutdown(@PathParam("uuid") final String uuid) { return null; }

        @AutoLogged(typeId = "TestingUpdate", verb = "Testing")
        public String update(TestObj orig) {return null;}

        @AutoLogged(value = OperationType.DELETE)
        public void findAndDestroy() {}

        static class TestShutdownEventActionDecorator implements EventActionDecorator<ProcessEventAction> {

            @Override
            public ProcessEventAction decorate(final ProcessEventAction eventAction) {
                return eventAction.newCopyBuilder()
                        .withAction(ProcessAction.SHUTDOWN)
                        .build();
            }
        }
    }

}<|MERGE_RESOLUTION|>--- conflicted
+++ resolved
@@ -18,21 +18,20 @@
 
 import stroom.dropwizard.common.DelegatingExceptionMapper;
 import stroom.event.logging.api.DocumentEventLog;
+import stroom.event.logging.api.EventActionDecorator;
 import stroom.event.logging.api.StroomEventLoggingService;
 import stroom.event.logging.impl.LoggingConfig;
 import stroom.event.logging.mock.MockStroomEventLoggingService;
-
-import stroom.event.logging.api.EventActionDecorator;
+import stroom.event.logging.rs.api.AutoLogged;
+import stroom.event.logging.rs.api.AutoLogged.OperationType;
 import stroom.security.api.SecurityContext;
 import stroom.security.mock.MockSecurityContext;
-import stroom.event.logging.rs.api.AutoLogged;
 import stroom.util.shared.HasId;
 import stroom.util.shared.HasIntegerId;
 import stroom.util.shared.HasUuid;
 import stroom.util.shared.PageResponse;
 import stroom.util.shared.ReadWithIntegerId;
 import stroom.util.shared.ResultPage;
-import stroom.event.logging.rs.api.AutoLogged.OperationType;
 
 import com.fasterxml.jackson.annotation.JsonInclude.Include;
 import com.fasterxml.jackson.annotation.JsonProperty;
@@ -54,14 +53,6 @@
 import org.mockito.Mockito;
 import org.mockito.MockitoAnnotations;
 
-<<<<<<< HEAD
-=======
-import javax.servlet.http.HttpServletRequest;
-import javax.ws.rs.PathParam;
-import javax.ws.rs.container.ResourceContext;
-import javax.ws.rs.container.ResourceInfo;
-import javax.ws.rs.ext.WriterInterceptorContext;
->>>>>>> d7801b45
 import java.io.ByteArrayInputStream;
 import java.io.ByteArrayOutputStream;
 import java.io.Serializable;
@@ -70,21 +61,14 @@
 import java.util.Random;
 import javax.servlet.http.HttpServletRequest;
 import javax.ws.rs.PathParam;
+import javax.ws.rs.container.ResourceContext;
 import javax.ws.rs.container.ResourceInfo;
 import javax.ws.rs.ext.WriterInterceptorContext;
 
 import static org.assertj.core.api.Assertions.assertThat;
 
 public class TestRestResourceAutoLogger {
-<<<<<<< HEAD
-
-    RestResourceAutoLoggerImpl filter;
-    ObjectMapper objectMapper;
-    Random random = new Random();
-    private final HttpServletRequest request = new MockHttpServletRequest();
-    private final MockContainerRequestContext requestContext = new MockContainerRequestContext();
-    private final SecurityContext securityContext = new MockSecurityContext();
-=======
+
     private static final Integer BEFORE_ID = 78910;
     private HttpServletRequest request = new MockHttpServletRequest();
 
@@ -92,18 +76,13 @@
 
     private SecurityContext securityContext = new MockSecurityContext();
 
->>>>>>> d7801b45
     @Mock
     private DocumentEventLog documentEventLog;
 
     private RequestEventLog requestEventLog;
-<<<<<<< HEAD
-    private final StroomEventLoggingService eventLoggingService = new MockStroomEventLoggingService();
-=======
 
     private StroomEventLoggingService eventLoggingService = new MockStroomEventLoggingService();
 
->>>>>>> d7801b45
     @Mock
     private ResourceInfo resourceInfo;
 
@@ -112,9 +91,6 @@
 
     @Mock
     private WriterInterceptorContext writerInterceptorContext;
-<<<<<<< HEAD
-    private final RequestLoggingConfig config = new RequestLoggingConfig();
-=======
 
     @Mock
     private DelegatingExceptionMapper delegatingExceptionMapper;
@@ -123,7 +99,6 @@
 
     private TestResource testResource = new TestResource();
 
->>>>>>> d7801b45
     @Captor
     private ArgumentCaptor<Object> objectCaptor;
 
@@ -164,18 +139,13 @@
 
     private AutoCloseable closeable;
 
-<<<<<<< HEAD
     TestRestResourceAutoLogger() {
         injector = Guice.createInjector(new MockRsLoggingModule());
-=======
-    TestRestResourceAutoLogger(){
-        injector = Guice.createInjector(new MockRSLoggingModule());
->>>>>>> d7801b45
     }
 
     @Test
     public void testLogBasic() throws Exception {
-        Method method = TestResource.class.getMethod("read",Integer.class);
+        Method method = TestResource.class.getMethod("read", Integer.class);
 
         //Set up resource and method
         Mockito.doReturn(TestResource.class).when(resourceInfo).getResourceClass();
@@ -185,12 +155,8 @@
         filter.filter(requestContext);
         filter.aroundWriteTo(writerInterceptorContext);
 
-        Mockito.verify(documentEventLog)
-                .view(
-                        objectCaptor.capture(),
-                        eventTypeIdCaptor.capture(),
-                        verbCaptor.capture(),
-                        throwableCaptor.capture());
+        Mockito.verify(documentEventLog).view(objectCaptor.capture(), eventTypeIdCaptor.capture(), verbCaptor.capture(),
+                throwableCaptor.capture());
 
         Object loggedObject = objectCaptor.getValue();
         String eventTypeId = eventTypeIdCaptor.getValue();
@@ -198,7 +164,8 @@
         Throwable exception = throwableCaptor.getValue();
 
         assertThat(loggedObject).isNull();
-        assertThat(eventTypeId).isEqualTo("TestResource.read");
+        assertThat(eventTypeId)
+                .isEqualTo("TestResource.read");
         assertThat(descriptionVerb).isNull();
         assertThat(exception).isNull();
     }
@@ -215,12 +182,10 @@
         filter.filter(requestContext);
         filter.aroundWriteTo(writerInterceptorContext);
 
-        Mockito.verify(documentEventLog)
-                .delete(
-                        objectCaptor.capture(),
-                        eventTypeIdCaptor.capture(),
-                        verbCaptor.capture(),
-                        throwableCaptor.capture());
+        Mockito.verify(documentEventLog).delete(objectCaptor.capture(),
+                eventTypeIdCaptor.capture(),
+                verbCaptor.capture(),
+                throwableCaptor.capture());
 
         Object loggedObject = objectCaptor.getValue();
         String eventTypeId = eventTypeIdCaptor.getValue();
@@ -228,25 +193,27 @@
         Throwable exception = throwableCaptor.getValue();
 
         assertThat(loggedObject).isNull();
-        assertThat(eventTypeId).isEqualTo("TestResource.findAndDestroy");
+        assertThat(eventTypeId)
+                .isEqualTo("TestResource.findAndDestroy");
         assertThat(descriptionVerb).isNull();
         assertThat(exception).isNull();
     }
 
     @Test
     public void testLogWithEntity() throws Exception {
-        Method method = TestResource.class.getMethod("create",TestObj.class);
+        Method method = TestResource.class.getMethod("create", TestObj.class);
 
         //Set up resource and method
-        Mockito.doReturn(TestResource.class).when(resourceInfo).getResourceClass();
-        Mockito.when(resourceInfo.getResourceMethod()).thenReturn(method);
-
-        int run = random.nextInt(1000);
-        Integer requestId = run;
-        Integer responseId = - run;
-
-        final TestObj requestTestObj = new TestObj(requestId);
-        final TestObj responseTestObj = new TestObj(responseId);
+        Mockito.doReturn(TestResource.class)
+                .when(resourceInfo).getResourceClass();
+        Mockito.when(resourceInfo.getResourceMethod())
+                .thenReturn(method);
+
+        final int run = random.nextInt(1000);
+        final Integer requestId = run;
+        final Integer responseId = -run;
+
+        TestObj requestTestObj = new TestObj(requestId);
         //Set up Stream containing serialized object
 
         ByteArrayOutputStream bos = new ByteArrayOutputStream();
@@ -255,7 +222,10 @@
 
         ByteArrayInputStream byteArrayInputStream = new ByteArrayInputStream(bos.toByteArray());
         requestContext.setEntityStream(byteArrayInputStream);
-        Mockito.when(writerInterceptorContext.getEntity()).thenReturn(responseTestObj);
+
+        TestObj responseTestObj = new TestObj(responseId);
+        Mockito.when(writerInterceptorContext.getEntity())
+                .thenReturn(responseTestObj);
 
         filter.filter(requestContext);
         filter.aroundWriteTo(writerInterceptorContext);
@@ -272,9 +242,11 @@
 
         assertThat(loggedObject).isInstanceOf(TestObj.class);
         TestObj entity = (TestObj) loggedObject;
-        assertThat(entity.getId()).isEqualTo(responseId);
-
-        assertThat(eventTypeId).isEqualTo("TestResource.create");
+        assertThat(entity.getId())
+                .isEqualTo(responseId);
+
+        assertThat(eventTypeId)
+                .isEqualTo("TestResource.create");
         assertThat(descriptionVerb).isNull();
         assertThat(exception).isNull();
     }
@@ -284,19 +256,14 @@
         Method method = TestResource.class.getMethod("update", TestObj.class);
 
         //Set up resource and method
-        Mockito.doReturn(TestResource.class).when(resourceInfo).getResourceClass();
+        Mockito.doReturn(TestResource.class)
+                .when(resourceInfo).getResourceClass();
         Mockito.when(resourceInfo.getResourceMethod()).thenReturn(method);
 
-        int run = random.nextInt(1000);
-        Integer requestId =  run;
-        Integer responseId = - run;
-
-<<<<<<< HEAD
-        final TestObj requestTestObj = new TestObj(requestId);
-        final TestObj responseTestObj = new TestObj(responseId);
-=======
-        TestObj responseTestObj = new TestObj(responseId);
->>>>>>> d7801b45
+        final int run = random.nextInt(1000);
+        final Integer requestId = run;
+        final Integer responseId = -run;
+
         //Set up Stream containing serialized object
 
         //Set up Stream containing serialized object
@@ -308,7 +275,9 @@
         ByteArrayInputStream byteArrayInputStream = new ByteArrayInputStream(bos.toByteArray());
         requestContext.setEntityStream(byteArrayInputStream);
 
-        Mockito.when(writerInterceptorContext.getEntity()).thenReturn(responseTestObj);
+        TestObj responseTestObj = new TestObj(responseId);
+        Mockito.when(writerInterceptorContext.getEntity())
+                .thenReturn(responseTestObj);
 
         filter.filter(requestContext);
         filter.aroundWriteTo(writerInterceptorContext);
@@ -321,20 +290,24 @@
         assertThat(beforeLoggedObject).isInstanceOf(TestObj.class);
 
         TestObj testObj = (TestObj) beforeLoggedObject;
-        assertThat(testObj.getId()).isEqualTo(BEFORE_ID);
+        assertThat(testObj.getId())
+                .isEqualTo(BEFORE_ID);
 
 
         Object afterLoggedObject = outcomeObjectCaptor.getValue();
-        final String eventTypeId = eventTypeIdCaptor.getValue();
-        final String descriptionVerb = verbCaptor.getValue();
-        final Throwable exception = throwableCaptor.getValue();
+        String eventTypeId = eventTypeIdCaptor.getValue();
+        String descriptionVerb = verbCaptor.getValue();
+        Throwable exception = throwableCaptor.getValue();
 
         assertThat(afterLoggedObject).isInstanceOf(TestObj.class);
         TestObj entity = (TestObj) afterLoggedObject;
-        assertThat(entity.getId()).isEqualTo(responseId);
-
-        assertThat(eventTypeId).isEqualTo("TestingUpdate");
-        assertThat(descriptionVerb).isEqualTo("Testing");
+        assertThat(entity.getId())
+                .isEqualTo(responseId);
+
+        assertThat(eventTypeId)
+                .isEqualTo("TestingUpdate");
+        assertThat(descriptionVerb)
+                .isEqualTo("Testing");
         assertThat(exception).isNull();
     }
 
@@ -347,9 +320,9 @@
         Mockito.doReturn(TestResource.class).when(resourceInfo).getResourceClass();
         Mockito.when(resourceInfo.getResourceMethod()).thenReturn(method);
 
-        String uuid = "ABC-175-3454-A5-123";
-
-        String response = "Simulated shutdown complete";
+        final String uuid = "ABC-175-3454-A5-123";
+
+        final String response = "Simulated shutdown complete";
         //Set up Stream containing serialized object
 
         //Set up Stream containing serialized object
@@ -361,7 +334,7 @@
         requestContext.setEntityStream(byteArrayInputStream);
 
 
-        ((MockURIInfo) requestContext.getUriInfo()).setUuid(uuid);
+        ((MockUriInfo) requestContext.getUriInfo()).setUuid(uuid);
 
         Mockito.when(writerInterceptorContext.getEntity()).thenReturn(response);
 
@@ -382,13 +355,16 @@
         EventActionDecorator<?> eventActionDecorator = eventActionDecoratorArgumentCaptor.getValue();
 
         assertThat(eventActionDecorator).isInstanceOf(TestResource.TestShutdownEventActionDecorator.class);
-       assertThat(loggedObject).isInstanceOf(HasUuid.class);
-       assertThat(uuid).isEqualTo(((HasUuid)loggedObject).getUuid());
-
-       assertThat(exception).isNull();
-       assertThat(descriptionVerb).isEqualTo("Shutting down");
-
-       assertThat(eventTypeId).isEqualTo("TestResource.shutdown");
+        assertThat(loggedObject).isInstanceOf(HasUuid.class);
+        assertThat(uuid)
+                .isEqualTo(((HasUuid) loggedObject).getUuid());
+
+        assertThat(exception).isNull();
+        assertThat(descriptionVerb)
+                .isEqualTo("Shutting down");
+
+        assertThat(eventTypeId)
+                .isEqualTo("TestResource.shutdown");
 
     }
 
@@ -437,12 +413,15 @@
         assertThat(loggedObject).isInstanceOf(HasId.class);
 
         HasId hasId = (HasId) loggedObject;
-        assertThat(hasId.getId()).isEqualTo(pathId);
-
-        assertThat(eventTypeId).isEqualTo("TestResource.random");
+        assertThat(hasId.getId())
+                .isEqualTo(pathId);
+
+        assertThat(eventTypeId)
+                .isEqualTo("TestResource.random");
         assertThat(descriptionVerb).isNotEmpty();
         assertThat(exception).isNotNull();
-        assertThat(exception.getMessage()).isEqualTo(message);
+        assertThat(exception.getMessage())
+                .isEqualTo(message);
     }
 
     @Test
@@ -455,10 +434,10 @@
 
         int run = random.nextInt(1000);
         Integer requestId = run;
-        Integer responseId = - run;
-
-        TestObj requestTestObj = new TestObj(requestId);
-        TestObj responseTestObj = new TestObj(responseId);
+        Integer responseId = -run;
+
+        final TestObj requestTestObj = new TestObj(requestId);
+        final TestObj responseTestObj = new TestObj(responseId);
 
         final ResultPage<TestObj> resultPage = new ResultPage<>(List.of(responseTestObj));
 
@@ -475,14 +454,14 @@
         filter.filter(requestContext);
         filter.aroundWriteTo(writerInterceptorContext);
 
-        Mockito.verify(documentEventLog).search (eventTypeIdCaptor.capture(), queryCaptor.capture(),
+        Mockito.verify(documentEventLog).search(eventTypeIdCaptor.capture(), queryCaptor.capture(),
                 listContentCaptor.capture(),
                 pageResponseCaptor.capture(), verbCaptor.capture(), throwableCaptor.capture(),
                 (EventActionDecorator<SearchEventAction>) eventActionDecoratorArgumentCaptor.capture());
 
 
-//        search(final String typeId, final Query query, final String resultType,
-//        final PageResponse pageResponse, final String verb, final Throwable ex);
+//        search(final String typeId, final Query query, final String resultType, final PageResponse pageResponse,
+//        final String verb, final Throwable ex);
 //                (typeId, query, listContents, pageResponse, descriptionVerb, erro
 //                (objectCaptor.capture(), eventTypeIdCaptor.capture(), verbCaptor.capture(),
 //                throwableCaptor.capture());
@@ -500,8 +479,10 @@
 
         assertThat(listContents).isEqualTo("TestObjs");
         assertThat(eventTypeId).isEqualTo("TestResource.find");
-        assertThat(descriptionVerb).isNull();
-        assertThat(exception).isNull();
+        assertThat(descriptionVerb)
+                .isNull();
+        assertThat(exception)
+                .isNull();
 
         assertThat(query.getRaw()).isNotEmpty();
 
@@ -509,24 +490,25 @@
 
         try {
             deserialised = objectMapper.readValue(query.getRaw().getBytes(), TestObj.class);
-<<<<<<< HEAD
         } catch (Exception e) {
-            // Ignore errors
-        }
-=======
-        } catch (Exception e) {}
->>>>>>> d7801b45
+            // Ignore any error
+        }
 
         assertThat(deserialised).isNotNull();
-        assertThat(deserialised.getId()).isEqualTo(requestId);
+        assertThat(deserialised.getId())
+                .isEqualTo(requestId);
 
     }
 
     @BeforeEach
-    void setup(){
+    void setup() {
         objectMapper = createObjectMapper();
         closeable = MockitoAnnotations.openMocks(this);
-        requestEventLog = new RequestEventLogImpl(injector, config, documentEventLog, securityContext, eventLoggingService);
+        requestEventLog = new RequestEventLogImpl(injector,
+                config,
+                documentEventLog,
+                securityContext,
+                eventLoggingService);
         Mockito.when(resourceContext.getResource(Mockito.any())).thenReturn(testResource);
         filter = new RestResourceAutoLoggerImpl(securityContext, requestEventLog,
                 config, resourceInfo, request, delegatingExceptionMapper);
@@ -535,15 +517,11 @@
 
     @AfterEach
     void reset() throws Exception {
-        if (closeable != null){
+        if (closeable != null) {
             closeable.close();
         }
     }
 
-<<<<<<< HEAD
-    public static class TestObj implements Serializable {
-
-=======
 
     private static ObjectMapper createObjectMapper() {
         final ObjectMapper mapper = new ObjectMapper();
@@ -555,17 +533,18 @@
     }
 
     public static class TestObj implements Serializable, HasIntegerId {
->>>>>>> d7801b45
+
         @JsonProperty
         private Integer id;
 
-        public TestObj(final Integer id){
+        public TestObj(final Integer id) {
             this.id = id;
         }
 
-        public TestObj(){
-        }
-
+        public TestObj() {
+        }
+
+        @Override
         public Integer getId() {
             return id;
         }
@@ -590,19 +569,28 @@
             return null;
         }
 
+        @Override
         public TestObj read(final Integer id) {
             return new TestObj(BEFORE_ID);
         }
 
 
-        @AutoLogged(value = OperationType.PROCESS, verb = "Shutting down", decorator = TestShutdownEventActionDecorator.class)
-        public String shutdown(@PathParam("uuid") final String uuid) { return null; }
+        @AutoLogged(
+                value = OperationType.PROCESS,
+                verb = "Shutting down",
+                decorator = TestShutdownEventActionDecorator.class)
+        public String shutdown(@PathParam("uuid") final String uuid) {
+            return null;
+        }
 
         @AutoLogged(typeId = "TestingUpdate", verb = "Testing")
-        public String update(TestObj orig) {return null;}
+        public String update(TestObj orig) {
+            return null;
+        }
 
         @AutoLogged(value = OperationType.DELETE)
-        public void findAndDestroy() {}
+        public void findAndDestroy() {
+        }
 
         static class TestShutdownEventActionDecorator implements EventActionDecorator<ProcessEventAction> {
 
@@ -614,5 +602,4 @@
             }
         }
     }
-
 }