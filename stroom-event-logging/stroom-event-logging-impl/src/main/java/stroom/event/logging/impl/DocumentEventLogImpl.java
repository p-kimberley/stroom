--- conflicted
+++ resolved
@@ -17,30 +17,31 @@
 
 package stroom.event.logging.impl;
 
-<<<<<<< HEAD
 import event.logging.BaseObject;
-import event.logging.CopyMove;
+import event.logging.CopyEventAction;
 import event.logging.CopyMoveOutcome;
+import event.logging.CreateEventAction;
 import event.logging.Criteria;
-import event.logging.Criteria.ResultPage;
 import event.logging.Data;
+import event.logging.DeleteEventAction;
 import event.logging.Event;
-import event.logging.Event.EventDetail.Process;
-import event.logging.Event.EventDetail.Unknown;
-import event.logging.Event.EventDetail.Update;
-import event.logging.Export;
-import event.logging.Import;
+import event.logging.EventAction;
+import event.logging.ExportEventAction;
+import event.logging.ImportEventAction;
+import event.logging.MoveEventAction;
 import event.logging.MultiObject;
-import event.logging.Object;
-import event.logging.ObjectOutcome;
+import event.logging.OtherObject;
+import event.logging.ProcessEventAction;
 import event.logging.Query;
-import event.logging.Search;
+import event.logging.ResultPage;
+import event.logging.SearchEventAction;
+import event.logging.UnknownEventAction;
+import event.logging.UpdateEventAction;
+import event.logging.ViewEventAction;
 import event.logging.util.EventLoggingUtil;
 import org.apache.commons.beanutils.PropertyUtils;
 import org.slf4j.Logger;
 import org.slf4j.LoggerFactory;
-=======
->>>>>>> 3d6d4467
 import stroom.docref.DocRef;
 import stroom.event.logging.api.DocumentEventLog;
 import stroom.event.logging.api.ObjectInfoProvider;
@@ -54,25 +55,6 @@
 import stroom.util.shared.HasUuid;
 import stroom.util.shared.PageResponse;
 
-import event.logging.BaseObject;
-import event.logging.CopyEventAction;
-import event.logging.CopyMoveOutcome;
-import event.logging.CreateEventAction;
-import event.logging.Criteria;
-import event.logging.DeleteEventAction;
-import event.logging.ExportEventAction;
-import event.logging.MoveEventAction;
-import event.logging.MultiObject;
-import event.logging.OtherObject;
-import event.logging.Query;
-import event.logging.ResultPage;
-import event.logging.SearchEventAction;
-import event.logging.UpdateEventAction;
-import event.logging.ViewEventAction;
-import event.logging.util.EventLoggingUtil;
-import org.slf4j.Logger;
-import org.slf4j.LoggerFactory;
-
 import javax.inject.Inject;
 import javax.inject.Provider;
 import javax.inject.Singleton;
@@ -80,6 +62,7 @@
 import java.util.Collection;
 import java.util.List;
 import java.util.Map;
+import java.util.Optional;
 import java.util.stream.Collectors;
 
 @Singleton
@@ -145,23 +128,9 @@
     public void create(final String objectType, final String objectName, final String eventTypeId, final String description, final Throwable ex) {
         securityContext.insecure(() -> {
             try {
-<<<<<<< HEAD
-                final Event event = createAction(eventTypeId != null ? eventTypeId : "Create",
-                        description != null ? description : "Creating", objectType, objectName);
-                final ObjectOutcome objectOutcome = new ObjectOutcome();
-                event.getEventDetail().setCreate(objectOutcome);
-
-                final Object object = new Object();
-                object.setType(objectType);
-                object.setName(objectName);
-
-                objectOutcome.getObjects().add(object);
-                objectOutcome.setOutcome(EventLoggingUtil.createOutcome(ex));
-                eventLoggingService.log(event);
-=======
-                eventLoggingService.log(
-                        "Create",
-                        "Creating " + objectType + " \"" + objectName + "\"",
+                eventLoggingService.log(
+                        eventTypeId != null ? eventTypeId : "Create",
+                        description != null ? description : "Creating" + " " + objectType + " \"" + objectName + "\"",
                         CreateEventAction.builder()
                                 .addObject(OtherObject.builder()
                                         .withType(objectType)
@@ -169,79 +138,90 @@
                                         .build())
                                 .withOutcome(EventLoggingUtil.createOutcome(ex))
                                 .build());
->>>>>>> 3d6d4467
             } catch (final RuntimeException e) {
                 LOGGER.error("Unable to log create event!", e);
             }
         });
     }
 
-<<<<<<< HEAD
-    @Override
-    public void create(final java.lang.Object object, final String eventTypeId, final String description, final Throwable ex) {
-        securityContext.insecure(() -> {
-            try {
-                final Event event = createAction(eventTypeId != null ? eventTypeId : "Create",
-                        description != null ? description : "Creating",
-                        object);
-                final ObjectOutcome objectOutcome = new ObjectOutcome();
-                event.getEventDetail().setCreate(objectOutcome);
-                final BaseObject baseObject = createBaseObject(object);
-                objectOutcome.getObjects().add(baseObject);
-                objectOutcome.setOutcome(EventLoggingUtil.createOutcome(ex));
-                eventLoggingService.log(event);
-=======
-//    @Override
-//    public void create(final Object object) {
-//        create(object, null);
-//    }
-
-    @Override
-    public void create(final Object object, final Throwable ex) {
-        securityContext.insecure(() -> {
-            try {
-                eventLoggingService.log(
-                        "Create",
-                        createEventDescription("Create", object),
+    @Override
+    public void create(final java.lang.Object object, final String eventTypeId, final String verb, final Throwable ex) {
+        securityContext.insecure(() -> {
+            try {
+                eventLoggingService.log(
+                        eventTypeId != null ? eventTypeId : "Create",
+                        createEventDescription(verb, "Creating", object),
                         CreateEventAction.builder()
                                 .withObjects(createBaseObject(object))
                                 .withOutcome(EventLoggingUtil.createOutcome(ex))
                                 .build());
->>>>>>> 3d6d4467
             } catch (final RuntimeException e) {
                 LOGGER.error("Unable to log create event!", e);
             }
         });
     }
 
+
+    private String createEventDescription(final String descriptionVerb,
+                                          final String defaultDescription,
+                                          final Object objectOrObjectType) {
+        final String description = Optional.ofNullable(descriptionVerb).orElse(defaultDescription);
+        final StringBuilder desc = new StringBuilder(description);
+        if (objectOrObjectType != null) {
+            if (objectOrObjectType instanceof String){
+                //Object type name supplied
+                desc.append(" ");
+                desc.append(objectOrObjectType);
+            } else {
+                //Actual object supplied
+                final String objectType = getObjectType(objectOrObjectType);
+                if (objectType != null) {
+                    desc.append(" ");
+                    desc.append(objectType);
+                }
+
+                final String objectName = getObjectName(objectOrObjectType);
+                if (objectName != null) {
+                    desc.append(" \"");
+                    desc.append(objectName);
+                    desc.append("\"");
+                }
+
+                final String objectId = getObjectId(objectOrObjectType);
+                if (objectId != null) {
+                    desc.append(" id=");
+                    desc.append(objectId);
+                }
+            }
+        }
+        return desc.toString();
+    }
+
 //    @Override
-//    public void update(final Object before, final Object after) {
+//    public void update(final java.lang.Object before, final java.lang.Object after) {
 //        update(before, after, null);
 //    }
 
     @Override
-<<<<<<< HEAD
     public void update(final java.lang.Object before, final java.lang.Object after, final Throwable ex) {
         update(before, after, null, ex);
     }
 
     @Override
-    public void upload(final java.lang.Object object, final String eventTypeId, final String description, final Throwable ex) {
-        securityContext.insecure(() -> {
-            try {
-                final Event event = createAction(eventTypeId != null ? eventTypeId : "Upload",
-                        description != null ? description : "Importing", object);
-
-                final MultiObject multiObject = new MultiObject();
-                multiObject.getObjects().add(createBaseObject(object));
-
-                final Import imp = new Import();
-                imp.setSource(multiObject);
-                imp.setOutcome(EventLoggingUtil.createOutcome(ex));
-
-                event.getEventDetail().setImport(imp);
-
-                eventLoggingService.log(event);
+    public void upload(final java.lang.Object object, final String eventTypeId, final String descriptionVerb, final Throwable ex) {
+        securityContext.insecure(() -> {
+            try {
+
+                eventLoggingService.log(
+                        eventTypeId != null ? eventTypeId : "Upload",
+                        createEventDescription(descriptionVerb, "Importing", object),
+                        ImportEventAction.builder()
+                                .withSource(MultiObject.builder()
+                                        .withObjects(createBaseObject(object))
+                                        .build())
+                                .withOutcome(EventLoggingUtil.createOutcome(ex))
+                                .build());
+
             } catch (final RuntimeException e) {
                 LOGGER.error(e.getMessage(), e);
             }
@@ -258,16 +238,7 @@
     public void update(final java.lang.Object before, final java.lang.Object after, final String eventTypeId, final String description, final Throwable ex) {
         securityContext.insecure(() -> {
             try {
-                final Event event = createAction(eventTypeId != null ? eventTypeId : "Update",
-                        description != null ? description : "Updating", before);
-                final Update update = new Update();
-                event.getEventDetail().setUpdate(update);
-=======
-    public void update(final Object before, final Object after, final Throwable ex) {
-        securityContext.insecure(() -> {
-            try {
                 final UpdateEventAction.Builder<Void> updateBuilder = UpdateEventAction.builder();
->>>>>>> 3d6d4467
 
                 if (before != null) {
                     updateBuilder.withBefore(MultiObject.builder()
@@ -284,8 +255,8 @@
                 updateBuilder.withOutcome(EventLoggingUtil.createOutcome(ex));
 
                 eventLoggingService.log(
-                        "Update",
-                        createEventDescription("Updating", before),
+                        eventTypeId != null ? eventTypeId : "Update",
+                        createEventDescription(description,"Updating", before),
                         updateBuilder.build());
 
             } catch (final RuntimeException e) {
@@ -296,30 +267,20 @@
     }
 
 //    @Override
-//    public void move(final Object before, final Object after) {
+//    public void move(final java.lang.Object before, final java.lang.Object after) {
 //        move(before, after, null);
 //    }
 
     @Override
-<<<<<<< HEAD
     public void copy(final java.lang.Object before, final java.lang.Object after, final Throwable ex) {
         copy(before, after, null, ex);
     }
 
     @Override
-    public void copy(final java.lang.Object before, final java.lang.Object after, final String eventTypeId, final String description, final Throwable ex) {
-        securityContext.insecure(() -> {
-            try {
-                final Event event = createAction(eventTypeId != null ? eventTypeId : "Copy",
-                        description != null ? description : "Copying", before);
-                final CopyMove copy = new CopyMove();
-                event.getEventDetail().setCopy(copy);
-=======
-    public void copy(final Object source, final Object destination, final Throwable ex) {
+    public void copy(final java.lang.Object source, final java.lang.Object destination, final String eventTypeId, final String description, final Throwable ex) {
         securityContext.insecure(() -> {
             try {
                 final CopyEventAction.Builder<Void> copyBuilder = CopyEventAction.builder();
->>>>>>> 3d6d4467
 
                 if (source != null) {
                     copyBuilder.withSource(MultiObject.builder()
@@ -339,8 +300,8 @@
                 }
 
                 eventLoggingService.log(
-                        "Copy",
-                        createEventDescription("Copying", source),
+                        eventTypeId != null ? eventTypeId : "Copy",
+                        createEventDescription(description, "Copying", source),
                         copyBuilder.build());
 
             } catch (final RuntimeException e) {
@@ -350,7 +311,6 @@
     }
 
     @Override
-<<<<<<< HEAD
     public void copy(final java.lang.Object before, final java.lang.Object after, final String eventTypeId, final Throwable ex) {
      copy (before, after, eventTypeId, null, ex);
     }
@@ -366,19 +326,10 @@
     }
 
     @Override
-    public void move(final java.lang.Object before, final java.lang.Object after, final String eventTypeId, final String description, final Throwable ex) {
-        securityContext.insecure(() -> {
-            try {
-                final Event event = createAction(eventTypeId != null ? eventTypeId : "Move",
-                        description != null ? description : "Moving", before);
-                final CopyMove move = new CopyMove();
-                event.getEventDetail().setMove(move);
-=======
-    public void move(final Object source, final Object destination, final Throwable ex) {
+    public void move(final java.lang.Object source, final java.lang.Object destination, final String eventTypeId, final String verb, final Throwable ex) {
         securityContext.insecure(() -> {
             try {
                 final MoveEventAction.Builder<Void> moveBuilder = MoveEventAction.builder();
->>>>>>> 3d6d4467
 
                 if (source != null) {
                     moveBuilder.withSource(MultiObject.builder()
@@ -398,10 +349,9 @@
                 }
 
                 eventLoggingService.log(
-                        "Move",
-                        createEventDescription("Moving", source),
+                        eventTypeId != null ? eventTypeId : "Move",
+                        createEventDescription(verb,"Moving", source),
                         moveBuilder.build());
-
             } catch (final RuntimeException e) {
                 LOGGER.error("Unable to log move event!", e);
             }
@@ -410,7 +360,6 @@
 
 
     @Override
-<<<<<<< HEAD
     public void rename(final java.lang.Object before, final java.lang.Object after, final Throwable ex) {
         rename(before, after, null, ex);
     }
@@ -422,19 +371,10 @@
     }
 
     @Override
-    public void rename(final java.lang.Object before, final java.lang.Object after, final String eventTypeId, final String description, final Throwable ex) {
-        securityContext.insecure(() -> {
-            try {
-                final Event event = createAction(eventTypeId != null ? eventTypeId : "Rename",
-                        description != null ? description : "Renaming", before);
-                final CopyMove move = new CopyMove();
-                event.getEventDetail().setMove(move);
-=======
-    public void rename(final Object before, final Object after, final Throwable ex) {
+    public void rename(final java.lang.Object before, final java.lang.Object after, final String eventTypeId, final String descriptionVerb, final Throwable ex) {
         securityContext.insecure(() -> {
             try {
                 final MoveEventAction.Builder<Void> moveBuilder = MoveEventAction.builder();
->>>>>>> 3d6d4467
 
                 if (before != null) {
                     moveBuilder.withSource(MultiObject.builder()
@@ -454,42 +394,34 @@
                 }
 
                 eventLoggingService.log(
-                        "Rename",
-                        createEventDescription("Renaming", before),
+                        eventTypeId != null ? eventTypeId : "Rename",
+                        createEventDescription(descriptionVerb,"Renaming", before),
                         moveBuilder.build());
 
             } catch (final RuntimeException e) {
-<<<<<<< HEAD
                 LOGGER.error("Unable to log rename event!", e);
-=======
-                LOGGER.error("Unable to move event!", e);
->>>>>>> 3d6d4467
-            }
-        });
-    }
-
-    @Override
-<<<<<<< HEAD
+            }
+        });
+    }
+
+    @Override
     public void delete(final BaseCriteria criteria, final Query query, final Long size, final String eventTypeId, final String description, final Throwable ex) {
         securityContext.insecure(() -> {
             try {
-                final Event event = createAction(eventTypeId != null ? eventTypeId : "Delete",
-                        description != null ? description : "Delete by criteria" + " " + getObjectType(criteria),
-                        null);
-
-                final Criteria crit = new Criteria();
-                crit.setQuery(query);
+                final Criteria.Builder<Void> criteriaBuilder = Criteria.builder()
+                        .withQuery(query);
+
                 if (size != null) {
-                    crit.setTotalResults(BigInteger.valueOf(size));
-                }
-
-                final ObjectOutcome objectOutcome = new ObjectOutcome();
-                objectOutcome.getObjects().add(crit);
-                objectOutcome.setOutcome(EventLoggingUtil.createOutcome(ex));
-
-                event.getEventDetail().setDelete(objectOutcome);
-
-                eventLoggingService.log(event);
+                    criteriaBuilder.withTotalResults(BigInteger.valueOf(size));
+                }
+
+                eventLoggingService.log(
+                        eventTypeId != null ? eventTypeId : "Delete by " + criteria.getClass().getSimpleName(),
+                        createEventDescription(description, "Delete by criteria", getObjectType(criteria)),
+                        DeleteEventAction.builder()
+                                .withObjects(createBaseObject(criteriaBuilder.build()))
+                                .withOutcome(EventLoggingUtil.createOutcome(ex))
+                                .build());
             } catch (final RuntimeException e) {
                 LOGGER.error("Unable to log delete event!", e);
             }
@@ -497,29 +429,16 @@
     }
 
     @Override
-    public void delete(final java.lang.Object object, final String eventTypeId, final String description, final Throwable ex) {
-        securityContext.insecure(() -> {
-            try {
-                final Event event = createAction(eventTypeId != null ? eventTypeId : "Delete",
-                        description != null ? description : "Deleting", object);
-                final ObjectOutcome objectOutcome = new ObjectOutcome();
-                event.getEventDetail().setDelete(objectOutcome);
-                final BaseObject baseObject = createBaseObject(object);
-                objectOutcome.getObjects().add(baseObject);
-                objectOutcome.setOutcome(EventLoggingUtil.createOutcome(ex));
-                eventLoggingService.log(event);
-=======
-    public void delete(final Object object, final Throwable ex) {
-        securityContext.insecure(() -> {
-            try {
-                eventLoggingService.log(
-                        "Delete",
-                        createEventDescription("Deleting", object),
+    public void delete(final java.lang.Object object, final String eventTypeId, final String descriptionVerb, final Throwable ex) {
+        securityContext.insecure(() -> {
+            try {
+                eventLoggingService.log(
+                        eventTypeId != null ? eventTypeId : "Delete",
+                        createEventDescription(descriptionVerb,"Deleting", object),
                         DeleteEventAction.builder()
                                 .withObjects(createBaseObject(object))
                                 .withOutcome(EventLoggingUtil.createOutcome(ex))
                                 .build());
->>>>>>> 3d6d4467
             } catch (final RuntimeException e) {
                 LOGGER.error("Unable to log delete event!", e);
             }
@@ -527,7 +446,6 @@
     }
 
     @Override
-<<<<<<< HEAD
     public void delete(final java.lang.Object object, final Throwable ex) {
        delete(object, null, ex);
     }
@@ -547,30 +465,17 @@
         view (object, eventTypeId, null, ex);
     }
 
-    @Override
-    public void view(final java.lang.Object object, final String eventTypeId, final String description, final Throwable ex) {
-        securityContext.insecure(() -> {
-            try {
-                final Event event = createAction(eventTypeId != null ? eventTypeId : "View",
-                        description != null ? description : "Viewing", object);
-                final ObjectOutcome objectOutcome = new ObjectOutcome();
-                event.getEventDetail().setView(objectOutcome);
-                final BaseObject baseObject = createBaseObject(object);
-                objectOutcome.getObjects().add(baseObject);
-                objectOutcome.setOutcome(EventLoggingUtil.createOutcome(ex));
-                eventLoggingService.log(event);
-=======
-    public void view(final Object object, final Throwable ex) {
-        securityContext.insecure(() -> {
-            try {
-                eventLoggingService.log(
-                        "View",
-                        createEventDescription("Viewing", object),
-                        ViewEventAction.builder()
-                                .withObjects(createBaseObject(object))
-                                .withOutcome(EventLoggingUtil.createOutcome(ex))
-                                .build());
->>>>>>> 3d6d4467
+
+    @Override
+    public void view(final java.lang.Object object, final String eventTypeId, final String descriptionVerb, final Throwable ex) {
+        securityContext.insecure(() -> {
+            try {
+                eventLoggingService.log(
+                        eventTypeId != null ? eventTypeId : "View",
+                        createEventDescription(descriptionVerb,"Viewing", object),
+                        ViewEventAction.builder().withOutcome(EventLoggingUtil.createOutcome(ex)).
+                                withObjects(createBaseObject(object)).build());
+
             } catch (final RuntimeException e) {
                 LOGGER.error("Unable to log view event!", e);
             }
@@ -578,7 +483,6 @@
     }
 
     @Override
-<<<<<<< HEAD
     public void delete(final BaseCriteria criteria, final Query query, final Long size, final Throwable ex) {
         delete(criteria, query, size, criteria.getClass().getSimpleName(), ex);
     }
@@ -589,102 +493,19 @@
     }
 
     @Override
-    public void download(final java.lang.Object object, final String eventTypeId, final String description, final Throwable ex) {
-        securityContext.insecure(() -> {
-            try {
-                final Event event = createAction(eventTypeId != null ? eventTypeId : "Download",
-                        description != null ? description : "Exporting", object);
-
-                final MultiObject multiObject = new MultiObject();
-                multiObject.getObjects().add(createBaseObject(object));
-
-                final Export exp = new Export();
-                exp.setSource(multiObject);
-                exp.setOutcome(EventLoggingUtil.createOutcome(ex));
-
-                event.getEventDetail().setExport(exp);
-
-                eventLoggingService.log(event);
-=======
-    public void delete(final BaseCriteria criteria,
-                       final Query query,
-                       final Long size,
-                       final Throwable ex) {
-        securityContext.insecure(() -> {
-            try {
-                final Criteria.Builder<Void> criteriaBuilder = Criteria.builder()
-                        .withQuery(query);
-
-                if (size != null) {
-                    criteriaBuilder.withTotalResults(BigInteger.valueOf(size));
-                }
-
-                eventLoggingService.log(
-                        criteria.getClass().getSimpleName(),
-                        createEventDescription("Finding " + getObjectType(criteria), null),
-                        DeleteEventAction.builder()
-                                .withObjects(createBaseObject(criteriaBuilder.build()))
-                                .withOutcome(EventLoggingUtil.createOutcome(ex))
-                                .build());
->>>>>>> 3d6d4467
-            } catch (final RuntimeException e) {
-                LOGGER.error(e.getMessage(), e);
-            }
-        });
-    }
-
-    @Override
-<<<<<<< HEAD
-    public void download(final java.lang.Object object, final Throwable ex) {
-        download(object, null, ex);
-    }
-
-
-    @Override
-    public void download(final java.lang.Object object, final String eventTypeId, final Throwable ex) {
-      download(object, eventTypeId, null, ex);
-    }
-
-    @Override
-    public void upload(final java.lang.Object object, final Throwable ex) {
-        upload(object, null, ex);
-    }
-
-    @Override
-    public void upload(final java.lang.Object object, final String eventTypeId, final Throwable ex) {
-        upload(object, eventTypeId, null, ex);
-    }
-
-    @Override
-    public void process(final java.lang.Object object, final String eventTypeId, final String description, final Throwable ex) {
-        securityContext.insecure(() -> {
-            try {
-                final Event event = createAction(eventTypeId, description != null? description : "Processing", object);
-
-                final MultiObject multiObject = new MultiObject();
-                multiObject.getObjects().add(createBaseObject(object));
-
-                final Process process = new Process();
-                process.setInput(multiObject);
-                process.setOutcome(EventLoggingUtil.createOutcome(ex));
-
-                event.getEventDetail().setProcess(process);
-
-                eventLoggingService.log(event);
-=======
-    public void download(final Object object, final Throwable ex) {
-        securityContext.insecure(() -> {
-            try {
-                eventLoggingService.log(
-                        "Download",
-                        createEventDescription("Downloading", object),
+    public void download(final java.lang.Object object, final String eventTypeId, final String descriptionVerb, final Throwable ex) {
+        securityContext.insecure(() -> {
+            try {
+                eventLoggingService.log(
+                        eventTypeId != null ? eventTypeId : "Download",
+                        createEventDescription(descriptionVerb, "Exporting", object),
                         ExportEventAction.builder()
                                 .withSource(MultiObject.builder()
                                         .withObjects(createBaseObject(object))
                                         .build())
                                 .withOutcome(EventLoggingUtil.createOutcome(ex))
                                 .build());
->>>>>>> 3d6d4467
+
             } catch (final RuntimeException e) {
                 LOGGER.error(e.getMessage(), e);
             }
@@ -692,33 +513,65 @@
     }
 
     @Override
-<<<<<<< HEAD
+    public void download(final java.lang.Object object, final Throwable ex) {
+        download(object, null, ex);
+    }
+
+
+    @Override
+    public void download(final java.lang.Object object, final String eventTypeId, final Throwable ex) {
+      download(object, eventTypeId, null, ex);
+    }
+
+    @Override
+    public void upload(final java.lang.Object object, final Throwable ex) {
+        upload(object, null, ex);
+    }
+
+    @Override
+    public void upload(final java.lang.Object object, final String eventTypeId, final Throwable ex) {
+        upload(object, eventTypeId, null, ex);
+    }
+
+    @Override
+    public void process(final java.lang.Object object, final String eventTypeId, final String descriptionVerb, final Throwable ex) {
+        securityContext.insecure(() -> {
+            try {
+                ProcessEventAction.Builder<Void> builder = ProcessEventAction.builder().withOutcome(EventLoggingUtil.createOutcome(ex));
+                if (object != null){
+                    builder = builder.withInput(MultiObject.builder().addObjects(createBaseObject(object)).build());
+                }
+
+                eventLoggingService.log(
+                        eventTypeId,
+                        createEventDescription(descriptionVerb,"Processing", object),
+                        builder.build());
+
+            } catch (final RuntimeException e) {
+                LOGGER.error(e.getMessage(), e);
+            }
+        });
+    }
+
+    @Override
     public void process(final java.lang.Object object, final String eventTypeId, final Throwable ex) {
         process(object, eventTypeId, null, ex);
     }
 
     @Override
-    public void unknownOperation(final java.lang.Object object, final String eventTypeId, final String description,
+    public void unknownOperation(final java.lang.Object object, final String eventTypeId, final String descriptionVerb,
                                  final Throwable ex) {
         securityContext.insecure(() -> {
             try {
-                final Event event = createAction(eventTypeId != null ? eventTypeId : "APIOperation",
-                        description != null ? description : "No further detail", object);
-
-                final MultiObject multiObject = new MultiObject();
-                multiObject.getObjects().add(createBaseObject(object));
-
-                final Unknown unknown = new Unknown();
-                unknown.getData().addAll(getDataItems(object));
-
-                Data error = new Data();
-                error.setName("Error");
-                error.setValue(ex != null? ex.getMessage() : "None");
-                unknown.getData().add(error);
-
-                event.getEventDetail().setUnknown(unknown);
-
-                eventLoggingService.log(event);
+                UnknownEventAction.Builder<Void> builder = UnknownEventAction.builder().withData(getDataItems(object));
+                if (ex != null){
+                    builder = builder.withData(Data.builder().withName("Error").withValue(ex.getMessage()).build());
+                }
+                eventLoggingService.log(
+                        eventTypeId != null ? eventTypeId : "Unspecified Operation",
+                        createEventDescription(descriptionVerb, "No further detail", object),
+                        builder.build());
+
             } catch (final RuntimeException e) {
                 LOGGER.error(e.getMessage(), e);
             }
@@ -727,28 +580,12 @@
 
 
     @Override
-    public void search(final String typeId, final Query query, final String resultType, final PageResponse pageResponse, final String description, final Throwable ex) {
-        securityContext.insecure(() -> {
-            try {
-                final Event event = createAction(typeId != null ? typeId : "Search",
-                        description != null ? description : "Finding" + " " + resultType,
-                        null);
-                final Search search = new Search();
-                event.getEventDetail().setSearch(search);
-                search.setQuery(query);
-=======
-    public void search(final String typeId,
-                       final Query query,
-                       final String resultType,
-                       final PageResponse pageResponse,
-                       final Throwable ex) {
-
+    public void search(final String typeId, final Query query, final String resultType, final PageResponse pageResponse, final String descriptionVerb, final Throwable ex) {
         securityContext.insecure(() -> {
             try {
                 final SearchEventAction.Builder<Void> searchBuilder = SearchEventAction.builder()
                         .withQuery(query)
                         .withOutcome(EventLoggingUtil.createOutcome(ex));
->>>>>>> 3d6d4467
 
                 if (pageResponse != null) {
                     searchBuilder.withResultPage(getResultPage(pageResponse));
@@ -758,8 +595,8 @@
                 }
 
                 eventLoggingService.log(
-                        typeId,
-                        createEventDescription("Finding " + resultType, null),
+                        typeId != null ? typeId : "Search",
+                        createEventDescription(descriptionVerb,"Finding" , resultType),
                         searchBuilder.build());
 
             } catch (final RuntimeException e) {
@@ -808,33 +645,7 @@
         return resultPage;
     }
 
-    private String createEventDescription(final String description,
-                                          final Object object) {
-        final StringBuilder desc = new StringBuilder(description);
-        if (object != null) {
-            final String objectType = getObjectType(object);
-            if (objectType != null) {
-                desc.append(" ");
-                desc.append(objectType);
-            }
-
-            final String objectName = getObjectName(object);
-            if (objectName != null) {
-                desc.append(" \"");
-                desc.append(objectName);
-                desc.append("\"");
-            }
-
-            final String objectId = getObjectId(object);
-            if (objectId != null) {
-                desc.append(" id=");
-                desc.append(objectId);
-            }
-        }
-        return desc.toString();
-    }
-
-//    private Event createAction(final String typeId, final String description, final Object object) {
+//    private Event createAction(final String typeId, final String description, final java.lang.Object object) {
 //        final StringBuilder desc = new StringBuilder(description);
 //        if (object != null) {
 //            final String objectType = getObjectType(object);
@@ -857,19 +668,16 @@
 //            }
 //        }
 //
-//        return eventLoggingService.createSkeletonEvent(typeId, desc.toString());
+//        return eventLoggingService.createAction(typeId, desc.toString());
 //    }
-
-//    private Event createAction(final String typeId,
-//                               final String description,
-//                               final String objectType,
+//
+//    private Event createAction(final String typeId, final String description, final String objectType,
 //                               final String objectName) {
 //        final String desc = description + " " + objectType + " \"" + objectName;
-//        return eventLoggingService.createSkeletonEvent(typeId, desc);
+//        return eventLoggingService.createAction(typeId, desc);
 //    }
 
-
-    private String getObjectType(final Object object) {
+    private String getObjectType(final java.lang.Object object) {
         if (object instanceof DocRef) {
             return String.valueOf(((DocRef) object).getType());
         }
@@ -891,7 +699,7 @@
         return objectInfoProvider.getObjectType(object);
     }
 
-    private String getObjectName(final Object object) {
+    private String getObjectName(final java.lang.Object object) {
         if (object instanceof DocRef) {
             return ((DocRef) object).getName();
         } else if  (object instanceof HasName){
@@ -901,7 +709,7 @@
         return null;
     }
 
-    private String getObjectId(final Object object) {
+    private String getObjectId(final java.lang.Object object) {
         if (object instanceof HasUuid) {
             return ((HasUuid) object).getUuid();
         }
@@ -921,25 +729,26 @@
         return null;
     }
 
-    private BaseObject createBaseObject(final Object object) {
+    private Iterable<BaseObject> createBaseObject(final java.lang.Object object) {
         if (object == null) {
-            return null;
+            return List.of();
         }
         final ObjectInfoProvider objectInfoAppender = getInfoAppender(object.getClass());
         if (objectInfoAppender == null) {
-            return createDefaultBaseObject(object);
-        }
-        return objectInfoAppender.createBaseObject(object);
+            return List.of(createDefaultBaseObject(object));
+        }
+        return List.of(objectInfoAppender.createBaseObject(object));
     }
 
     private BaseObject createDefaultBaseObject(final java.lang.Object object) {
-        final event.logging.Object baseObj = new event.logging.Object();
-        baseObj.setType(getObjectType(object));
-        baseObj.setId(getObjectId(object));
-        baseObj.setName(getObjectName(object));
-
-        baseObj.getData().addAll(getDataItems(object));
-        return baseObj;
+        final OtherObject.Builder<Void> builder = OtherObject.builder()
+                .withType(getObjectType(object))
+                .withId(getObjectId(object))
+                .withName(getObjectName(object));
+
+        builder.addData(getDataItems(object));
+
+        return builder.build();
     }
 
     private List<Data> getDataItems(java.lang.Object obj){
@@ -948,6 +757,7 @@
         }
         try{
             final Map<String, java.lang.Object> allProps = PropertyUtils.describe(obj);
+
             return allProps.keySet().stream().map(propName -> {
                 java.lang.Object val = allProps.get(propName);
 
@@ -959,7 +769,7 @@
                 d.setName(propName);
                 d.setValue(val.toString());
                 return d;
-            }).collect(Collectors.toList());
+            }).filter(data -> data != null).collect(Collectors.toList());
         } catch (Exception ex) {
             return List.of();
         }
