/*
 * Copyright 2016 Crown Copyright
 *
 * Licensed under the Apache License, Version 2.0 (the "License");
 * you may not use this file except in compliance with the License.
 * You may obtain a copy of the License at
 *
 *     http://www.apache.org/licenses/LICENSE-2.0
 *
 * Unless required by applicable law or agreed to in writing, software
 * distributed under the License is distributed on an "AS IS" BASIS,
 * WITHOUT WARRANTIES OR CONDITIONS OF ANY KIND, either express or implied.
 * See the License for the specific language governing permissions and
 * limitations under the License.
 */

package stroom.explorer.server;

import org.springframework.stereotype.Component;
import org.springframework.ui.Model;
import stroom.explorer.shared.DocumentType;
import stroom.explorer.shared.ExplorerNode;
import stroom.security.Insecure;
import stroom.util.concurrent.AgeingLockableCache;
import stroom.util.task.TaskScopeRunnable;

import javax.inject.Inject;
import java.util.List;
<<<<<<< HEAD
=======
import java.util.concurrent.TimeUnit;
import java.util.concurrent.locks.ReentrantLock;
>>>>>>> 2f67b4a9

@Component
class ExplorerTreeModel {
    private final ExplorerTreeDao explorerTreeDao;
    private final ExplorerActionHandlersImpl explorerActionHandlers;
<<<<<<< HEAD
    private final AgeingLockableCache<TreeModel> lockedTreeModel;
=======
    private final ModelCache<TreeModel> modelCache;
>>>>>>> 2f67b4a9

    @Inject
    ExplorerTreeModel(final ExplorerTreeDao explorerTreeDao, final ExplorerActionHandlersImpl explorerActionHandlers) {
        this.explorerTreeDao = explorerTreeDao;
        this.explorerActionHandlers = explorerActionHandlers;
<<<<<<< HEAD

        lockedTreeModel = AgeingLockableCache.<TreeModel>protect()
                .fetch(this::createModel)
                .maximumAge(TEN_MINUTES)
=======
        this.modelCache = new ModelCache.Builder<TreeModel>()
                .supplier(this::createModel)
                .maxAge(10, TimeUnit.MINUTES)
>>>>>>> 2f67b4a9
                .build();
    }

    @Insecure
    public TreeModel getModel() {
<<<<<<< HEAD
        return lockedTreeModel.get();
=======
        return modelCache.get();
>>>>>>> 2f67b4a9
    }

    private TreeModel createModel() {
        final TreeModel newTreeModel = new TreeModelImpl();
        final TaskScopeRunnable runnable = new TaskScopeRunnable(null) {
            @Override
            protected void exec() {
                final List<ExplorerTreeNode> roots = explorerTreeDao.getRoots();
                addChildren(newTreeModel, sort(roots), null);
            }
        };

        runnable.run();
        return newTreeModel;
    }

    private void addChildren(final TreeModel treeModel, final List<ExplorerTreeNode> children, final ExplorerNode parentNode) {
        for (final ExplorerTreeNode child : children) {
            final ExplorerNode explorerNode = createExplorerNode(child);
            explorerNode.setIconUrl(getIconUrl(child.getType()));
            treeModel.add(parentNode, explorerNode);

            final List<ExplorerTreeNode> subChildren = explorerTreeDao.getChildren(child);
            if (subChildren != null && subChildren.size() > 0) {
                addChildren(treeModel, sort(subChildren), explorerNode);
            }
        }
    }

    private List<ExplorerTreeNode> sort(final List<ExplorerTreeNode> list) {
        list.sort((o1, o2) -> {
            if (!o1.getType().equals(o2.getType())) {
                final int p1 = getPriority(o1.getType());
                final int p2 = getPriority(o2.getType());
                return Integer.compare(p1, p2);
            }

            return o1.getName().compareTo(o2.getName());
        });
        return list;
    }

    private String getIconUrl(final String type) {
        final DocumentType documentType = explorerActionHandlers.getType(type);
        if (documentType == null) {
            return null;
        }

        return documentType.getIconUrl();
    }

    private int getPriority(final String type) {
        final DocumentType documentType = explorerActionHandlers.getType(type);
        if (documentType == null) {
            return Integer.MAX_VALUE;
        }

        return documentType.getPriority();
    }

<<<<<<< HEAD
    void rebuildTree() {
        this.lockedTreeModel.forceRebuild();
=======
    void rebuild() {
        modelCache.rebuild();
>>>>>>> 2f67b4a9
    }

    private ExplorerNode createExplorerNode(final ExplorerTreeNode explorerTreeNode) {
        return new ExplorerNode(explorerTreeNode.getType(), explorerTreeNode.getUuid(), explorerTreeNode.getName(), explorerTreeNode.getTags());
    }
}<|MERGE_RESOLUTION|>--- conflicted
+++ resolved
@@ -17,55 +17,34 @@
 package stroom.explorer.server;
 
 import org.springframework.stereotype.Component;
-import org.springframework.ui.Model;
 import stroom.explorer.shared.DocumentType;
 import stroom.explorer.shared.ExplorerNode;
 import stroom.security.Insecure;
-import stroom.util.concurrent.AgeingLockableCache;
 import stroom.util.task.TaskScopeRunnable;
 
 import javax.inject.Inject;
 import java.util.List;
-<<<<<<< HEAD
-=======
 import java.util.concurrent.TimeUnit;
-import java.util.concurrent.locks.ReentrantLock;
->>>>>>> 2f67b4a9
 
 @Component
 class ExplorerTreeModel {
     private final ExplorerTreeDao explorerTreeDao;
     private final ExplorerActionHandlersImpl explorerActionHandlers;
-<<<<<<< HEAD
-    private final AgeingLockableCache<TreeModel> lockedTreeModel;
-=======
     private final ModelCache<TreeModel> modelCache;
->>>>>>> 2f67b4a9
 
     @Inject
     ExplorerTreeModel(final ExplorerTreeDao explorerTreeDao, final ExplorerActionHandlersImpl explorerActionHandlers) {
         this.explorerTreeDao = explorerTreeDao;
         this.explorerActionHandlers = explorerActionHandlers;
-<<<<<<< HEAD
-
-        lockedTreeModel = AgeingLockableCache.<TreeModel>protect()
-                .fetch(this::createModel)
-                .maximumAge(TEN_MINUTES)
-=======
         this.modelCache = new ModelCache.Builder<TreeModel>()
                 .supplier(this::createModel)
                 .maxAge(10, TimeUnit.MINUTES)
->>>>>>> 2f67b4a9
                 .build();
     }
 
     @Insecure
     public TreeModel getModel() {
-<<<<<<< HEAD
-        return lockedTreeModel.get();
-=======
         return modelCache.get();
->>>>>>> 2f67b4a9
     }
 
     private TreeModel createModel() {
@@ -126,13 +105,8 @@
         return documentType.getPriority();
     }
 
-<<<<<<< HEAD
-    void rebuildTree() {
-        this.lockedTreeModel.forceRebuild();
-=======
     void rebuild() {
         modelCache.rebuild();
->>>>>>> 2f67b4a9
     }
 
     private ExplorerNode createExplorerNode(final ExplorerTreeNode explorerTreeNode) {
