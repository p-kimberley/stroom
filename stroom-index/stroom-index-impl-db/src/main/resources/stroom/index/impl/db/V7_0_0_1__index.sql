
CREATE TABLE IF NOT EXISTS `index_volume_group` (
    `name`                  varchar(255) NOT NULL,
    `create_time_ms`        bigint(20) NOT NULL,
    `create_user`           varchar(255) NOT NULL,
    PRIMARY KEY (`name`),
    UNIQUE KEY `index_volume_group_name` (`name`)
) ENGINE=InnoDB AUTO_INCREMENT=621 DEFAULT CHARSET=latin1;

CREATE TABLE IF NOT EXISTS `index_volume` (
    `id`                    bigint(20) NOT NULL AUTO_INCREMENT,
    `version` tinyint(4) NOT NULL,
    `create_time_ms`        bigint(20) NOT NULL,
    `create_user`          varchar(255) NOT NULL,
    `update_time_ms`        bigint(20) NOT NULL,
    `update_user`           varchar(255) NOT NULL,
    `node_name` varchar(255) NOT NULL,
    `path` varchar(255) NOT NULL,
    `bytes_limit` bigint(20) DEFAULT NULL,
    `bytes_used` bigint(20) DEFAULT NULL,
    `bytes_free` bigint(20) DEFAULT NULL,
    `bytes_total` bigint(20) DEFAULT NULL,
    `status_ms` bigint(20) DEFAULT NULL,
    PRIMARY KEY (`ID`),
    UNIQUE KEY `node_name_path` (`node_name`,`path`)
) ENGINE=InnoDB AUTO_INCREMENT=621 DEFAULT CHARSET=latin1;

CREATE TABLE IF NOT EXISTS `index_volume_group_link` (
    `fk_index_volume_group_name` varchar(255) NOT NULL,
    `fk_index_volume_id` bigint(20) NOT NULL,
    UNIQUE KEY `index_volume_group_link_unique` (`fk_index_volume_group_name`,`fk_index_volume_id`),
    CONSTRAINT `index_volume_group_link_fk_group_name` FOREIGN KEY (`fk_index_volume_group_name`) REFERENCES `index_volume_group` (`name`),
    CONSTRAINT `index_volume_group_link_fk_volume_id` FOREIGN KEY (`fk_index_volume_id`) REFERENCES `index_volume` (`id`)
) ENGINE=InnoDB AUTO_INCREMENT=621 DEFAULT CHARSET=latin1;

CREATE TABLE IF NOT EXISTS `index_shard` (
    `id` bigint(20) NOT NULL AUTO_INCREMENT,
    `node_name` varchar(255) NOT NULL,
    `fk_volume_id` bigint(11) NOT NULL,
    `index_uuid` varchar(255) NOT NULL,
    `commit_doc_count` int(11) DEFAULT NULL,
    `commit_duration_ms` bigint(20) DEFAULT NULL,
    `commit_ms` bigint(20) DEFAULT NULL,
    `doc_count` int(11) DEFAULT 0,
    `file_size` bigint(20) DEFAULT 0,
    `status` tinyint(4) NOT NULL,
    `partition` varchar(255) NOT NULL,
    `index_version` varchar(255) DEFAULT NULL,
    `partition_from_ms` bigint(20) DEFAULT NULL,
    `partition_to_ms` bigint(20) DEFAULT NULL,
    PRIMARY KEY (`ID`),
    KEY `index_shard_fk_volume_id` (`fk_volume_id`),
    KEY `index_shard_index_uuid` (`index_uuid`),
    CONSTRAINT `index_shard_fk_volume_id` FOREIGN KEY (`fk_volume_id`) REFERENCES `index_volume` (`id`)
) ENGINE=InnoDB DEFAULT CHARSET=utf8;

--
-- Copy data into the explorer table
--
DROP PROCEDURE IF EXISTS copy_index;
DELIMITER //
CREATE PROCEDURE copy_index ()
BEGIN
-- TODO: All needs figuring out, groups need creating etc

<<<<<<< HEAD
=======
    IF (SELECT COUNT(*) FROM INFORMATION_SCHEMA.TABLES where TABLE_NAME = 'IDX' > 0) THEN
        INSERT INTO `index` (id, ver, created_by, created_at, updated_by, updated_at, name, description, max_doc, max_shard, partition_by, partition_size, retention_day_age, fields, uuid)
        SELECT ID, VER, CRT_USER, CRT_MS, UPD_USER, UPD_MS, NAME, DESCRIP, MAX_DOC, MAX_SHRD, PART_BY, PART_SZ, RETEN_DAY_AGE, FLDS, UUID
        FROM IDX;

          -- TODO update auto-increment, see V7_0_0_1__config.sql as an example
    END IF;

--    TODO: Deal with shard

    IF (SELECT COUNT(*) FROM INFORMATION_SCHEMA.TABLES where TABLE_NAME = 'VOL' > 0) THEN
        INSERT INTO `index_volume` (id, ver, created_by, created_at, updated_by, updated_at, path, index_status, volume_type, bytes_limit, bytes_used, bytes_free, bytes_total, status_ms, node_name)
        SELECT V.ID, V.VER, V.CRT_USER, V.CRT_MS, V.UPD_USER, V.UPD_MS, V.PATH, V.IDX_STAT, V.VOL_TP, V.BYTES_LMT, S.BYTES_USED, S.BYTES_FREE, S.BYTES_TOTAL, S.STAT_MS, N.NAME
        FROM VOL V INNER JOIN VOL_STATE S ON (V.FK_VOL_STATE_ID = S.ID) INNER JOIN ND N ON (N.ID = V.FK_ND_ID);

          -- TODO update auto-increment, see V7_0_0_1__config.sql as an example
    END IF;

>>>>>>> d543a894
END//
DELIMITER ;
CALL copy_index();
DROP PROCEDURE copy_index;<|MERGE_RESOLUTION|>--- conflicted
+++ resolved
@@ -62,28 +62,8 @@
 CREATE PROCEDURE copy_index ()
 BEGIN
 -- TODO: All needs figuring out, groups need creating etc
+          -- TODO update auto-increment, see V7_0_0_1__config.sql as an example
 
-<<<<<<< HEAD
-=======
-    IF (SELECT COUNT(*) FROM INFORMATION_SCHEMA.TABLES where TABLE_NAME = 'IDX' > 0) THEN
-        INSERT INTO `index` (id, ver, created_by, created_at, updated_by, updated_at, name, description, max_doc, max_shard, partition_by, partition_size, retention_day_age, fields, uuid)
-        SELECT ID, VER, CRT_USER, CRT_MS, UPD_USER, UPD_MS, NAME, DESCRIP, MAX_DOC, MAX_SHRD, PART_BY, PART_SZ, RETEN_DAY_AGE, FLDS, UUID
-        FROM IDX;
-
-          -- TODO update auto-increment, see V7_0_0_1__config.sql as an example
-    END IF;
-
---    TODO: Deal with shard
-
-    IF (SELECT COUNT(*) FROM INFORMATION_SCHEMA.TABLES where TABLE_NAME = 'VOL' > 0) THEN
-        INSERT INTO `index_volume` (id, ver, created_by, created_at, updated_by, updated_at, path, index_status, volume_type, bytes_limit, bytes_used, bytes_free, bytes_total, status_ms, node_name)
-        SELECT V.ID, V.VER, V.CRT_USER, V.CRT_MS, V.UPD_USER, V.UPD_MS, V.PATH, V.IDX_STAT, V.VOL_TP, V.BYTES_LMT, S.BYTES_USED, S.BYTES_FREE, S.BYTES_TOTAL, S.STAT_MS, N.NAME
-        FROM VOL V INNER JOIN VOL_STATE S ON (V.FK_VOL_STATE_ID = S.ID) INNER JOIN ND N ON (N.ID = V.FK_ND_ID);
-
-          -- TODO update auto-increment, see V7_0_0_1__config.sql as an example
-    END IF;
-
->>>>>>> d543a894
 END//
 DELIMITER ;
 CALL copy_index();
