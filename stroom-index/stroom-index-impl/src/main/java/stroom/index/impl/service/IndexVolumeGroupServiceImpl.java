--- conflicted
+++ resolved
@@ -42,7 +42,7 @@
         final IndexVolumeGroup indexVolumeGroup = new IndexVolumeGroup();
         indexVolumeGroup.setName(name);
         AuditUtil.stamp(securityContext.getUserId(), indexVolumeGroup);
-        return security.secureResult(PermissionNames.MANAGE_VOLUMES_PERMISSION,
+        return securityContext.secureResult(PermissionNames.MANAGE_VOLUMES_PERMISSION,
                 () -> indexVolumeGroupDao.getOrCreate(indexVolumeGroup));
     }
 
@@ -64,13 +64,8 @@
     }
 
     @Override
-<<<<<<< HEAD
-    public IndexVolumeGroup get(final String name) {
-        return securityContext.secureResult(() -> indexVolumeGroupDao.get(name));
-=======
     public IndexVolumeGroup get(final int id) {
-        return security.secureResult(() -> indexVolumeGroupDao.get(id));
->>>>>>> de21c2a3
+        return securityContext.secureResult(() -> indexVolumeGroupDao.get(id));
     }
 
     @Override
