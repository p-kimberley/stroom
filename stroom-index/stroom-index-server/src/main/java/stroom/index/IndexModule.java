--- conflicted
+++ resolved
@@ -18,15 +18,12 @@
 
 import com.google.inject.AbstractModule;
 import stroom.entity.EntityTypeBinder;
-<<<<<<< HEAD
-=======
-import stroom.entity.FindService;
->>>>>>> 2353fba3
 import stroom.entity.shared.Clearable;
 import stroom.entity.shared.EntityEvent;
 import stroom.explorer.api.ExplorerActionHandler;
 import stroom.importexport.api.ImportExportActionHandler;
 import stroom.index.impl.db.IndexDbModule;
+import stroom.index.rest.StroomIndexQueryResourceImpl;
 import stroom.index.service.IndexShardService;
 import stroom.index.service.IndexShardServiceImpl;
 import stroom.index.service.IndexVolumeGroupService;
@@ -79,20 +76,13 @@
                 .addBinding(IndexStoreImpl.class);
 
         GuiceUtil.buildMultiBinder(binder(), RestResource.class)
-                .addBinding(StroomIndexQueryResource.class);
+                .addBinding(StroomIndexQueryResourceImpl.class);
 
         EntityTypeBinder.create(binder())
                 .bind(IndexDoc.DOCUMENT_TYPE, IndexStoreImpl.class);
 
-<<<<<<< HEAD
         // TODO Shards are no longer Findable Entities
-//
-//        final Multibinder<FindService> findServiceBinder = Multibinder.newSetBinder(binder(), FindService.class);
-////        findServiceBinder.addBinding().to(stroom.index.IndexStoreImpl.class);
-//        findServiceBinder.addBinding().to(stroom.index.service.IndexShardServiceImpl.class);
-=======
-        GuiceUtil.buildMultiBinder(binder(), FindService.class)
-                .addBinding(IndexShardServiceImpl.class);
->>>>>>> 2353fba3
+//        GuiceUtil.buildMultiBinder(binder(), FindService.class)
+//                .addBinding(IndexShardServiceImpl.class);
     }
 }