/*
 * Copyright 2017 Crown Copyright
 *
 * Licensed under the Apache License, Version 2.0 (the "License");
 * you may not use this file except in compliance with the License.
 * You may obtain a copy of the License at
 *
 *     http://www.apache.org/licenses/LICENSE-2.0
 *
 * Unless required by applicable law or agreed to in writing, software
 * distributed under the License is distributed on an "AS IS" BASIS,
 * WITHOUT WARRANTIES OR CONDITIONS OF ANY KIND, either express or implied.
 * See the License for the specific language governing permissions and
 * limitations under the License.
 */

package stroom.search;

import org.junit.Assert;
import org.junit.Test;
import stroom.CommonIndexingTest;
import stroom.dictionary.shared.Dictionary;
import stroom.dictionary.shared.DictionaryService;
import stroom.entity.shared.DocRefUtil;
import stroom.index.shared.FindIndexCriteria;
import stroom.index.shared.Index;
import stroom.index.shared.IndexService;
import stroom.pipeline.shared.PipelineEntity;
import stroom.query.api.DocRef;
import stroom.query.api.ExpressionBuilder;
import stroom.query.api.ExpressionOperator.Op;
import stroom.query.api.ExpressionTerm.Condition;
import stroom.query.api.Field;
import stroom.query.api.FieldBuilder;
import stroom.query.api.Format;
import stroom.query.api.Query;
import stroom.query.api.QueryKey;
import stroom.query.api.Result;
import stroom.query.api.ResultRequest;
import stroom.query.api.ResultRequest.ResultStyle;
import stroom.query.api.Row;
import stroom.query.api.SearchRequest;
import stroom.query.api.SearchResponse;
import stroom.query.api.TableResult;
import stroom.query.api.TableSettings;
import stroom.search.server.EventRef;
import stroom.search.server.EventRefs;
import stroom.search.server.EventSearchTask;
import stroom.streamstore.shared.FindStreamCriteria;
import stroom.task.server.TaskCallback;
import stroom.task.server.TaskManager;
import stroom.util.config.StroomProperties;
import stroom.util.shared.ParamUtil;
<<<<<<< HEAD
=======
import stroom.util.task.ServerTask;
>>>>>>> 5cc0386f

import javax.annotation.Resource;
import java.time.ZoneOffset;
import java.util.ArrayList;
import java.util.Arrays;
import java.util.Collections;
import java.util.HashMap;
import java.util.List;
import java.util.Map;
import java.util.UUID;
import java.util.concurrent.CountDownLatch;
import java.util.concurrent.atomic.AtomicReference;

public class TestInteractiveSearch extends AbstractSearchTest {
    @Resource
    private CommonIndexingTest commonIndexingTest;
    @Resource
    private IndexService indexService;
    @Resource
    private DictionaryService dictionaryService;
    @Resource
    private TaskManager taskManager;

    @Override
    protected boolean doSingleSetup() {
        commonIndexingTest.setup();
        return true;
    }

    /**
     * Positive case insensitive test.
     */
    @Test
    public void positiveCaseInsensitiveTest() {
        final ExpressionBuilder expression = buildExpression("UserId", "user5", "2000-01-01T00:00:00.000Z",
                "2016-01-02T00:00:00.000Z", "Description", "e0567");
        test(expression, 5);
    }

    @Test
    public void positiveCaseInsensitiveTestMultiComponent() {
        final ExpressionBuilder expression = buildExpression("UserId", "user5", "2000-01-01T00:00:00.000Z",
                "2016-01-02T00:00:00.000Z", "Description", "e0567");
        final List<String> componentIds = Arrays.asList("table-1", "table-2");
        test(expression, 5, componentIds, true);
    }

    /**
     * Positive case insensitive test.
     */
    @Test
    public void positiveCaseInsensitiveTestWithoutExtraction() {
        final ExpressionBuilder expression = buildExpression("UserId", "user5", "2000-01-01T00:00:00.000Z",
                "2016-01-02T00:00:00.000Z", "Description", "e0567");
        final List<String> componentIds = Arrays.asList("table-1");
        test(expression, 5, componentIds, false);
    }

    /**
     * Positive case insensitive test with wildcard.
     */
    @Test
    public void positiveCaseInsensitiveTest2() {
        final ExpressionBuilder expression = buildExpression("UserId", "user*", "2000-01-01T00:00:00.000Z",
                "2016-01-02T00:00:00.000Z", "Description", "e0567");
        test(expression, 25);
    }

    /**
     * Negative test for case sensitive field.
     */
    @Test
    public void negativeCaseSensitiveTest() {
        final ExpressionBuilder expression = buildExpression("UserId", "user*", "2000-01-01T00:00:00.000Z",
                "2016-01-02T00:00:00.000Z", "Description (Case Sensitive)", "e0567");
        test(expression, 0);
    }

    /**
     * Negative test for case sensitive field.
     */
    @Test
    public void negativeCaseSensitiveTest2() {
        final ExpressionBuilder expression = buildExpression("UserId", "user5", "2000-01-01T00:00:00.000Z",
                "2016-01-02T00:00:00.000Z", "Description (Case Sensitive)", "e0567");
        test(expression, 0);
    }

    /**
     * Positive test case sensitive field.
     */
    @Test
    public void positiveCaseSensitiveTest() {
        final ExpressionBuilder expression = buildExpression("UserId", "user*", "2000-01-01T00:00:00.000Z",
                "2016-01-02T00:00:00.000Z", "Description (Case Sensitive)", "E0567");
        test(expression, 25);
    }

    /**
     * Test case sensitive field plus other field.
     */
    @Test
    public void positiveCaseSensitiveTest2() {
        final ExpressionBuilder expression = buildExpression("UserId", "user5", "2000-01-01T00:00:00.000Z",
                "2016-01-02T00:00:00.000Z", "Description (Case Sensitive)", "E0567");
        test(expression, 5);
    }

    /**
     * Test case sensitive field plus other field.
     */
    @Test
    public void positiveCaseSensitiveTest3() {
        final ExpressionBuilder expression = buildExpression("UserId", "use*5", "2000-01-01T00:00:00.000Z",
                "2016-01-02T00:00:00.000Z", "Description (Case Sensitive)", "E0567");
        test(expression, 5);
    }

    /**
     * Test analysed field search.
     */
    @Test
    public void positiveAnalysedFieldTest() {
        final ExpressionBuilder expression = buildExpression("UserId", "use*5", "2000-01-01T00:00:00.000Z",
                "2016-01-02T00:00:00.000Z", "Command", "msg");
        test(expression, 4);
    }

    /**
     * Test analysed field search.
     */
    @Test
    public void positiveAnalysedFieldTestWithLeadingWildcard() {
        final ExpressionBuilder expression = buildExpression("UserId", "use*5", "2000-01-01T00:00:00.000Z",
                "2016-01-02T00:00:00.000Z", "Command", "*msg");
        test(expression, 4);
    }

    /**
     * Test analysed field search.
     */
    @Test
    public void negativeAnalysedFieldTest() {
        final ExpressionBuilder expression = buildExpression("UserId", "use*5", "2000-01-01T00:00:00.000Z",
                "2016-01-02T00:00:00.000Z", "Command", "msg foobar");
        test(expression, 0);
    }

    /**
     * Test analysed field search.
     */
    @Test
    public void positiveAnalysedFieldTestWithIn() {
        final ExpressionBuilder expression = buildInExpression("UserId", "use*5", "2000-01-01T00:00:00.000Z",
                "2016-01-02T00:00:00.000Z", "Command", "msg foo bar");
        test(expression, 4);
    }

    /**
     * Negative test on keyword field.
     */
    @Test
    public void negativeKeywordFieldTest() {
        final ExpressionBuilder expression = buildExpression("UserId", "use*5", "2000-01-01T00:00:00.000Z",
                "2016-01-02T00:00:00.000Z", "Command (Keyword)", "foo");
        test(expression, 0);
    }

    /**
     * Positive test on keyword field.
     */
    @Test
    public void positiveKeywordFieldTest() {
        final ExpressionBuilder expression = buildExpression("UserId", "use*5", "2000-01-01T00:00:00.000Z",
                "2016-01-02T00:00:00.000Z", "Command (Keyword)", "msg=foo bar");
        test(expression, 4);
    }

    /**
     * Positive test on keyword field.
     */
    @Test
    public void positiveKeywordFieldTestWithLeadingWildcard() {
        final ExpressionBuilder expression = buildExpression("UserId", "use*5", "2000-01-01T00:00:00.000Z",
                "2016-01-02T00:00:00.000Z", "Command (Keyword)", "*foo bar");
        test(expression, 4);
    }

    /**
     * Test not equals.
     */
    @Test
    public void notEqualsTest() {
        final ExpressionBuilder expression = buildExpression("UserId", "user*", "2000-01-01T00:00:00.000Z",
                "2016-01-02T00:00:00.000Z", "Description (Case Sensitive)", "E0567");
        expression.addOperator(Op.NOT).addTerm("EventTime", Condition.EQUALS, "2007-08-18T13:50:56.000Z");
        test(expression, 24);
    }

    /**
     * Test exclusion of multiple items.
     */
    @Test
    public void notEqualsTest2() {
        final ExpressionBuilder expression = buildExpression("UserId", "user*", "2000-01-01T00:00:00.000Z",
                "2016-01-02T00:00:00.000Z", "Description (Case Sensitive)", "E0567");
        final ExpressionBuilder not = expression.addOperator(Op.NOT);
        final ExpressionBuilder or = not.addOperator(Op.OR);
        or.addTerm("EventTime", Condition.EQUALS, "2007-08-18T13:50:56.000Z");
        or.addTerm("EventTime", Condition.EQUALS, "2007-01-18T13:56:42.000Z");
        test(expression, 23);
    }

    /**
     * Test exclusion of multiple items.
     */
    @Test
    public void notEqualsTest3() {
        final ExpressionBuilder expression = buildExpression("UserId", "user*", "2000-01-01T00:00:00.000Z",
                "2016-01-02T00:00:00.000Z", "Description (Case Sensitive)", "E0567");
        final ExpressionBuilder not = expression.addOperator(Op.NOT);
        final ExpressionBuilder and = not.addOperator(Op.AND);
        and.addTerm("EventTime", Condition.EQUALS, "2007-08-18T13:50:56.000Z");
        and.addTerm("UserId", Condition.EQUALS, "user4");
        test(expression, 24);
    }

    /**
     * Test more complex exclusion of multiple items.
     */
    @Test
    public void notEqualsTest4() {
        final ExpressionBuilder expression = buildExpression("UserId", "user*", "2000-01-01T00:00:00.000Z",
                "2016-01-02T00:00:00.000Z", "Description (Case Sensitive)", "E0567");
        final ExpressionBuilder not = expression.addOperator(Op.NOT);
        final ExpressionBuilder or = not.addOperator(Op.OR);
        final ExpressionBuilder and = or.addOperator(Op.AND);
        and.addTerm("EventTime", Condition.EQUALS, "2007-08-18T13:50:56.000Z");
        and.addTerm("UserId", Condition.EQUALS, "user4");
        or.addTerm("EventTime", Condition.EQUALS, "2007-01-18T13:56:42.000Z");
        test(expression, 23);
    }

    /**
     * Test the use of a dictionary.
     */
    @Test
    public void dictionaryTest1() {
        Dictionary dic = dictionaryService.create(null, "users");
        dic.setData("user1\nuser2\nuser5");
        dic = dictionaryService.save(dic);

        final ExpressionBuilder and = new ExpressionBuilder(Op.AND);
        and.addTerm("UserId", Condition.IN_DICTIONARY, DocRefUtil.create(dic));

        test(and, 15);

        dictionaryService.delete(dic);
    }

    /**
     * Test the use of a dictionary.
     */
    @Test
    public void dictionaryTest2() {
        Dictionary dic1 = dictionaryService.create(null, "users");
        dic1.setData("user1\nuser2\nuser5");
        dic1 = dictionaryService.save(dic1);

        Dictionary dic2 = dictionaryService.create(null, "command");
        dic2.setData("msg");
        dic2 = dictionaryService.save(dic2);

        final ExpressionBuilder and = new ExpressionBuilder(Op.AND);
        and.addTerm("UserId", Condition.IN_DICTIONARY, DocRefUtil.create(dic1));
        and.addTerm("Command", Condition.IN_DICTIONARY, DocRefUtil.create(dic2));

        test(and, 10);

        dictionaryService.delete(dic1);
        dictionaryService.delete(dic2);
    }

    /**
     * Test the use of a dictionary.
     */
    @Test
    public void dictionaryTest3() {
        Dictionary dic1 = dictionaryService.create(null, "users");
        dic1.setData("user1\nuser2\nuser5");
        dic1 = dictionaryService.save(dic1);

        Dictionary dic2 = dictionaryService.create(null, "command");
        dic2.setData("msg foo bar");
        dic2 = dictionaryService.save(dic2);

        final ExpressionBuilder and = new ExpressionBuilder(Op.AND);
        and.addTerm("UserId", Condition.IN_DICTIONARY, DocRefUtil.create(dic1));
        and.addTerm("Command", Condition.IN_DICTIONARY, DocRefUtil.create(dic2));

        test(and, 10);

        dictionaryService.delete(dic1);
        dictionaryService.delete(dic2);
    }

    /**
     * Test analysed field search.
     */
    @Test
    public void testBug173() {
        final ExpressionBuilder expression = buildExpression("UserId", "use*5", "2000-01-01T00:00:00.000Z",
                "2016-01-02T00:00:00.000Z", "Command", "!");
        test(expression, 5);
    }

    private void test(final ExpressionBuilder expressionIn, final int expectResultCount) {
        final List<String> componentIds = Arrays.asList("table-1");
        test(expressionIn, expectResultCount, componentIds, true);
    }

    private void test(final ExpressionBuilder expressionIn, final int expectResultCount, final List<String> componentIds,
                      final boolean extractValues) {
        testInteractive(expressionIn, expectResultCount, componentIds, extractValues);
        testEvents(expressionIn, expectResultCount);
    }

    private void testInteractive(final ExpressionBuilder expressionIn, final int expectResultCount,
                                 final List<String> componentIds, final boolean extractValues) {
        // ADDED THIS SECTION TO TEST SPRING VALUE INJECTION.
        StroomProperties.setOverrideProperty("stroom.search.shard.concurrentTasks", "1", StroomProperties.Source.TEST);
        StroomProperties.setOverrideProperty("stroom.search.extraction.concurrentTasks", "1", StroomProperties.Source.TEST);

        final Index index = indexService.find(new FindIndexCriteria()).getFirst();
        Assert.assertNotNull("Index is null", index);
        final DocRef dataSourceRef = DocRefUtil.create(index);

        final List<ResultRequest> resultRequests = new ArrayList<>(componentIds.size());

        for (final String componentId : componentIds) {
            final TableSettings tableSettings = createTableSettings(index, extractValues);

<<<<<<< HEAD
            final ResultRequest tableResultRequest = new ResultRequest(componentId, Collections.singletonList(tableSettings), null, null, ResultRequest.ResultStyle.TABLE, true);
=======
            final ResultRequest tableResultRequest = new ResultRequest(componentId, Collections.singletonList(tableSettings), null, null, ResultStyle.TABLE, true);
>>>>>>> 5cc0386f
            resultRequests.add(tableResultRequest);
        }

        final QueryKey queryKey = new QueryKey(UUID.randomUUID().toString());
        final Query query = new Query(dataSourceRef, expressionIn.build());
        final SearchRequest searchRequest = new SearchRequest(queryKey, query, resultRequests, ZoneOffset.UTC.getId(), false);
        final SearchResponse searchResponse = search(searchRequest);

        final Map<String, List<Row>> rows = new HashMap<>();
        if (searchResponse != null && searchResponse.getResults() != null) {
            for (final Result result : searchResponse.getResults()) {
                final String componentId = result.getComponentId();
                final TableResult tableResult = (TableResult) result;

                if (tableResult.getResultRange() != null && tableResult.getRows() != null) {
                    final stroom.query.api.OffsetRange range = tableResult.getResultRange();

                    for (long i = range.getOffset(); i < range.getLength(); i++) {
                        final List<Row> values = rows.computeIfAbsent(componentId, k -> new ArrayList<>());
                        values.add(tableResult.getRows().get((int) i));
                    }
                }
            }
        }

        if (expectResultCount == 0) {
            Assert.assertEquals(0, rows.size());
        } else {
            Assert.assertEquals(componentIds.size(), rows.size());
        }

        for (final List<Row> values : rows.values()) {
            if (expectResultCount == 0) {
                Assert.assertEquals(0, values.size());

            } else {
                // Make sure we got what we expected.
                Row firstResult = null;
                if (values != null && values.size() > 0) {
                    firstResult = values.get(0);
                }
                Assert.assertNotNull("No results found", firstResult);

                if (extractValues) {
                    final String time = firstResult.getValues().get(1);
                    Assert.assertNotNull("Incorrect heading", time);
                    Assert.assertEquals("Incorrect number of hits found", expectResultCount, values.size());
                    boolean found = false;
                    for (final Row hit : values) {
                        final String str = hit.getValues().get(1);
                        if ("2007-03-18T14:34:41.000Z".equals(str)) {
                            found = true;
                        }
                    }
                    Assert.assertTrue("Unable to find expected hit", found);
                }
            }
        }
    }

    private void testEvents(final ExpressionBuilder expressionIn, final int expectResultCount) {
        // ADDED THIS SECTION TO TEST SPRING VALUE INJECTION.
        StroomProperties.setOverrideProperty("stroom.search.shard.concurrentTasks", "1", StroomProperties.Source.TEST);
        StroomProperties.setOverrideProperty("stroom.search.extraction.concurrentTasks", "1", StroomProperties.Source.TEST);

        final Index index = indexService.find(new FindIndexCriteria()).getFirst();
        Assert.assertNotNull("Index is null", index);
        final DocRef dataSourceRef = DocRefUtil.create(index);

        final Query query = new Query(dataSourceRef, expressionIn.build());

        final CountDownLatch complete = new CountDownLatch(1);

        final EventSearchTask eventSearchTask = new EventSearchTask(ServerTask.INTERNAL_PROCESSING_USER_TOKEN, new FindStreamCriteria(), query,
                new EventRef(1, 1), new EventRef(Long.MAX_VALUE, Long.MAX_VALUE), 1000, 1000, 1000, 100);
        final AtomicReference<EventRefs> results = new AtomicReference<>();
        taskManager.execAsync(eventSearchTask, new TaskCallback<EventRefs>() {
            @Override
            public void onSuccess(final EventRefs result) {
                results.set(result);
                complete.countDown();
            }

            @Override
            public void onFailure(final Throwable t) {
                complete.countDown();
            }
        });

        try {
            complete.await();
        } catch (final InterruptedException e) {
            throw new RuntimeException(e.getMessage(), e);
        }

        final EventRefs result = results.get();

        int count = 0;
        if (result != null) {
            count += result.size();
        }

        Assert.assertEquals(expectResultCount, count);
    }

    private TableSettings createTableSettings(final Index index, final boolean extractValues) {
        final Field idField = new FieldBuilder()
                .name("Id")
                .expression(ParamUtil.makeParam("StreamId"))
                .build();

        final Field timeField = new FieldBuilder()
                .name("Event Time")
                .expression(ParamUtil.makeParam("EventTime"))
                .format(Format.Type.DATE_TIME)
                .build();

        final PipelineEntity resultPipeline = commonIndexingTest.getSearchResultPipeline();
        return new TableSettings(null, Arrays.asList(idField, timeField), extractValues, DocRefUtil.create(resultPipeline), null, null);
    }

    private ExpressionBuilder buildExpression(final String userField, final String userTerm, final String from,
                                              final String to, final String wordsField, final String wordsTerm) {
        final ExpressionBuilder operator = new ExpressionBuilder();
        operator.addTerm(userField, Condition.CONTAINS, userTerm);
        operator.addTerm("EventTime", Condition.BETWEEN, from + "," + to);
        operator.addTerm(wordsField, Condition.CONTAINS, wordsTerm);
        return operator;
    }

    private ExpressionBuilder buildInExpression(final String userField, final String userTerm, final String from,
                                                final String to, final String wordsField, final String wordsTerm) {
        final ExpressionBuilder operator = new ExpressionBuilder();
        operator.addTerm(userField, Condition.CONTAINS, userTerm);
        operator.addTerm("EventTime", Condition.BETWEEN, from + "," + to);
        operator.addTerm(wordsField, Condition.IN, wordsTerm);

        return operator;
    }
}<|MERGE_RESOLUTION|>--- conflicted
+++ resolved
@@ -51,10 +51,7 @@
 import stroom.task.server.TaskManager;
 import stroom.util.config.StroomProperties;
 import stroom.util.shared.ParamUtil;
-<<<<<<< HEAD
-=======
 import stroom.util.task.ServerTask;
->>>>>>> 5cc0386f
 
 import javax.annotation.Resource;
 import java.time.ZoneOffset;
@@ -397,11 +394,7 @@
         for (final String componentId : componentIds) {
             final TableSettings tableSettings = createTableSettings(index, extractValues);
 
-<<<<<<< HEAD
             final ResultRequest tableResultRequest = new ResultRequest(componentId, Collections.singletonList(tableSettings), null, null, ResultRequest.ResultStyle.TABLE, true);
-=======
-            final ResultRequest tableResultRequest = new ResultRequest(componentId, Collections.singletonList(tableSettings), null, null, ResultStyle.TABLE, true);
->>>>>>> 5cc0386f
             resultRequests.add(tableResultRequest);
         }
 
