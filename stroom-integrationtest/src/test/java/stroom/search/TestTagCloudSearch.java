--- conflicted
+++ resolved
@@ -107,21 +107,7 @@
 //        final Query query = new Query(dataSourceRef, expression);
         final SearchRequest searchRequest = new SearchRequest(queryKey, query, resultRequests, DateTimeZone.UTC.getID());
 
-<<<<<<< HEAD
-        final Search search = new Search(searchData.getDataSource(), expression, resultComponentMap);
-        final SearchRequest searchRequest = new SearchRequest(search, componentResultRequests);
-
-        final SearchDataSourceProvider dataSourceProvider = searchDataSourceProviderRegistry
-                .getProvider(LuceneSearchDataSourceProvider.ENTITY_TYPE);
-        final SearchResultCollector searchResultCollector = dataSourceProvider.createCollector(null, null,
-                new BasicQueryKey(query.getName()), searchRequest);
-        final ActiveQuery activeQuery = new ActiveQuery(searchResultCollector);
-
-        // Start asynchronous search execution.
-        searchResultCollector.start();
-=======
         SearchResponse searchResponse = searchService.search(searchRequest);
->>>>>>> 0d593f12
 
         try {
             while (!searchResponse.complete()) {
