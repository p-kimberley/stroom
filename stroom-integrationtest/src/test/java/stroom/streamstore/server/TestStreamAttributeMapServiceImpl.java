/*
 * Copyright 2017 Crown Copyright
 *
 * Licensed under the Apache License, Version 2.0 (the "License");
 * you may not use this file except in compliance with the License.
 * You may obtain a copy of the License at
 *
 *    http://www.apache.org/licenses/LICENSE-2.0
 *
 * Unless required by applicable law or agreed to in writing, software
 * distributed under the License is distributed on an "AS IS" BASIS,
 * WITHOUT WARRANTIES OR CONDITIONS OF ANY KIND, either express or implied.
 * See the License for the specific language governing permissions and
 * limitations under the License.
 */

package stroom.streamstore.server;

import org.junit.Assert;
import org.junit.Test;
import stroom.AbstractCoreIntegrationTest;
import stroom.CommonTestScenarioCreator;
import stroom.entity.shared.DocRefUtil;
import stroom.feed.shared.Feed;
<<<<<<< HEAD
import stroom.query.api.v1.ExpressionTerm.Condition;
=======
import stroom.query.shared.ExpressionTerm.Condition;
import stroom.query.shared.ExpressionTerm.Condition;
>>>>>>> eec3e5f6
import stroom.streamstore.shared.FindStreamAttributeKeyCriteria;
import stroom.streamstore.shared.FindStreamAttributeMapCriteria;
import stroom.streamstore.shared.Stream;
import stroom.streamstore.shared.StreamAttributeCondition;
import stroom.streamstore.shared.StreamAttributeConstants;
import stroom.streamstore.shared.StreamAttributeKey;
import stroom.streamstore.shared.StreamAttributeKeyService;
import stroom.streamstore.shared.StreamAttributeMapService;
import stroom.streamstore.shared.StreamType;
import stroom.util.date.DateUtil;

import javax.annotation.Resource;
import java.io.IOException;

public class TestStreamAttributeMapServiceImpl extends AbstractCoreIntegrationTest {
    @Resource
    private CommonTestScenarioCreator commonTestScenarioCreator;
    @Resource
    private StreamAttributeValueFlush streamAttributeValueFlush;
    @Resource
    private StreamAttributeMapService streamAttributeMapService;
    @Resource
    private StreamAttributeKeyService streamAttributeKeyService;

    @Test
    public void testSimple() throws IOException {
        final Feed eventFeed = commonTestScenarioCreator.createSimpleFeed();

        final StreamAttributeKey createTimeAttributeKey = streamAttributeKeyService
                .find(new FindStreamAttributeKeyCriteria(StreamAttributeConstants.CREATE_TIME)).getFirst();
        final StreamAttributeKey fileSizeAttributeKey = streamAttributeKeyService
                .find(new FindStreamAttributeKeyCriteria(StreamAttributeConstants.FILE_SIZE)).getFirst();

        final Stream md = commonTestScenarioCreator.createSample2LineRawFile(eventFeed, StreamType.RAW_EVENTS);

        streamAttributeValueFlush.flush();

        FindStreamAttributeMapCriteria criteria = new FindStreamAttributeMapCriteria();
        criteria.obtainFindStreamCriteria().obtainStreamIdSet().add(md);
        criteria.obtainFindStreamCriteria().obtainAttributeConditionList()
                .add(new StreamAttributeCondition(DocRefUtil.create(createTimeAttributeKey), Condition.EQUALS,
                        DateUtil.createNormalDateTimeString(md.getCreateMs())));

        Assert.assertEquals(1, streamAttributeMapService.find(criteria).size());

        criteria = new FindStreamAttributeMapCriteria();
        criteria.obtainFindStreamCriteria().obtainStreamIdSet().add(md);
        criteria.obtainFindStreamCriteria().obtainAttributeConditionList()
                .add(new StreamAttributeCondition(DocRefUtil.create(createTimeAttributeKey), Condition.EQUALS,
                        DateUtil.createNormalDateTimeString(0L)));

        Assert.assertEquals(0, streamAttributeMapService.find(criteria).size());

        criteria = new FindStreamAttributeMapCriteria();
        criteria.obtainFindStreamCriteria().obtainStreamIdSet().add(md);
        criteria.obtainFindStreamCriteria().obtainAttributeConditionList().add(new StreamAttributeCondition(
                DocRefUtil.create(fileSizeAttributeKey), Condition.GREATER_THAN, "0"));

        Assert.assertEquals(1, streamAttributeMapService.find(criteria).size());

        criteria = new FindStreamAttributeMapCriteria();
        criteria.obtainFindStreamCriteria().obtainStreamIdSet().add(md);
        criteria.obtainFindStreamCriteria().obtainAttributeConditionList().add(new StreamAttributeCondition(
                DocRefUtil.create(fileSizeAttributeKey), Condition.BETWEEN, "0,1000000"));

        Assert.assertEquals(1, streamAttributeMapService.find(criteria).size());
    }
}<|MERGE_RESOLUTION|>--- conflicted
+++ resolved
@@ -5,7 +5,7 @@
  * you may not use this file except in compliance with the License.
  * You may obtain a copy of the License at
  *
- *    http://www.apache.org/licenses/LICENSE-2.0
+ *     http://www.apache.org/licenses/LICENSE-2.0
  *
  * Unless required by applicable law or agreed to in writing, software
  * distributed under the License is distributed on an "AS IS" BASIS,
@@ -22,12 +22,7 @@
 import stroom.CommonTestScenarioCreator;
 import stroom.entity.shared.DocRefUtil;
 import stroom.feed.shared.Feed;
-<<<<<<< HEAD
 import stroom.query.api.v1.ExpressionTerm.Condition;
-=======
-import stroom.query.shared.ExpressionTerm.Condition;
-import stroom.query.shared.ExpressionTerm.Condition;
->>>>>>> eec3e5f6
 import stroom.streamstore.shared.FindStreamAttributeKeyCriteria;
 import stroom.streamstore.shared.FindStreamAttributeMapCriteria;
 import stroom.streamstore.shared.Stream;
