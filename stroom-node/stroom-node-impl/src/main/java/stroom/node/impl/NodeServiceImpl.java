--- conflicted
+++ resolved
@@ -18,15 +18,9 @@
 
 import org.slf4j.Logger;
 import org.slf4j.LoggerFactory;
-<<<<<<< HEAD
-import stroom.entity.shared.EntityAction;
-import stroom.entity.shared.EntityEvent;
-import stroom.entity.shared.EntityEventHandler;
-=======
 import stroom.util.entity.EntityAction;
 import stroom.util.entity.EntityEvent;
 import stroom.util.entity.EntityEventHandler;
->>>>>>> 51be72d6
 import stroom.node.api.NodeInfo;
 import stroom.node.api.NodeService;
 import stroom.node.api.FindNodeCriteria;
@@ -62,12 +56,9 @@
         this.securityContext = securityContext;
         this.nodeDao = nodeDao;
         this.nodeInfo = nodeInfo;
-<<<<<<< HEAD
         this.nodeConfig = nodeConfig;
-=======
 
         ensureNodeCreated();
->>>>>>> 51be72d6
     }
 
     Node update(final Node node) {
@@ -136,19 +127,7 @@
         if (thisNode == null) {
             synchronized (this) {
                 if (thisNode == null) {
-<<<<<<< HEAD
                     refreshNode();
-=======
-                    thisNode = nodeDao.getNode(nodeInfo.getThisNodeName());
-
-                    if (thisNode == null) {
-                        // This will start a new mini transaction for the update
-                        final Node node = new Node();
-                        node.setName(nodeInfo.getThisNodeName());
-                        LOGGER.info("Creating node record for {}", node.getName());
-                        thisNode = nodeDao.create(node);
-                    }
->>>>>>> 51be72d6
                 }
 
                 if (thisNode == null) {
@@ -175,6 +154,7 @@
             final Node node = new Node();
             node.setName(nodeInfo.getThisNodeName());
             node.setUrl(endpointUrl);
+            LOGGER.info("Creating node record for {}", node.getName());
             thisNode = nodeDao.create(node);
         } else {
             if (!endpointUrl.equals(thisNode.getUrl())) {
