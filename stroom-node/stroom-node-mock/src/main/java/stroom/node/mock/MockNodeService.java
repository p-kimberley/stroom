--- conflicted
+++ resolved
@@ -20,19 +20,13 @@
 import stroom.node.api.FindNodeCriteria;
 import stroom.node.api.NodeService;
 
-<<<<<<< HEAD
-import java.util.Collections;
-import java.util.List;
-import javax.inject.Singleton;
-=======
-import javax.inject.Singleton;
-import javax.ws.rs.client.Invocation.Builder;
-import javax.ws.rs.core.Response;
 import java.util.Collections;
 import java.util.List;
 import java.util.function.Function;
 import java.util.function.Supplier;
->>>>>>> d7801b45
+import javax.inject.Singleton;
+import javax.ws.rs.client.Invocation.Builder;
+import javax.ws.rs.core.Response;
 
 /**
  * Mock class that manages one node.
@@ -40,7 +34,7 @@
 @Singleton
 public class MockNodeService implements NodeService {
 
-    private final MockNodeInfo nodeInfo = new MockNodeInfo();
+    private MockNodeInfo nodeInfo = new MockNodeInfo();
 
     @Override
     public String getBaseEndpointUrl(final String nodeName) {
