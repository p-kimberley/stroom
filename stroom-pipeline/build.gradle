ext.moduleName = 'stroom.pipeline'

dependencies {
    compile project(':stroom-cache:stroom-cache-api')
    compile project(':stroom-meta:stroom-meta-api')
    compile project(':stroom-data:stroom-data-store-api')
    compile project(':stroom-core-shared')
    compile project(':stroom-cluster:stroom-cluster-task-api')
    compile project(':stroom-dictionary:stroom-dictionary-api')
    compile project(':stroom-docstore:stroom-docstore-api')
    compile project(':stroom-event-logging:stroom-event-logging-api')
    compile project(':stroom-feed:stroom-feed-api')
    compile project(':stroom-lifecycle:stroom-lifecycle-api')
    compile project(':stroom-node:stroom-node-api')
    compile project(':stroom-security:stroom-security-api')
    compile project(':stroom-statistics:stroom-statistics-api')
    compile project(':stroom-util')
    compile project(':stroom-util-shared')
    compile project(':stroom-explorer:stroom-explorer-api')
    compile project(':stroom-importexport:stroom-importexport-api')
    compile project(':stroom-importexport:stroom-importexport-migration')
    compile project(':stroom-task:stroom-task-api')
    compile project(':stroom-job:stroom-job-api')

    compile libs.commons_io
    compile libs.commons_lang
    compile libs.commons_text
    compile libs.dropwizard_metrics_annotation
    compile libs.dropwizard_metrics_healthchecks
    compile libs.fast_infoset
    compile libs.google_findbugs
    compile libs.guava
    compile libs.guice4
    compile libs.guice_assistedinject
    compile libs.hadoopCommonShaded
    compile libs.hadoopHdfsShaded
<<<<<<< HEAD
    compile(libs.hbase) { transitive = false } // hbase-common is currently only used for its Bytes class, so exclude all its deps
    compile libs.jackson_annotations
=======
    compile libs.stroomQueryApi
    compile libs.spring_beans
    compile libs.spring_context
    compile libs.spring_tx
    compile libs.jersey_client
    compile libs.slf4j_api
    compile libs.guava
    compile libs.hibernate_jpa_api
    compile libs.commons_lang
    compile libs.okhttp
    compile libs.saxon_he
>>>>>>> edcb0ac9
    compile libs.jackson_core
    compile libs.javax_inject
    compile libs.jaxb_api
    compile libs.jersey_client
    compile libs.jetty_http
    compile libs.jsr173_api
    compile libs.kryo
    compile libs.lmdbjava
    compile libs.saxon_he
    compile libs.slf4j_api
    compile libs.stroomDocRef
    compile libs.swagger_annotations
    compile libs.vavr
    compile libs.ws_rs_api
    compile libs.xml_apis

    testCompile project(':stroom-cache:stroom-cache-api')
    testCompile project(':stroom-cache:stroom-cache-impl')
    testCompile project(':stroom-meta:stroom-meta-mock')
    testCompile project(':stroom-data:stroom-data-store-mock')
    testCompile project(':stroom-docstore:stroom-docstore-impl')
    testCompile project(':stroom-docstore:stroom-docstore-impl-memory')
    testCompile project(':stroom-feed:stroom-feed-impl')
    testCompile project(':stroom-security:stroom-security-mock')
    testCompile project(':stroom-test-common')

    testCompile libs.assertj_core
    testCompile libs.commons_io
    testCompile libs.junit_jupiter_api
    testCompile libs.mockito_core
    testCompile libs.mockito_junit_jupiter

    // The following logging libs are needed when running junits outside dropwizard
    testRuntimeOnly libs.javax_activation
    testRuntimeOnly libs.jaxb_runtime
    testRuntimeOnly libs.jcl_over_slf4j
    testRuntimeOnly libs.jul_to_slf4j
    testRuntimeOnly libs.junit_jupiter_engine
    testRuntimeOnly libs.log4j_over_slf4j
    testRuntimeOnly libs.logback_classic
    testRuntimeOnly libs.logback_core
}<|MERGE_RESOLUTION|>--- conflicted
+++ resolved
@@ -34,22 +34,8 @@
     compile libs.guice_assistedinject
     compile libs.hadoopCommonShaded
     compile libs.hadoopHdfsShaded
-<<<<<<< HEAD
     compile(libs.hbase) { transitive = false } // hbase-common is currently only used for its Bytes class, so exclude all its deps
     compile libs.jackson_annotations
-=======
-    compile libs.stroomQueryApi
-    compile libs.spring_beans
-    compile libs.spring_context
-    compile libs.spring_tx
-    compile libs.jersey_client
-    compile libs.slf4j_api
-    compile libs.guava
-    compile libs.hibernate_jpa_api
-    compile libs.commons_lang
-    compile libs.okhttp
-    compile libs.saxon_he
->>>>>>> edcb0ac9
     compile libs.jackson_core
     compile libs.javax_inject
     compile libs.jaxb_api
@@ -58,6 +44,7 @@
     compile libs.jsr173_api
     compile libs.kryo
     compile libs.lmdbjava
+    compile libs.okhttp
     compile libs.saxon_he
     compile libs.slf4j_api
     compile libs.stroomDocRef
