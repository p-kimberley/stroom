ext.moduleName = 'stroom.pipeline'

dependencies {
    compile project(':stroom-data-meta:stroom-data-meta-api')
    compile project(':stroom-data-store:stroom-data-store-api')
    compile project(':stroom-properties:stroom-properties-api')
    compile project(':stroom-core-server')
    compile project(':stroom-core-shared')
<<<<<<< HEAD
    compile project(':stroom-docstore-shared')
=======
    compile project(':stroom-docstore:stroom-docstore-shared')
    compile project(':stroom-docstore:stroom-docstore-server')
>>>>>>> e1e21994
    compile project(':stroom-entity-shared')
    compile project(':stroom-security:stroom-security-api')
    compile project(':stroom-statistics:stroom-statistics-api')
    compile project(':stroom-util')
    compile project(':stroom-util-shared')
    compile project(':stroom-explorer:stroom-explorer-api')
    compile project(':stroom-task:stroom-task-api')

    compile project(':stroom-connectors')

    compile libs.commons_lang
    compile libs.guava
    compile libs.guice4
    compile libs.hadoopCommonShaded
    compile libs.hadoopHdfsShaded
    compile libs.jackson_core
    compile libs.javax_inject
    compile libs.jersey_client
<<<<<<< HEAD
    compile libs.javax_validation
=======
    compile libs.jetty_http
>>>>>>> e1e21994
    compile libs.saxon_he
    compile libs.slf4j_api
    compile libs.stax_api
    compile libs.stroomDocRef
    compile libs.stroomQueryApi
    compile libs.ws_rs_api
    compile libs.xml_apis
    compile libs.swagger_annotations
    compile libs.dropwizard_metrics_healthchecks

    testCompile project(':stroom-security:stroom-security-impl-mock')
    testCompile project(':stroom-data-meta:stroom-data-meta-impl-mock')
    testCompile project(':stroom-properties:stroom-properties-impl-mock')
    testCompile project(':stroom-test-common')
    testCompile project(path: ':stroom-util', configuration: 'testArtifacts')
    testCompile project(path: ':stroom-core-server', configuration: 'testArtifacts')

    testCompile libs.commons_io
    testCompile libs.junit
    testCompile libs.mockito_core
    testCompile libs.assertj_core

    //the following logging libs are needed when running junits outside dropwizard
    testRuntime libs.jcl_over_slf4j
    testRuntime libs.jul_to_slf4j
    testRuntime libs.log4j_over_slf4j
    testRuntime libs.logback_classic
    testRuntime libs.logback_core
}<|MERGE_RESOLUTION|>--- conflicted
+++ resolved
@@ -6,12 +6,8 @@
     compile project(':stroom-properties:stroom-properties-api')
     compile project(':stroom-core-server')
     compile project(':stroom-core-shared')
-<<<<<<< HEAD
-    compile project(':stroom-docstore-shared')
-=======
     compile project(':stroom-docstore:stroom-docstore-shared')
     compile project(':stroom-docstore:stroom-docstore-server')
->>>>>>> e1e21994
     compile project(':stroom-entity-shared')
     compile project(':stroom-security:stroom-security-api')
     compile project(':stroom-statistics:stroom-statistics-api')
@@ -30,11 +26,7 @@
     compile libs.jackson_core
     compile libs.javax_inject
     compile libs.jersey_client
-<<<<<<< HEAD
-    compile libs.javax_validation
-=======
     compile libs.jetty_http
->>>>>>> e1e21994
     compile libs.saxon_he
     compile libs.slf4j_api
     compile libs.stax_api
