--- conflicted
+++ resolved
@@ -15,14 +15,9 @@
     compile project(':stroom-explorer:stroom-explorer-api')
     compile project(':stroom-task:stroom-task-api')
 
-<<<<<<< HEAD
-=======
-    compile project(':stroom-connectors')
-
-    compile libs.vavr
     compile libs.commons_io
->>>>>>> f764d8b1
     compile libs.commons_lang
+    compile libs.dropwizard_metrics_healthchecks
     compile libs.fast_infoset
     compile libs.google_findbugs
     compile libs.guava
@@ -44,10 +39,10 @@
     compile libs.stax_api
     compile libs.stroomDocRef
     compile libs.stroomQueryApi
+    compile libs.swagger_annotations
+    compile libs.vavr
     compile libs.ws_rs_api
     compile libs.xml_apis
-    compile libs.swagger_annotations
-    compile libs.dropwizard_metrics_healthchecks
 
     testCompile project(':stroom-security:stroom-security-impl-mock')
     testCompile project(':stroom-data-meta:stroom-data-meta-impl-mock')
