--- conflicted
+++ resolved
@@ -9,17 +9,12 @@
 
     compile urlDependencies.get(versions.hadoopCommonShaded)
     compile urlDependencies.get(versions.hadoopHdfsShaded)
-<<<<<<< HEAD
-    //Using 1.x because there is a classpath conflict with 2.x
-//    compile 'com.sun.jersey:jersey-client:1.19'
-    compile 'org.glassfish.jersey.core:jersey-client:2.25.1'
-    compile 'org.apache.kafka:kafka-clients:0.10.0.1' //CDH5.10 uses kafka 10.0
-=======
+
     compile 'org.springframework:spring-beans:4.3.4.RELEASE'
     compile 'org.springframework:spring-context:4.3.4.RELEASE'
     compile 'org.springframework:spring-tx:4.3.4.RELEASE'
     compile 'org.glassfish.jersey.core:jersey-client:2.25.1'
-    compile 'org.apache.kafka:kafka-clients:0.10.0.1'
+    compile 'org.apache.kafka:kafka-clients:0.10.0.1' //CDH5.10 uses kafka 10.0
     compile 'org.slf4j:slf4j-api:1.7.21'
     compile 'commons-lang:commons-lang:2.6'
     compile 'net.sf.ehcache:ehcache-core:2.6.11'
@@ -31,7 +26,6 @@
     compile 'javax.inject:javax.inject:1'
     compile 'javax.ws.rs:javax.ws.rs-api:2.0.1'
     compile 'javax.annotation:javax.annotation-api:1.2'
->>>>>>> c592c07e
 
     testCompile project(path: ':stroom-test-common', configuration: 'testArtifacts')
     testCompile project(path: ':stroom-util', configuration: 'testArtifacts')
