/*
 * Copyright 2017 Crown Copyright
 *
 * Licensed under the Apache License, Version 2.0 (the "License");
 * you may not use this file except in compliance with the License.
 * You may obtain a copy of the License at
 *
 *     http://www.apache.org/licenses/LICENSE-2.0
 *
 * Unless required by applicable law or agreed to in writing, software
 * distributed under the License is distributed on an "AS IS" BASIS,
 * WITHOUT WARRANTIES OR CONDITIONS OF ANY KIND, either express or implied.
 * See the License for the specific language governing permissions and
 * limitations under the License.
 *
 */

package stroom.benchmark;

import org.slf4j.Logger;
import org.slf4j.LoggerFactory;
import stroom.docref.DocRef;
import stroom.entity.cluster.ClearServiceClusterTask;
import stroom.entity.shared.Period;
import stroom.jobsystem.shared.JobManager;
import stroom.node.NodeService;
import stroom.node.shared.FindNodeCriteria;
import stroom.node.shared.Node;
import stroom.pipeline.PipelineStore;
import stroom.query.api.v2.ExpressionOperator;
import stroom.query.api.v2.ExpressionOperator.Op;
import stroom.query.api.v2.ExpressionTerm.Condition;
import stroom.statistics.sql.StatisticEvent;
import stroom.statistics.sql.StatisticTag;
import stroom.statistics.sql.Statistics;
import stroom.data.store.api.StreamStore;
import stroom.data.meta.api.FindDataCriteria;
import stroom.data.meta.api.Data;
import stroom.data.meta.api.DataMetaService;
import stroom.data.meta.api.DataStatus;
import stroom.streamstore.shared.QueryData;
import stroom.data.meta.api.DataRow;
import stroom.data.meta.api.MetaDataSource;
import stroom.streamstore.shared.StreamTypeNames;
import stroom.streamtask.StreamProcessorFilterService;
import stroom.streamtask.StreamProcessorService;
import stroom.streamtask.StreamProcessorTask;
import stroom.streamtask.shared.FindStreamProcessorCriteria;
import stroom.streamtask.shared.FindStreamProcessorFilterCriteria;
import stroom.streamtask.shared.Processor;
import stroom.streamtask.shared.ProcessorFilter;
import stroom.task.AsyncTaskHelper;
import stroom.task.GenericServerTask;
import stroom.task.TaskContext;
import stroom.task.TaskManager;
import stroom.task.cluster.ClusterDispatchAsyncHelper;
import stroom.task.cluster.TargetNodeSetFactory.TargetType;
import stroom.util.date.DateUtil;
import stroom.util.lifecycle.JobTrackedSchedule;
import stroom.util.lifecycle.StroomSimpleCronSchedule;
import stroom.util.logging.LogExecutionTime;
import stroom.util.shared.Task;
import stroom.util.shared.VoidResult;

import javax.inject.Inject;
import java.util.ArrayList;
import java.util.Arrays;
import java.util.HashSet;
import java.util.List;
import java.util.Set;
import java.util.concurrent.locks.ReentrantLock;

public class BenchmarkClusterExecutor extends AbstractBenchmark {
    // 20 min timeout
    private static final int TIME_OUT = 1000 * 60 * 20;

    private static final Logger LOGGER = LoggerFactory.getLogger(BenchmarkClusterExecutor.class);
    private static final String ROOT_TEST_NAME = "Benchmark-Cluster Test";
    private static final String EPS = "EPS";
    private static final String ERROR = "Error";
    private static final String BENCHMARK_REFERENCE = "BENCHMARK-REFERENCE";
    private static final String BENCHMARK_EVENTS = "BENCHMARK-EVENTS";

    private final PipelineStore pipelineStore;
    private final StreamProcessorFilterService streamProcessorFilterService;
    private final StreamProcessorService streamProcessorService;
    private final ClusterDispatchAsyncHelper dispatchHelper;
    private final DataMetaService streamMetaService;
    private final JobManager jobManager;
    private final NodeService nodeService;
    private final TaskContext taskContext;
    private final TaskManager taskManager;
    private final Set<Node> nodeSet = new HashSet<>();
    private final Statistics statistics;
    private final BenchmarkClusterConfig benchmarkClusterConfig;

    private final ReentrantLock rangeLock = new ReentrantLock();
    private volatile Long minStreamId = null;
    private volatile Long maxStreamId = null;

    private Task<?> task;

    @Inject
    BenchmarkClusterExecutor(final StreamStore streamStore,
                             final DataMetaService streamMetaService,
                             final TaskContext taskContext,
                             final PipelineStore pipelineStore,
                             final StreamProcessorFilterService streamProcessorFilterService,
                             final StreamProcessorService streamProcessorService,
                             final ClusterDispatchAsyncHelper dispatchHelper,
                             final JobManager jobManager,
                             final NodeService nodeService,
                             final TaskManager taskManager,
                             final Statistics statistics,
                             final BenchmarkClusterConfig benchmarkClusterConfig) {
        super(streamStore, streamMetaService, taskContext);
        this.pipelineStore = pipelineStore;
        this.streamProcessorFilterService = streamProcessorFilterService;
        this.streamProcessorService = streamProcessorService;
        this.dispatchHelper = dispatchHelper;
        this.streamMetaService = streamMetaService;
        this.jobManager = jobManager;
        this.nodeService = nodeService;
        this.taskContext = taskContext;
        this.taskManager = taskManager;
        this.statistics = statistics;
        this.benchmarkClusterConfig = benchmarkClusterConfig;
    }

    @StroomSimpleCronSchedule(cron = "* * *")
    @JobTrackedSchedule(jobName = "XX Benchmark System XX", description = "Job to generate data in the system in order to benchmark it's performance (do not run in live!!)", enabled = false)
    public void exec(final Task<?> task) {
        this.task = task;
        info("Starting benchmark");

        // Find out what translation jobs are enabled and how many tasks are
        // possible across the cluster. If execution of no tasks are possible
        // then we should skip this benchmark as we won't be able to process
        // anything.
        LOGGER.info("Using benchmark stream count of {}", benchmarkClusterConfig.getStreamCount());
        LOGGER.info("Using benchmark record count of {}", benchmarkClusterConfig.getRecordCount());
        LOGGER.info("Using benchmark concurrent writers of {}", benchmarkClusterConfig.getConcurrentWriters());

        nodeSet.addAll(nodeService.find(new FindNodeCriteria()));

        // // Remove all old benchmark data.
        // removeOldData(folder, null);

        final boolean wasProcessing = jobManager.isJobEnabled(StreamProcessorTask.JOB_NAME);

        // Stop all translations and indexing so that data isn't translated
        // or indexed as soon as we
        // add it to the cluster.
        jobManager.setJobEnabled(StreamProcessorTask.JOB_NAME, false);

        // FIXME : MAKE SURE ALL TASKS HAVE STOPPED BEFORE WE EXECUTE THE
        // BENCHMARK.
        // try {
        // // Wait for all job instances to stop.
        // int instances = jobManager.getRunningInstances(
        // TranslationTask.JOB_NAME, true)
        // + jobManager.getRunningInstances(IndexingTask.JOB_NAME,
        // true);
        // while (!isStopping() && instances > 0) {
        // // Wait five seconds.
        // ThreadUtil.sleep(5000);
        // instances = jobManager.getRunningInstances(
        // TranslationTask.JOB_NAME, true)
        // + jobManager.getRunningInstances(
        // IndexingTask.JOB_NAME, true);
        // }

        // Create the benchmark.
        createBenchmark();

        // // Don't delete data if we were asked to stop.
        // if (!isStopping()) {
        // // Remove all old benchmark data.
        // removeOldData(folder, null);
        // }

        // Go back to the original job state.
        jobManager.setJobEnabled(StreamProcessorTask.JOB_NAME, wasProcessing);
    }

    private void createBenchmark() {
        try {
            if (!isTerminated()) {
                LOGGER.info("Starting cluster benchmark");

                dispatchHelper.execAsync(new ClearServiceClusterTask(task, null), TargetType.ACTIVE);

                final DocRef referencePipeline = pipelineStore.findByName(BENCHMARK_REFERENCE).get(0);
                final DocRef eventsPipeline = pipelineStore.findByName(BENCHMARK_EVENTS).get(0);

                // Not setup to run benchmark
                if (referencePipeline == null || eventsPipeline == null) {
                    return;
                }

                final Processor referenceProcessor = initProcessor(referencePipeline);
                final Processor eventsProcessor = initProcessor(eventsPipeline);

                // Create some data.
                LOGGER.info("Creating data");
                final String referenceData = createReferenceData(benchmarkClusterConfig.getRecordCount());
                final String eventData = createEventData(benchmarkClusterConfig.getRecordCount());

                final Period refPeriod = writeData(BENCHMARK_REFERENCE, StreamTypeNames.RAW_REFERENCE, referenceData, benchmarkClusterConfig.getStreamCount());

                processData(BENCHMARK_REFERENCE, StreamTypeNames.RAW_REFERENCE, StreamTypeNames.REFERENCE, referenceProcessor,
                        refPeriod);

                final Period evtPeriod = writeData(BENCHMARK_EVENTS, StreamTypeNames.RAW_EVENTS, eventData, benchmarkClusterConfig.getStreamCount());

                processData(BENCHMARK_EVENTS, StreamTypeNames.RAW_EVENTS, StreamTypeNames.EVENTS, eventsProcessor, evtPeriod);

                // Probe.setPrefix("EVENTS");
                // writeData(eventFeed, StreamType.RAW_EVENTS, eventData, node);
                // translateData(eventFeed, StreamType.RAW_EVENTS, eventData,
                // node);
                // Probe.setPrefix("INDEX");
                // indexData(eventFeed, StreamType.RAW_EVENTS, eventData, node);
                // Probe.setRecording(false);

                // while (true) {
                // final FindIndexStreamTaskCriteria criteria = new
                // FindIndexStreamTaskCriteria();
                // criteria.setFeed(eventFeed);
                // criteria.setStreamTaskStatus(TaskStatus.COMPLETE);
                // criteria.setReceivedPeriod(new Period(startTimeMs, null));
                // indexStreamTaskService.reprocess(criteria);
                //
                // indexData(eventFeed, StreamType.RAW_EVENTS, eventData, node);
                // }
                //
                LOGGER.info("Cluster benchmark complete");
            }
        } catch (final RuntimeException e) {
            LOGGER.error("Unable to create benchmark!", e);
        }
    }

    private Processor initProcessor(final DocRef pipelineDoc) {
        // Clear off any old processors
        for (final ProcessorFilter streamProcessorFilter : streamProcessorFilterService
                .find(new FindStreamProcessorFilterCriteria(pipelineDoc))) {
            streamProcessorFilterService.delete(streamProcessorFilter);
        }
        Processor streamProcessor = streamProcessorService.find(new FindStreamProcessorCriteria(pipelineDoc))
                .getFirst();
        if (streamProcessor == null) {
            streamProcessor = new Processor(pipelineDoc);
            streamProcessor.setEnabled(true);
            streamProcessor = streamProcessorService.save(streamProcessor);
        }
        return streamProcessor;
    }

    private Period writeData(final String feedName, final String streamTypeName, final String data, final int streamCount) {
        final LogExecutionTime logExecutionTime = new LogExecutionTime();

        if (!isTerminated()) {
            LOGGER.info("Adding {} data streams to the cluster", streamCount);

            LOGGER.info("Writing data");
            final AsyncTaskHelper<VoidResult> asyncTaskHelper = new AsyncTaskHelper<>(
                    "Writing test streams\n", taskContext, taskManager, benchmarkClusterConfig.getConcurrentWriters());
            for (int i = 1; i <= streamCount && !isTerminated(); i++) {
                final int count = i;
                final GenericServerTask writerTask = GenericServerTask.create("WriteBenchmarkData", "Writing benchmark data");
                writerTask.setRunnable(() -> {
                    final Data stream = writeData(feedName, streamTypeName, data);

                    rangeLock.lock();
                    try {
                        if (minStreamId == null || minStreamId > stream.getId()) {
                            minStreamId = stream.getId();
                        }
                        if (maxStreamId == null || maxStreamId < stream.getId()) {
                            maxStreamId = stream.getId();
                        }
                    } finally {
                        rangeLock.unlock();
                    }

                    infoInterval("Written Stream {}/{}", count, streamCount);
                });
                asyncTaskHelper.fork(writerTask);
            }
            asyncTaskHelper.join();

            // Probe.addDuration("Writing data", elapsed * 1000000);
        }
        LOGGER.info("Written data in range [{}..{}] within {}", minStreamId, maxStreamId, logExecutionTime);
        return new Period(logExecutionTime.getStartTime(), System.currentTimeMillis());
    }

    private long getTimeoutTimeMs() {
        return System.currentTimeMillis() + TIME_OUT;
    }

    private void processData(final String feedName,
                             final String rawStreamType,
                             final String processedStreamType,
                             final Processor streamProcessor,
                             final Period createPeriod) {
        try {
            if (!isTerminated()) {
                final long startTime = System.currentTimeMillis();

                // Translate the data across the cluster.
                LOGGER.info("Processing data {}", feedName);
                final LogExecutionTime logExecutionTime = new LogExecutionTime();

                final ExpressionOperator rawExpression = new ExpressionOperator.Builder(Op.AND)
<<<<<<< HEAD
                        .addTerm(MetaDataSource.CREATE_TIME, Condition.BETWEEN, DateUtil.createNormalDateTimeString(createPeriod.getFromMs()) + "," + DateUtil.createNormalDateTimeString(createPeriod.getToMs()))
                        .addTerm(MetaDataSource.FEED, Condition.EQUALS, feedName)
                        .addTerm(MetaDataSource.STREAM_TYPE, Condition.EQUALS, rawStreamType)
=======
                        .addTerm(StreamDataSource.CREATE_TIME, Condition.BETWEEN, DateUtil.createNormalDateTimeString(createPeriod.getFromMs()) + "," + DateUtil.createNormalDateTimeString(createPeriod.getToMs()))
                        .addTerm(StreamDataSource.FEED_NAME, Condition.EQUALS, feed.getName())
                        .addTerm(StreamDataSource.STREAM_TYPE_NAME, Condition.EQUALS, rawStreamType.getDisplayValue())
>>>>>>> ced7ad52
                        .build();
                final QueryData rawCriteria = new QueryData();
                rawCriteria.setExpression(rawExpression);

                streamProcessorFilterService.addFindStreamCriteria(streamProcessor, 1, rawCriteria);

                jobManager.setJobEnabled(StreamProcessorTask.JOB_NAME, true);

                // Wait for the cluster to stop processing.
                final ExpressionOperator processedExpression = new ExpressionOperator.Builder(Op.AND)
<<<<<<< HEAD
                        .addTerm(MetaDataSource.CREATE_TIME, Condition.GREATER_THAN_OR_EQUAL_TO, DateUtil.createNormalDateTimeString(startTime))
                        .addTerm(MetaDataSource.FEED, Condition.EQUALS, feedName)
                        .addTerm(MetaDataSource.STREAM_TYPE, Condition.EQUALS, processedStreamType)
                        .addTerm(MetaDataSource.STATUS, Condition.EQUALS, DataStatus.UNLOCKED.getDisplayValue())
=======
                        .addTerm(StreamDataSource.CREATE_TIME, Condition.GREATER_THAN_OR_EQUAL_TO, DateUtil.createNormalDateTimeString(startTime))
                        .addTerm(StreamDataSource.FEED_NAME, Condition.EQUALS, feed.getName())
                        .addTerm(StreamDataSource.STREAM_TYPE_NAME, Condition.EQUALS, processedStreamType.getDisplayValue())
                        .addTerm(StreamDataSource.STATUS, Condition.EQUALS, StreamStatus.UNLOCKED.getDisplayValue())
>>>>>>> ced7ad52
                        .build();
                final FindDataCriteria processedCriteria = new FindDataCriteria();
                processedCriteria.setExpression(processedExpression);

                boolean complete = false;

                long timeoutTime = getTimeoutTimeMs();

                // Monitor translations and wait for all processing to complete.
                int completedTaskCount = 0;
                while (!complete && !isTerminated()) {
                    Thread.sleep(10000);

                    // Find out how many tasks are complete.
                    final List<Data> streams = streamMetaService.find(processedCriteria);

                    // Things moved on ?
                    if (streams.size() > completedTaskCount) {
                        // Move on the time out
                        timeoutTime = getTimeoutTimeMs();
                        completedTaskCount = streams.size();
                    }

                    info("Completed {}/{} translation tasks", completedTaskCount, benchmarkClusterConfig.getStreamCount());

                    if (completedTaskCount >= benchmarkClusterConfig.getStreamCount()) {
                        complete = true;
                    }
                    if (System.currentTimeMillis() > timeoutTime) {
                        LOGGER.info("Timeout !! Abort !!");
                        abortDueToTimeout();
                    }
                }

                // Record benchmark statistics if we weren't asked to stop.
                if (!isTerminated()) {
                    final Period processPeriod = new Period(startTime, System.currentTimeMillis());
                    LOGGER.info("Translated {} data in {}", feedName, logExecutionTime);
                    recordTranslationStats(feedName, processPeriod);
                }

                jobManager.setJobEnabled(StreamProcessorTask.JOB_NAME, false);
            }
        } catch (final InterruptedException e) {
            LOGGER.error(e.getMessage(), e);

            // Continue to interrupt this thread.
            Thread.currentThread().interrupt();
        }
    }

    //
    // private void indexData(final Feed feed, final StreamType streamType,
    // final String data, final Node node) {
    // if (!isStopping()) {
    // // Index the data across the cluster.
    // if (feed.isEventFeed()) {
    // LOGGER.info("Indexing event data");
    // } else {
    // LOGGER.info("Indexing reference data");
    // }
    // long time = System.currentTimeMillis();
    // jobManager.setJobEnabled(IndexingTask.JOB_NAME, true);
    // // Wait for the cluster to stop processing.
    // final FindIndexStreamTaskCriteria criteria = new
    // FindIndexStreamTaskCriteria();
    // criteria.setFeed(feed);
    // criteria.setStreamTaskStatus(TaskStatus.COMPLETE);
    // criteria.setReceivedPeriod(new Period(startTimeMs, null));
    // boolean complete = false;
    //
    // long timeoutTime = getTimeoutTimeMs();
    //
    // // Monitor indexing and wait for all processing to complete.
    // int completedTaskCount = 0;
    // while (!complete && !isStopping()) {
    // ThreadUtil.sleepTenSeconds();
    //
    // // Find out how many tasks are complete.
    // final List<IndexStreamTask> completedTasks = indexStreamTaskService
    // .find(criteria);
    // if (completedTasks.size() > completedTaskCount) {
    //
    // // Move on the time out
    // timeoutTime = getTimeoutTimeMs();
    // completedTaskCount = completedTasks.size();
    // }
    //
    // info("Completed {}/{} index tasks", completedTaskCount,
    // streamCount);
    //
    // if (completedTaskCount >= streamCount) {
    // complete = true;
    // }
    // if (System.currentTimeMillis() > timeoutTime) {
    // LOGGER.info("Timeout !! Abort !!");
    // abortDueToTimeout();
    // }
    // }
    //
    // // Record benchmark statistics if we weren't asked to stop.
    // if (!isStopping()) {
    // final long elapsed = System.currentTimeMillis() - time;
    // if (feed.isEventFeed()) {
    // LOGGER.info("Indexed event data in " + elapsed + "ms");
    // } else {
    // LOGGER.info("Indexed reference data in " + elapsed + "ms");
    // }
    // recordIndexingStats(feed, node);
    // }
    //
    // jobManager.setJobEnabled(IndexingTask.JOB_NAME, false);
    // }
    // }

    private void recordTranslationStats(final String feedName, final Period processPeriod) {
        // // Flush out the attributes as we need these for the stats
        // dispatchHelper.execAsync(new FlushServiceClusterTask(null, null,
        // "Flush stream attribute values",
        // StreamAttributeValueFlush.class));

        final ExpressionOperator expression = new ExpressionOperator.Builder(Op.AND)
<<<<<<< HEAD
                .addTerm(MetaDataSource.FEED, Condition.EQUALS, feedName)
                .addTerm(MetaDataSource.CREATE_TIME, Condition.BETWEEN, DateUtil.createNormalDateTimeString(processPeriod.getFromMs()) + "," + DateUtil.createNormalDateTimeString(processPeriod.getToMs()))
                .addOperator(new ExpressionOperator.Builder(Op.OR)
                        .addTerm(MetaDataSource.STREAM_TYPE, Condition.EQUALS, StreamTypeNames.EVENTS)
                        .addTerm(MetaDataSource.STREAM_TYPE, Condition.EQUALS, StreamTypeNames.REFERENCE)
=======
                .addTerm(StreamDataSource.FEED_NAME, Condition.EQUALS, feed.getName())
                .addTerm(StreamDataSource.CREATE_TIME, Condition.BETWEEN, DateUtil.createNormalDateTimeString(processPeriod.getFromMs()) + "," + DateUtil.createNormalDateTimeString(processPeriod.getToMs()))
                .addOperator(new ExpressionOperator.Builder(Op.OR)
                        .addTerm(StreamDataSource.STREAM_TYPE_NAME, Condition.EQUALS, StreamType.EVENTS.getDisplayValue())
                        .addTerm(StreamDataSource.STREAM_TYPE_NAME, Condition.EQUALS, StreamType.REFERENCE.getDisplayValue())
>>>>>>> ced7ad52
                        .build())
                .build();

        final FindDataCriteria criteria = new FindDataCriteria(expression);
        final List<DataRow> processedStreams = streamMetaService.findRows(criteria);

        final long nowMs = System.currentTimeMillis();

        final List<StatisticEvent> statisticEventList = new ArrayList<>();

        for (final Node node : nodeSet) {
            long nodeWritten = 0;
            long nodeError = 0;
            final Period nodePeriod = new Period();

            // TODO : @66 LOOK AT PROCESSOR TASKS TO ESTABLISH NODE
//            for (final StreamDataRow processedStream : processedStreams) {
//                if (node.getName().equals(processedStream.getAttributeValue(StreamDataSource.NODE))) {
//                    nodeWritten += getLong(processedStream, StreamDataSource.REC_WRITE);
//                    nodeError += getLong(processedStream, StreamDataSource.REC_ERROR);
//
//                    checkPeriod(nodePeriod, processedStream);
//                }
//            }

            statisticEventList.add(StatisticEvent.createValue(nowMs,
                    ROOT_TEST_NAME, Arrays.asList(new StatisticTag("Node", node.getName()),
                            new StatisticTag("Feed", feedName), new StatisticTag("Type", EPS)),
                    (double) toEPS(nodeWritten, nodePeriod)));

            statisticEventList.add(StatisticEvent.createValue(nowMs,
                    ROOT_TEST_NAME, Arrays.asList(new StatisticTag("Node", node.getName()),
                            new StatisticTag("Feed", feedName), new StatisticTag("Type", ERROR)),
                    (double) toEPS(nodeError, nodePeriod)));

        }
        final Period clusterPeriod = new Period();

        for (final DataRow processedStream : processedStreams) {
            checkPeriod(clusterPeriod, processedStream);
        }

        statistics.putEvents(statisticEventList);
    }

    private void checkPeriod(final Period period, final DataRow processedStream) {
        final long streamStartMs = processedStream.getData().getCreateMs();
        final long streamDuration = getLong(processedStream, MetaDataSource.DURATION);
        final long streamEndMs = streamStartMs + streamDuration;

        if (period.getFromMs() == null) {
            period.setFromMs(streamStartMs);
        } else {
            if (period.getFromMs() > streamStartMs) {
                period.setFromMs(streamStartMs);
            }
        }
        if (period.getToMs() == null) {
            period.setToMs(streamEndMs);
        } else {
            if (period.getToMs() < streamEndMs) {
                period.setToMs(streamEndMs);
            }
        }
    }

    private long getLong(final DataRow streamAttributeMap, final String name) {
        final String value = streamAttributeMap.getAttributeValue(name);
        if (value != null) {
            return Long.parseLong(value);
        }
        return 0;
    }

    public long toEPS(final long count, final Period duration) {
        if (!duration.isBounded()) {
            return 0;
        }
        if (duration.duration() == 0) {
            return 0;
        }
        try {
            return (long) (count / (duration.duration() / 1000.0));
        } catch (final java.lang.ArithmeticException ex) {
            return 0;
        }
    }

    // final String epsTestName = ROOT_TEST_NAME + TRANSLATION + EPS + feedType;
    // final String mbpsTestName = ROOT_TEST_NAME + TRANSLATION + BPS +
    // feedType;
    //
    // final long now = System.currentTimeMillis();
    //
    // final FindStreamCriteria criteria = new FindStreamCriteria();
    // criteria.getFeedIdSet().add(feed);
    // //criteria.getPipelineSet().add(pipeline);
    // //criteria.setReceivedPeriod(new Period(startTimeMs, null));
    //
    // //final List<Stream> completedTasks =
    // translationStreamTaskService.find(criteria);
    //
    // if (completedTasks != null && completedTasks.size() > 0) {
    // // Calculate
    // // EPS for each node.
    // //final MapNode, NodeTranslationResults> results = new HashMap<Node,
    // NodeTranslationResults>();
    //
    // // Add together the EPS and BPS for each node. long totalReadEPS = 0;
    // long totalWrittenEPS = 0;
    // long totalWarningEPS = 0;
    // long totalErrorEPS = 0;
    //
    // long totalStreamReadBPS = 0;
    // long totalFileReadBPS = 0;
    // long totalStreamWriteBPS = 0;
    // long totalFileWriteBPS = 0;
    //
    // for (final Node resultNode : results.keySet()) {
    // final NodeTranslationResults nodeResults = results .get(resultNode);
    // final
    // * NodeTranslationStats stats = nodeResults.getStats(); final String
    // * nodeName = "/" + resultNode.getName();
    // *
    // * // Save results for each node. benchmarkService.save(new
    // Benchmark(node,
    // * now, epsTestName + READ + nodeName, stats.getReadEPS()));
    // * benchmarkService.save(new Benchmark(node, now, epsTestName + WRITTEN +
    // * nodeName, stats.getWrittenEPS())); benchmarkService.save(new
    // * Benchmark(node, now, epsTestName + WARNING + nodeName,
    // * stats.getWarningEPS())); benchmarkService.save(new Benchmark(node, now,
    // * epsTestName + ERROR + nodeName, stats.getErrorEPS()));
    // *
    // * benchmarkService.save(new Benchmark(node, now, mbpsTestName +
    // STREAM_READ
    // * + nodeName, stats.getStreamReadBPS())); benchmarkService.save(new
    // * Benchmark(node, now, mbpsTestName + FILE_READ + nodeName,
    // * stats.getFileReadBPS())); benchmarkService.save(new Benchmark(node,
    // now,
    // * mbpsTestName + STREAM_WRITE + nodeName, stats.getStreamWriteBPS()));
    //
    //
    //
    // benchmarkService.save(new Benchmark(node, now, mbpsTestName + FILE_WRITE
    // + nodeName, stats.getFileWriteBPS()));
    // *
    // * // Add node result to cluster total. totalReadEPS +=
    // stats.getReadEPS();
    // * totalWrittenEPS += stats.getWrittenEPS(); totalWarningEPS +=
    // * stats.getWarningEPS(); totalErrorEPS += stats.getErrorEPS();
    // *
    // * totalStreamReadBPS += stats.getStreamReadBPS(); totalFileReadBPS +=
    // * stats.getFileReadBPS(); totalStreamWriteBPS +=
    // stats.getStreamWriteBPS();
    // * totalFileWriteBPS += stats.getFileWriteBPS(); }
    // *
    // * // Save the total results. benchmarkService.save(new Benchmark(node,
    // now,
    // * epsTestName + READ, totalReadEPS)); benchmarkService.save(new
    // * Benchmark(node, now, epsTestName + WRITTEN, totalWrittenEPS));
    // * benchmarkService.save(new Benchmark(node, now, epsTestName + WARNING,
    // * totalWarningEPS)); benchmarkService.save(new Benchmark(node, now,
    // * epsTestName + ERROR, totalErrorEPS));
    // *
    // * benchmarkService.save(new Benchmark(node, now, mbpsTestName +
    // * STREAM_READ, totalStreamReadBPS)); benchmarkService.save(new
    // * Benchmark(node, now, mbpsTestName + FILE_READ, totalFileReadBPS));
    // * benchmarkService.save(new Benchmark(node, now, mbpsTestName +
    // * STREAM_WRITE, totalStreamWriteBPS)); benchmarkService.save(new
    // Benchmark(node, now, mbpsTestName + FILE_WRITE, totalFileWriteBPS)); } }
    //
    // private void recordIndexingStats(final Feed feed, final Node node) {
    // String feedType = REFERENCE_DATA;
    // if (feed.isEventFeed()) {
    // feedType = EVENT_DATA;
    // }
    // final String epsTestName = ROOT_TEST_NAME + INDEXING + EPS + feedType;
    // final String mbpsTestName = ROOT_TEST_NAME + INDEXING + BPS + feedType;
    // final long now = System.currentTimeMillis();
    //
    // final FindIndexStreamTaskCriteria criteria = new
    // FindIndexStreamTaskCriteria();
    // criteria.setFeed(feed);
    // criteria.setFetchNode(true);
    // criteria.setStreamTaskStatus(TaskStatus.COMPLETE);
    // criteria.setReceivedPeriod(new Period(startTimeMs, null));
    // final List<IndexStreamTask> completedTasks = indexStreamTaskService
    // .find(criteria);
    //
    // if (completedTasks != null && completedTasks.size() > 0) {
    // // Calculate EPS for each node.
    // final Map<Node, NodeIndexingResults> results = new HashMap<Node,
    // NodeIndexingResults>();
    // for (final IndexStreamTask task : completedTasks) {
    // NodeIndexingResults nodeResults = results.get(task.getNode());
    // if (nodeResults == null) {
    // nodeResults = new NodeIndexingResults();
    // results.put(task.getNode(), nodeResults);
    // }
    //
    // nodeResults.addTask(task);
    // }
    //
    // // Add together the EPS and BPS for each node.
    // long totalReadEPS = 0;
    // long totalStreamReadBPS = 0;
    // long totalFileReadBPS = 0;
    //
    // for (final Entry<Node, NodeIndexingResults> entry : results
    // .entrySet()) {
    // final NodeIndexingResults nodeResults = entry.getValue();
    // final NodeIndexingStats stats = nodeResults.getStats();
    // final String nodeName = "/" + entry.getValues().getName();
    //
    // // Save results for each node.
    // benchmarkService.save(new Benchmark(node, now, epsTestName
    // + READ + nodeName, stats.getReadEPS()));
    //
    // benchmarkService.save(new Benchmark(node, now, mbpsTestName
    // + STREAM_READ + nodeName, stats.getStreamReadBPS()));
    // benchmarkService.save(new Benchmark(node, now, mbpsTestName
    // + FILE_READ + nodeName, stats.getFileReadBPS()));
    //
    // // Add node result to cluster total.
    // totalReadEPS += stats.getReadEPS();
    //
    // totalStreamReadBPS += stats.getStreamReadBPS();
    // totalFileReadBPS += stats.getFileReadBPS();
    // }
    //
    // // Save the total results.
    // benchmarkService.save(new Benchmark(node, now, epsTestName + READ,
    // totalReadEPS));
    //
    // benchmarkService.save(new Benchmark(node, now, mbpsTestName
    // + STREAM_READ, totalStreamReadBPS));
    // benchmarkService.save(new Benchmark(node, now, mbpsTestName
    // + FILE_READ, totalFileReadBPS));
    // }
    // }
    //
    //
    // private class NodeTranslationResults {
    // private long startMs = Long.MAX_VALUE;
    // private long endMs = 0;
    // private long recRead = 0;
    // private long recWritten = 0;
    // private long recWarning = 0;
    // private long recError = 0;
    // private long streamBytesRead = 0;
    // private long streamBytesWritten = 0;
    // private long fileBytesRead = 0;
    // private long fileBytesWritten = 0;
    //
    // public void addTask(final TranslationStreamTask task) {
    // if (task.getStartTimeMs() < startMs) {
    // startMs = task.getStartTimeMs();
    // }
    // if (task.getEndTimeMs() > endMs) {
    // endMs = task.getEndTimeMs();
    // }
    // if (task.getRecordsRead() != null) {
    // recRead += task.getRecordsRead();
    // }
    // if (task.getRecordsWritten() != null) {
    // recWritten += task.getRecordsWritten();
    // }
    // if (task.getRecordsWarning() != null) {
    // recWarning += task.getRecordsWarning();
    // }
    // if (task.getRecordsError() != null) {
    // recError += task.getRecordsError();
    // }
    //
    // // Add input stream size stats.
    // final Stream sourceStream = task.getData();
    // if (sourceStream != null) {
    // if (sourceStream.getStreamSize() != null) {
    // streamBytesRead += sourceStream.getStreamSize();
    // }
    // if (sourceStream.getFileSize() != null) {
    // fileBytesRead += sourceStream.getFileSize();
    // }
    // }
    //
    // // Add output stream size stats.
    // final Stream targetMD = task.getTargetStream();
    // if (targetMD != null) {
    // if (targetMD.getStreamSize() != null) {
    // streamBytesWritten += targetMD.getStreamSize();
    // }
    // if (targetMD.getFileSize() != null) {
    // fileBytesWritten += targetMD.getFileSize();
    // }
    // }
    // }
    //
    // public NodeTranslationStats getStats() {
    // final double elapsedSec = (endMs - startMs) / MS_PER_SEC;
    // return new NodeTranslationStats((long) (recRead / elapsedSec),
    // (long) (recWritten / elapsedSec),
    // (long) (recWarning / elapsedSec),
    // (long) (recError / elapsedSec),
    // (long) (streamBytesRead / elapsedSec),
    // (long) (fileBytesRead / elapsedSec),
    // (long) (streamBytesWritten / elapsedSec),
    // (long) (fileBytesWritten / elapsedSec));
    // }
    // }
    //
    // private class NodeTranslationStats {
    // private final long readEPS;
    // private final long writtenEPS;
    // private final long warningEPS;
    // private final long errorEPS;
    // private final long streamReadBPS;
    // private final long fileReadBPS;
    // private final long streamWriteBPS;
    // private final long fileWriteBPS;
    //
    // public NodeTranslationStats(final long readEPS, final long writtenEPS,
    // final long warningEPS, final long errorEPS,
    // final long streamReadBPS, final long fileReadBPS,
    // final long streamWriteBPS, final long fileWriteBPS) {
    // this.readEPS = readEPS;
    // this.writtenEPS = writtenEPS;
    // this.warningEPS = warningEPS;
    // this.errorEPS = errorEPS;
    // this.streamReadBPS = streamReadBPS;
    // this.fileReadBPS = fileReadBPS;
    // this.streamWriteBPS = streamWriteBPS;
    // this.fileWriteBPS = fileWriteBPS;
    // }
    //
    // public long getReadEPS() {
    // return readEPS;
    // }
    //
    // public long getWrittenEPS() {
    // return writtenEPS;
    // }
    //
    // public long getWarningEPS() {
    // return warningEPS;
    // }
    //
    // public long getErrorEPS() {
    // return errorEPS;
    // }
    //
    // public long getStreamReadBPS() {
    // return streamReadBPS;
    // }
    //
    // public long getFileReadBPS() {
    // return fileReadBPS;
    // }
    //
    // public long getStreamWriteBPS() {
    // return streamWriteBPS;
    // }
    //
    // public long getFileWriteBPS() {
    // return fileWriteBPS;
    // }
    // }
    //
    // private class NodeIndexingResults {
    // private long startMs = Long.MAX_VALUE;
    // private long endMs = 0;
    // private long recRead = 0;
    // private long streamBytesRead = 0;
    // private long fileBytesRead = 0;
    //
    // public void addTask(final IndexStreamTask task) {
    // if (task.getStartTimeMs() < startMs) {
    // startMs = task.getStartTimeMs();
    // }
    // if (task.getEndTimeMs() > endMs) {
    // endMs = task.getEndTimeMs();
    // }
    // if (task.getRecordsRead() != null) {
    // recRead += task.getRecordsRead();
    // }
    //
    // // Add input stream size stats.
    // final Stream sourceStream = task.getData();
    // if (sourceStream != null) {
    // if (sourceStream.getStreamSize() != null) {
    // streamBytesRead += sourceStream.getStreamSize();
    // }
    // if (sourceStream.getFileSize() != null) {
    // fileBytesRead += sourceStream.getFileSize();
    // }
    // }
    // }
    //
    // public NodeIndexingStats getStats() {
    // final double elapsedSec = (endMs - startMs) / MS_PER_SEC;
    // return new NodeIndexingStats((long) (recRead / elapsedSec),
    // (long) (streamBytesRead / elapsedSec),
    // (long) (fileBytesRead / elapsedSec));
    // }
    // }
    //
    // private class NodeIndexingStats {
    // private final long readEPS;
    // private final long streamReadBPS;
    // private final long fileReadBPS;
    //
    // public NodeIndexingStats(final long readEPS, final long streamReadBPS,
    // final long fileReadBPS) {
    // this.readEPS = readEPS;
    // this.streamReadBPS = streamReadBPS;
    // this.fileReadBPS = fileReadBPS;
    // }
    //
    // public long getReadEPS() {
    // return readEPS;
    // }
    //
    // public long getStreamReadBPS() {
    // return streamReadBPS;
    // }
    //
    // public long getFileReadBPS() {
    // return fileReadBPS;
    // }
    // }
}<|MERGE_RESOLUTION|>--- conflicted
+++ resolved
@@ -314,15 +314,9 @@
                 final LogExecutionTime logExecutionTime = new LogExecutionTime();
 
                 final ExpressionOperator rawExpression = new ExpressionOperator.Builder(Op.AND)
-<<<<<<< HEAD
                         .addTerm(MetaDataSource.CREATE_TIME, Condition.BETWEEN, DateUtil.createNormalDateTimeString(createPeriod.getFromMs()) + "," + DateUtil.createNormalDateTimeString(createPeriod.getToMs()))
-                        .addTerm(MetaDataSource.FEED, Condition.EQUALS, feedName)
-                        .addTerm(MetaDataSource.STREAM_TYPE, Condition.EQUALS, rawStreamType)
-=======
-                        .addTerm(StreamDataSource.CREATE_TIME, Condition.BETWEEN, DateUtil.createNormalDateTimeString(createPeriod.getFromMs()) + "," + DateUtil.createNormalDateTimeString(createPeriod.getToMs()))
-                        .addTerm(StreamDataSource.FEED_NAME, Condition.EQUALS, feed.getName())
-                        .addTerm(StreamDataSource.STREAM_TYPE_NAME, Condition.EQUALS, rawStreamType.getDisplayValue())
->>>>>>> ced7ad52
+                        .addTerm(MetaDataSource.FEED_NAME, Condition.EQUALS, feedName)
+                        .addTerm(MetaDataSource.STREAM_TYPE_NAME, Condition.EQUALS, rawStreamType)
                         .build();
                 final QueryData rawCriteria = new QueryData();
                 rawCriteria.setExpression(rawExpression);
@@ -333,17 +327,10 @@
 
                 // Wait for the cluster to stop processing.
                 final ExpressionOperator processedExpression = new ExpressionOperator.Builder(Op.AND)
-<<<<<<< HEAD
                         .addTerm(MetaDataSource.CREATE_TIME, Condition.GREATER_THAN_OR_EQUAL_TO, DateUtil.createNormalDateTimeString(startTime))
-                        .addTerm(MetaDataSource.FEED, Condition.EQUALS, feedName)
-                        .addTerm(MetaDataSource.STREAM_TYPE, Condition.EQUALS, processedStreamType)
+                        .addTerm(MetaDataSource.FEED_NAME, Condition.EQUALS, feedName)
+                        .addTerm(MetaDataSource.STREAM_TYPE_NAME, Condition.EQUALS, processedStreamType)
                         .addTerm(MetaDataSource.STATUS, Condition.EQUALS, DataStatus.UNLOCKED.getDisplayValue())
-=======
-                        .addTerm(StreamDataSource.CREATE_TIME, Condition.GREATER_THAN_OR_EQUAL_TO, DateUtil.createNormalDateTimeString(startTime))
-                        .addTerm(StreamDataSource.FEED_NAME, Condition.EQUALS, feed.getName())
-                        .addTerm(StreamDataSource.STREAM_TYPE_NAME, Condition.EQUALS, processedStreamType.getDisplayValue())
-                        .addTerm(StreamDataSource.STATUS, Condition.EQUALS, StreamStatus.UNLOCKED.getDisplayValue())
->>>>>>> ced7ad52
                         .build();
                 final FindDataCriteria processedCriteria = new FindDataCriteria();
                 processedCriteria.setExpression(processedExpression);
@@ -466,19 +453,11 @@
         // StreamAttributeValueFlush.class));
 
         final ExpressionOperator expression = new ExpressionOperator.Builder(Op.AND)
-<<<<<<< HEAD
                 .addTerm(MetaDataSource.FEED, Condition.EQUALS, feedName)
                 .addTerm(MetaDataSource.CREATE_TIME, Condition.BETWEEN, DateUtil.createNormalDateTimeString(processPeriod.getFromMs()) + "," + DateUtil.createNormalDateTimeString(processPeriod.getToMs()))
                 .addOperator(new ExpressionOperator.Builder(Op.OR)
-                        .addTerm(MetaDataSource.STREAM_TYPE, Condition.EQUALS, StreamTypeNames.EVENTS)
-                        .addTerm(MetaDataSource.STREAM_TYPE, Condition.EQUALS, StreamTypeNames.REFERENCE)
-=======
-                .addTerm(StreamDataSource.FEED_NAME, Condition.EQUALS, feed.getName())
-                .addTerm(StreamDataSource.CREATE_TIME, Condition.BETWEEN, DateUtil.createNormalDateTimeString(processPeriod.getFromMs()) + "," + DateUtil.createNormalDateTimeString(processPeriod.getToMs()))
-                .addOperator(new ExpressionOperator.Builder(Op.OR)
-                        .addTerm(StreamDataSource.STREAM_TYPE_NAME, Condition.EQUALS, StreamType.EVENTS.getDisplayValue())
-                        .addTerm(StreamDataSource.STREAM_TYPE_NAME, Condition.EQUALS, StreamType.REFERENCE.getDisplayValue())
->>>>>>> ced7ad52
+                        .addTerm(MetaDataSource.STREAM_TYPE_NAME, Condition.EQUALS, StreamTypeNames.EVENTS)
+                        .addTerm(MetaDataSource.STREAM_TYPE_NAME, Condition.EQUALS, StreamTypeNames.REFERENCE)
                         .build())
                 .build();
 
