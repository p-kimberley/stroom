/*
 * Copyright 2016 Crown Copyright
 *
 * Licensed under the Apache License, Version 2.0 (the "License");
 * you may not use this file except in compliance with the License.
 * You may obtain a copy of the License at
 *
 *     http://www.apache.org/licenses/LICENSE-2.0
 *
 * Unless required by applicable law or agreed to in writing, software
 * distributed under the License is distributed on an "AS IS" BASIS,
 * WITHOUT WARRANTIES OR CONDITIONS OF ANY KIND, either express or implied.
 * See the License for the specific language governing permissions and
 * limitations under the License.
 */

package stroom.cache.server;

import net.sf.saxon.s9api.Processor;
import net.sf.saxon.s9api.SaxonApiException;
import net.sf.saxon.s9api.XsltCompiler;
import net.sf.saxon.s9api.XsltExecutable;
import org.slf4j.Logger;
import org.slf4j.LoggerFactory;
import org.springframework.stereotype.Component;
import stroom.entity.server.DocumentPermissionCache;
import stroom.pipeline.server.DefaultLocationFactory;
import stroom.pipeline.server.LocationFactory;
import stroom.pipeline.server.errorhandler.ErrorListenerAdaptor;
import stroom.pipeline.server.errorhandler.ErrorReceiver;
import stroom.pipeline.server.errorhandler.StoredErrorReceiver;
import stroom.pipeline.server.xsltfunctions.StroomXSLTFunctionLibrary;
import stroom.pipeline.shared.XSLT;
import stroom.pipeline.shared.data.PipelineReference;
import stroom.pool.AbstractEntityPool;
import stroom.pool.PoolItem;
import stroom.security.Insecure;
import stroom.security.SecurityContext;
import stroom.util.cache.CacheManager;
import stroom.util.io.StreamUtil;
import stroom.util.shared.Severity;
import stroom.util.spring.StroomBeanStore;

import javax.inject.Inject;
import javax.xml.transform.ErrorListener;
import javax.xml.transform.URIResolver;
import javax.xml.transform.stream.StreamSource;
import java.util.List;

@Insecure
@Component
<<<<<<< HEAD
public class XSLTPoolImpl extends AbstractPoolCacheBean<VersionedEntityDecorator<XSLT>, StoredXsltExecutable>
        implements XSLTPool, EntityEvent.Handler {
    private static final Logger LOGGER = LoggerFactory.getLogger(XSLTPoolImpl.class);
=======
class XSLTPoolImpl extends AbstractEntityPool<XSLT, StoredXsltExecutable> implements XSLTPool {
    private static final Logger LOGGER = LoggerFactory.getLogger(XSLTPool.class);
>>>>>>> 0511c40c

    private final URIResolver uriResolver;
    private final StroomBeanStore beanStore;

    @Inject
    XSLTPoolImpl(final CacheManager cacheManager,
                 final DocumentPermissionCache documentPermissionCache,
                 final SecurityContext securityContext,
                 final URIResolver uriResolver,
                 final StroomBeanStore beanStore) {
        super(cacheManager, "XSLT Pool", documentPermissionCache, securityContext);
        this.uriResolver = uriResolver;
        this.beanStore = beanStore;
    }

    @Override
    public PoolItem<StoredXsltExecutable> borrowConfiguredTemplate(final XSLT k, final ErrorReceiver errorReceiver, final LocationFactory locationFactory, final List<PipelineReference> pipelineReferences, final boolean usePool) {
        // Get the item from the pool.
        final PoolItem<StoredXsltExecutable> poolItem = super.borrowObject(k, usePool);

        // Configure the item.
        if (poolItem != null && poolItem.getValue() != null && poolItem.getValue().getFunctionLibrary() != null) {
            poolItem.getValue().getFunctionLibrary().configure(beanStore, errorReceiver, locationFactory,
                    pipelineReferences);
        }

        return poolItem;
    }

    @Override
    public void returnObject(final PoolItem<StoredXsltExecutable> poolItem, final boolean usePool) {
        // Reset all references to function library classes to release memory.
        if (poolItem != null && poolItem.getValue() != null && poolItem.getValue().getFunctionLibrary() != null) {
            poolItem.getValue().getFunctionLibrary().reset();
        }

        super.returnObject(poolItem, usePool);
    }

    @Override
    protected StoredXsltExecutable createValue(final XSLT xslt) {
        if (LOGGER.isDebugEnabled()) {
            LOGGER.debug("Creating xslt executable: " + xslt.toString());
        }

        XsltExecutable xsltExecutable = null;
        StroomXSLTFunctionLibrary functionLibrary = null;
        final StoredErrorReceiver errorReceiver = new StoredErrorReceiver();
        final LocationFactory locationFactory = new DefaultLocationFactory();
        final ErrorListener errorListener = new ErrorListenerAdaptor(getClass().getSimpleName(), locationFactory,
                errorReceiver);

        try {
            // Create a new Saxon processor.
            final Processor processor = new Processor(false);

            // Register the Stroom XSLT extension functions.
            functionLibrary = new StroomXSLTFunctionLibrary(processor.getUnderlyingConfiguration());

            final XsltCompiler xsltCompiler = processor.newXsltCompiler();
            xsltCompiler.setErrorListener(errorListener);
            xsltCompiler.setURIResolver(uriResolver);

            xsltExecutable = xsltCompiler.compile(new StreamSource(StreamUtil.stringToStream(xslt.getData())));

        } catch (final SaxonApiException e) {
            LOGGER.debug(e.getMessage(), e);
            errorReceiver.log(Severity.FATAL_ERROR, null, getClass().getSimpleName(), e.getMessage(), e);
        }

        return new StoredXsltExecutable(xsltExecutable, functionLibrary, errorReceiver);
    }
}<|MERGE_RESOLUTION|>--- conflicted
+++ resolved
@@ -49,14 +49,8 @@
 
 @Insecure
 @Component
-<<<<<<< HEAD
-public class XSLTPoolImpl extends AbstractPoolCacheBean<VersionedEntityDecorator<XSLT>, StoredXsltExecutable>
-        implements XSLTPool, EntityEvent.Handler {
+class XSLTPoolImpl extends AbstractEntityPool<XSLT, StoredXsltExecutable> implements XSLTPool {
     private static final Logger LOGGER = LoggerFactory.getLogger(XSLTPoolImpl.class);
-=======
-class XSLTPoolImpl extends AbstractEntityPool<XSLT, StoredXsltExecutable> implements XSLTPool {
-    private static final Logger LOGGER = LoggerFactory.getLogger(XSLTPool.class);
->>>>>>> 0511c40c
 
     private final URIResolver uriResolver;
     private final StroomBeanStore beanStore;
