--- conflicted
+++ resolved
@@ -25,7 +25,6 @@
 import stroom.pipeline.factory.PipelineDataCache;
 import stroom.pipeline.factory.PipelineFactory;
 import stroom.pipeline.shared.AbstractFetchDataResult;
-import stroom.pipeline.shared.FetchDataAction;
 import stroom.pipeline.shared.FetchDataWithPipelineAction;
 import stroom.pipeline.state.FeedHolder;
 import stroom.pipeline.state.MetaDataHolder;
@@ -33,15 +32,8 @@
 import stroom.pipeline.state.StreamHolder;
 import stroom.security.Security;
 import stroom.security.shared.PermissionNames;
-<<<<<<< HEAD
-import stroom.streamstore.StreamStore;
-import stroom.streamtask.StreamProcessorService;
-import stroom.task.AbstractTaskHandler;
-import stroom.task.TaskHandlerBean;
-=======
 import stroom.data.store.api.StreamStore;
 import stroom.task.api.TaskHandlerBean;
->>>>>>> e1e21994
 
 import javax.inject.Inject;
 import javax.inject.Provider;
@@ -67,14 +59,9 @@
                                  final StreamEventLog streamEventLog,
                                  final Security security,
                                  final PipelineScopeRunnable pipelineScopeRunnable) {
-<<<<<<< HEAD
         dataFetcher = new DataFetcher(streamStore,
                 feedService,
                 streamProcessorService,
-=======
-        super(streamStore,
-                feedProperties,
->>>>>>> e1e21994
                 feedHolderProvider,
                 metaDataHolderProvider,
                 pipelineHolderProvider,
