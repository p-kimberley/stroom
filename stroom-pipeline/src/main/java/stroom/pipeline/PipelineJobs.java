--- conflicted
+++ resolved
@@ -2,14 +2,8 @@
 
 import stroom.benchmark.BenchmarkClusterExecutor;
 import stroom.pipeline.destination.RollingDestinations;
-<<<<<<< HEAD
-import stroom.task.shared.Task;
-import stroom.util.lifecycle.jobmanagement.ScheduledJob;
-import stroom.util.lifecycle.jobmanagement.ScheduledJobs;
-=======
 import stroom.task.api.job.ScheduledJob;
 import stroom.task.api.job.ScheduledJobs;
->>>>>>> 4250385f
 
 import javax.inject.Inject;
 import javax.inject.Singleton;
@@ -20,7 +14,7 @@
 import static stroom.task.api.job.ScheduledJob.ScheduledJobBuilder.jobBuilder;
 
 @Singleton
-class PipelineJobs implements ScheduledJobs {
+public class PipelineJobs implements ScheduledJobs {
     private RollingDestinations rollingDestinations;
     private BenchmarkClusterExecutor benchmarkClusterExecutor;
 
@@ -43,7 +37,7 @@
                         .name("XX Benchmark System XX")
                         .description("Job to generate data in the system in order to benchmark it's performance (do not run in live!!)")
                         .schedule(CRON, "* * *")
-                        .method((task) -> this.benchmarkClusterExecutor.exec((Task) task))
+                        .method((task) -> this.benchmarkClusterExecutor.exec(task))
                         .build()
         );
     }
