--- conflicted
+++ resolved
@@ -49,15 +49,9 @@
         importExportActionHandlerBinder.addBinding().to(stroom.pipeline.TextConverterStoreImpl.class);
         importExportActionHandlerBinder.addBinding().to(stroom.pipeline.XsltStoreImpl.class);
 
-<<<<<<< HEAD
-        final MapBinder<String, Object> entityServiceByTypeBinder = MapBinder.newMapBinder(binder(), String.class, Object.class);
-        entityServiceByTypeBinder.addBinding(PipelineDoc.DOCUMENT_TYPE).to(PipelineStoreImpl.class);
-        entityServiceByTypeBinder.addBinding(TextConverterDoc.DOCUMENT_TYPE).to(stroom.pipeline.TextConverterStoreImpl.class);
-        entityServiceByTypeBinder.addBinding(XsltDoc.DOCUMENT_TYPE).to(stroom.pipeline.XsltStoreImpl.class);
-
         final Multibinder<ScheduledJobs> jobs = Multibinder.newSetBinder(binder(), ScheduledJobs.class);
         jobs.addBinding().to(PipelineJobs.class);
-=======
+
         EntityTypeBinder.create(binder())
                 .bind(PipelineDoc.DOCUMENT_TYPE, PipelineStoreImpl.class)
                 .bind(TextConverterDoc.DOCUMENT_TYPE, stroom.pipeline.TextConverterStoreImpl.class)
@@ -67,6 +61,5 @@
         ObjectInfoProviderBinder.create(binder())
                 .bind(Doc.class, DocObjectInfoProvider.class)
                 .bind(PipelineDoc.class, PipelineDocObjectInfoProvider.class);
->>>>>>> 467d0733
     }
 }