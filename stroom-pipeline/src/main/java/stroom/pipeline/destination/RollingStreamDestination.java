/*
 * Copyright 2016 Crown Copyright
 *
 * Licensed under the Apache License, Version 2.0 (the "License");
 * you may not use this file except in compliance with the License.
 * You may obtain a copy of the License at
 *
 *     http://www.apache.org/licenses/LICENSE-2.0
 *
 * Unless required by applicable law or agreed to in writing, software
 * distributed under the License is distributed on an "AS IS" BASIS,
 * WITHOUT WARRANTIES OR CONDITIONS OF ANY KIND, either express or implied.
 * See the License for the specific language governing permissions and
 * limitations under the License.
 */

package stroom.pipeline.destination;

<<<<<<< HEAD
import stroom.data.meta.api.MetaDataSource;
import stroom.data.store.api.SegmentOutputStream;
import stroom.data.store.api.StreamStore;
import stroom.data.store.api.StreamTarget;
=======
import stroom.feed.MetaMap;
import stroom.streamstore.server.StreamStore;
import stroom.streamstore.server.StreamTarget;
import stroom.streamstore.server.fs.serializable.RASegmentOutputStream;
import stroom.streamstore.shared.StreamAttributeConstants;
import stroom.util.io.ByteCountOutputStream;
>>>>>>> 0f65921a

import java.io.IOException;
import java.util.concurrent.atomic.AtomicLong;
import java.util.function.Consumer;

public class RollingStreamDestination extends RollingDestination {
    private final StreamStore streamStore;
    private final StreamTarget streamTarget;
    private final String nodeName;
    private final AtomicLong recordCount = new AtomicLong();
    private final SegmentOutputStream segmentOutputStream;
    private final boolean segmentOutput;

    public RollingStreamDestination(final StreamKey key,
                                    final long frequency,
                                    final long rollSize,
                                    final long creationTime,
                                    final StreamStore streamStore,
                                    final StreamTarget streamTarget,
                                    final String nodeName) {
<<<<<<< HEAD
        super(key, frequency, maxSize, creationTime);
=======
        super(key, frequency, rollSize, creationTime);
>>>>>>> 0f65921a

        this.streamStore = streamStore;
        this.streamTarget = streamTarget;
        this.nodeName = nodeName;
        this.segmentOutput = key.isSegmentOutput();

        segmentOutputStream = streamTarget.getOutputStreamProvider().next();
//        if (segmentOutput) {
//            segmentOutputStream = streamTarget.getSegmentOutputStream();
        setOutputStream(new ByteCountOutputStream(segmentOutputStream));
    }

    @Override
    protected void onGetOutputStream(final Consumer<Throwable> exceptionConsumer) {
        // Insert a segment marker before we write the next record regardless of whether the header has actually
        // been written. This is because we always make an allowance for the existence of a header in a segmented
        // stream when viewing data.
        insertSegmentMarker(exceptionConsumer);

        recordCount.incrementAndGet();

        super.onGetOutputStream(exceptionConsumer);
    }

    @Override
    protected void beforeRoll(final Consumer<Throwable> exceptionConsumer) {
        // Writing a segment marker here ensures there is always a marker written before the footer regardless or
        // whether a footer is actually written. We do this because we always make an allowance for a footer for data
        // display purposes.
        insertSegmentMarker(exceptionConsumer);

        super.beforeRoll(exceptionConsumer);
    }

    @Override
    protected void afterRoll(final Consumer<Throwable> exceptionConsumer) {
//        // Write meta data to stream target.
//        final AttributeMap attributeMap = new AttributeMap();
//        attributeMap.put(StreamDataSource.REC_WRITE, recordCount.toString());

        // TODO : @66 DO WE REALLY NEED TO KNOW WHAT NODE PROCESSED A STREAM AS THE DATA IS AVAILABLE ON STREAM TASK???
//        attributeMap.put(StreamAttributeConstants.NODE, nodeName);
        streamTarget.getAttributes().put(MetaDataSource.REC_WRITE, recordCount.toString());
        streamStore.closeStreamTarget(streamTarget);
    }

    private void insertSegmentMarker(final Consumer<Throwable> exceptionConsumer) {
        try {
            // Add a segment marker to the output stream if we are segmenting.
            if (segmentOutput) {
                segmentOutputStream.addSegment();
            }
        } catch (final IOException e) {
            exceptionConsumer.accept(e);
        }
    }
}<|MERGE_RESOLUTION|>--- conflicted
+++ resolved
@@ -16,19 +16,10 @@
 
 package stroom.pipeline.destination;
 
-<<<<<<< HEAD
 import stroom.data.meta.api.MetaDataSource;
 import stroom.data.store.api.SegmentOutputStream;
 import stroom.data.store.api.StreamStore;
 import stroom.data.store.api.StreamTarget;
-=======
-import stroom.feed.MetaMap;
-import stroom.streamstore.server.StreamStore;
-import stroom.streamstore.server.StreamTarget;
-import stroom.streamstore.server.fs.serializable.RASegmentOutputStream;
-import stroom.streamstore.shared.StreamAttributeConstants;
-import stroom.util.io.ByteCountOutputStream;
->>>>>>> 0f65921a
 
 import java.io.IOException;
 import java.util.concurrent.atomic.AtomicLong;
@@ -49,11 +40,7 @@
                                     final StreamStore streamStore,
                                     final StreamTarget streamTarget,
                                     final String nodeName) {
-<<<<<<< HEAD
-        super(key, frequency, maxSize, creationTime);
-=======
         super(key, frequency, rollSize, creationTime);
->>>>>>> 0f65921a
 
         this.streamStore = streamStore;
         this.streamTarget = streamTarget;
