--- conflicted
+++ resolved
@@ -575,26 +575,7 @@
         return pipelineReferences;
     }
 
-<<<<<<< HEAD
     @PipelineProperty(description = "The XSLT to use.")
-=======
-    private int getMaxElements() {
-        int maxElements = DEFAULT_MAX_ELEMENTS;
-        if (propertyService != null) {
-            try {
-                final String property = propertyService.getProperty("stroom.pipeline.xslt.maxElements");
-                if (property != null) {
-                    maxElements = Integer.parseInt(property);
-                }
-            } catch (final RuntimeException e) {
-                LOGGER.error("getMaxElements() - Integer.parseInt stroom.pipeline.xslt.maxElements", e);
-            }
-        }
-        return maxElements;
-    }
-
-    @PipelineProperty(description = "The XSLT to use.", displayPriority = 1)
->>>>>>> f764d8b1
     @PipelinePropertyDocRef(types = XsltDoc.DOCUMENT_TYPE)
     public void setXslt(final DocRef xsltRef) {
         this.xsltRef = xsltRef;
