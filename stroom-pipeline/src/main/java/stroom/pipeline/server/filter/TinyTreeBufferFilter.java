--- conflicted
+++ resolved
@@ -23,10 +23,7 @@
 import net.sf.saxon.om.NodeInfo;
 import net.sf.saxon.tree.tiny.TinyBuilder;
 import org.xml.sax.Attributes;
-<<<<<<< HEAD
-=======
 import org.xml.sax.ContentHandler;
->>>>>>> e5e5d548
 import org.xml.sax.Locator;
 import org.xml.sax.SAXException;
 
@@ -36,15 +33,9 @@
  */
 public abstract class TinyTreeBufferFilter extends AbstractXMLFilter {
     private final Configuration configuration;
-<<<<<<< HEAD
-    private final ReceivingContentHandler handler;
-    private final PipelineConfiguration pipe;
-    private Builder builder;
-=======
     private final PipelineConfiguration pipe;
     private final ReceivingContentHandler receivingContentHandler;
 
->>>>>>> e5e5d548
     private NodeInfo root;
     private boolean startedDocument;
 
