--- conflicted
+++ resolved
@@ -5,7 +5,7 @@
  * you may not use this file except in compliance with the License.
  * You may obtain a copy of the License at
  *
- *    http://www.apache.org/licenses/LICENSE-2.0
+ *     http://www.apache.org/licenses/LICENSE-2.0
  *
  * Unless required by applicable law or agreed to in writing, software
  * distributed under the License is distributed on an "AS IS" BASIS,
@@ -74,14 +74,9 @@
         PipelineElementType.ROLE_HAS_TARGETS, PipelineElementType.VISABILITY_SIMPLE,
         PipelineElementType.VISABILITY_STEPPING, PipelineElementType.ROLE_MUTATOR,
         PipelineElementType.ROLE_HAS_CODE }, icon = ElementIcons.XSLT)
-<<<<<<< HEAD
 public class XSLTFilter extends AbstractXMLFilter implements SupportsCodeInjection {
-    private static final StroomLogger LOGGER = StroomLogger.getLogger(XSLTFilter.class);
-=======
-public class XSLTFilter extends AbstractXMLFilter {
     private static final Logger LOGGER = LoggerFactory.getLogger(XSLTFilter.class);
 
->>>>>>> f22fb453
     private static final int DEFAULT_MAX_ELEMENTS = 1000000;
 
     private final XSLTPool xsltPool;
