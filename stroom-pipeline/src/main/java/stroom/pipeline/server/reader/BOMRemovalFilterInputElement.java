--- conflicted
+++ resolved
@@ -28,10 +28,6 @@
 
 @Component
 @Scope("prototype")
-<<<<<<< HEAD
-@ConfigurableElement(type = "BOMRemovalFilterInput", category = Category.READER, roles = {
-        PipelineElementType.ROLE_HAS_TARGETS, PipelineElementType.ROLE_READER}, icon = ElementIcons.STREAM)
-=======
 @ConfigurableElement(type = "BOMRemovalFilterInput",
         category = Category.READER,
         roles = {
@@ -40,7 +36,6 @@
                 PipelineElementType.ROLE_MUTATOR,
                 PipelineElementType.VISABILITY_STEPPING},
         icon = ElementIcons.STREAM)
->>>>>>> ad36d882
 public class BOMRemovalFilterInputElement extends AbstractInputElement {
     private BOMRemovalInputStream bomRemovalInputStream;
 
