/*
 * Copyright 2016 Crown Copyright
 *
 * Licensed under the Apache License, Version 2.0 (the "License");
 * you may not use this file except in compliance with the License.
 * You may obtain a copy of the License at
 *
 *     http://www.apache.org/licenses/LICENSE-2.0
 *
 * Unless required by applicable law or agreed to in writing, software
 * distributed under the License is distributed on an "AS IS" BASIS,
 * WITHOUT WARRANTIES OR CONDITIONS OF ANY KIND, either express or implied.
 * See the License for the specific language governing permissions and
 * limitations under the License.
 */

package stroom.pipeline.server.reader;

import org.springframework.context.annotation.Scope;
import org.springframework.stereotype.Component;
import stroom.pipeline.server.errorhandler.ErrorReceiver;
import stroom.pipeline.server.errorhandler.ErrorReceiverProxy;
import stroom.pipeline.server.factory.ConfigurableElement;
import stroom.pipeline.server.factory.PipelineProperty;
import stroom.pipeline.server.reader.InvalidXMLCharFilterReader.XMLmode;
import stroom.pipeline.shared.ElementIcons;
import stroom.pipeline.shared.data.PipelineElementType;
import stroom.pipeline.shared.data.PipelineElementType.Category;
import stroom.util.shared.Severity;

import javax.inject.Inject;
import java.io.Reader;

@Component
@Scope("prototype")
<<<<<<< HEAD
@ConfigurableElement(type = "InvalidXMLCharFilterReader", category = Category.READER, roles = {
        PipelineElementType.ROLE_HAS_TARGETS, PipelineElementType.ROLE_READER}, icon = ElementIcons.STREAM)
=======
@ConfigurableElement(type = "InvalidXMLCharFilterReader",
        category = Category.READER,
        roles = {
                PipelineElementType.ROLE_HAS_TARGETS,
                PipelineElementType.ROLE_READER,
                PipelineElementType.ROLE_MUTATOR,
                PipelineElementType.VISABILITY_STEPPING},
        icon = ElementIcons.STREAM)
>>>>>>> ad36d882
public class InvalidXMLCharFilterReaderElement extends AbstractReaderElement {
    private final ErrorReceiver errorReceiver;

    private InvalidXMLCharFilterReader invalidXMLCharFilterReader;
    private XMLmode mode = XMLmode.XML_1_1;

    @Inject
    public InvalidXMLCharFilterReaderElement(final ErrorReceiverProxy errorReceiver) {
        this.errorReceiver = errorReceiver;
    }

    @Override
    protected Reader insertFilter(final Reader reader) {
        invalidXMLCharFilterReader = new InvalidXMLCharFilterReader(reader, mode);
        return invalidXMLCharFilterReader;
    }

    @Override
    public void endStream() {
        if (invalidXMLCharFilterReader.hasModifiedContent()) {
            errorReceiver.log(Severity.WARNING, null, getElementId(), "The content was modified", null);
        }
    }

    @PipelineProperty(description = "XML version, e.g. 1.0 or 1.1", defaultValue = "1.1")
    public void setXmlVersion(final String xmlMode) {
        if ("1.0".equals(xmlMode)) {
            mode = XMLmode.XML_1_0;
        }
    }
}<|MERGE_RESOLUTION|>--- conflicted
+++ resolved
@@ -33,10 +33,6 @@
 
 @Component
 @Scope("prototype")
-<<<<<<< HEAD
-@ConfigurableElement(type = "InvalidXMLCharFilterReader", category = Category.READER, roles = {
-        PipelineElementType.ROLE_HAS_TARGETS, PipelineElementType.ROLE_READER}, icon = ElementIcons.STREAM)
-=======
 @ConfigurableElement(type = "InvalidXMLCharFilterReader",
         category = Category.READER,
         roles = {
@@ -45,7 +41,6 @@
                 PipelineElementType.ROLE_MUTATOR,
                 PipelineElementType.VISABILITY_STEPPING},
         icon = ElementIcons.STREAM)
->>>>>>> ad36d882
 public class InvalidXMLCharFilterReaderElement extends AbstractReaderElement {
     private final ErrorReceiver errorReceiver;
 
