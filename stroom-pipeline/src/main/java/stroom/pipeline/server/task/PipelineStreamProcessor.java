--- conflicted
+++ resolved
@@ -217,11 +217,7 @@
             feedHolder.setFeed(feed);
 
             // Set the pipeline so it can be used by a filter if needed.
-<<<<<<< HEAD
-            final PipelineEntity pipelineEntity = pipelineService.load(streamProcessor.getPipeline());
-=======
-            pipelineEntity = pipelineEntityService.load(streamProcessor.getPipeline());
->>>>>>> b1a832d1
+            pipelineEntity = pipelineService.load(streamProcessor.getPipeline());
             pipelineHolder.setPipeline(pipelineEntity);
 
             // Create some processing info.
