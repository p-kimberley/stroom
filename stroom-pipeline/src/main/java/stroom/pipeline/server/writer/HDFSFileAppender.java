--- conflicted
+++ resolved
@@ -24,10 +24,7 @@
 import org.slf4j.LoggerFactory;
 import org.springframework.context.annotation.Scope;
 import org.springframework.stereotype.Component;
-<<<<<<< HEAD
-=======
 import stroom.pipeline.server.errorhandler.ErrorReceiverProxy;
->>>>>>> 9a4408c9
 import stroom.pipeline.server.errorhandler.ProcessException;
 import stroom.pipeline.server.factory.ConfigurableElement;
 import stroom.pipeline.server.factory.PipelineProperty;
@@ -37,11 +34,15 @@
 import stroom.util.logging.StroomLogger;
 import stroom.util.spring.StroomScope;
 
-<<<<<<< HEAD
 import javax.annotation.Resource;
-=======
+import java.io.BufferedOutputStream;
+import java.io.IOException;
+import java.io.OutputStream;
+import java.security.PrivilegedExceptionAction;
+import java.util.Optional;
+import java.util.function.Consumer;
+
 import javax.inject.Inject;
->>>>>>> 9a4408c9
 import java.io.BufferedOutputStream;
 import java.io.IOException;
 import java.io.OutputStream;
@@ -79,7 +80,13 @@
     private Configuration conf;
     private UserGroupInformation userGroupInformation;
 
-<<<<<<< HEAD
+    @Inject
+    HDFSFileAppender(final ErrorReceiverProxy errorReceiverProxy,
+                     final PathCreator pathCreator) {
+        super(errorReceiverProxy);
+        this.pathCreator = pathCreator;
+    }
+
     public static Configuration buildConfiguration(final String hdfsUri) {
         final Configuration conf = new Configuration();
         conf.set("fs.defaultFS", hdfsUri);
@@ -140,13 +147,6 @@
         } catch (final IOException ioe) {
             throw new RuntimeException(ioe);
         }
-=======
-    @Inject
-    HDFSFileAppender(final ErrorReceiverProxy errorReceiverProxy,
-                     final PathCreator pathCreator) {
-        super(errorReceiverProxy);
-        this.pathCreator = pathCreator;
->>>>>>> 9a4408c9
     }
 
     @Override
