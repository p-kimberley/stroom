--- conflicted
+++ resolved
@@ -78,46 +78,6 @@
     @Resource
     private NodeCache nodeCache;
 
-<<<<<<< HEAD
-=======
-    private static final String[] NON_ENV_VARS = {"feed", "pipeline", "streamId", "searchId", "node", "year", "month",
-            "day", "hour", "minute", "second", "millis", "ms", "uuid", "fileName", "fileStem", "fileExtension",
-            StroomProperties.STROOM_TEMP};
-    private static final Set<String> NON_ENV_VARS_SET = Collections
-            .unmodifiableSet(new HashSet<>(Arrays.asList(NON_ENV_VARS)));
-
-    public String replaceAll(String path) {
-        path = replaceContextVars(path);
-        path = replaceTimeVars(path);
-        path = replaceUUIDVars(path);
-        path = replaceSystemProperties(path);
-        return path;
-    }
-
-    public String replaceContextVars(String path) {
-        if (feedHolder != null && feedHolder.getFeed() != null) {
-            path = replace(path, "feed", feedHolder.getFeed().getName());
-        }
-        if (pipelineHolder != null && pipelineHolder.getPipeline() != null) {
-            path = replace(path, "pipeline", pipelineHolder.getPipeline().getName());
-        }
-        if (streamHolder != null && streamHolder.getStream() != null) {
-            path = replace(path, "streamId", String.valueOf(streamHolder.getStream().getId()));
-        }
-        if (streamHolder != null) {
-            path = replace(path, "streamNo", String.valueOf(streamHolder.getStreamNo()));
-        }
-        if (searchIdHolder != null && searchIdHolder.getSearchId() != null) {
-            path = replace(path, "searchId", String.valueOf(searchIdHolder.getSearchId()));
-        }
-        if (nodeCache != null) {
-            path = replace(path, "node", String.valueOf(nodeCache.getDefaultNode().getName()));
-        }
-
-        return path;
-    }
-
->>>>>>> cd146f8b
     public static String replaceTimeVars(String path) {
         // Replace some of the path elements with time variables.
         final ZonedDateTime dateTime = ZonedDateTime.now(ZoneOffset.UTC);
@@ -149,14 +109,7 @@
     }
 
     public static String replaceUUIDVars(String path) {
-<<<<<<< HEAD
         path = replace(path, "uuid", () -> UUID.randomUUID().toString());
-=======
-        // Guard for UUID as creation is expensive.
-        if (path.contains("${uuid}")) {
-            path = replace(path, "uuid", UUID.randomUUID().toString());
-        }
->>>>>>> cd146f8b
         return path;
     }
 
@@ -257,6 +210,9 @@
         if (streamHolder != null && streamHolder.getStream() != null) {
             path = replace(path, "streamId", () -> streamHolder.getStream().getId(), 0);
         }
+        if (streamHolder != null) {
+            path = replace(path, "streamNo", () -> String.valueOf(streamHolder.getStreamNo()));
+        }
         if (searchIdHolder != null && searchIdHolder.getSearchId() != null) {
             path = replace(path, "searchId", () -> searchIdHolder.getSearchId());
         }
