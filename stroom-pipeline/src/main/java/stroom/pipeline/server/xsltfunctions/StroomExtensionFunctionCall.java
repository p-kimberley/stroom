/*
 * Copyright 2016 Crown Copyright
 *
 * Licensed under the Apache License, Version 2.0 (the "License");
 * you may not use this file except in compliance with the License.
 * You may obtain a copy of the License at
 *
 *     http://www.apache.org/licenses/LICENSE-2.0
 *
 * Unless required by applicable law or agreed to in writing, software
 * distributed under the License is distributed on an "AS IS" BASIS,
 * WITHOUT WARRANTIES OR CONDITIONS OF ANY KIND, either express or implied.
 * See the License for the specific language governing permissions and
 * limitations under the License.
 */

package stroom.pipeline.server.xsltfunctions;

import net.sf.saxon.expr.XPathContext;
import net.sf.saxon.om.Item;
import net.sf.saxon.om.NodeInfo;
import net.sf.saxon.om.Sequence;
import net.sf.saxon.trans.XPathException;
import net.sf.saxon.value.BooleanValue;
import org.slf4j.Logger;
import org.slf4j.LoggerFactory;
import stroom.pipeline.server.LocationFactory;
import stroom.pipeline.server.errorhandler.ErrorReceiver;
import stroom.pipeline.shared.data.PipelineReference;
import stroom.util.shared.Location;
import stroom.util.shared.Severity;

import java.util.List;

abstract class StroomExtensionFunctionCall {
    private static final Logger LOGGER = LoggerFactory.getLogger(StroomExtensionFunctionCall.class);

    private ErrorReceiver errorReceiver;
    private LocationFactory locationFactory;
    private List<PipelineReference> pipelineReferences;

    abstract Sequence call(String functionName, XPathContext context, Sequence[] arguments) throws XPathException;

    String getSafeString(final String functionName, final XPathContext context, final Sequence[] arguments, final int index) throws XPathException {
        String string = null;
        final Sequence sequence = arguments[index];
        if (sequence != null) {
            final Item item = sequence.iterate().next();
            if (item != null) {
                string = item.getStringValue();
            }
        }

        if (string == null) {
            final StringBuilder sb = new StringBuilder();
            sb.append("Illegal non string argument found in function ");
            sb.append(functionName);
            sb.append("() at position ");
            sb.append(index);
            outputWarning(context, sb, null);
        }

        return string;
    }

    Boolean getSafeBoolean(final String functionName, final XPathContext context, final Sequence[] arguments, final int index) throws XPathException {
        Boolean bool = null;
        final Sequence sequence = arguments[index];
        if (sequence != null) {
            final Item item = sequence.iterate().next();
            if (item != null && item instanceof BooleanValue) {
                bool = ((BooleanValue) item).getBooleanValue();
            }
        }

        if (bool == null) {
            final StringBuilder sb = new StringBuilder();
            sb.append("Illegal non boolean argument found in function ");
            sb.append(functionName);
            sb.append("() at position ");
            sb.append(index);
            outputWarning(context, sb, null);
        }

        return bool;
    }

    void outputWarning(final XPathContext context, final StringBuilder msg, final Throwable e) {
        if (e != null) {
            msg.append(' ');
            msg.append(e.getMessage());
        }

        // Tell the logger.
        LOGGER.debug(msg.toString(), e);

        log(context, Severity.WARNING, msg.toString(), e);
    }

    void log(final XPathContext context, final Severity severity, final String message, final Throwable e) {
        final Location location = getLocation(context);
        errorReceiver.log(severity, location, getClass().getSimpleName(), message, e);
    }

    Location getLocation(final XPathContext context) {
        final Item item = context.getContextItem();
        if (item instanceof NodeInfo) {
            final NodeInfo nodeInfo = (NodeInfo) item;
            return locationFactory.create(nodeInfo.getLineNumber(), nodeInfo.getColumnNumber());
        }

        return locationFactory.create();
    }

<<<<<<< HEAD
    void configure(final ErrorReceiver errorReceiver, final LocationFactory locationFactory, final List<PipelineReference> pipelineReferences) {
=======
    void configure(final ErrorReceiver errorReceiver,
                   final LocationFactory locationFactory,
                   final List<PipelineReference> pipelineReferences) {
>>>>>>> c74f2d96
        this.errorReceiver = errorReceiver;
        this.locationFactory = locationFactory;
        this.pipelineReferences = pipelineReferences;
    }

    ErrorReceiver getErrorReceiver() {
        return errorReceiver;
    }

    List<PipelineReference> getPipelineReferences() {
        return pipelineReferences;
    }
}<|MERGE_RESOLUTION|>--- conflicted
+++ resolved
@@ -112,13 +112,9 @@
         return locationFactory.create();
     }
 
-<<<<<<< HEAD
-    void configure(final ErrorReceiver errorReceiver, final LocationFactory locationFactory, final List<PipelineReference> pipelineReferences) {
-=======
     void configure(final ErrorReceiver errorReceiver,
                    final LocationFactory locationFactory,
                    final List<PipelineReference> pipelineReferences) {
->>>>>>> c74f2d96
         this.errorReceiver = errorReceiver;
         this.locationFactory = locationFactory;
         this.pipelineReferences = pipelineReferences;
