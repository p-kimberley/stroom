/*
 * Copyright 2016 Crown Copyright
 *
 * Licensed under the Apache License, Version 2.0 (the "License");
 * you may not use this file except in compliance with the License.
 * You may obtain a copy of the License at
 *
 *     http://www.apache.org/licenses/LICENSE-2.0
 *
 * Unless required by applicable law or agreed to in writing, software
 * distributed under the License is distributed on an "AS IS" BASIS,
 * WITHOUT WARRANTIES OR CONDITIONS OF ANY KIND, either express or implied.
 * See the License for the specific language governing permissions and
 * limitations under the License.
 */

package stroom.pipeline.server.xsltfunctions;

import net.sf.saxon.Configuration;
import net.sf.saxon.value.SequenceType;
import stroom.pipeline.server.LocationFactory;
import stroom.pipeline.server.errorhandler.ErrorReceiver;
import stroom.pipeline.shared.data.PipelineReference;
import stroom.util.spring.StroomBeanStore;

import java.util.ArrayList;
import java.util.List;

public class StroomXSLTFunctionLibrary {
    private final Configuration config;
    private final List<DelegateExtensionFunctionCall> callsInUse = new ArrayList<>();

    public StroomXSLTFunctionLibrary(final Configuration config) {
        this.config = config;
<<<<<<< HEAD

        config.registerExtensionFunction(DelegateExtensionFunctionDefinition.startBuild()
                .functionName("bitmap-lookup")
                .library(this)
                .delegateClass(BitmapLookup.class)
                .minArgs(2)
                .maxArgs(4)
                .argTypes(new SequenceType[]{
                        SequenceType.SINGLE_STRING,
                        SequenceType.SINGLE_STRING,
                        SequenceType.OPTIONAL_STRING,
                        SequenceType.OPTIONAL_BOOLEAN
                })
                .resultType(SequenceType.NODE_SEQUENCE)
                .build());

        config.registerExtensionFunction(DelegateExtensionFunctionDefinition.startBuild()
                .functionName("classification")
                .library(this)
                .delegateClass(Classification.class)
                .resultType(SequenceType.SINGLE_STRING)
                .build());

        config.registerExtensionFunction(DelegateExtensionFunctionDefinition.startBuild()
                .functionName("current-time")
                .library(this)
                .delegateClass(CurrentTime.class)
                .resultType(SequenceType.SINGLE_STRING)
                .build());

        config.registerExtensionFunction(DelegateExtensionFunctionDefinition.startBuild()
                .functionName("current-user")
                .library(this)
                .delegateClass(CurrentUser.class)
                .resultType(SequenceType.SINGLE_STRING)
                .build());

        config.registerExtensionFunction(DelegateExtensionFunctionDefinition.startBuild()
                .functionName("dictionary")
                .library(this)
                .delegateClass(Dictionary.class)
                .minArgs(1)
                .maxArgs(1)
                .argTypes(new SequenceType[]{
                        SequenceType.SINGLE_STRING
                })
                .resultType(SequenceType.OPTIONAL_STRING)
                .build());

        // TODO : Deprecate
        config.registerExtensionFunction(DelegateExtensionFunctionDefinition.startBuild()
                .functionName("feed-attribute")
                .library(this)
                .delegateClass(Meta.class)
                .minArgs(1)
                .maxArgs(1)
                .argTypes(new SequenceType[]{
                        SequenceType.SINGLE_STRING
                })
                .resultType(SequenceType.OPTIONAL_STRING)
                .build());

        config.registerExtensionFunction(DelegateExtensionFunctionDefinition.startBuild()
                .functionName("feed-name")
                .library(this)
                .delegateClass(FeedName.class)
                .resultType(SequenceType.SINGLE_STRING)
                .build());

        config.registerExtensionFunction(DelegateExtensionFunctionDefinition.startBuild()
                .functionName("fetch-json")
                .library(this)
                .minArgs(2)
                .maxArgs(2)
                .argTypes(new SequenceType[]{
                        SequenceType.SINGLE_STRING,
                        SequenceType.SINGLE_STRING
                })
                .delegateClass(FetchJson.class)
                .resultType(SequenceType.NODE_SEQUENCE)
                .build());

        config.registerExtensionFunction(DelegateExtensionFunctionDefinition.startBuild()
                .functionName("format-date")
                .library(this)
                .delegateClass(FormatDate.class)
                .minArgs(1)
                .maxArgs(5)
                .argTypes(new SequenceType[]{
                        SequenceType.SINGLE_STRING,
                        SequenceType.OPTIONAL_STRING,
                        SequenceType.OPTIONAL_STRING,
                        SequenceType.OPTIONAL_STRING,
                        SequenceType.OPTIONAL_STRING
                })
                .resultType(SequenceType.SINGLE_STRING)
                .build());

        config.registerExtensionFunction(DelegateExtensionFunctionDefinition.startBuild()
                .functionName("generate-url")
                .library(this)
                .minArgs(4)
                .maxArgs(4)
                .argTypes(new SequenceType[]{
                        SequenceType.SINGLE_STRING,
                        SequenceType.SINGLE_STRING,
                        SequenceType.SINGLE_STRING,
                        SequenceType.SINGLE_STRING
                })
                .delegateClass(GenerateURL.class)
                .resultType(SequenceType.SINGLE_STRING)
                .build());

        config.registerExtensionFunction(DelegateExtensionFunctionDefinition.startBuild()
                .functionName("get")
                .library(this)
                .delegateClass(Get.class)
                .minArgs(1)
                .maxArgs(1)
                .argTypes(new SequenceType[]{
                        SequenceType.SINGLE_STRING
                })
                .resultType(SequenceType.OPTIONAL_STRING)
                .build());

        config.registerExtensionFunction(DelegateExtensionFunctionDefinition.startBuild()
                .functionName("json-to-xml")
                .library(this)
                .delegateClass(JsonToXml.class)
                .minArgs(1)
                .maxArgs(1)
                .argTypes(new SequenceType[]{
                        SequenceType.SINGLE_STRING
                })
                .resultType(SequenceType.NODE_SEQUENCE)
                .build());

        config.registerExtensionFunction(DelegateExtensionFunctionDefinition.startBuild()
                .functionName("log")
                .library(this)
                .delegateClass(Log.class)
                .minArgs(2)
                .maxArgs(2)
                .argTypes(new SequenceType[]{
                        SequenceType.SINGLE_STRING,
                        SequenceType.SINGLE_STRING
                })
                .resultType(SequenceType.EMPTY_SEQUENCE)
                .build());

        config.registerExtensionFunction(DelegateExtensionFunctionDefinition.startBuild()
                .functionName("lookup")
                .library(this)
                .delegateClass(Lookup.class)
                .minArgs(2)
                .maxArgs(4)
                .argTypes(new SequenceType[]{
                        SequenceType.SINGLE_STRING,
                        SequenceType.SINGLE_STRING,
                        SequenceType.OPTIONAL_STRING,
                        SequenceType.OPTIONAL_BOOLEAN
                })
                .resultType(SequenceType.NODE_SEQUENCE)
                .build());

        config.registerExtensionFunction(DelegateExtensionFunctionDefinition.startBuild()
                .functionName("meta")
                .library(this)
                .delegateClass(Meta.class)
                .minArgs(1)
                .maxArgs(1)
                .argTypes(new SequenceType[]{
                        SequenceType.SINGLE_STRING
                })
                .resultType(SequenceType.OPTIONAL_STRING)
                .build());

        config.registerExtensionFunction(DelegateExtensionFunctionDefinition.startBuild()
                .functionName("numeric-ip")
                .library(this)
                .delegateClass(NumericIP.class)
                .minArgs(1)
                .maxArgs(1)
                .argTypes(new SequenceType[]{
                        SequenceType.SINGLE_STRING
                })
                .resultType(SequenceType.SINGLE_STRING)
                .build());

        config.registerExtensionFunction(DelegateExtensionFunctionDefinition.startBuild()
                .functionName("random")
                .library(this)
                .delegateClass(Random.class)
                .resultType(SequenceType.SINGLE_DOUBLE)
                .build());

        config.registerExtensionFunction(DelegateExtensionFunctionDefinition.startBuild()
                .functionName("search-id")
                .library(this)
                .delegateClass(SearchId.class)
                .resultType(SequenceType.SINGLE_STRING)
                .build());

        config.registerExtensionFunction(DelegateExtensionFunctionDefinition.startBuild()
                .functionName("stream-id")
                .library(this)
                .delegateClass(StreamId.class)
                .resultType(SequenceType.SINGLE_STRING)
                .build());

        config.registerExtensionFunction(DelegateExtensionFunctionDefinition.startBuild()
                .functionName("hex-to-dec")
                .library(this)
                .delegateClass(HexToDec.class)
                .minArgs(1)
                .maxArgs(1)
                .argTypes(new SequenceType[]{
                        SequenceType.SINGLE_STRING
                })
                .resultType(SequenceType.SINGLE_STRING)
                .build());

        config.registerExtensionFunction(DelegateExtensionFunctionDefinition.startBuild()
                .functionName("hex-to-oct")
                .library(this)
                .delegateClass(HexToOct.class)
                .minArgs(1)
                .maxArgs(1)
                .argTypes(new SequenceType[]{
                        SequenceType.SINGLE_STRING
                })
                .resultType(SequenceType.SINGLE_STRING)
                .build());

        config.registerExtensionFunction(DelegateExtensionFunctionDefinition.startBuild()
                .functionName("pipeline-name")
                .library(this)
                .delegateClass(PipelineName.class)
                .resultType(SequenceType.SINGLE_STRING)
                .build());
=======
        try {
            register("bitmap-lookup", BitmapLookup.class, 2, 4, new SequenceType[]{SequenceType.SINGLE_STRING, SequenceType.SINGLE_STRING, SequenceType.OPTIONAL_STRING, SequenceType.OPTIONAL_BOOLEAN}, SequenceType.NODE_SEQUENCE);
            register("classification", Classification.class, 0, 0, new SequenceType[]{}, SequenceType.OPTIONAL_STRING);
            register("current-time", CurrentTime.class, 0, 0, new SequenceType[]{}, SequenceType.OPTIONAL_STRING);
            register("current-user", CurrentUser.class, 0, 0, new SequenceType[]{}, SequenceType.OPTIONAL_STRING);
            register("dictionary", Dictionary.class, 1, 1, new SequenceType[]{SequenceType.SINGLE_STRING}, SequenceType.OPTIONAL_STRING);

            // TODO : Deprecate
            register("feed-attribute", Meta.class, 1, 1, new SequenceType[]{SequenceType.SINGLE_STRING}, SequenceType.OPTIONAL_STRING);

            register("feed-name", FeedName.class, 0, 0, new SequenceType[]{}, SequenceType.OPTIONAL_STRING);
            register("format-date", FormatDate.class, 1, 5, new SequenceType[]{SequenceType.SINGLE_STRING, SequenceType.OPTIONAL_STRING, SequenceType.OPTIONAL_STRING, SequenceType.OPTIONAL_STRING, SequenceType.OPTIONAL_STRING}, SequenceType.OPTIONAL_STRING);
            register("get", Get.class, 1, 1, new SequenceType[]{SequenceType.SINGLE_STRING}, SequenceType.OPTIONAL_STRING);
            register("json-to-xml", JsonToXml.class, 1, 1, new SequenceType[]{SequenceType.SINGLE_STRING}, SequenceType.NODE_SEQUENCE);
            register("log", Log.class, 2, 2, new SequenceType[]{SequenceType.SINGLE_STRING, SequenceType.SINGLE_STRING}, SequenceType.EMPTY_SEQUENCE);
            register("lookup", Lookup.class, 2, 4, new SequenceType[]{SequenceType.SINGLE_STRING, SequenceType.SINGLE_STRING, SequenceType.OPTIONAL_STRING, SequenceType.OPTIONAL_BOOLEAN}, SequenceType.NODE_SEQUENCE);
            register("meta", Meta.class, 1, 1, new SequenceType[]{SequenceType.SINGLE_STRING}, SequenceType.OPTIONAL_STRING);
            register("numeric-ip", NumericIP.class, 1, 1, new SequenceType[]{SequenceType.SINGLE_STRING}, SequenceType.OPTIONAL_STRING);
            register("random", Random.class, 0, 0, new SequenceType[]{}, SequenceType.SINGLE_DOUBLE);
            register("search-id", SearchId.class, 0, 0, new SequenceType[]{}, SequenceType.SINGLE_STRING);
            register("stream-id", StreamId.class, 0, 0, new SequenceType[]{}, SequenceType.SINGLE_STRING);
            register("hex-to-dec", HexToDec.class, 1, 1, new SequenceType[]{SequenceType.SINGLE_STRING}, SequenceType.OPTIONAL_STRING);
            register("hex-to-oct", HexToOct.class, 1, 1, new SequenceType[]{SequenceType.SINGLE_STRING}, SequenceType.OPTIONAL_STRING);
            register("pipeline-name", PipelineName.class, 0, 0, new SequenceType[]{}, SequenceType.OPTIONAL_STRING);
            register("put", Put.class, 2, 2, new SequenceType[]{SequenceType.SINGLE_STRING, SequenceType.SINGLE_STRING}, SequenceType.EMPTY_SEQUENCE);

        } catch (final Exception e) {
            LOGGER.error(e.getMessage(), e);
        }
    }

    private <T extends StroomExtensionFunctionCall> void register(final String functionName, final Class<T> clazz,
                                                                  final int minArgs, final int maxArgs, final SequenceType[] argTypes, final SequenceType resultType) {
        final DelegateExtensionFunctionDefinition function = new DelegateExtensionFunctionDefinition(this, functionName,
                minArgs, maxArgs, argTypes, resultType, clazz);
>>>>>>> 3579bfcd

        config.registerExtensionFunction(DelegateExtensionFunctionDefinition.startBuild()
                .functionName("put")
                .library(this)
                .delegateClass(Put.class)
                .minArgs(2)
                .maxArgs(2)
                .argTypes(new SequenceType[]{
                        SequenceType.SINGLE_STRING,
                        SequenceType.SINGLE_STRING
                })
                .resultType(SequenceType.EMPTY_SEQUENCE)
                .build());
    }

    void registerInUse(final DelegateExtensionFunctionCall call) {
        callsInUse.add(call);
    }

    public void configure(final StroomBeanStore beanStore,
                          final ErrorReceiver errorReceiver,
                          final LocationFactory locationFactory,
                          final List<PipelineReference> pipelineReferences) {
        if (beanStore != null) {
            for (final DelegateExtensionFunctionCall call : callsInUse) {
                final Class<?> delegateClass = call.getDelegateClass();
                final StroomExtensionFunctionCall bean = (StroomExtensionFunctionCall) beanStore.getBean(delegateClass);
                bean.configure(errorReceiver, locationFactory, pipelineReferences);
                call.setDelegate(bean);
            }
        }
    }

    public void reset() {
        for (final DelegateExtensionFunctionCall call : callsInUse) {
            call.setDelegate(null);
        }
    }
}<|MERGE_RESOLUTION|>--- conflicted
+++ resolved
@@ -27,13 +27,9 @@
 import java.util.List;
 
 public class StroomXSLTFunctionLibrary {
-    private final Configuration config;
     private final List<DelegateExtensionFunctionCall> callsInUse = new ArrayList<>();
 
     public StroomXSLTFunctionLibrary(final Configuration config) {
-        this.config = config;
-<<<<<<< HEAD
-
         config.registerExtensionFunction(DelegateExtensionFunctionDefinition.startBuild()
                 .functionName("bitmap-lookup")
                 .library(this)
@@ -53,21 +49,21 @@
                 .functionName("classification")
                 .library(this)
                 .delegateClass(Classification.class)
-                .resultType(SequenceType.SINGLE_STRING)
+                .resultType(SequenceType.OPTIONAL_STRING)
                 .build());
 
         config.registerExtensionFunction(DelegateExtensionFunctionDefinition.startBuild()
                 .functionName("current-time")
                 .library(this)
                 .delegateClass(CurrentTime.class)
-                .resultType(SequenceType.SINGLE_STRING)
+                .resultType(SequenceType.OPTIONAL_STRING)
                 .build());
 
         config.registerExtensionFunction(DelegateExtensionFunctionDefinition.startBuild()
                 .functionName("current-user")
                 .library(this)
                 .delegateClass(CurrentUser.class)
-                .resultType(SequenceType.SINGLE_STRING)
+                .resultType(SequenceType.OPTIONAL_STRING)
                 .build());
 
         config.registerExtensionFunction(DelegateExtensionFunctionDefinition.startBuild()
@@ -99,7 +95,7 @@
                 .functionName("feed-name")
                 .library(this)
                 .delegateClass(FeedName.class)
-                .resultType(SequenceType.SINGLE_STRING)
+                .resultType(SequenceType.OPTIONAL_STRING)
                 .build());
 
         config.registerExtensionFunction(DelegateExtensionFunctionDefinition.startBuild()
@@ -128,7 +124,7 @@
                         SequenceType.OPTIONAL_STRING,
                         SequenceType.OPTIONAL_STRING
                 })
-                .resultType(SequenceType.SINGLE_STRING)
+                .resultType(SequenceType.OPTIONAL_STRING)
                 .build());
 
         config.registerExtensionFunction(DelegateExtensionFunctionDefinition.startBuild()
@@ -143,7 +139,7 @@
                         SequenceType.SINGLE_STRING
                 })
                 .delegateClass(GenerateURL.class)
-                .resultType(SequenceType.SINGLE_STRING)
+                .resultType(SequenceType.OPTIONAL_STRING)
                 .build());
 
         config.registerExtensionFunction(DelegateExtensionFunctionDefinition.startBuild()
@@ -219,7 +215,7 @@
                 .argTypes(new SequenceType[]{
                         SequenceType.SINGLE_STRING
                 })
-                .resultType(SequenceType.SINGLE_STRING)
+                .resultType(SequenceType.OPTIONAL_STRING)
                 .build());
 
         config.registerExtensionFunction(DelegateExtensionFunctionDefinition.startBuild()
@@ -233,14 +229,14 @@
                 .functionName("search-id")
                 .library(this)
                 .delegateClass(SearchId.class)
-                .resultType(SequenceType.SINGLE_STRING)
+                .resultType(SequenceType.OPTIONAL_STRING)
                 .build());
 
         config.registerExtensionFunction(DelegateExtensionFunctionDefinition.startBuild()
                 .functionName("stream-id")
                 .library(this)
                 .delegateClass(StreamId.class)
-                .resultType(SequenceType.SINGLE_STRING)
+                .resultType(SequenceType.OPTIONAL_STRING)
                 .build());
 
         config.registerExtensionFunction(DelegateExtensionFunctionDefinition.startBuild()
@@ -252,7 +248,7 @@
                 .argTypes(new SequenceType[]{
                         SequenceType.SINGLE_STRING
                 })
-                .resultType(SequenceType.SINGLE_STRING)
+                .resultType(SequenceType.OPTIONAL_STRING)
                 .build());
 
         config.registerExtensionFunction(DelegateExtensionFunctionDefinition.startBuild()
@@ -264,52 +260,15 @@
                 .argTypes(new SequenceType[]{
                         SequenceType.SINGLE_STRING
                 })
-                .resultType(SequenceType.SINGLE_STRING)
+                .resultType(SequenceType.OPTIONAL_STRING)
                 .build());
 
         config.registerExtensionFunction(DelegateExtensionFunctionDefinition.startBuild()
                 .functionName("pipeline-name")
                 .library(this)
                 .delegateClass(PipelineName.class)
-                .resultType(SequenceType.SINGLE_STRING)
-                .build());
-=======
-        try {
-            register("bitmap-lookup", BitmapLookup.class, 2, 4, new SequenceType[]{SequenceType.SINGLE_STRING, SequenceType.SINGLE_STRING, SequenceType.OPTIONAL_STRING, SequenceType.OPTIONAL_BOOLEAN}, SequenceType.NODE_SEQUENCE);
-            register("classification", Classification.class, 0, 0, new SequenceType[]{}, SequenceType.OPTIONAL_STRING);
-            register("current-time", CurrentTime.class, 0, 0, new SequenceType[]{}, SequenceType.OPTIONAL_STRING);
-            register("current-user", CurrentUser.class, 0, 0, new SequenceType[]{}, SequenceType.OPTIONAL_STRING);
-            register("dictionary", Dictionary.class, 1, 1, new SequenceType[]{SequenceType.SINGLE_STRING}, SequenceType.OPTIONAL_STRING);
-
-            // TODO : Deprecate
-            register("feed-attribute", Meta.class, 1, 1, new SequenceType[]{SequenceType.SINGLE_STRING}, SequenceType.OPTIONAL_STRING);
-
-            register("feed-name", FeedName.class, 0, 0, new SequenceType[]{}, SequenceType.OPTIONAL_STRING);
-            register("format-date", FormatDate.class, 1, 5, new SequenceType[]{SequenceType.SINGLE_STRING, SequenceType.OPTIONAL_STRING, SequenceType.OPTIONAL_STRING, SequenceType.OPTIONAL_STRING, SequenceType.OPTIONAL_STRING}, SequenceType.OPTIONAL_STRING);
-            register("get", Get.class, 1, 1, new SequenceType[]{SequenceType.SINGLE_STRING}, SequenceType.OPTIONAL_STRING);
-            register("json-to-xml", JsonToXml.class, 1, 1, new SequenceType[]{SequenceType.SINGLE_STRING}, SequenceType.NODE_SEQUENCE);
-            register("log", Log.class, 2, 2, new SequenceType[]{SequenceType.SINGLE_STRING, SequenceType.SINGLE_STRING}, SequenceType.EMPTY_SEQUENCE);
-            register("lookup", Lookup.class, 2, 4, new SequenceType[]{SequenceType.SINGLE_STRING, SequenceType.SINGLE_STRING, SequenceType.OPTIONAL_STRING, SequenceType.OPTIONAL_BOOLEAN}, SequenceType.NODE_SEQUENCE);
-            register("meta", Meta.class, 1, 1, new SequenceType[]{SequenceType.SINGLE_STRING}, SequenceType.OPTIONAL_STRING);
-            register("numeric-ip", NumericIP.class, 1, 1, new SequenceType[]{SequenceType.SINGLE_STRING}, SequenceType.OPTIONAL_STRING);
-            register("random", Random.class, 0, 0, new SequenceType[]{}, SequenceType.SINGLE_DOUBLE);
-            register("search-id", SearchId.class, 0, 0, new SequenceType[]{}, SequenceType.SINGLE_STRING);
-            register("stream-id", StreamId.class, 0, 0, new SequenceType[]{}, SequenceType.SINGLE_STRING);
-            register("hex-to-dec", HexToDec.class, 1, 1, new SequenceType[]{SequenceType.SINGLE_STRING}, SequenceType.OPTIONAL_STRING);
-            register("hex-to-oct", HexToOct.class, 1, 1, new SequenceType[]{SequenceType.SINGLE_STRING}, SequenceType.OPTIONAL_STRING);
-            register("pipeline-name", PipelineName.class, 0, 0, new SequenceType[]{}, SequenceType.OPTIONAL_STRING);
-            register("put", Put.class, 2, 2, new SequenceType[]{SequenceType.SINGLE_STRING, SequenceType.SINGLE_STRING}, SequenceType.EMPTY_SEQUENCE);
-
-        } catch (final Exception e) {
-            LOGGER.error(e.getMessage(), e);
-        }
-    }
-
-    private <T extends StroomExtensionFunctionCall> void register(final String functionName, final Class<T> clazz,
-                                                                  final int minArgs, final int maxArgs, final SequenceType[] argTypes, final SequenceType resultType) {
-        final DelegateExtensionFunctionDefinition function = new DelegateExtensionFunctionDefinition(this, functionName,
-                minArgs, maxArgs, argTypes, resultType, clazz);
->>>>>>> 3579bfcd
+                .resultType(SequenceType.OPTIONAL_STRING)
+                .build());
 
         config.registerExtensionFunction(DelegateExtensionFunctionDefinition.startBuild()
                 .functionName("put")
