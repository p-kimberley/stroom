/*
 * Copyright 2016 Crown Copyright
 *
 * Licensed under the Apache License, Version 2.0 (the "License");
 * you may not use this file except in compliance with the License.
 * You may obtain a copy of the License at
 *
 *     http://www.apache.org/licenses/LICENSE-2.0
 *
 * Unless required by applicable law or agreed to in writing, software
 * distributed under the License is distributed on an "AS IS" BASIS,
 * WITHOUT WARRANTIES OR CONDITIONS OF ANY KIND, either express or implied.
 * See the License for the specific language governing permissions and
 * limitations under the License.
 */

package stroom.pipeline.server.xsltfunctions;

import org.springframework.context.annotation.Scope;
import org.springframework.stereotype.Component;
import stroom.util.spring.StroomScope;

import java.util.HashMap;
import java.util.Map;

@Component
@Scope(value = StroomScope.TASK)
<<<<<<< HEAD
public class TaskScopeMap {
=======
class TaskScopeMap {
>>>>>>> 3579bfcd
    private final Map<String, String> map = new HashMap<>();

    void put(final String key, final String value) {
        map.put(key, value);
    }

    String get(final String key) {
        return map.get(key);
    }
}<|MERGE_RESOLUTION|>--- conflicted
+++ resolved
@@ -25,11 +25,7 @@
 
 @Component
 @Scope(value = StroomScope.TASK)
-<<<<<<< HEAD
-public class TaskScopeMap {
-=======
 class TaskScopeMap {
->>>>>>> 3579bfcd
     private final Map<String, String> map = new HashMap<>();
 
     void put(final String key, final String value) {
