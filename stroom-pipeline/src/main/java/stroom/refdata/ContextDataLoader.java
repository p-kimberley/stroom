/*
 * Copyright 2017 Crown Copyright
 *
 * Licensed under the Apache License, Version 2.0 (the "License");
 * you may not use this file except in compliance with the License.
 * You may obtain a copy of the License at
 *
 *     http://www.apache.org/licenses/LICENSE-2.0
 *
 * Unless required by applicable law or agreed to in writing, software
 * distributed under the License is distributed on an "AS IS" BASIS,
 * WITHOUT WARRANTIES OR CONDITIONS OF ANY KIND, either express or implied.
 * See the License for the specific language governing permissions and
 * limitations under the License.
 */

package stroom.refdata;

import stroom.docref.DocRef;
<<<<<<< HEAD
import stroom.data.meta.api.Data;
=======
import stroom.feed.shared.Feed;
import stroom.refdata.store.RefDataStore;
import stroom.refdata.store.RefStreamDefinition;
import stroom.streamstore.shared.Stream;
>>>>>>> 061f7929

import java.io.InputStream;

public interface ContextDataLoader {
<<<<<<< HEAD
    MapStore load(InputStream inputStream, Data stream, String feedName, DocRef contextPipeline);
=======
    void load(final InputStream inputStream,
              final Stream stream,
              final Feed feed,
              final DocRef contextPipeline,
              final RefStreamDefinition refStreamDefinition,
              final RefDataStore refDataStore);
>>>>>>> 061f7929
}<|MERGE_RESOLUTION|>--- conflicted
+++ resolved
@@ -17,26 +17,17 @@
 package stroom.refdata;
 
 import stroom.docref.DocRef;
-<<<<<<< HEAD
-import stroom.data.meta.api.Data;
-=======
-import stroom.feed.shared.Feed;
 import stroom.refdata.store.RefDataStore;
 import stroom.refdata.store.RefStreamDefinition;
 import stroom.streamstore.shared.Stream;
->>>>>>> 061f7929
 
 import java.io.InputStream;
 
 public interface ContextDataLoader {
-<<<<<<< HEAD
-    MapStore load(InputStream inputStream, Data stream, String feedName, DocRef contextPipeline);
-=======
     void load(final InputStream inputStream,
               final Stream stream,
-              final Feed feed,
+              final String feedName,
               final DocRef contextPipeline,
               final RefStreamDefinition refStreamDefinition,
               final RefDataStore refDataStore);
->>>>>>> 061f7929
 }