--- conflicted
+++ resolved
@@ -16,20 +16,12 @@
 
 package stroom.refdata;
 
-<<<<<<< HEAD
-import net.sf.ehcache.CacheManager;
-import org.slf4j.Logger;
-import org.slf4j.LoggerFactory;
-import org.springframework.stereotype.Component;
-import stroom.cache.AbstractCacheBean;
-=======
 import com.google.common.cache.CacheBuilder;
 import com.google.common.cache.CacheLoader;
 import com.google.common.cache.LoadingCache;
 import org.slf4j.Logger;
 import org.slf4j.LoggerFactory;
 import org.springframework.stereotype.Component;
->>>>>>> 0511c40c
 import stroom.entity.shared.Period;
 import stroom.pipeline.server.errorhandler.ProcessException;
 import stroom.pool.SecurityHelper;
@@ -37,10 +29,7 @@
 import stroom.streamstore.server.EffectiveMetaDataCriteria;
 import stroom.streamstore.server.StreamStore;
 import stroom.streamstore.shared.Stream;
-<<<<<<< HEAD
-=======
 import stroom.util.cache.CacheManager;
->>>>>>> 0511c40c
 
 import javax.inject.Inject;
 import java.util.Collections;
@@ -50,17 +39,6 @@
 import java.util.concurrent.TimeUnit;
 
 @Component
-<<<<<<< HEAD
-public class EffectiveStreamCache extends AbstractCacheBean<EffectiveStreamKey, TreeSet<EffectiveStream>> {
-    // = 86 400 000
-    public static final long ONE_DAY = 1000 * 60 * 60 * 24;
-    // round up one day to 100000000
-    public static final long APPROX_DAY = 100000000;
-    // actually 11.5 days but this is fine for the purposes of reference data.
-    public static final long APPROX_TEN_DAYS = 1000000000;
-    private static final Logger LOGGER = LoggerFactory.getLogger(EffectiveStreamCache.class);
-    private static final int MAX_CACHE_ENTRIES = 1000000;
-=======
 public class EffectiveStreamCache {
     private static final Logger LOGGER = LoggerFactory.getLogger(EffectiveStreamCache.class);
 
@@ -72,7 +50,6 @@
     private static final long APPROX_TEN_DAYS = 1000000000;
 
     private static final int MAX_CACHE_ENTRIES = 1000;
->>>>>>> 0511c40c
 
     private final LoadingCache<EffectiveStreamKey, NavigableSet> cache;
     private final StreamStore streamStore;
@@ -80,17 +57,11 @@
     private final SecurityContext securityContext;
 
     @Inject
-<<<<<<< HEAD
-    public EffectiveStreamCache(final CacheManager cacheManager, final StreamStore streamStore,
-                                final EffectiveStreamInternPool internPool) {
-        super(cacheManager, "Reference Data - Effective Stream Cache", MAX_CACHE_ENTRIES);
-=======
     @SuppressWarnings("unchecked")
     EffectiveStreamCache(final CacheManager cacheManager,
                          final StreamStore streamStore,
                          final EffectiveStreamInternPool internPool,
                          final SecurityContext securityContext) {
->>>>>>> 0511c40c
         this.streamStore = streamStore;
         this.internPool = internPool;
         this.securityContext = securityContext;
@@ -175,12 +146,6 @@
             } catch (final Throwable e) {
                 LOGGER.error(e.getMessage(), e);
             }
-<<<<<<< HEAD
-        } catch (final Throwable e) {
-            LOGGER.error("Unable to create stream cache!", e);
-        }
-=======
->>>>>>> 0511c40c
 
             return effectiveStreamSet;
         }
