--- conflicted
+++ resolved
@@ -54,21 +54,17 @@
     EffectiveStreamCache(final CacheManager cacheManager,
                          final StreamStore streamStore,
                          final EffectiveStreamInternPool internPool,
-<<<<<<< HEAD
                          final Security security) {
-=======
-                         final SecurityContext securityContext) {
-        this(cacheManager, streamStore, internPool, securityContext, 10, TimeUnit.MINUTES);
+        this(cacheManager, streamStore, internPool, security, 10, TimeUnit.MINUTES);
     }
 
     @SuppressWarnings("unchecked")
     EffectiveStreamCache(final CacheManager cacheManager,
                          final StreamStore streamStore,
                          final EffectiveStreamInternPool internPool,
-                         final SecurityContext securityContext,
+                         final Security security,
                          final long duration,
                          final TimeUnit unit) {
->>>>>>> e31c87cd
         this.streamStore = streamStore;
         this.internPool = internPool;
         this.security = security;
