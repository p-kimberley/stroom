--- conflicted
+++ resolved
@@ -53,13 +53,8 @@
         final Path input = StroomPipelineTestFileUtil.getTestResourcesFile(INPUT);
         final SAXParser parser = PARSER_FACTORY.newSAXParser();
         final XMLReader xmlReader = parser.getXMLReader();
-<<<<<<< HEAD
         final SAXEventRecorder steppingFilter = new SAXEventRecorder(null, null);
-        steppingFilter.clear();
-=======
-        final SAXEventRecorder steppingFilter = new SAXEventRecorder();
         steppingFilter.clear(null);
->>>>>>> cd146f8b
         xmlReader.setContentHandler(steppingFilter);
 
         xmlReader.parse(new InputSource(Files.newBufferedReader(input)));
