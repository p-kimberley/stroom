/*
 * Copyright 2017 Crown Copyright
 *
 * Licensed under the Apache License, Version 2.0 (the "License");
 * you may not use this file except in compliance with the License.
 * You may obtain a copy of the License at
 *
 *     http://www.apache.org/licenses/LICENSE-2.0
 *
 * Unless required by applicable law or agreed to in writing, software
 * distributed under the License is distributed on an "AS IS" BASIS,
 * WITHOUT WARRANTIES OR CONDITIONS OF ANY KIND, either express or implied.
 * See the License for the specific language governing permissions and
 * limitations under the License.
 *
 */

package stroom.refdata;

import io.vavr.Tuple;
import io.vavr.Tuple3;
import org.junit.Before;
import org.junit.Test;
import org.junit.runner.RunWith;
import org.mockito.Mock;
import org.mockito.Mockito;
import org.mockito.MockitoAnnotations;
import org.slf4j.Logger;
import org.slf4j.LoggerFactory;
<<<<<<< HEAD
import org.xml.sax.SAXException;
=======
>>>>>>> 061f7929
import stroom.docref.DocRef;
import stroom.docstore.Persistence;
import stroom.docstore.Store;
import stroom.docstore.memory.MemoryPersistence;
<<<<<<< HEAD
import stroom.entity.shared.Range;
import stroom.feed.FeedStore;
import stroom.feed.FeedStoreImpl;
import stroom.feed.shared.FeedDoc;
=======
import stroom.entity.DocumentPermissionCache;
import stroom.entity.shared.DocRefUtil;
import stroom.entity.shared.Range;
import stroom.feed.MockFeedService;
import stroom.feed.shared.Feed;
import stroom.guice.PipelineScopeRunnable;
>>>>>>> 061f7929
import stroom.pipeline.PipelineStore;
import stroom.pipeline.PipelineStoreImpl;
import stroom.pipeline.shared.PipelineDoc;
import stroom.pipeline.shared.data.PipelineReference;
<<<<<<< HEAD
import stroom.refdata.impl.MockReferenceDataLoader;
=======
import stroom.pipeline.state.FeedHolder;
import stroom.refdata.store.MapDefinition;
import stroom.refdata.store.RefStreamDefinition;
import stroom.refdata.store.StringValue;
import stroom.refdata.store.AbstractRefDataOffHeapStoreTest;
import stroom.security.MockSecurityContext;
import stroom.security.Security;
>>>>>>> 061f7929
import stroom.security.SecurityContext;
import stroom.security.impl.mock.MockSecurityContext;
import stroom.streamstore.shared.StreamTypeNames;
import stroom.util.cache.CacheManager;
import stroom.util.date.DateUtil;
import stroom.util.test.StroomJUnit4ClassRunner;

import javax.inject.Inject;
import java.util.Arrays;
import java.util.Collections;
import java.util.HashMap;
import java.util.List;
import java.util.Map;
import java.util.Optional;
import java.util.TreeSet;
import java.util.UUID;
import java.util.stream.Collectors;

import static org.assertj.core.api.Assertions.assertThat;

@RunWith(StroomJUnit4ClassRunner.class)
public class TestReferenceData extends AbstractRefDataOffHeapStoreTest {

    private static final Logger LOGGER = LoggerFactory.getLogger(TestReferenceData.class);
    private static final String USER_1 = "user1";
    private static final String VALUE_1 = "value1";
    private static final String VALUE_2 = "value2";
    private static final String VALUE_3 = "value3";
    private static final String VALUE_4 = "value4";
    private static final String SID_TO_PF_1 = "SID_TO_PF_1";
    private static final String SID_TO_PF_2 = "SID_TO_PF_2";
    private static final String SID_TO_PF_3 = "SID_TO_PF_3";
    private static final String SID_TO_PF_4 = "SID_TO_PF_4";
    public static final String IP_TO_LOC_MAP_NAME = "IP_TO_LOC_MAP_NAME";
    public static final String VALUE_THERE = "there";

    private final SecurityContext securityContext = new MockSecurityContext();
    private final Persistence persistence = new MemoryPersistence();
<<<<<<< HEAD
    private final FeedStore feedStore = new FeedStoreImpl(new Store<>(persistence, securityContext), securityContext, persistence);
    private final PipelineStore pipelineStore = new PipelineStoreImpl(new Store<>(persistence, securityContext), securityContext, persistence);

    @Test
    public void testSimple() {
        final DocRef feed1Ref = feedStore.createDocument("TEST_FEED_1");
        final DocRef feed2Ref = feedStore.createDocument("TEST_FEED_2");
        final DocRef pipeline1Ref = pipelineStore.createDocument("TEST_PIPELINE_1");
        final DocRef pipeline2Ref = pipelineStore.createDocument("TEST_PIPELINE_2");

        final List<PipelineReference> pipelineReferences = new ArrayList<>();
        pipelineReferences.add(new PipelineReference(pipeline1Ref, feed1Ref, StreamTypeNames.REFERENCE));
        pipelineReferences.add(new PipelineReference(pipeline2Ref, feed2Ref, StreamTypeNames.REFERENCE));

        final TreeSet<EffectiveStream> streamSet = new TreeSet<>();
        streamSet.add(new EffectiveStream(1, DateUtil.parseNormalDateTimeString("2008-01-01T09:47:00.000Z")));
        streamSet.add(new EffectiveStream(2, DateUtil.parseNormalDateTimeString("2009-01-01T09:47:00.000Z")));
        streamSet.add(new EffectiveStream(3, DateUtil.parseNormalDateTimeString("2010-01-01T09:47:00.000Z")));
        try (CacheManager cacheManager = new CacheManager()) {
            final EffectiveStreamCache effectiveStreamCache = new EffectiveStreamCache(cacheManager, null, null, null) {
                @Override
                protected TreeSet<EffectiveStream> create(final EffectiveStreamKey key) {
                    return streamSet;
                }
            };
            final ReferenceDataLoader referenceDataLoader = effectiveFeed -> new MapStoreImpl();

            final MapStoreCache mapStoreCache = new MapStoreCache(cacheManager, referenceDataLoader, null, null);
            final ReferenceData referenceData = new ReferenceData(effectiveStreamCache, mapStoreCache, null, null, null, null);

            // Add multiple reference data items to prove that looping over maps
            // works.
            addData(referenceData, pipeline1Ref, new String[]{"SID_TO_PF_1", "SID_TO_PF_2"});
            addData(referenceData, pipeline2Ref, new String[]{"SID_TO_PF_3", "SID_TO_PF_4"});
            checkData(referenceData, pipelineReferences, "SID_TO_PF_1");
            checkData(referenceData, pipelineReferences, "SID_TO_PF_2");
            checkData(referenceData, pipelineReferences, "SID_TO_PF_3");
            checkData(referenceData, pipelineReferences, "SID_TO_PF_4");
        } catch (final RuntimeException e) {
            throw new RuntimeException(e.getMessage(), e);
        }
=======
    private final PipelineStore pipelineStore = new PipelineStoreImpl(
            new Store<>(persistence, securityContext), securityContext, persistence);

    @Mock
    private DocumentPermissionCache mockDocumentPermissionCache;
    @Mock
    private ReferenceDataLoader mockReferenceDataLoader;

    @Inject
    private PipelineScopeRunnable pipelineScopeRunnable;

    @Before
    public void setup() {
        super.setup();
        injector.injectMembers(this);

        MockitoAnnotations.initMocks(this);

        Mockito.when(mockDocumentPermissionCache.hasDocumentPermission(
                Mockito.anyString(), Mockito.anyString(), Mockito.anyString()))
                .thenReturn(true);
    }

    private PipelineDoc buildPipelineDoc(PipelineReference pipelineReference) {
        PipelineDoc pipelineDoc = new PipelineDoc();
        pipelineDoc.setUuid(pipelineReference.getPipeline().getUuid());
        pipelineDoc.setVersion(UUID.randomUUID().toString());
        return pipelineDoc;
    }

    private RefDataStoreHolder getRefDataStoreHolder() {
        return injector.getInstance(RefDataStoreHolder.class);
    }

    @Test
    public void testSimple() {
        pipelineScopeRunnable.scopeRunnable(() -> {

            final Feed feed1 = feedService.create("TEST_FEED_1");
            final Feed feed2 = feedService.create("TEST_FEED_2");

            final DocRef pipeline1Ref = pipelineStore.createDocument("TEST_PIPELINE_1");
            final DocRef pipeline2Ref = pipelineStore.createDocument("TEST_PIPELINE_2");
            final PipelineDoc pipeline1Doc = new PipelineDoc();

            final List<PipelineReference> pipelineReferences = Arrays.asList(
                    new PipelineReference(pipeline1Ref, DocRefUtil.create(feed1), StreamType.REFERENCE.getName()),
                    new PipelineReference(pipeline2Ref, DocRefUtil.create(feed2), StreamType.REFERENCE.getName()));

            // build pipelineDoc objects for each pipelineReference
            final List<PipelineDoc> pipelineDocs = pipelineReferences.stream()
                    .map(this::buildPipelineDoc)
                    .collect(Collectors.toList());

            // Set up the effective streams to be used for each
            final TreeSet<EffectiveStream> streamSet = new TreeSet<>();
            streamSet.add(new EffectiveStream(1, DateUtil.parseNormalDateTimeString("2008-01-01T09:47:00.000Z")));
            streamSet.add(new EffectiveStream(2, DateUtil.parseNormalDateTimeString("2009-01-01T09:47:00.000Z")));
            streamSet.add(new EffectiveStream(3, DateUtil.parseNormalDateTimeString("2010-01-01T09:47:00.000Z")));

            try (CacheManager cacheManager = new CacheManager()) {
                final EffectiveStreamCache effectiveStreamCache = new EffectiveStreamCache(
                        cacheManager, null, null, null) {
                    @Override
                    protected TreeSet<EffectiveStream> create(final EffectiveStreamKey key) {
                        return streamSet;
                    }
                };

                final ReferenceData referenceData = new ReferenceData(
                        effectiveStreamCache,
                        new FeedHolder(),
                        null,
                        null,
                        mockDocumentPermissionCache,
                        mockReferenceDataLoader,
                        getRefDataStoreHolder(),
                        new RefDataLoaderHolder(),
                        new Security(new MockSecurityContext()),
                        pipelineStore);

                Map<RefStreamDefinition, Runnable> mockLoaderActionsMap = new HashMap<>();

                // Add multiple reference data items to prove that looping over maps works.
                addUserDataToMockReferenceDataLoader(
                        pipeline1Ref,
                        pipelineDocs.get(0),
                        streamSet,
                        Arrays.asList(SID_TO_PF_1, SID_TO_PF_2),
                        mockLoaderActionsMap);

                addUserDataToMockReferenceDataLoader(
                        pipeline2Ref,
                        pipelineDocs.get(1),
                        streamSet,
                        Arrays.asList(SID_TO_PF_3, SID_TO_PF_4),
                        mockLoaderActionsMap);

                // set up the mock loader to load the appropriate data when triggered by a lookup call
                Mockito.doAnswer(invocation -> {
                    RefStreamDefinition refStreamDefinition = invocation.getArgumentAt(0, RefStreamDefinition.class);

                    Runnable action = mockLoaderActionsMap.get(refStreamDefinition);
                    action.run();
                    return null;
                }).when(mockReferenceDataLoader).load(Mockito.any(RefStreamDefinition.class));

                // perform lookups (which will trigger a load if required) and assert the result
                checkData(referenceData, pipelineReferences, SID_TO_PF_1);
                checkData(referenceData, pipelineReferences, SID_TO_PF_2);
                checkData(referenceData, pipelineReferences, SID_TO_PF_3);
                checkData(referenceData, pipelineReferences, SID_TO_PF_4);

            } catch (final RuntimeException e) {
                throw new RuntimeException(e.getMessage(), e);
            }
        });
>>>>>>> 061f7929
    }

    private void addUserDataToMockReferenceDataLoader(final DocRef pipelineRef,
                                                      final PipelineDoc pipelineDoc,
                                                      final TreeSet<EffectiveStream> effectiveStreams,
                                                      final List<String> mapNames,
                                                      final Map<RefStreamDefinition, Runnable> mockLoaderActions) {

        for (EffectiveStream effectiveStream : effectiveStreams) {

            RefStreamDefinition refStreamDefinition = new RefStreamDefinition(
                    pipelineRef, pipelineStore.readDocument(pipelineRef).getVersion(), effectiveStream.getStreamId());


            mockLoaderActions.put(refStreamDefinition, () -> {
                refDataStore.doWithLoaderUnlessComplete(
                        refStreamDefinition, effectiveStream.getEffectiveMs(), refDataLoader -> {

                            refDataLoader.initialise(false);
                            for (String mapName : mapNames) {
                                MapDefinition mapDefinition = new MapDefinition(refStreamDefinition, mapName);
                                refDataLoader.put(
                                        mapDefinition,
                                        USER_1,
                                        buildValue(mapDefinition, VALUE_1));
                                refDataLoader.put(
                                        mapDefinition,
                                        "user2",
                                        buildValue(mapDefinition, VALUE_2));
                            }
                            refDataLoader.completeProcessing();
                        });
            });
        }
    }

    private void addKeyValueDataToMockReferenceDataLoader(final DocRef pipelineRef,
                                                          final PipelineDoc pipelineDoc,
                                                          final TreeSet<EffectiveStream> effectiveStreams,
                                                          final List<Tuple3<String, String, String>> mapKeyValueTuples,
                                                          final Map<RefStreamDefinition, Runnable> mockLoaderActions) {

        for (EffectiveStream effectiveStream : effectiveStreams) {

            RefStreamDefinition refStreamDefinition = new RefStreamDefinition(
                    pipelineRef, pipelineStore.readDocument(pipelineRef).getVersion(), effectiveStream.getStreamId());


            mockLoaderActions.put(refStreamDefinition, () -> {
                refDataStore.doWithLoaderUnlessComplete(
                        refStreamDefinition, effectiveStream.getEffectiveMs(), refDataLoader -> {

                            refDataLoader.initialise(false);
                            for (Tuple3<String, String, String> mapKeyValueTuple : mapKeyValueTuples) {
                                String mapName = mapKeyValueTuple._1();
                                String key = mapKeyValueTuple._2();
                                String value = mapKeyValueTuple._3();
                                MapDefinition mapDefinition = new MapDefinition(refStreamDefinition, mapName);
                                refDataLoader.put(mapDefinition, key, StringValue.of(value));
                            }
                            refDataLoader.completeProcessing();
                        });
            });
        }
    }

    private void addRangeValueDataToMockReferenceDataLoader(final DocRef pipelineRef,
                                                            final PipelineDoc pipelineDoc,
                                                            final TreeSet<EffectiveStream> effectiveStreams,
                                                            final List<Tuple3<String, Range<Long>, String>> mapRangeValueTuples,
                                                            final Map<RefStreamDefinition, Runnable> mockLoaderActions) {

        for (EffectiveStream effectiveStream : effectiveStreams) {

            RefStreamDefinition refStreamDefinition = new RefStreamDefinition(
                    pipelineRef, pipelineStore.readDocument(pipelineRef).getVersion(), effectiveStream.getStreamId());


            mockLoaderActions.put(refStreamDefinition, () -> {
                refDataStore.doWithLoaderUnlessComplete(
                        refStreamDefinition, effectiveStream.getEffectiveMs(), refDataLoader -> {

                            refDataLoader.initialise(false);
                            for (Tuple3<String, Range<Long>, String> mapKeyValueTuple : mapRangeValueTuples) {
                                String mapName = mapKeyValueTuple._1();
                                Range<Long> range = mapKeyValueTuple._2();
                                String value = mapKeyValueTuple._3();
                                MapDefinition mapDefinition = new MapDefinition(refStreamDefinition, mapName);
                                refDataLoader.put(mapDefinition, range, StringValue.of(value));
                            }
                            refDataLoader.completeProcessing();
                        });
            });
        }
    }

    private StringValue buildValue(MapDefinition mapDefinition, String value) {
        return StringValue.of(
                mapDefinition.getRefStreamDefinition().getPipelineDocRef().getUuid() + "|" +
                        mapDefinition.getRefStreamDefinition().getStreamId() + "|" +
                        mapDefinition.getMapName() + "|" +
                        value
        );
    }

    private void checkData(final ReferenceData data, final List<PipelineReference> pipelineReferences,
                           final String mapName) {
        String expectedValuePart = VALUE_1;

        Optional<String> optFoundValue;

        optFoundValue = lookup(data, pipelineReferences, "2010-01-01T09:47:00.111Z", mapName, USER_1);
        doValueAsserts(optFoundValue, 3, mapName, expectedValuePart);

        optFoundValue = lookup(data, pipelineReferences, "2015-01-01T09:47:00.000Z", mapName, USER_1);
        doValueAsserts(optFoundValue, 3, mapName, expectedValuePart);

        optFoundValue = lookup(data, pipelineReferences, "2009-10-01T09:47:00.000Z", mapName, USER_1);
        doValueAsserts(optFoundValue, 2, mapName, expectedValuePart);

        optFoundValue = lookup(data, pipelineReferences, "2009-01-01T09:47:00.000Z", mapName, USER_1);
        doValueAsserts(optFoundValue, 2, mapName, expectedValuePart);

        optFoundValue = lookup(data, pipelineReferences, "2008-01-01T09:47:00.000Z", mapName, USER_1);
        doValueAsserts(optFoundValue, 1, mapName, expectedValuePart);

        optFoundValue = lookup(data, pipelineReferences, "2006-01-01T09:47:00.000Z", mapName, USER_1);
        assertThat(optFoundValue).isEmpty();

        optFoundValue = lookup(data, pipelineReferences, "2009-01-01T09:47:00.000Z", mapName, "user1_X");
        assertThat(optFoundValue).isEmpty();

        optFoundValue = lookup(data, pipelineReferences, "2009-01-01T09:47:00.000Z", "SID_TO_PF_X", USER_1);
        assertThat(optFoundValue).isEmpty();
    }

    private void doValueAsserts(final Optional<String> optFoundValue,
                                final long expectedStreamId,
                                final String expectedMapName,
                                final String expectedValuePart) {
        assertThat(optFoundValue).isNotEmpty();
        String[] parts = optFoundValue.get().split("\\|");
        assertThat(parts).hasSize(4);
        assertThat(Long.parseLong(parts[1])).isEqualTo(expectedStreamId);
        assertThat(parts[2]).isEqualTo(expectedMapName);
        assertThat(parts[3]).isEqualTo(expectedValuePart);
    }

    @Test
    public void testNestedMaps() {
<<<<<<< HEAD
        final DocRef feed1Ref = feedStore.createDocument("TEST_FEED_V1");
        final FeedDoc feedDoc = feedStore.readDocument(feed1Ref);
        feedDoc.setReference(true);
        feedStore.writeDocument(feedDoc);

        final DocRef pipelineRef = new DocRef(PipelineDoc.DOCUMENT_TYPE, "12345");
        final List<PipelineReference> pipelineReferences = new ArrayList<>();

        pipelineReferences.add(new PipelineReference(pipelineRef, feed1Ref, StreamTypeNames.REFERENCE));

        final TreeSet<EffectiveStream> streamSet = new TreeSet<>();
        streamSet.add(new EffectiveStream(0, 0L));
        try (CacheManager cacheManager = new CacheManager()) {
            final EffectiveStreamCache effectiveStreamCache = new EffectiveStreamCache(cacheManager, null, null, null) {
                @Override
                protected TreeSet<EffectiveStream> create(final EffectiveStreamKey key) {
                    return streamSet;
                }
            };
            final MapStoreCache mapStoreCache = new MapStoreCache(cacheManager, new MockReferenceDataLoader(), null, null);
            final ReferenceData referenceData = new ReferenceData(effectiveStreamCache, mapStoreCache, null, null, null, null);

            final MapStoreBuilder mapStoreBuilder = new MapStoreBuilderImpl(null);
            mapStoreBuilder.setEvents("CARD_NUMBER_TO_PF_NUMBER", "011111", getEventsFromString("091111"), false);
            mapStoreBuilder.setEvents("NUMBER_TO_SID", "091111", getEventsFromString("user1"), false);
            referenceData.put(new MapStoreCacheKey(pipelineRef, 0), mapStoreBuilder.getMapStore());

            Assert.assertEquals("091111", lookup(referenceData, pipelineReferences, 0, "CARD_NUMBER_TO_PF_NUMBER", "011111"));
            Assert.assertEquals("user1", lookup(referenceData, pipelineReferences, 0, "NUMBER_TO_SID", "091111"));

            Assert.assertEquals("user1", lookup(referenceData, pipelineReferences, 0, "CARD_NUMBER_TO_PF_NUMBER/NUMBER_TO_SID", "011111"));
        } catch (final Exception e) {
            throw new RuntimeException(e.getMessage(), e);
        }
=======
        pipelineScopeRunnable.scopeRunnable(() -> {

            Feed feed1 = feedService.create("TEST_FEED_V1");
            feed1.setReference(true);
            feed1 = feedService.save(feed1);

            final DocRef pipelineRef = pipelineStore.createDocument("12345");
            final PipelineReference pipelineReference = new PipelineReference(pipelineRef,
                    DocRefUtil.create(feed1), StreamType.REFERENCE.getName());
            final List<PipelineReference> pipelineReferences = Collections.singletonList(pipelineReference);
            final PipelineDoc pipelineDoc = buildPipelineDoc(pipelineReference);

            final TreeSet<EffectiveStream> streamSet = new TreeSet<>();
            streamSet.add(new EffectiveStream(0, 0L));
            try (CacheManager cacheManager = new CacheManager()) {
                final EffectiveStreamCache effectiveStreamCache = new EffectiveStreamCache(cacheManager, null, null, null) {
                    @Override
                    protected TreeSet<EffectiveStream> create(final EffectiveStreamKey key) {
                        return streamSet;
                    }
                };

                final ReferenceData referenceData = new ReferenceData(
                        effectiveStreamCache,
                        new FeedHolder(),
                        null,
                        null,
                        mockDocumentPermissionCache,
                        mockReferenceDataLoader,
                        getRefDataStoreHolder(),
                        new RefDataLoaderHolder(),
                        new Security(new MockSecurityContext()),
                        pipelineStore);

                Map<RefStreamDefinition, Runnable> mockLoaderActionsMap = new HashMap<>();

                // Add multiple reference data items to prove that looping over maps works.
                addKeyValueDataToMockReferenceDataLoader(
                        pipelineRef,
                        pipelineDoc,
                        streamSet,
                        Arrays.asList(
                                Tuple.of("CARD_NUMBER_TO_PF_NUMBER", "011111", "091111"),
                                Tuple.of("NUMBER_TO_SID", "091111", USER_1)
                        ),
                        mockLoaderActionsMap);

                Mockito.doAnswer(invocation -> {
                    RefStreamDefinition refStreamDefinition = invocation.getArgumentAt(0, RefStreamDefinition.class);

                    Runnable action = mockLoaderActionsMap.get(refStreamDefinition);
                    action.run();
                    return null;
                }).when(mockReferenceDataLoader).load(Mockito.any(RefStreamDefinition.class));

                Optional<String> optFoundValue;
                optFoundValue = lookup(
                        referenceData, pipelineReferences, 0, "CARD_NUMBER_TO_PF_NUMBER", "011111");
                assertThat(optFoundValue).contains("091111");

                optFoundValue = lookup(
                        referenceData, pipelineReferences, 0, "NUMBER_TO_SID", "091111");
                assertThat(optFoundValue).contains(USER_1);

                optFoundValue = lookup(referenceData, pipelineReferences, 0,
                        "CARD_NUMBER_TO_PF_NUMBER/NUMBER_TO_SID", "011111");
                assertThat(optFoundValue).contains(USER_1);

            } catch (final Exception e) {
                throw new RuntimeException(e.getMessage(), e);
            }
        });
>>>>>>> 061f7929
    }

    @Test
    public void testRange() {
<<<<<<< HEAD
        final DocRef feed1Ref = feedStore.createDocument("TEST_FEED_V1");
        final FeedDoc feedDoc = feedStore.readDocument(feed1Ref);
        feedDoc.setReference(true);
        feedStore.writeDocument(feedDoc);

        final DocRef pipelineRef = new DocRef(PipelineDoc.DOCUMENT_TYPE, "12345");
        final List<PipelineReference> pipelineReferences = new ArrayList<>();

        pipelineReferences.add(new PipelineReference(pipelineRef, feed1Ref, StreamTypeNames.REFERENCE));

        final TreeSet<EffectiveStream> streamSet = new TreeSet<>();
        streamSet.add(new EffectiveStream(0, 0L));
        try (CacheManager cacheManager = new CacheManager()) {
            final EffectiveStreamCache effectiveStreamCache = new EffectiveStreamCache(cacheManager, null, null, null) {
                @Override
                protected TreeSet<EffectiveStream> create(final EffectiveStreamKey key) {
                    return streamSet;
                }
            };
            final MapStoreCache mapStoreCache = new MapStoreCache(cacheManager, new MockReferenceDataLoader(), null, null);
            final ReferenceData referenceData = new ReferenceData(effectiveStreamCache, mapStoreCache, null, null, null, null);

            final MapStoreBuilder mapStoreBuilder = new MapStoreBuilderImpl(null);
            mapStoreBuilder.setEvents("IP_TO_LOC", new Range<>(2L, 30L), getEventsFromString("here"), false);
            mapStoreBuilder.setEvents("IP_TO_LOC", new Range<>(500L, 2000L), getEventsFromString("there"), false);
            referenceData.put(new MapStoreCacheKey(pipelineRef, 0), mapStoreBuilder.getMapStore());

            Assert.assertEquals("here", lookup(referenceData, pipelineReferences, 0, "IP_TO_LOC", "10"));
            Assert.assertEquals("here", lookup(referenceData, pipelineReferences, 0, "IP_TO_LOC", "30"));
            Assert.assertEquals("there", lookup(referenceData, pipelineReferences, 0, "IP_TO_LOC", "500"));
            Assert.assertEquals("there", lookup(referenceData, pipelineReferences, 0, "IP_TO_LOC", "1000"));
            Assert.assertEquals("there", lookup(referenceData, pipelineReferences, 0, "IP_TO_LOC", "2000"));
            Assert.assertNull(lookup(referenceData, pipelineReferences, 0, "IP_TO_LOC", "2001"));
        } catch (final Exception e) {
            throw new RuntimeException(e.getMessage(), e);
        }
=======
        pipelineScopeRunnable.scopeRunnable(() -> {

            Feed feed1 = feedService.create("TEST_FEED_V1");
            feed1.setReference(true);
            feed1 = feedService.save(feed1);

            final DocRef pipelineRef = pipelineStore.createDocument("12345");
            final PipelineReference pipelineReference = new PipelineReference(pipelineRef,
                    DocRefUtil.create(feed1), StreamType.REFERENCE.getName());
            final List<PipelineReference> pipelineReferences = Collections.singletonList(pipelineReference);
            final PipelineDoc pipelineDoc = buildPipelineDoc(pipelineReference);

            final TreeSet<EffectiveStream> streamSet = new TreeSet<>();
            streamSet.add(new EffectiveStream(0, 0L));
            try (CacheManager cacheManager = new CacheManager()) {
                final EffectiveStreamCache effectiveStreamCache = new EffectiveStreamCache(cacheManager, null, null, null) {
                    @Override
                    protected TreeSet<EffectiveStream> create(final EffectiveStreamKey key) {
                        return streamSet;
                    }
                };

                final ReferenceData referenceData = new ReferenceData(
                        effectiveStreamCache,
                        new FeedHolder(),
                        null,
                        null,
                        mockDocumentPermissionCache,
                        mockReferenceDataLoader,
                        getRefDataStoreHolder(),
                        new RefDataLoaderHolder(),
                        new Security(new MockSecurityContext()),
                        pipelineStore);

                Map<RefStreamDefinition, Runnable> mockLoaderActionsMap = new HashMap<>();

                // Add multiple reference data items to prove that looping over maps works.
                addRangeValueDataToMockReferenceDataLoader(
                        pipelineRef,
                        pipelineDoc,
                        streamSet,
                        Arrays.asList(
                                Tuple.of(IP_TO_LOC_MAP_NAME, Range.of(2L, 30L), VALUE_1),
                                Tuple.of(IP_TO_LOC_MAP_NAME, Range.of(40L, 41L), VALUE_2),
                                Tuple.of(IP_TO_LOC_MAP_NAME, Range.of(500L, 2000L), VALUE_3),
                                Tuple.of(IP_TO_LOC_MAP_NAME, Range.of(3000L, 3001L), VALUE_4)),
                        mockLoaderActionsMap);

                Mockito.doAnswer(invocation -> {
                    RefStreamDefinition refStreamDefinition = invocation.getArgumentAt(0, RefStreamDefinition.class);

                    Runnable action = mockLoaderActionsMap.get(refStreamDefinition);
                    action.run();
                    return null;
                }).when(mockReferenceDataLoader).load(Mockito.any(RefStreamDefinition.class));

                assertThat(lookup(referenceData, pipelineReferences, 0, "IP_TO_LOC_MAP_NAME", "1"))
                        .isEmpty();
                assertThat(lookup(referenceData, pipelineReferences, 0, "IP_TO_LOC_MAP_NAME", "2"))
                        .contains(VALUE_1);
                assertThat(lookup(referenceData, pipelineReferences, 0, "IP_TO_LOC_MAP_NAME", "10"))
                        .contains(VALUE_1);
                assertThat(lookup(referenceData, pipelineReferences, 0, "IP_TO_LOC_MAP_NAME", "29"))
                        .contains(VALUE_1);
                assertThat(lookup(referenceData, pipelineReferences, 0, "IP_TO_LOC_MAP_NAME", "30"))
                        .isEmpty();
                assertThat(lookup(referenceData, pipelineReferences, 0, "IP_TO_LOC_MAP_NAME", "40"))
                        .contains(VALUE_2);
                assertThat(lookup(referenceData, pipelineReferences, 0, "IP_TO_LOC_MAP_NAME", "500"))
                        .contains(VALUE_3);
                assertThat(lookup(referenceData, pipelineReferences, 0, "IP_TO_LOC_MAP_NAME", "1000"))
                        .contains(VALUE_3);
                assertThat(lookup(referenceData, pipelineReferences, 0, "IP_TO_LOC_MAP_NAME", "1999"))
                        .contains(VALUE_3);
                assertThat(lookup(referenceData, pipelineReferences, 0, "IP_TO_LOC_MAP_NAME", "2000"))
                        .isEmpty();
                assertThat(lookup(referenceData, pipelineReferences, 0, "IP_TO_LOC_MAP_NAME", "3000"))
                        .contains(VALUE_4);
            } catch (final Exception e) {
                throw new RuntimeException(e.getMessage(), e);
            }
        });
>>>>>>> 061f7929
    }


    private Optional<String> lookup(final ReferenceData referenceData,
                                    final List<PipelineReference> pipelineReferences,
                                    final String time,
                                    final String mapName,
                                    final String key) {
        LOGGER.debug("Looking up {}, {}, {}", time, mapName, key);
        Optional<String> optValue = lookup(referenceData, pipelineReferences, DateUtil.parseNormalDateTimeString(time), mapName, key);
        LOGGER.debug("Found {}", optValue.orElse("EMPTY"));
        return optValue;
    }

    private Optional<String> lookup(final ReferenceData referenceData,
                                    final List<PipelineReference> pipelineReferences,
                                    final long time,
                                    final String mapName,
                                    final String key) {
        final ReferenceDataResult result = new ReferenceDataResult();

        referenceData.ensureReferenceDataAvailability(pipelineReferences, LookupIdentifier.of(mapName, key, time), result);

        if (result.getRefDataValueProxy() != null) {
            return result.getRefDataValueProxy()
                    .supplyValue()
                    .flatMap(val -> Optional.of(((StringValue) val).getValue()));
        } else {
            return Optional.empty();
        }
    }
}<|MERGE_RESOLUTION|>--- conflicted
+++ resolved
@@ -27,34 +27,26 @@
 import org.mockito.MockitoAnnotations;
 import org.slf4j.Logger;
 import org.slf4j.LoggerFactory;
-<<<<<<< HEAD
 import org.xml.sax.SAXException;
-=======
->>>>>>> 061f7929
+import stroom.docref.DocRef;
 import stroom.docref.DocRef;
 import stroom.docstore.Persistence;
 import stroom.docstore.Store;
 import stroom.docstore.memory.MemoryPersistence;
-<<<<<<< HEAD
+import stroom.entity.DocumentPermissionCache;
+import stroom.entity.shared.DocRefUtil;
 import stroom.entity.shared.Range;
 import stroom.feed.FeedStore;
 import stroom.feed.FeedStoreImpl;
 import stroom.feed.shared.FeedDoc;
-=======
-import stroom.entity.DocumentPermissionCache;
-import stroom.entity.shared.DocRefUtil;
-import stroom.entity.shared.Range;
 import stroom.feed.MockFeedService;
 import stroom.feed.shared.Feed;
 import stroom.guice.PipelineScopeRunnable;
->>>>>>> 061f7929
 import stroom.pipeline.PipelineStore;
 import stroom.pipeline.PipelineStoreImpl;
 import stroom.pipeline.shared.PipelineDoc;
 import stroom.pipeline.shared.data.PipelineReference;
-<<<<<<< HEAD
 import stroom.refdata.impl.MockReferenceDataLoader;
-=======
 import stroom.pipeline.state.FeedHolder;
 import stroom.refdata.store.MapDefinition;
 import stroom.refdata.store.RefStreamDefinition;
@@ -62,7 +54,6 @@
 import stroom.refdata.store.AbstractRefDataOffHeapStoreTest;
 import stroom.security.MockSecurityContext;
 import stroom.security.Security;
->>>>>>> 061f7929
 import stroom.security.SecurityContext;
 import stroom.security.impl.mock.MockSecurityContext;
 import stroom.streamstore.shared.StreamTypeNames;
@@ -101,51 +92,8 @@
 
     private final SecurityContext securityContext = new MockSecurityContext();
     private final Persistence persistence = new MemoryPersistence();
-<<<<<<< HEAD
     private final FeedStore feedStore = new FeedStoreImpl(new Store<>(persistence, securityContext), securityContext, persistence);
     private final PipelineStore pipelineStore = new PipelineStoreImpl(new Store<>(persistence, securityContext), securityContext, persistence);
-
-    @Test
-    public void testSimple() {
-        final DocRef feed1Ref = feedStore.createDocument("TEST_FEED_1");
-        final DocRef feed2Ref = feedStore.createDocument("TEST_FEED_2");
-        final DocRef pipeline1Ref = pipelineStore.createDocument("TEST_PIPELINE_1");
-        final DocRef pipeline2Ref = pipelineStore.createDocument("TEST_PIPELINE_2");
-
-        final List<PipelineReference> pipelineReferences = new ArrayList<>();
-        pipelineReferences.add(new PipelineReference(pipeline1Ref, feed1Ref, StreamTypeNames.REFERENCE));
-        pipelineReferences.add(new PipelineReference(pipeline2Ref, feed2Ref, StreamTypeNames.REFERENCE));
-
-        final TreeSet<EffectiveStream> streamSet = new TreeSet<>();
-        streamSet.add(new EffectiveStream(1, DateUtil.parseNormalDateTimeString("2008-01-01T09:47:00.000Z")));
-        streamSet.add(new EffectiveStream(2, DateUtil.parseNormalDateTimeString("2009-01-01T09:47:00.000Z")));
-        streamSet.add(new EffectiveStream(3, DateUtil.parseNormalDateTimeString("2010-01-01T09:47:00.000Z")));
-        try (CacheManager cacheManager = new CacheManager()) {
-            final EffectiveStreamCache effectiveStreamCache = new EffectiveStreamCache(cacheManager, null, null, null) {
-                @Override
-                protected TreeSet<EffectiveStream> create(final EffectiveStreamKey key) {
-                    return streamSet;
-                }
-            };
-            final ReferenceDataLoader referenceDataLoader = effectiveFeed -> new MapStoreImpl();
-
-            final MapStoreCache mapStoreCache = new MapStoreCache(cacheManager, referenceDataLoader, null, null);
-            final ReferenceData referenceData = new ReferenceData(effectiveStreamCache, mapStoreCache, null, null, null, null);
-
-            // Add multiple reference data items to prove that looping over maps
-            // works.
-            addData(referenceData, pipeline1Ref, new String[]{"SID_TO_PF_1", "SID_TO_PF_2"});
-            addData(referenceData, pipeline2Ref, new String[]{"SID_TO_PF_3", "SID_TO_PF_4"});
-            checkData(referenceData, pipelineReferences, "SID_TO_PF_1");
-            checkData(referenceData, pipelineReferences, "SID_TO_PF_2");
-            checkData(referenceData, pipelineReferences, "SID_TO_PF_3");
-            checkData(referenceData, pipelineReferences, "SID_TO_PF_4");
-        } catch (final RuntimeException e) {
-            throw new RuntimeException(e.getMessage(), e);
-        }
-=======
-    private final PipelineStore pipelineStore = new PipelineStoreImpl(
-            new Store<>(persistence, securityContext), securityContext, persistence);
 
     @Mock
     private DocumentPermissionCache mockDocumentPermissionCache;
@@ -181,17 +129,14 @@
     @Test
     public void testSimple() {
         pipelineScopeRunnable.scopeRunnable(() -> {
-
-            final Feed feed1 = feedService.create("TEST_FEED_1");
-            final Feed feed2 = feedService.create("TEST_FEED_2");
-
+            final DocRef feed1Ref = feedStore.createDocument("TEST_FEED_1");
+            final DocRef feed2Ref = feedStore.createDocument("TEST_FEED_2");
             final DocRef pipeline1Ref = pipelineStore.createDocument("TEST_PIPELINE_1");
             final DocRef pipeline2Ref = pipelineStore.createDocument("TEST_PIPELINE_2");
-            final PipelineDoc pipeline1Doc = new PipelineDoc();
-
-            final List<PipelineReference> pipelineReferences = Arrays.asList(
-                    new PipelineReference(pipeline1Ref, DocRefUtil.create(feed1), StreamType.REFERENCE.getName()),
-                    new PipelineReference(pipeline2Ref, DocRefUtil.create(feed2), StreamType.REFERENCE.getName()));
+
+            final List<PipelineReference> pipelineReferences = new ArrayList<>();
+            pipelineReferences.add(new PipelineReference(pipeline1Ref, feed1Ref, StreamTypeNames.REFERENCE));
+            pipelineReferences.add(new PipelineReference(pipeline2Ref, feed2Ref, StreamTypeNames.REFERENCE));
 
             // build pipelineDoc objects for each pipelineReference
             final List<PipelineDoc> pipelineDocs = pipelineReferences.stream()
@@ -261,7 +206,6 @@
                 throw new RuntimeException(e.getMessage(), e);
             }
         });
->>>>>>> 061f7929
     }
 
     private void addUserDataToMockReferenceDataLoader(final DocRef pipelineRef,
@@ -412,52 +356,16 @@
 
     @Test
     public void testNestedMaps() {
-<<<<<<< HEAD
-        final DocRef feed1Ref = feedStore.createDocument("TEST_FEED_V1");
-        final FeedDoc feedDoc = feedStore.readDocument(feed1Ref);
-        feedDoc.setReference(true);
-        feedStore.writeDocument(feedDoc);
-
-        final DocRef pipelineRef = new DocRef(PipelineDoc.DOCUMENT_TYPE, "12345");
-        final List<PipelineReference> pipelineReferences = new ArrayList<>();
-
-        pipelineReferences.add(new PipelineReference(pipelineRef, feed1Ref, StreamTypeNames.REFERENCE));
-
-        final TreeSet<EffectiveStream> streamSet = new TreeSet<>();
-        streamSet.add(new EffectiveStream(0, 0L));
-        try (CacheManager cacheManager = new CacheManager()) {
-            final EffectiveStreamCache effectiveStreamCache = new EffectiveStreamCache(cacheManager, null, null, null) {
-                @Override
-                protected TreeSet<EffectiveStream> create(final EffectiveStreamKey key) {
-                    return streamSet;
-                }
-            };
-            final MapStoreCache mapStoreCache = new MapStoreCache(cacheManager, new MockReferenceDataLoader(), null, null);
-            final ReferenceData referenceData = new ReferenceData(effectiveStreamCache, mapStoreCache, null, null, null, null);
-
-            final MapStoreBuilder mapStoreBuilder = new MapStoreBuilderImpl(null);
-            mapStoreBuilder.setEvents("CARD_NUMBER_TO_PF_NUMBER", "011111", getEventsFromString("091111"), false);
-            mapStoreBuilder.setEvents("NUMBER_TO_SID", "091111", getEventsFromString("user1"), false);
-            referenceData.put(new MapStoreCacheKey(pipelineRef, 0), mapStoreBuilder.getMapStore());
-
-            Assert.assertEquals("091111", lookup(referenceData, pipelineReferences, 0, "CARD_NUMBER_TO_PF_NUMBER", "011111"));
-            Assert.assertEquals("user1", lookup(referenceData, pipelineReferences, 0, "NUMBER_TO_SID", "091111"));
-
-            Assert.assertEquals("user1", lookup(referenceData, pipelineReferences, 0, "CARD_NUMBER_TO_PF_NUMBER/NUMBER_TO_SID", "011111"));
-        } catch (final Exception e) {
-            throw new RuntimeException(e.getMessage(), e);
-        }
-=======
         pipelineScopeRunnable.scopeRunnable(() -> {
-
-            Feed feed1 = feedService.create("TEST_FEED_V1");
-            feed1.setReference(true);
-            feed1 = feedService.save(feed1);
-
-            final DocRef pipelineRef = pipelineStore.createDocument("12345");
-            final PipelineReference pipelineReference = new PipelineReference(pipelineRef,
-                    DocRefUtil.create(feed1), StreamType.REFERENCE.getName());
-            final List<PipelineReference> pipelineReferences = Collections.singletonList(pipelineReference);
+            final DocRef feed1Ref = feedStore.createDocument("TEST_FEED_V1");
+            final FeedDoc feedDoc = feedStore.readDocument(feed1Ref);
+            feedDoc.setReference(true);
+            feedStore.writeDocument(feedDoc);
+
+            final DocRef pipelineRef = new DocRef(PipelineDoc.DOCUMENT_TYPE, "12345");
+            final List<PipelineReference> pipelineReferences = new ArrayList<>();
+
+            pipelineReferences.add(new PipelineReference(pipelineRef, feed1Ref, StreamTypeNames.REFERENCE));
             final PipelineDoc pipelineDoc = buildPipelineDoc(pipelineReference);
 
             final TreeSet<EffectiveStream> streamSet = new TreeSet<>();
@@ -520,59 +428,20 @@
                 throw new RuntimeException(e.getMessage(), e);
             }
         });
->>>>>>> 061f7929
     }
 
     @Test
     public void testRange() {
-<<<<<<< HEAD
-        final DocRef feed1Ref = feedStore.createDocument("TEST_FEED_V1");
-        final FeedDoc feedDoc = feedStore.readDocument(feed1Ref);
-        feedDoc.setReference(true);
-        feedStore.writeDocument(feedDoc);
-
-        final DocRef pipelineRef = new DocRef(PipelineDoc.DOCUMENT_TYPE, "12345");
-        final List<PipelineReference> pipelineReferences = new ArrayList<>();
-
-        pipelineReferences.add(new PipelineReference(pipelineRef, feed1Ref, StreamTypeNames.REFERENCE));
-
-        final TreeSet<EffectiveStream> streamSet = new TreeSet<>();
-        streamSet.add(new EffectiveStream(0, 0L));
-        try (CacheManager cacheManager = new CacheManager()) {
-            final EffectiveStreamCache effectiveStreamCache = new EffectiveStreamCache(cacheManager, null, null, null) {
-                @Override
-                protected TreeSet<EffectiveStream> create(final EffectiveStreamKey key) {
-                    return streamSet;
-                }
-            };
-            final MapStoreCache mapStoreCache = new MapStoreCache(cacheManager, new MockReferenceDataLoader(), null, null);
-            final ReferenceData referenceData = new ReferenceData(effectiveStreamCache, mapStoreCache, null, null, null, null);
-
-            final MapStoreBuilder mapStoreBuilder = new MapStoreBuilderImpl(null);
-            mapStoreBuilder.setEvents("IP_TO_LOC", new Range<>(2L, 30L), getEventsFromString("here"), false);
-            mapStoreBuilder.setEvents("IP_TO_LOC", new Range<>(500L, 2000L), getEventsFromString("there"), false);
-            referenceData.put(new MapStoreCacheKey(pipelineRef, 0), mapStoreBuilder.getMapStore());
-
-            Assert.assertEquals("here", lookup(referenceData, pipelineReferences, 0, "IP_TO_LOC", "10"));
-            Assert.assertEquals("here", lookup(referenceData, pipelineReferences, 0, "IP_TO_LOC", "30"));
-            Assert.assertEquals("there", lookup(referenceData, pipelineReferences, 0, "IP_TO_LOC", "500"));
-            Assert.assertEquals("there", lookup(referenceData, pipelineReferences, 0, "IP_TO_LOC", "1000"));
-            Assert.assertEquals("there", lookup(referenceData, pipelineReferences, 0, "IP_TO_LOC", "2000"));
-            Assert.assertNull(lookup(referenceData, pipelineReferences, 0, "IP_TO_LOC", "2001"));
-        } catch (final Exception e) {
-            throw new RuntimeException(e.getMessage(), e);
-        }
-=======
         pipelineScopeRunnable.scopeRunnable(() -> {
-
-            Feed feed1 = feedService.create("TEST_FEED_V1");
-            feed1.setReference(true);
-            feed1 = feedService.save(feed1);
-
-            final DocRef pipelineRef = pipelineStore.createDocument("12345");
-            final PipelineReference pipelineReference = new PipelineReference(pipelineRef,
-                    DocRefUtil.create(feed1), StreamType.REFERENCE.getName());
-            final List<PipelineReference> pipelineReferences = Collections.singletonList(pipelineReference);
+            final DocRef feed1Ref = feedStore.createDocument("TEST_FEED_V1");
+            final FeedDoc feedDoc = feedStore.readDocument(feed1Ref);
+            feedDoc.setReference(true);
+            feedStore.writeDocument(feedDoc);
+
+            final DocRef pipelineRef = new DocRef(PipelineDoc.DOCUMENT_TYPE, "12345");
+            final List<PipelineReference> pipelineReferences = new ArrayList<>();
+
+            pipelineReferences.add(new PipelineReference(pipelineRef, feed1Ref, StreamTypeNames.REFERENCE));
             final PipelineDoc pipelineDoc = buildPipelineDoc(pipelineReference);
 
             final TreeSet<EffectiveStream> streamSet = new TreeSet<>();
@@ -645,7 +514,6 @@
                 throw new RuntimeException(e.getMessage(), e);
             }
         });
->>>>>>> 061f7929
     }
 
 
