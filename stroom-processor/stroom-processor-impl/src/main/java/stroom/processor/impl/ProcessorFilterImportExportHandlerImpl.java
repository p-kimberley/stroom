--- conflicted
+++ resolved
@@ -86,11 +86,7 @@
             throw new RuntimeException("Unable to read meta file associated with processor " + docRef, ex);
         }
 
-<<<<<<< HEAD
-        boolean ignore = ProcessorFilterUtil.shouldImport(processorFilter);
-=======
-        boolean ignore = !ProcessorFilterUtil.shouldImport (processorFilter);
->>>>>>> fd4460b8
+        boolean ignore = !ProcessorFilterUtil.shouldImport(processorFilter);
 
         if (ignore)
             LOGGER.warn("Not importing processor filter " + docRef.getUuid() + " because it contains id fields");
