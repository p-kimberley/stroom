--- conflicted
+++ resolved
@@ -19,13 +19,8 @@
 import stroom.entity.shared.ExpressionCriteria;
 import stroom.event.logging.api.DocumentEventLog;
 import stroom.event.logging.api.StroomEventLoggingUtil;
-<<<<<<< HEAD
-=======
 import stroom.event.logging.rs.api.AutoLogged;
 import stroom.event.logging.rs.api.AutoLogged.OperationType;
-import stroom.node.api.NodeCallUtil;
-import stroom.node.api.NodeInfo;
->>>>>>> a34fc0db
 import stroom.node.api.NodeService;
 import stroom.processor.api.ProcessorTaskService;
 import stroom.processor.shared.AssignTasksRequest;
@@ -41,57 +36,30 @@
 import org.slf4j.LoggerFactory;
 
 import javax.inject.Inject;
-<<<<<<< HEAD
-=======
 import javax.inject.Provider;
 import javax.inject.Singleton;
-import javax.ws.rs.WebApplicationException;
->>>>>>> a34fc0db
 import javax.ws.rs.client.Entity;
 
 @Singleton
 @AutoLogged
 class ProcessorTaskResourceImpl implements ProcessorTaskResource {
-<<<<<<< HEAD
 
     private static final Logger LOGGER = LoggerFactory.getLogger(ProcessorTaskResourceImpl.class);
 
-    private final ProcessorTaskService processorTaskService;
-    private final DocumentEventLog documentEventLog;
-    private final NodeService nodeService;
-    private final ProcessorTaskManager processorTaskManager;
-
-    @Inject
-    ProcessorTaskResourceImpl(final ProcessorTaskService processorTaskService,
-                              final DocumentEventLog documentEventLog,
-                              final NodeService nodeService,
-                              final ProcessorTaskManager processorTaskManager) {
-        this.processorTaskService = processorTaskService;
-        this.documentEventLog = documentEventLog;
-        this.nodeService = nodeService;
-        this.processorTaskManager = processorTaskManager;
-=======
     private final Provider<ProcessorTaskService> processorTaskServiceProvider;
     private final Provider<DocumentEventLog> documentEventLogProvider;
     private final Provider<NodeService> nodeServiceProvider;
-    private final Provider<NodeInfo> nodeInfoProvider;
-    private final Provider<WebTargetFactory> webTargetFactoryProvider;
     private final Provider<ProcessorTaskManager> processorTaskManagerProvider;
 
     @Inject
     ProcessorTaskResourceImpl(final Provider<ProcessorTaskService> processorTaskServiceProvider,
                               final Provider<DocumentEventLog> documentEventLogProvider,
                               final Provider<NodeService> nodeServiceProvider,
-                              final Provider<NodeInfo> nodeInfoProvider,
-                              final Provider<WebTargetFactory> webTargetFactoryProvider,
                               final Provider<ProcessorTaskManager> processorTaskManagerProvider) {
         this.processorTaskServiceProvider = processorTaskServiceProvider;
         this.documentEventLogProvider = documentEventLogProvider;
         this.nodeServiceProvider = nodeServiceProvider;
-        this.nodeInfoProvider = nodeInfoProvider;
-        this.webTargetFactoryProvider = webTargetFactoryProvider;
         this.processorTaskManagerProvider = processorTaskManagerProvider;
->>>>>>> a34fc0db
     }
 
     @Override
@@ -157,92 +125,40 @@
     @Override
     @AutoLogged(OperationType.UNLOGGED)
     public ProcessorTaskList assignTasks(final String nodeName, final AssignTasksRequest request) {
-<<<<<<< HEAD
         LOGGER.debug("assignTasks called for nodeName: {}, {}", nodeName, request);
-        final ProcessorTaskList processorTaskList = nodeService.remoteRestResult(
-                nodeName,
-                ProcessorTaskList.class,
-                () -> ResourcePaths.buildAuthenticatedApiPath(
-                        ProcessorTaskResource.BASE_PATH,
-                        ProcessorTaskResource.ASSIGN_TASKS_PATH_PART,
-                        nodeName),
-                () ->
-                        processorTaskManager.assignTasks(request.getNodeName(), request.getCount()),
-                builder ->
-                        builder.post(Entity.json(request)));
+        final ProcessorTaskList processorTaskList = nodeServiceProvider.get()
+                .remoteRestResult(
+                        nodeName,
+                        ProcessorTaskList.class,
+                        () -> ResourcePaths.buildAuthenticatedApiPath(
+                                ProcessorTaskResource.BASE_PATH,
+                                ProcessorTaskResource.ASSIGN_TASKS_PATH_PART,
+                                nodeName),
+                        () ->
+                                processorTaskManagerProvider.get()
+                                        .assignTasks(request.getNodeName(), request.getCount()),
+                        builder ->
+                                builder.post(Entity.json(request)));
         return processorTaskList;
-=======
-        // If this is the node that was contacted then just return the latency we have incurred within this method.
-        if (NodeCallUtil.shouldExecuteLocally(nodeInfoProvider.get(), nodeName)) {
-            return processorTaskManagerProvider.get().assignTasks(request.getNodeName(), request.getCount());
-
-        } else {
-            final String url =
-                    NodeCallUtil.getBaseEndpointUrl(nodeInfoProvider.get(), nodeServiceProvider.get(), nodeName)
-                    + ResourcePaths.buildAuthenticatedApiPath(
-                    ProcessorTaskResource.BASE_PATH,
-                    ProcessorTaskResource.ASSIGN_TASKS_PATH_PART,
-                    nodeName);
-
-            try {
-                final Response response = webTargetFactoryProvider.get()
-                        .create(url)
-                        .request(MediaType.APPLICATION_JSON)
-                        .post(Entity.json(request));
-                if (response.getStatus() != 200) {
-                    throw new WebApplicationException(response);
-                }
-                return response.readEntity(ProcessorTaskList.class);
-            } catch (Throwable e) {
-                throw NodeCallUtil.handleExceptionsOnNodeCall(nodeName, url, e);
-            }
-        }
->>>>>>> a34fc0db
     }
 
     @Override
     @AutoLogged(OperationType.UNLOGGED)
     public Boolean abandonTasks(final String nodeName, final ProcessorTaskList request) {
-<<<<<<< HEAD
         LOGGER.debug("abandonTasks called for nodeName: {}, {}", nodeName, request);
-        final Boolean result = nodeService.remoteRestResult(
-                nodeName,
-                Boolean.class,
-                () -> ResourcePaths.buildAuthenticatedApiPath(
-                        ProcessorTaskResource.BASE_PATH,
-                        ProcessorTaskResource.ABANDON_TASKS_PATH_PART,
-                        nodeName),
-                () ->
-                        processorTaskManager.abandonTasks(request),
-                builder ->
-                        builder.put(Entity.json(request)));
+        final Boolean result = nodeServiceProvider.get()
+                .remoteRestResult(
+                        nodeName,
+                        Boolean.class,
+                        () -> ResourcePaths.buildAuthenticatedApiPath(
+                                ProcessorTaskResource.BASE_PATH,
+                                ProcessorTaskResource.ABANDON_TASKS_PATH_PART,
+                                nodeName),
+                        () ->
+                                processorTaskManagerProvider.get()
+                                        .abandonTasks(request),
+                        builder ->
+                                builder.put(Entity.json(request)));
         return result;
-=======
-        // If this is the node that was contacted then just return the latency we have incurred within this method.
-        if (NodeCallUtil.shouldExecuteLocally(nodeInfoProvider.get(), nodeName)) {
-            return processorTaskManagerProvider.get().abandonTasks(request);
-
-        } else {
-            final String url =
-                    NodeCallUtil.getBaseEndpointUrl(nodeInfoProvider.get(), nodeServiceProvider.get(), nodeName)
-                    + ResourcePaths.buildAuthenticatedApiPath(
-                    ProcessorTaskResource.BASE_PATH,
-                    ProcessorTaskResource.ABANDON_TASKS_PATH_PART,
-                    nodeName);
-
-            try {
-                final Response response = webTargetFactoryProvider.get()
-                        .create(url)
-                        .request(MediaType.APPLICATION_JSON)
-                        .put(Entity.json(request));
-                if (response.getStatus() != 200) {
-                    throw new WebApplicationException(response);
-                }
-                return response.readEntity(Boolean.class);
-            } catch (Throwable e) {
-                throw NodeCallUtil.handleExceptionsOnNodeCall(nodeName, url, e);
-            }
-        }
->>>>>>> a34fc0db
     }
 }