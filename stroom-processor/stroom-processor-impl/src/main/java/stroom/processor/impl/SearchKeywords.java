--- conflicted
+++ resolved
@@ -38,7 +38,6 @@
  * available and maps them to options on the the criteria.
  */
 public class SearchKeywords {
-
     private static final String DELIMITER = ":";
 
     private static final String IS = "is";
@@ -65,12 +64,8 @@
                     .collect(joining());
 
             if (!Strings.isNullOrEmpty(plainOldFilter)) {
-<<<<<<< HEAD
-                builder.addTerm(ProcessorFields.PIPELINE,
-=======
                 builder.addTerm(
                         ProcessorFields.PIPELINE,
->>>>>>> d7801b45
                         Condition.EQUALS,
                         new DocRef(PipelineDoc.DOCUMENT_TYPE, plainOldFilter));
             }
