--- conflicted
+++ resolved
@@ -124,13 +124,8 @@
 
         HasHealthCheckBinder.create(binder())
                 .bind(ContentSyncService.class)
-<<<<<<< HEAD
-                .bind(FeedStatusResource.class)
+                .bind(FeedStatusResourceImpl.class)
                 .bind(ForwarderDestinationsImpl.class)
-=======
-                .bind(FeedStatusResourceImpl.class)
-                .bind(ForwardStreamHandlerFactory.class)
->>>>>>> 7134a611
                 .bind(LogLevelInspector.class)
                 .bind(ProxyConfigHealthCheck.class)
                 .bind(RemoteFeedStatusService.class);
