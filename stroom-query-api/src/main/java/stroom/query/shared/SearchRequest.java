--- conflicted
+++ resolved
@@ -1,32 +1,25 @@
 /*
+ * Copyright 2016 Crown Copyright
  *
- *  * Copyright 2017 Crown Copyright
- *  *
- *  * Licensed under the Apache License, Version 2.0 (the "License");
- *  * you may not use this file except in compliance with the License.
- *  * You may obtain a copy of the License at
- *  *
- *  *     http://www.apache.org/licenses/LICENSE-2.0
- *  *
- *  * Unless required by applicable law or agreed to in writing, software
- *  * distributed under the License is distributed on an "AS IS" BASIS,
- *  * WITHOUT WARRANTIES OR CONDITIONS OF ANY KIND, either express or implied.
- *  * See the License for the specific language governing permissions and
- *  * limitations under the License.
+ * Licensed under the Apache License, Version 2.0 (the "License");
+ * you may not use this file except in compliance with the License.
+ * You may obtain a copy of the License at
  *
+ *     http://www.apache.org/licenses/LICENSE-2.0
+ *
+ * Unless required by applicable law or agreed to in writing, software
+ * distributed under the License is distributed on an "AS IS" BASIS,
+ * WITHOUT WARRANTIES OR CONDITIONS OF ANY KIND, either express or implied.
+ * See the License for the specific language governing permissions and
+ * limitations under the License.
  */
 
 package stroom.query.shared;
 
-import stroom.util.shared.EqualsBuilder;
-import stroom.util.shared.HashCodeBuilder;
-
-import javax.xml.bind.annotation.*;
-import java.io.Serializable;
 import java.util.Map;
 
 @XmlAccessorType(XmlAccessType.FIELD)
-@XmlType(name = "searchRequest", propOrder = {"search", "componentResultRequests", "dateTimeLocale"})
+@XmlType(name = "searchRequest", propOrder = {"search", "componentResultRequests"})
 @XmlRootElement(name = "searchRequest")
 public class SearchRequest implements Serializable {
     private static final long serialVersionUID = -6668626615097471925L;
@@ -36,12 +29,6 @@
 
     @XmlElement
     private Map<String, ComponentResultRequest> componentResultRequests;
-<<<<<<< HEAD
-
-    @XmlElement
-    private String dateTimeLocale;
-=======
->>>>>>> 849b1b1e
 
     public SearchRequest() {
         // Default constructor necessary for GWT serialisation.
@@ -58,11 +45,6 @@
 
     public Map<String, ComponentResultRequest> getComponentResultRequests() {
         return componentResultRequests;
-    }
-<<<<<<< HEAD
-
-    public String getDateTimeLocale() {
-        return dateTimeLocale;
     }
 
     @Override
@@ -97,6 +79,4 @@
                 ", dateTimeLocale='" + dateTimeLocale + '\'' +
                 '}';
     }
-=======
->>>>>>> 849b1b1e
 }