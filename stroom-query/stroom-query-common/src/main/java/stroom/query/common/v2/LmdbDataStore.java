/*
 * Copyright 2018 Crown Copyright
 *
 * Licensed under the Apache License, Version 2.0 (the "License");
 * you may not use this file except in compliance with the License.
 * You may obtain a copy of the License at
 *
 *     http://www.apache.org/licenses/LICENSE-2.0
 *
 * Unless required by applicable law or agreed to in writing, software
 * distributed under the License is distributed on an "AS IS" BASIS,
 * WITHOUT WARRANTIES OR CONDITIONS OF ANY KIND, either express or implied.
 * See the License for the specific language governing permissions and
 * limitations under the License.
 *
 */

package stroom.query.common.v2;

import stroom.bytebuffer.ByteBufferPool;
import stroom.dashboard.expression.v1.Any.AnySelector;
import stroom.dashboard.expression.v1.Bottom.BottomSelector;
import stroom.dashboard.expression.v1.Expression;
import stroom.dashboard.expression.v1.FieldIndex;
import stroom.dashboard.expression.v1.Generator;
import stroom.dashboard.expression.v1.Last.LastSelector;
import stroom.dashboard.expression.v1.Nth.NthSelector;
import stroom.dashboard.expression.v1.Selection;
import stroom.dashboard.expression.v1.Selector;
import stroom.dashboard.expression.v1.Top.TopSelector;
import stroom.dashboard.expression.v1.Val;
import stroom.dashboard.expression.v1.ValNull;
import stroom.dashboard.expression.v1.ValSerialiser;
import stroom.query.api.v2.TableSettings;
import stroom.util.io.ByteSizeUnit;
import stroom.util.logging.LambdaLogger;
import stroom.util.logging.LambdaLoggerFactory;

import com.esotericsoftware.kryo.io.Input;
import com.esotericsoftware.kryo.io.Output;
import com.esotericsoftware.kryo.unsafe.UnsafeByteBufferInput;
import com.esotericsoftware.kryo.unsafe.UnsafeByteBufferOutput;
import org.lmdbjava.CursorIterable;
import org.lmdbjava.CursorIterable.KeyVal;
import org.lmdbjava.Dbi;
import org.lmdbjava.KeyRange;
import org.lmdbjava.PutFlags;
import org.lmdbjava.Txn;

import java.io.ByteArrayInputStream;
import java.io.IOException;
import java.nio.ByteBuffer;
import java.util.ArrayList;
import java.util.Arrays;
import java.util.Iterator;
import java.util.List;
import java.util.Map;
import java.util.UUID;
import java.util.concurrent.CountDownLatch;
import java.util.concurrent.Executor;
import java.util.concurrent.Executors;
import java.util.concurrent.LinkedBlockingQueue;
import java.util.concurrent.TimeUnit;
import java.util.concurrent.atomic.AtomicBoolean;
import java.util.concurrent.atomic.AtomicLong;
import java.util.concurrent.atomic.AtomicReference;
import javax.annotation.Nonnull;

public class LmdbDataStore implements DataStore {

    private static final LambdaLogger LOGGER = LambdaLoggerFactory.getLogger(LmdbDataStore.class);
    private static final int MIN_VALUE_SIZE = (int) ByteSizeUnit.KIBIBYTE.longBytes(1);
    private static final int MAX_VALUE_SIZE = (int) ByteSizeUnit.MEBIBYTE.longBytes(1);
    private static final int MIN_PAYLOAD_SIZE = (int) ByteSizeUnit.MEBIBYTE.longBytes(1);
    private static final int MAX_PAYLOAD_SIZE = (int) ByteSizeUnit.GIBIBYTE.longBytes(1);

    private static final long COMMIT_FREQUENCY_MS = 1000;
    private final LmdbEnvironment environment;
    private final LmdbConfig lmdbConfig;
    private final Dbi<ByteBuffer> dbi;
//    private final ByteBufferPool byteBufferPool;

    private final CompiledField[] compiledFields;
    private final CompiledSorter<HasGenerators>[] compiledSorters;
    private final CompiledDepths compiledDepths;
    private final Sizes maxResults;
    private final AtomicLong totalResultCount = new AtomicLong();
    private final AtomicLong resultCount = new AtomicLong();
    private final boolean hasSort;

    private final AtomicBoolean hasEnoughData = new AtomicBoolean();
    private final AtomicBoolean shutdown = new AtomicBoolean();

    private final AtomicBoolean createPayload = new AtomicBoolean();
    private final AtomicReference<byte[]> currentPayload = new AtomicReference<>();

    private final LinkedBlockingQueue<QueueItem> queue = new LinkedBlockingQueue<>(1000000);
    private final AtomicBoolean running = new AtomicBoolean(true);
    private final CountDownLatch complete = new CountDownLatch(1);
    private final CompletionState completionState = new CompletionStateImpl(this, complete);
    private final AtomicLong uniqueKey = new AtomicLong();

    private final LmdbKey rootParentRowKey;

    LmdbDataStore(final LmdbEnvironmentFactory lmdbEnvironmentFactory,
                  final LmdbConfig lmdbConfig,
                  final ByteBufferPool byteBufferPool,
                  final String queryKey,
                  final String componentId,
                  final TableSettings tableSettings,
                  final FieldIndex fieldIndex,
                  final Map<String, String> paramMap,
                  final Sizes maxResults,
                  final Sizes storeSize) {
        this.lmdbConfig = lmdbConfig;
        this.maxResults = maxResults;

        compiledFields = CompiledFields.create(tableSettings.getFields(), fieldIndex, paramMap);
        compiledDepths = new CompiledDepths(compiledFields, tableSettings.showDetail());
        compiledSorters = CompiledSorter.create(compiledDepths.getMaxDepth(), compiledFields);

        rootParentRowKey = new LmdbKey.Builder()
                .keyBytes(Key.root().getBytes())
                .build();

        final String uuid = (queryKey + "_" + componentId + "_" + UUID.randomUUID());
        // Make safe for the file system.
        final String dirName = uuid.replaceAll("[^A-Za-z0-9]", "_");
        this.environment = lmdbEnvironmentFactory.createEnvironment(dirName);
        this.dbi = environment.openDbi(uuid);
//        this.byteBufferPool = byteBufferPool;

        // Find out if we have any sorting.
        boolean hasSort = false;
        for (final CompiledSorter<HasGenerators> sorter : compiledSorters) {
            if (sorter != null) {
                hasSort = true;
                break;
            }
        }
        this.hasSort = hasSort;

        // Start transfer loop.
        // TODO : Use provided executor but don't allow it to be terminated by search termination.
        final Executor executor = Executors.newSingleThreadExecutor();
        executor.execute(this::transfer);
    }

    /**
     * Add some values to the data store.
     *
     * @param values The values to add to the store.
     */
    @Override
    public void add(final Val[] values) {
        final int[] groupSizeByDepth = compiledDepths.getGroupSizeByDepth();
        final boolean[][] groupIndicesByDepth = compiledDepths.getGroupIndicesByDepth();
        final boolean[][] valueIndicesByDepth = compiledDepths.getValueIndicesByDepth();

        Key key = Key.root();
        LmdbKey parentRowKey = rootParentRowKey;

        for (int depth = 0; depth < groupIndicesByDepth.length; depth++) {
            final LmdbKey.Builder rowKeyBuilder = new LmdbKey.Builder();
            final Generator[] generators = new Generator[compiledFields.length];

            final int groupSize = groupSizeByDepth[depth];
            final boolean[] groupIndices = groupIndicesByDepth[depth];
            final boolean[] valueIndices = valueIndicesByDepth[depth];

            Val[] groupValues = ValSerialiser.EMPTY_VALUES;
            if (groupSize > 0) {
                groupValues = new Val[groupSize];
            }

            int groupIndex = 0;
            for (int fieldIndex = 0; fieldIndex < compiledFields.length; fieldIndex++) {
                final CompiledField compiledField = compiledFields[fieldIndex];

                final Expression expression = compiledField.getExpression();
                if (expression != null) {
                    Generator generator = null;
                    Val value = null;

                    // If this is the first level then check if we should filter out this data.
                    if (depth == 0) {
                        final CompiledFilter compiledFilter = compiledField.getCompiledFilter();
                        if (compiledFilter != null) {
                            generator = expression.createGenerator();
                            generator.set(values);

                            // If we are filtering then we need to evaluate this field
                            // now so that we can filter the resultant value.
                            value = generator.eval();

                            if (!compiledFilter.match(value.toString())) {
                                // We want to exclude this item so get out of this method ASAP.
                                return;
                            }
                        }
                    }

                    // If we are grouping at this level then evaluate the expression and add to the group values.
                    if (groupIndices[fieldIndex]) {
                        // If we haven't already created the generator then do so now.
                        if (value == null) {
                            generator = expression.createGenerator();
                            generator.set(values);
                            value = generator.eval();
                        }
                        groupValues[groupIndex++] = value;
                    }

                    // If we need a value at this level then evaluate the expression and add the value.
                    if (valueIndices[fieldIndex]) {
                        // If we haven't already created the generator then do so now.
                        if (generator == null) {
                            generator = expression.createGenerator();
                            generator.set(values);
                        }
                        generators[fieldIndex] = generator;
                    }
                }
            }

            final boolean grouped = depth <= compiledDepths.getMaxGroupDepth();
            final byte[] keyBytes;
            if (grouped) {
                // This is a grouped item.
                key = key.resolve(groupValues);
                keyBytes = key.getBytes();

                final LmdbKey rowKey = rowKeyBuilder
                        .depth(depth)
                        .parentRowKey(parentRowKey)
                        .keyBytes(keyBytes)
                        .group(true)
                        .build();
                final LmdbValue rowValue = new LmdbValue(
                        keyBytes,
                        new Generators(compiledFields, generators));
                parentRowKey = rowKey;
                put(new QueueItemImpl(rowKey, rowValue));

            } else {
                // This item will not be grouped.
                final long uniqueId = getUniqueId();
                key = key.resolve(uniqueId);
                keyBytes = key.getBytes();

                final LmdbKey rowKey = rowKeyBuilder
                        .depth(depth)
                        .parentRowKey(parentRowKey)
                        .uniqueId(uniqueId)
                        .group(false)
                        .build();
                final LmdbValue rowValue = new LmdbValue(
                        keyBytes,
                        new Generators(compiledFields, generators));
                put(new QueueItemImpl(rowKey, rowValue));
            }
        }
    }

    private long getUniqueId() {
        return uniqueKey.incrementAndGet();
    }

    private void put(final QueueItem item) {
        LOGGER.trace(() -> "put");
        if (Thread.currentThread().isInterrupted() || hasEnoughData.get()) {
            return;
        }

        totalResultCount.incrementAndGet();

        // Some searches can be terminated early if the user is not sorting or grouping.
        if (!hasSort && !compiledDepths.hasGroup()) {
            // No sorting or grouping so we can stop the search as soon as we have the number of results requested by
            // the client
            if (maxResults != null && totalResultCount.get() >= maxResults.size(0)) {
                hasEnoughData.set(true);
            }
        }

        try {
            queue.put(item);
        } catch (final InterruptedException e) {
            LOGGER.debug(e.getMessage(), e);
            // Keep interrupting this thread.
            Thread.currentThread().interrupt();
        }
    }

    private void transfer() {
        Metrics.measure("Transfer", () -> {
            Txn<ByteBuffer> writeTxn = environment.txnWrite();
            try {
                boolean needsCommit = false;
                long lastCommitMs = System.currentTimeMillis();

                while (running.get()) {
                    final QueueItem item = queue.poll(1, TimeUnit.SECONDS);

                    if (item != null) {
                        if (item.getRowKey() != null) {
                            insert(writeTxn, dbi, item);

                        } else {
                            // Ensure commit.
                            lastCommitMs = 0;
                        }

                        // We have either added something or need a final commit.
                        needsCommit = true;
                    }

                    if (createPayload.get() && currentPayload.get() == null) {
                        // Commit
                        lastCommitMs = System.currentTimeMillis();
                        needsCommit = false;
                        writeTxn = commit(writeTxn);

                        // Create payload and clear the DB.
                        currentPayload.set(createPayload(writeTxn, dbi));
<<<<<<< HEAD
=======
                        writeTxn = commit(writeTxn);
>>>>>>> b8655863

                    } else if (needsCommit) {
                        final long now = System.currentTimeMillis();
                        if (lastCommitMs < now - COMMIT_FREQUENCY_MS) {
                            // Commit
                            lastCommitMs = now;
                            needsCommit = false;
                            writeTxn = commit(writeTxn);
                        }
                    }

                    // Let the item know we have finished adding it.
                    if (item != null) {
                        item.complete();
                    }
                }

            } catch (final RuntimeException e) {
                LOGGER.error(e.getMessage(), e);
            } catch (final InterruptedException e) {
                LOGGER.debug(e.getMessage(), e);
                // Continue to interrupt.
                Thread.currentThread().interrupt();
            } finally {
                shutdown(writeTxn);
            }
        });
    }

    private Txn<ByteBuffer> commit(final Txn<ByteBuffer> txn) {
        Metrics.measure("Commit", () -> {
            txn.commit();
            txn.close();
        });
        return environment.txnWrite();
    }

    private void insert(final Txn<ByteBuffer> txn, final Dbi<ByteBuffer> dbi, final QueueItem queueItem) {
        Metrics.measure("Insert", () -> {
            try {
                LOGGER.trace(() -> "insert");

                final LmdbKey rowKey = queueItem.getRowKey();
                final LmdbValue rowValue = queueItem.getRowValue();

                // Just try to put first.
                final boolean success = put(
                        txn,
                        dbi,
                        rowKey.getByteBuffer(),
                        rowValue.getByteBuffer(),
                        PutFlags.MDB_NOOVERWRITE);
                if (success) {
                    resultCount.incrementAndGet();

                } else if (rowKey.isGroup()) {
                    // Get the existing entry for this key.
                    final ByteBuffer existingValueBuffer = dbi.get(txn, rowKey.getByteBuffer());

                    final int minValueSize = Math.max(MIN_VALUE_SIZE, existingValueBuffer.remaining());
                    try (final UnsafeByteBufferOutput output =
                            new UnsafeByteBufferOutput(minValueSize, MAX_VALUE_SIZE)) {
                        boolean merged = false;

                        try (final UnsafeByteBufferInput input = new UnsafeByteBufferInput(existingValueBuffer)) {
                            while (!input.end()) {
                                final LmdbValue existingRowValue = LmdbValue.read(compiledFields, input);

                                // If this is the same value the update it and reinsert.
                                if (existingRowValue.getKey().equals(rowValue.getKey())) {
                                    final Generator[] generators = existingRowValue.getGenerators().getGenerators();
                                    final Generator[] newValue = rowValue.getGenerators().getGenerators();
                                    final Generator[] combined = combine(generators, newValue);

                                    LOGGER.debug("Merging combined value to output");
                                    final LmdbValue combinedValue = new LmdbValue(
                                            existingRowValue.getKey().getBytes(),
                                            new Generators(compiledFields, combined));
                                    combinedValue.write(output);

                                    // Copy any remaining values.
                                    if (!input.end()) {
                                        final byte[] remainingBytes = input.readAllBytes();
                                        output.writeBytes(remainingBytes, 0, remainingBytes.length);
                                    }

                                    merged = true;

                                } else {
                                    LOGGER.debug("Copying value to output");
                                    existingRowValue.write(output);
                                }
                            }
                        }

                        // Append if we didn't merge.
                        if (!merged) {
                            LOGGER.debug("Appending value to output");
                            rowValue.write(output);
                            resultCount.incrementAndGet();
                        }

                        final ByteBuffer newValue = output.getByteBuffer().flip();
                        final boolean ok = put(txn, dbi, rowKey.getByteBuffer(), newValue);
                        if (!ok) {
                            throw new RuntimeException("Unable to update");
                        }
                    }

                } else {
                    // We do not expect a key collision here.
                    throw new RuntimeException("Unexpected collision");
                }

            } catch (final RuntimeException | IOException e) {
                LOGGER.error("Error putting " + queueItem + " (" + e.getMessage() + ")", e);
            }
        });
    }

    private boolean put(final Txn<ByteBuffer> txn,
                        final Dbi<ByteBuffer> dbi,
                        final ByteBuffer key,
                        final ByteBuffer val,
                        final PutFlags... flags) {
        try {
            return dbi.put(txn, key, val, flags);
        } catch (final RuntimeException e) {
            LOGGER.error(e.getMessage(), e);
        }

        return false;
    }

    private Generator[] combine(final Generator[] existing, final Generator[] value) {
        return Metrics.measure("Combine", () -> {
            // Combine the new item into the original item.
            for (int i = 0; i < existing.length; i++) {
                Generator existingGenerator = existing[i];
                Generator newGenerator = value[i];
                if (newGenerator != null) {
                    if (existingGenerator == null) {
                        existing[i] = newGenerator;
                    } else {
                        existingGenerator.merge(newGenerator);
                    }
                }
            }

            return existing;
        });
    }

    private synchronized void shutdown(final Txn<ByteBuffer> writeTxn) {
        if (!shutdown.get()) {
            try {
                try {
                    writeTxn.close();
                } catch (final RuntimeException e) {
                    LOGGER.error(e.getMessage(), e);
                }

                try {
                    dbi.close();
                } catch (final RuntimeException e) {
                    LOGGER.error(e.getMessage(), e);
                }

                try {
                    environment.close();
                } catch (final RuntimeException e) {
                    LOGGER.error(e.getMessage(), e);
                }

                try {
                    environment.delete();
                } catch (final RuntimeException e) {
                    LOGGER.error(e.getMessage(), e);
                }
            } finally {
                resultCount.set(0);
                totalResultCount.set(0);
                shutdown.set(true);
            }
        }
    }

    private byte[] createPayload(final Txn<ByteBuffer> writeTxn, final Dbi<ByteBuffer> dbi) {
        final PayloadOutput payloadOutput = new PayloadOutput(MIN_PAYLOAD_SIZE, MAX_PAYLOAD_SIZE);

        Metrics.measure("createPayload", () -> {
            final long limit = lmdbConfig.getPayloadLimit().getBytes();
            if (limit > 0) {
                final AtomicLong count = new AtomicLong();
                try (final CursorIterable<ByteBuffer> cursorIterable = dbi.iterate(writeTxn)) {
                    final Iterator<KeyVal<ByteBuffer>> iterator = cursorIterable.iterator();
                    while (count.get() < limit && iterator.hasNext()) {
                        final KeyVal<ByteBuffer> kv = iterator.next();
                        final ByteBuffer keyBuffer = kv.key();
                        final ByteBuffer valBuffer = kv.val();

                        // Add to the size of the current payload.
                        count.addAndGet(keyBuffer.remaining());
                        count.addAndGet(valBuffer.remaining());

                        payloadOutput.writeInt(keyBuffer.remaining());
                        payloadOutput.writeByteBuffer(keyBuffer);
                        payloadOutput.writeInt(valBuffer.remaining());
                        payloadOutput.writeByteBuffer(valBuffer);

                        dbi.delete(writeTxn, keyBuffer.flip());
                    }
                }

<<<<<<< HEAD
                writeTxn.commit();

=======
>>>>>>> b8655863
            } else {
                dbi.iterate(writeTxn).forEach(kv -> {
                    final ByteBuffer keyBuffer = kv.key();
                    final ByteBuffer valBuffer = kv.val();

                    payloadOutput.writeInt(keyBuffer.remaining());
                    payloadOutput.writeByteBuffer(keyBuffer);
                    payloadOutput.writeInt(valBuffer.remaining());
                    payloadOutput.writeByteBuffer(valBuffer);
                });

                dbi.drop(writeTxn);
<<<<<<< HEAD
                writeTxn.commit();
=======
>>>>>>> b8655863
            }
        });

        return payloadOutput.toBytes();
    }

    /**
     * Get root items from the data store.
     *
     * @return Root items.
     */
    @Override
    public Items get() {
        return get(Key.root());
    }

    /**
     * Get child items from the data store for the provided parent key.
     *
     * @param parentKey The parent key to get child items for.
     * @return The child items for the parent key.
     */
    @Override
    public Items get(final Key parentKey) {
        return Metrics.measure("get", () -> {
            final int depth = parentKey.size();
            final int trimmedSize = maxResults.size(depth);

            final ItemArrayList list = getChildren(parentKey, depth, trimmedSize, true, false);

            return new Items() {
                @Override
                @Nonnull
                public Iterator<Item> iterator() {
                    return new Iterator<>() {
                        private int pos = 0;

                        @Override
                        public boolean hasNext() {
                            return list.size > pos;
                        }

                        @Override
                        public Item next() {
                            return list.array[pos++];
                        }
                    };
                }

                @Override
                public int size() {
                    return list.size();
                }
            };
        });
    }

    private ItemArrayList getChildren(final Key parentKey,
                                      final int depth,
                                      final int trimmedSize,
                                      final boolean allowSort,
                                      final boolean trimTop) {
        final ItemArrayList list = new ItemArrayList(10);

        final ByteBuffer start = LmdbKey.createKeyStem(depth, parentKey);
        final KeyRange<ByteBuffer> keyRange = KeyRange.atLeast(start);

        final int maxSize;
        if (trimmedSize < Integer.MAX_VALUE / 2) {
            maxSize = Math.max(1000, trimmedSize * 2);
        } else {
            maxSize = Integer.MAX_VALUE;
        }
        final CompiledSorter<HasGenerators> sorter = compiledSorters[depth];
        boolean trimmed = true;

        boolean inRange = true;

        try (final Txn<ByteBuffer> readTxn = environment.txnRead()) {
            try (final CursorIterable<ByteBuffer> cursorIterable = dbi.iterate(readTxn, keyRange)) {
                final Iterator<KeyVal<ByteBuffer>> iterator = cursorIterable.iterator();

                while (iterator.hasNext() && inRange && !Thread.currentThread().isInterrupted()) {
                    final KeyVal<ByteBuffer> keyVal = iterator.next();

                    // Make sure the first part of the row key matches the start key we are looking for.
                    boolean match = true;
                    for (int i = 0; i < start.remaining() && match; i++) {
                        if (start.get(i) != keyVal.key().get(i)) {
                            match = false;
                        }
                    }

                    if (match) {
                        final ByteBuffer valueBuffer = keyVal.val();
                        try (final UnsafeByteBufferInput input = new UnsafeByteBufferInput(valueBuffer)) {
                            while (!input.end() && inRange) {
                                final LmdbValue rowValue = LmdbValue.read(compiledFields, input);
                                final Key key = rowValue.getKey();
                                if (key.getParent().equals(parentKey)) {
                                    final Generator[] generators = rowValue.getGenerators().getGenerators();
                                    list.add(new ItemImpl(this, key, generators));
                                    if (!allowSort && list.size >= trimmedSize) {
                                        // Stop without sorting etc.
                                        inRange = false;

                                    } else {
                                        trimmed = false;
                                        if (list.size() > maxSize) {
                                            list.sortAndTrim(sorter, trimmedSize, trimTop);
                                            trimmed = true;
                                        }
                                    }
                                }
                            }
                        }
                    } else {
                        inRange = false;
                    }
                }
            }
        }

        if (!trimmed) {
            list.sortAndTrim(sorter, trimmedSize, trimTop);
        }

        return list;
    }

    /**
     * Clear the data store.
     */
    @Override
    public void clear() {
        // Stop the transfer loop running, this has the effect of dropping the DB when it stops.
        running.set(false);
        // Clear the queue for good measure.
        queue.clear();
        // Ensure we complete.
        complete.countDown();
        // If the transfer loop is waiting on new queue items ensure it loops once more.
        completionState.complete();
    }

    /**
     * Get the completion state associated with receiving all search results and having added them to the store
     * successfully.
     *
     * @return The search completion state for the data store.
     */
    @Override
    public CompletionState getCompletionState() {
        return completionState;
    }

    /**
     * Read items from the supplied input and transfer them to the data store.
     *
     * @param input The input to read.
     * @return True if we still happy to keep on receiving data, false otherwise.
     */
    @Override
    public boolean readPayload(final Input input) {
        // Return false if we aren't happy to accept any more data
        if (!acceptingData()) {
            return false;
        }

        return Metrics.measure("readPayload", () -> {
            final int count = input.readInt(); // There may be more than one payload if it was the final transfer.
            for (int i = 0; i < count; i++) {
                final int length = input.readInt();
                if (length > 0) {
                    final byte[] bytes = input.readBytes(length);
                    try (final Input in = new Input(new ByteArrayInputStream(bytes))) {
                        while (!in.end()) {
                            final int rowKeyLength = in.readInt();
                            final byte[] key = in.readBytes(rowKeyLength);
                            final ByteBuffer keyBuffer = ByteBuffer.allocateDirect(key.length);
                            keyBuffer.put(key, 0, key.length);
                            keyBuffer.flip();

                            final int valueLength = in.readInt();
                            final byte[] value = in.readBytes(valueLength);
                            final ByteBuffer valueBuffer = ByteBuffer.allocateDirect(value.length);
                            valueBuffer.put(value, 0, value.length);
                            valueBuffer.flip();

                            LmdbKey rowKey = new LmdbKey(keyBuffer);
                            if (!rowKey.isGroup()) {
                                // Create a new unique key if this isn't a group key.
                                rowKey.makeUnique(this::getUniqueId);
                            }

                            final QueueItem queueItem =
                                    new QueueItemImpl(rowKey, new LmdbValue(compiledFields, valueBuffer));
                            put(queueItem);
                        }
                    }
                }
            }

            // Return true if we are still happy to accept more data.
            return acceptingData();
        });
    }

    /**
     * Write data from the data store to an output removing them from the datastore as we go as they will be transferred
     * to another store.
     *
     * @param output The output to write to.
     */
    @Override
    public void writePayload(final Output output) {
        Metrics.measure("writePayload", () -> {
            final boolean complete = getCompletionState().isComplete();
            createPayload.set(true);

            final List<byte[]> payloads = new ArrayList<>(2);

            final byte[] payload = currentPayload.getAndSet(null);
            if (payload != null) {
                payloads.add(payload);
            }

            if (complete && running.get()) {
                // If we are complete and running then we ought to be able to get the run loop to create a final
                // payload.
                final CountDownLatch countDownLatch = new CountDownLatch(1);
                try {
                    queue.put(new QueueItem() {
                        @Override
                        public void complete() {
                            countDownLatch.countDown();
                        }
                    });
                    if (!countDownLatch.await(1, TimeUnit.MINUTES)) {
                        LOGGER.error("Timeout waiting for final payload creation");
                    }
                } catch (final InterruptedException e) {
                    LOGGER.debug(e.getMessage(), e);
                    Thread.currentThread().interrupt();
                }

                final byte[] finalPayload = currentPayload.getAndSet(null);
                if (finalPayload != null) {
                    payloads.add(finalPayload);
                }
            }

            output.writeInt(payloads.size());
            payloads.forEach(bytes -> {
                output.writeInt(bytes.length);
                output.writeBytes(bytes);
            });
        });
    }

    /**
     * Wait for all current items that might be queued for adding to be added.
     *
     * @param timeout How long to wait for items to be added.
     * @param unit    The time unit for the wait period.
     * @return True if we didn't timeout and all items are now added.
     * @throws InterruptedException Thrown if the thread is interrupted while waiting.
     */
    @Override
    public boolean awaitTransfer(final long timeout, final TimeUnit unit) throws InterruptedException {
        if (Thread.currentThread().isInterrupted()) {
            throw new InterruptedException();
        }

        // If we are no longer running then we must have been destroyed.
        if (!running.get()) {
            // Just let the caller think we are complete to stop asking.
            return true;
        }

        // Add a countdown latch to the transfer queue so we only return complete after the transfer queue item has been
        // consumed, i.e. all items queued before it have been added to LMDB.
        final CountDownLatch countDownLatch = new CountDownLatch(1);
        queue.put(new QueueItem() {
            @Override
            public void complete() {
                countDownLatch.countDown();
            }
        });
        return countDownLatch.await(timeout, unit);
    }

    /**
     * Return false if we don't want any more data because we have been asked to terminate,
     * are no longer running or have enough data already.
     *
     * @return True if we are happy to keep receiving data.
     */
    private boolean acceptingData() {
        return running.get() && !Thread.currentThread().isInterrupted() && !hasEnoughData.get();
    }

    private static class ItemArrayList {

        private final int minArraySize;
        private ItemImpl[] array;
        private int size;

        public ItemArrayList(final int minArraySize) {
            this.minArraySize = minArraySize;
            array = new ItemImpl[minArraySize];
        }

        void sortAndTrim(final CompiledSorter<HasGenerators> sorter,
                         final int trimmedSize,
                         final boolean trimTop) {
            if (sorter != null && size > 0) {
                Arrays.sort(array, 0, size, sorter);
            }
            if (size > trimmedSize) {
                final int len = Math.max(minArraySize, trimmedSize);
                final ItemImpl[] newArray = new ItemImpl[len];
                if (trimTop) {
                    System.arraycopy(array, array.length - trimmedSize, newArray, 0, trimmedSize);
                } else {
                    System.arraycopy(array, 0, newArray, 0, trimmedSize);
                }
                array = newArray;
                size = trimmedSize;
            }
        }

        void add(final ItemImpl item) {
            if (array.length <= size) {
                final ItemImpl[] newArray = new ItemImpl[size * 2];
                System.arraycopy(array, 0, newArray, 0, array.length);
                array = newArray;
            }
            array[size++] = item;
        }

        ItemImpl get(final int index) {
            return array[index];
        }

        int size() {
            return size;
        }
    }

    public static class ItemImpl implements Item, HasGenerators {

        private final LmdbDataStore lmdbDataStore;
        private final Key key;
        private final Generator[] generators;

        public ItemImpl(final LmdbDataStore lmdbDataStore,
                        final Key key,
                        final Generator[] generators) {
            this.lmdbDataStore = lmdbDataStore;
            this.key = key;
            this.generators = generators;
        }

        @Override
        public Key getKey() {
            return key;
        }

        @Override
        public Val getValue(final int index) {
            Val val = null;

            final Generator generator = generators[index];
            if (generator instanceof Selector) {
                if (key.isGrouped()) {
                    int maxRows = 1;
                    boolean sort = true;
                    boolean trimTop = false;

                    if (generator instanceof AnySelector) {
                        sort = false;
//                    } else if (generator instanceof FirstSelector) {
                    } else if (generator instanceof LastSelector) {
                        trimTop = true;
                    } else if (generator instanceof TopSelector) {
                        maxRows = ((TopSelector) generator).getLimit();
                    } else if (generator instanceof BottomSelector) {
                        maxRows = ((BottomSelector) generator).getLimit();
                        trimTop = true;
                    } else if (generator instanceof NthSelector) {
                        maxRows = ((NthSelector) generator).getPos();
                    }

                    final ItemArrayList items = lmdbDataStore.getChildren(
                            key,
                            key.size(),
                            maxRows,
                            sort,
                            trimTop);

                    final Selector selector = (Selector) generator;
                    val = selector.select(new Selection<>() {
                        @Override
                        public int size() {
                            return items.size;
                        }

                        @Override
                        public Val get(final int pos) {
                            if (pos < items.size) {
                                items.get(pos).generators[index].eval();
                            }
                            return ValNull.INSTANCE;
                        }
                    });

                } else {
                    val = generator.eval();
                }
            } else if (generator != null) {
                val = generator.eval();
            }

            return val;
        }

        @Override
        public Generator[] getGenerators() {
            return generators;
        }
    }

    private abstract static class QueueItem {

        public LmdbKey getRowKey() {
            return null;
        }

        public LmdbValue getRowValue() {
            return null;
        }

        public void complete() {
        }
    }

    private static class QueueItemImpl extends QueueItem {

        private final LmdbKey rowKey;
        private final LmdbValue rowValue;

        public QueueItemImpl(final LmdbKey rowKey,
                             final LmdbValue rowValue) {
            this.rowKey = rowKey;
            this.rowValue = rowValue;
        }

        @Override
        public LmdbKey getRowKey() {
            return rowKey;
        }

        @Override
        public LmdbValue getRowValue() {
            return rowValue;
        }

        @Override
        public void complete() {
        }
    }

    private static class CompletionStateImpl implements CompletionState {

        private final LmdbDataStore lmdbDataStore;
        private final CountDownLatch complete;

        public CompletionStateImpl(final LmdbDataStore lmdbDataStore,
                                   final CountDownLatch complete) {
            this.lmdbDataStore = lmdbDataStore;
            this.complete = complete;
        }

        @Override
        public void complete() {
            if (!isComplete()) {
                try {
                    if (Thread.currentThread().isInterrupted() || !lmdbDataStore.running.get()) {
                        complete.countDown();
                    } else {
                        // Add a countdown latch to the transfer queue so we only return complete after the transfer
                        // queue item has been consumed, i.e. all items queued before it have been added to LMDB.
                        lmdbDataStore.queue.put(new QueueItem() {
                            @Override
                            public void complete() {
                                complete.countDown();
                            }
                        });
                    }

                } catch (final InterruptedException e) {
                    complete.countDown();
                    LOGGER.debug(e.getMessage(), e);
                    Thread.currentThread().interrupt();
                }
            }
        }

        @Override
        public boolean isComplete() {
            boolean complete = true;

            try {
                complete = this.complete.await(0, TimeUnit.MILLISECONDS);
            } catch (final InterruptedException e) {
                LOGGER.debug(e.getMessage(), e);
                Thread.currentThread().interrupt();
            }
            return complete;
        }

        @Override
        public void awaitCompletion() throws InterruptedException {
            complete.await();
        }

        @Override
        public boolean awaitCompletion(final long timeout, final TimeUnit unit) throws InterruptedException {
            return complete.await(timeout, unit);
        }

        @Override
        public void accept(final Long value) {
            complete();
        }
    }
}<|MERGE_RESOLUTION|>--- conflicted
+++ resolved
@@ -323,10 +323,7 @@
 
                         // Create payload and clear the DB.
                         currentPayload.set(createPayload(writeTxn, dbi));
-<<<<<<< HEAD
-=======
                         writeTxn = commit(writeTxn);
->>>>>>> b8655863
 
                     } else if (needsCommit) {
                         final long now = System.currentTimeMillis();
@@ -541,11 +538,6 @@
                     }
                 }
 
-<<<<<<< HEAD
-                writeTxn.commit();
-
-=======
->>>>>>> b8655863
             } else {
                 dbi.iterate(writeTxn).forEach(kv -> {
                     final ByteBuffer keyBuffer = kv.key();
@@ -558,10 +550,6 @@
                 });
 
                 dbi.drop(writeTxn);
-<<<<<<< HEAD
-                writeTxn.commit();
-=======
->>>>>>> b8655863
             }
         });
 
