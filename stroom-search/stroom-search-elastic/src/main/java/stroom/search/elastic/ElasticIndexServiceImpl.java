/*
 * Copyright 2017 Crown Copyright
 *
 * Licensed under the Apache License, Version 2.0 (the "License");
 * you may not use this file except in compliance with the License.
 * You may obtain a copy of the License at
 *
 *     http://www.apache.org/licenses/LICENSE-2.0
 *
 * Unless required by applicable law or agreed to in writing, software
 * distributed under the License is distributed on an "AS IS" BASIS,
 * WITHOUT WARRANTIES OR CONDITIONS OF ANY KIND, either express or implied.
 * See the License for the specific language governing permissions and
 * limitations under the License.
 *
 */

package stroom.search.elastic;

import stroom.datasource.api.v2.AbstractField;
import stroom.datasource.api.v2.DataSource;
import stroom.docref.DocRef;
import stroom.search.elastic.shared.ElasticClusterDoc;
import stroom.search.elastic.shared.ElasticIndexDoc;
import stroom.search.elastic.shared.ElasticIndexField;
import stroom.search.elastic.shared.ElasticIndexFieldType;
import stroom.security.api.SecurityContext;
import stroom.util.logging.LambdaLogger;
import stroom.util.logging.LambdaLoggerFactory;

import org.elasticsearch.action.support.IndicesOptions;
import org.elasticsearch.client.RequestOptions;
import org.elasticsearch.client.indices.GetFieldMappingsRequest;
import org.elasticsearch.client.indices.GetFieldMappingsResponse;
import org.elasticsearch.client.indices.GetFieldMappingsResponse.FieldMappingMetadata;

import java.io.IOException;
import java.util.ArrayList;
import java.util.HashMap;
import java.util.HashSet;
import java.util.List;
import java.util.Map;
import java.util.Map.Entry;
import java.util.Objects;
import java.util.Optional;
import java.util.Set;
import java.util.TreeMap;
import java.util.stream.Collectors;
import javax.inject.Inject;
import javax.inject.Singleton;

@Singleton
public class ElasticIndexServiceImpl implements ElasticIndexService {
    private static final LambdaLogger LOGGER = LambdaLoggerFactory.getLogger(ElasticIndexServiceImpl.class);

    private final ElasticClientCache elasticClientCache;
    private final ElasticClusterStore elasticClusterStore;
    private final ElasticIndexStore elasticIndexStore;
    private final SecurityContext securityContext;

    @Inject
    public ElasticIndexServiceImpl(
        final ElasticClientCache elasticClientCache,
        final ElasticClusterStore elasticClusterStore,
        final ElasticIndexStore elasticIndexStore,
        final SecurityContext securityContext
    ) {
        this.elasticClientCache = elasticClientCache;
        this.elasticClusterStore = elasticClusterStore;
        this.elasticIndexStore = elasticIndexStore;
        this.securityContext = securityContext;
    }

    @Override
    public DataSource getDataSource(final DocRef docRef) {
        return securityContext.useAsReadResult(() -> {
            final ElasticIndexDoc index = elasticIndexStore.readDocument(docRef);
            return new DataSource(getDataSourceFields(index));
        });
    }

    @Override
    public List<AbstractField> getDataSourceFields(ElasticIndexDoc index) {
        final Map<String, FieldMappingMetadata> fieldMappings = getFieldMappings(index);

<<<<<<< HEAD
        return fieldMappings.entrySet().stream().map(field -> {
            final String fieldName = field.getKey();
            final FieldMappingMetadata fieldMeta = field.getValue();
            final Optional<Entry<String, Object>> firstFieldEntry =
                    fieldMeta.sourceAsMap().entrySet().stream().findFirst();

            if (firstFieldEntry.isPresent()) {
                final Object properties = firstFieldEntry.get().getValue();
                final String fullName = fieldMeta.fullName();
                if (properties instanceof Map) {
                    @SuppressWarnings("unchecked") // Need to get at the nested properties, which is always a map
                    final Map<String, Object> propertiesMap = (Map<String, Object>) properties;
                    final String nativeType = (String) propertiesMap.get("type");

                    try {
                        final ElasticIndexFieldType elasticFieldType =
                                ElasticIndexFieldType.fromNativeType(fullName, nativeType);
=======
        return fieldMappings.entrySet().stream()
                .map(field -> {
                    final FieldMappingMetadata fieldMeta = field.getValue();
                    final Optional<Entry<String, Object>> firstFieldEntry = fieldMeta.sourceAsMap().entrySet().stream().findFirst();

                    if (firstFieldEntry.isPresent()) {
                        final Object properties = firstFieldEntry.get().getValue();
                        final String fullName = fieldMeta.fullName();

                        if (properties instanceof Map) {
                            @SuppressWarnings("unchecked") // Need to get at the nested properties, which is always a map
                            final Map<String, Object> propertiesMap = (Map<String, Object>) properties;
                            final String nativeType = (String) propertiesMap.get("type");

                            // If field type is null, this is a system field, so ignore
                            if (nativeType == null) {
                                return null;
                            }

                            try {
                                final ElasticIndexFieldType elasticFieldType = ElasticIndexFieldType.fromNativeType(fullName, nativeType);
                                return new DataSourceField.Builder()
                                        .type(elasticFieldType.getDataSourceFieldType())
                                        .name(fullName)
                                        .queryable(true)
                                        .addConditions(elasticFieldType.getSupportedConditions().toArray(new Condition[0]))
                                        .build();
                            }
                            catch (IllegalArgumentException e) {
                                LOGGER.warn(e::getMessage);
                                return null;
                            }
                        }
                        else {
                            LOGGER.debug(() -> "Mapping properties for field '" + field.getKey() + "' were in an unrecognised format. Field ignored.");
                            return null;
                        }
                    }
>>>>>>> 80b9b789

                        return elasticFieldType.toDataSourceField(fieldName, true);
                    } catch (IllegalArgumentException e) {
                        LOGGER.warn(e::getMessage);
                        return null;
                    }
                } else {
                    LOGGER.debug(() ->
                            "Mapping properties for field '" + field.getKey() +
                                    "' were in an unrecognised format. Field ignored.");
                    return null;
                }
            }
            return null;
        })
        .filter(Objects::nonNull)
        .collect(Collectors.toList());
    }

    @Override
    public List<ElasticIndexField> getFields(final ElasticIndexDoc index) {
        return new ArrayList<>(getFieldsMap(index).values());
    }

    @Override
    public Map<String, ElasticIndexField> getFieldsMap(final ElasticIndexDoc index) {
        final Map<String, FieldMappingMetadata> fieldMappings = getFieldMappings(index);
        final Map<String, ElasticIndexField> fieldsMap = new HashMap<>();

        fieldMappings.forEach((key, fieldMeta) -> {
            final Optional<Entry<String, Object>> firstFieldEntry =
                    fieldMeta.sourceAsMap().entrySet().stream().findFirst();
            if (firstFieldEntry.isPresent()) {
                final Object properties = firstFieldEntry.get().getValue();
                if (properties instanceof Map) {
                    try {
                        @SuppressWarnings("unchecked") // Need to get at the nested properties, which is always a map
                        final Map<String, Object> propertiesMap = (Map<String, Object>) properties;
                        final String fieldName = fieldMeta.fullName();
                        final String fieldType = (String) propertiesMap.get("type");
                        final boolean sourceFieldEnabled = sourceFieldIsEnabled(fieldMappings);
                        final boolean stored = fieldIsStored(key, fieldMeta);

<<<<<<< HEAD
                        fieldsMap.put(fieldName, new ElasticIndexField(
                                ElasticIndexFieldType.fromNativeType(fieldName, fieldType),
                                fieldName,
                                fieldType,
                                sourceFieldEnabled || stored,
                                true));
                    } catch (Exception e) {
=======
                        // If field type is null, this is a system field, so ignore
                        if (fieldType != null) {
                            fieldsMap.put(fieldName, new ElasticIndexField(
                                    ElasticIndexFieldType.fromNativeType(fieldName, fieldType),
                                    fieldName,
                                    fieldType,
                                    sourceFieldEnabled || stored
                            ));
                        }
                    }
                    catch (Exception e) {
>>>>>>> 80b9b789
                        LOGGER.error(e::getMessage, e);
                    }
                } else {
                    LOGGER.debug(() ->
                            "Mapping properties for field '" + key +
                            "' were in an unrecognised format. Field ignored.");
                }
            }
        });

        return fieldsMap;
    }

    /**
     * Get a filtered list of any field mappings with `stored` equal to `true`
     */
    @Override
    public List<String> getStoredFields(final ElasticIndexDoc index) {
        final Map<String, FieldMappingMetadata> fieldMappings = getFieldMappings(index);
        final boolean sourceFieldEnabled = sourceFieldIsEnabled(fieldMappings);

        return fieldMappings.entrySet().stream()
                .filter(mapping -> sourceFieldEnabled || fieldIsStored(mapping.getKey(), mapping.getValue()))
                .map(mapping -> mapping.getValue().fullName())
                .collect(Collectors.toList());
    }

    /**
     * Check the index mapping for a field `_source` and if enabled, return TRUE.
     * WARNING: This does NOT check whether fields are excluded from `_source`, which is considered an advanced
     * use case. In this situation, the returned value will be empty.
     * @see "https://www.elastic.co/guide/en/elasticsearch/reference/current/mapping-source-field.html"
     */
    private boolean sourceFieldIsEnabled(final Map<String, FieldMappingMetadata> fieldMappings) {
        final FieldMappingMetadata sourceField = fieldMappings.get("_source");

        // If the `_source` field is enabled, treat all fields as "stored", as the source data is stored in the index
        try {
            if (!((Boolean) sourceField.sourceAsMap().get("enabled"))) {
                return false;
            }
        } catch (Exception ignored) {
            // Source field mapping does not exist, so _source field is enabled
        }

        return true;
    }

    /**
     * Tests whether a field is a "stored", as per its mapping metadata
     */
    private boolean fieldIsStored(final String fieldName, final FieldMappingMetadata field) {
        try {
            @SuppressWarnings("unchecked") // Need to get at the field mapping properties
            final Map<String, Object> propertiesMap = (Map<String, Object>) field.sourceAsMap().get(fieldName);
            final Boolean stored = (Boolean) propertiesMap.get("store");

            return stored != null && stored;
        } catch (Exception e) {
            return false;
        }
    }

    private Map<String, FieldMappingMetadata> getFieldMappings(final ElasticIndexDoc elasticIndex) {
        try {
            final ElasticClusterDoc elasticCluster = elasticClusterStore.readDocument(elasticIndex.getClusterRef());

            return elasticClientCache.contextResult(elasticCluster.getConnection(), elasticClient -> {
                final String indexName = elasticIndex.getIndexName();
                final GetFieldMappingsRequest request = new GetFieldMappingsRequest();
                request.indicesOptions(IndicesOptions.lenientExpand());
                request.indices(indexName);
                request.fields("*");

                try {
                    final GetFieldMappingsResponse response = elasticClient.indices().getFieldMapping(
                            request, RequestOptions.DEFAULT);
                    final Map<String, Map<String, FieldMappingMetadata>> allMappings = response.mappings();

                    // Flatten the mappings, which are keyed by index, into a deduplicated list
                    final TreeMap<String, FieldMappingMetadata> mappings = new TreeMap<>((o1, o2) -> {
                        if (Objects.equals(o1, o2)) {
                            return 0;
                        }
                        if (o2 == null) {
                            return 1;
                        }

<<<<<<< HEAD
                        return o1.compareToIgnoreCase(o2);
=======
                    // Build a list of all multi fields (i.e. those defined only in the field mapping).
                    // These are excluded from the fields the user can pick via the Stroom UI, as they are not part
                    // of the returned `_source` field.
                    final HashSet<String> multiFieldMappings = new HashSet<>();
                    allMappings.values().forEach(indexMappings -> indexMappings.forEach((fieldName, mapping) -> {
                        if (mapping.sourceAsMap().get(fieldName) instanceof Map) {
                            @SuppressWarnings("unchecked")
                            final Map<String, Object> source = (Map<String, Object>) mapping.sourceAsMap().get(fieldName);
                            final Object fields = source.get("fields");

                            if (fields instanceof Map) {
                                @SuppressWarnings("unchecked")
                                final Map<String, Object> multiFields = (Map<String, Object>) fields;

                                multiFields.forEach((multiFieldName, multiFieldMapping) -> {
                                    final String fullName = mapping.fullName() + "." + multiFieldName;
                                    multiFieldMappings.add(fullName);
                                });
                            }
                        }
                    }));

                    allMappings.values().forEach(indexMappings -> {
                        indexMappings.forEach((fieldName, mapping) -> {
                            if (!mappings.containsKey(fieldName) && !multiFieldMappings.contains(mapping.fullName())) {
                                mappings.put(fieldName, mapping);
                            }
                        });
>>>>>>> 80b9b789
                    });

                    allMappings.values().forEach(indexMappings -> indexMappings.forEach((fieldName, mapping) -> {
                        if (!mappings.containsKey(fieldName)) {
                            mappings.put(fieldName, mapping);
                        }
                    }));

                    return mappings;
                } catch (final IOException e) {
                    LOGGER.error(e::getMessage, e);
                }

                return new TreeMap<>();
            });
        } catch (final RuntimeException e) {
            LOGGER.error(e::getMessage, e);
            return new TreeMap<>();
        }
    }
}<|MERGE_RESOLUTION|>--- conflicted
+++ resolved
@@ -83,7 +83,6 @@
     public List<AbstractField> getDataSourceFields(ElasticIndexDoc index) {
         final Map<String, FieldMappingMetadata> fieldMappings = getFieldMappings(index);
 
-<<<<<<< HEAD
         return fieldMappings.entrySet().stream().map(field -> {
             final String fieldName = field.getKey();
             final FieldMappingMetadata fieldMeta = field.getValue();
@@ -101,46 +100,6 @@
                     try {
                         final ElasticIndexFieldType elasticFieldType =
                                 ElasticIndexFieldType.fromNativeType(fullName, nativeType);
-=======
-        return fieldMappings.entrySet().stream()
-                .map(field -> {
-                    final FieldMappingMetadata fieldMeta = field.getValue();
-                    final Optional<Entry<String, Object>> firstFieldEntry = fieldMeta.sourceAsMap().entrySet().stream().findFirst();
-
-                    if (firstFieldEntry.isPresent()) {
-                        final Object properties = firstFieldEntry.get().getValue();
-                        final String fullName = fieldMeta.fullName();
-
-                        if (properties instanceof Map) {
-                            @SuppressWarnings("unchecked") // Need to get at the nested properties, which is always a map
-                            final Map<String, Object> propertiesMap = (Map<String, Object>) properties;
-                            final String nativeType = (String) propertiesMap.get("type");
-
-                            // If field type is null, this is a system field, so ignore
-                            if (nativeType == null) {
-                                return null;
-                            }
-
-                            try {
-                                final ElasticIndexFieldType elasticFieldType = ElasticIndexFieldType.fromNativeType(fullName, nativeType);
-                                return new DataSourceField.Builder()
-                                        .type(elasticFieldType.getDataSourceFieldType())
-                                        .name(fullName)
-                                        .queryable(true)
-                                        .addConditions(elasticFieldType.getSupportedConditions().toArray(new Condition[0]))
-                                        .build();
-                            }
-                            catch (IllegalArgumentException e) {
-                                LOGGER.warn(e::getMessage);
-                                return null;
-                            }
-                        }
-                        else {
-                            LOGGER.debug(() -> "Mapping properties for field '" + field.getKey() + "' were in an unrecognised format. Field ignored.");
-                            return null;
-                        }
-                    }
->>>>>>> 80b9b789
 
                         return elasticFieldType.toDataSourceField(fieldName, true);
                     } catch (IllegalArgumentException e) {
@@ -184,27 +143,12 @@
                         final boolean sourceFieldEnabled = sourceFieldIsEnabled(fieldMappings);
                         final boolean stored = fieldIsStored(key, fieldMeta);
 
-<<<<<<< HEAD
                         fieldsMap.put(fieldName, new ElasticIndexField(
                                 ElasticIndexFieldType.fromNativeType(fieldName, fieldType),
                                 fieldName,
                                 fieldType,
-                                sourceFieldEnabled || stored,
-                                true));
+                                sourceFieldEnabled || stored));
                     } catch (Exception e) {
-=======
-                        // If field type is null, this is a system field, so ignore
-                        if (fieldType != null) {
-                            fieldsMap.put(fieldName, new ElasticIndexField(
-                                    ElasticIndexFieldType.fromNativeType(fieldName, fieldType),
-                                    fieldName,
-                                    fieldType,
-                                    sourceFieldEnabled || stored
-                            ));
-                        }
-                    }
-                    catch (Exception e) {
->>>>>>> 80b9b789
                         LOGGER.error(e::getMessage, e);
                     }
                 } else {
@@ -293,9 +237,14 @@
                             return 1;
                         }
 
-<<<<<<< HEAD
                         return o1.compareToIgnoreCase(o2);
-=======
+                    });
+
+                    allMappings.values().forEach(indexMappings -> indexMappings.forEach((fieldName, mapping) -> {
+                        if (!mappings.containsKey(fieldName)) {
+                            mappings.put(fieldName, mapping);
+                        }
+                    }));
                     // Build a list of all multi fields (i.e. those defined only in the field mapping).
                     // These are excluded from the fields the user can pick via the Stroom UI, as they are not part
                     // of the returned `_source` field.
@@ -303,7 +252,8 @@
                     allMappings.values().forEach(indexMappings -> indexMappings.forEach((fieldName, mapping) -> {
                         if (mapping.sourceAsMap().get(fieldName) instanceof Map) {
                             @SuppressWarnings("unchecked")
-                            final Map<String, Object> source = (Map<String, Object>) mapping.sourceAsMap().get(fieldName);
+                            final Map<String, Object> source =
+                                    (Map<String, Object>) mapping.sourceAsMap().get(fieldName);
                             final Object fields = source.get("fields");
 
                             if (fields instanceof Map) {
@@ -324,14 +274,7 @@
                                 mappings.put(fieldName, mapping);
                             }
                         });
->>>>>>> 80b9b789
                     });
-
-                    allMappings.values().forEach(indexMappings -> indexMappings.forEach((fieldName, mapping) -> {
-                        if (!mappings.containsKey(fieldName)) {
-                            mappings.put(fieldName, mapping);
-                        }
-                    }));
 
                     return mappings;
                 } catch (final IOException e) {
