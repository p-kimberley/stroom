--- conflicted
+++ resolved
@@ -37,9 +37,7 @@
 import java.util.List;
 import java.util.Map;
 import java.util.Objects;
-import java.util.function.BiConsumer;
 import java.util.function.BiFunction;
-import java.util.function.Function;
 import java.util.stream.Collectors;
 import java.util.stream.Stream;
 
@@ -150,98 +148,6 @@
         // Create a query based on the field type and condition.
         final ElasticIndexFieldType elasticFieldType = indexField.getFieldUse();
         if (indexField.getFieldUse().isNumeric()) {
-<<<<<<< HEAD
-            long valueAsNum = getNumber(fieldName, value);
-            switch (condition) {
-                case EQUALS:
-                    return QueryBuilders
-                            .termQuery(fieldName, valueAsNum);
-                case CONTAINS:
-                case IN:
-                    return QueryBuilders
-                            .termsQuery(fieldName, tokenizeExpression(value));
-                case GREATER_THAN:
-                    return QueryBuilders
-                            .rangeQuery(fieldName)
-                            .gt(valueAsNum);
-                case GREATER_THAN_OR_EQUAL_TO:
-                    return QueryBuilders
-                            .rangeQuery(fieldName)
-                            .gte(valueAsNum);
-                case LESS_THAN:
-                    return QueryBuilders
-                            .rangeQuery(fieldName)
-                            .lt(valueAsNum);
-                case LESS_THAN_OR_EQUAL_TO:
-                    return QueryBuilders
-                            .rangeQuery(fieldName)
-                            .lte(valueAsNum);
-                case BETWEEN:
-                    final Long[] between = getNumbers(fieldName, value);
-                    if (between.length != 2) {
-                        throw new IllegalArgumentException("Two numbers needed for between query; " + between.length +
-                                " provided");
-                    }
-                    if (between[0] >= between[1]) {
-                        throw new IllegalArgumentException("From number must be lower than to number");
-                    }
-                    return QueryBuilders
-                            .rangeQuery(fieldName)
-                            .gte(between[0])
-                            .lte(between[1]);
-                case IN_DICTIONARY:
-                    return buildDictionaryQuery(fieldName, docRef, indexField);
-                default:
-                    throw new RuntimeException("Unexpected condition '" + condition.getDisplayValue() + "' for "
-                            + indexField.getFieldUse().getDisplayValue() + " field type");
-            }
-        } else if (ElasticIndexFieldType.DATE.equals(indexField.getFieldUse())) {
-            final Long valueAsDate = getDate(fieldName, value);
-            switch (condition) {
-                case EQUALS:
-                    return QueryBuilders
-                            .termQuery(fieldName, valueAsDate);
-                case CONTAINS:
-                case IN:
-                    final long[] dates = getDates(fieldName, value);
-                    return QueryBuilders
-                            .termsQuery(fieldName, dates);
-                case GREATER_THAN:
-                    return QueryBuilders
-                            .rangeQuery(fieldName)
-                            .gt(valueAsDate);
-                case GREATER_THAN_OR_EQUAL_TO:
-                    return QueryBuilders
-                            .rangeQuery(fieldName)
-                            .gte(valueAsDate);
-                case LESS_THAN:
-                    return QueryBuilders
-                            .rangeQuery(fieldName)
-                            .lt(valueAsDate);
-                case LESS_THAN_OR_EQUAL_TO:
-                    return QueryBuilders
-                            .rangeQuery(fieldName)
-                            .lte(valueAsDate);
-                case BETWEEN:
-                    final long[] between = getDates(fieldName, value);
-                    if (between.length != 2) {
-                        throw new IllegalArgumentException("Two dates needed for between query; " + between.length +
-                                " provided");
-                    }
-                    if (between[0] >= between[1]) {
-                        throw new IllegalArgumentException("From date must occur before to date");
-                    }
-                    return QueryBuilders
-                            .rangeQuery(fieldName)
-                            .gte(between[0])
-                            .lte(between[1]);
-                case IN_DICTIONARY:
-                    return buildDictionaryQuery(fieldName, docRef, indexField);
-                default:
-                    throw new RuntimeException("Unexpected condition '" + condition.getDisplayValue() + "' for "
-                            + indexField.getFieldUse().getDisplayValue() + " field type");
-            }
-=======
             return buildNumericQuery(condition, indexField, fieldName, value, this::getNumber, docRef);
         } else if (elasticFieldType.equals(ElasticIndexFieldType.FLOAT)) {
             return buildNumericQuery(condition, indexField, fieldName, value, this::getFloat, docRef);
@@ -249,7 +155,6 @@
             return buildNumericQuery(condition, indexField, fieldName, value, this::getDouble, docRef);
         } else if (elasticFieldType.equals(ElasticIndexFieldType.DATE)) {
             return buildNumericQuery(condition, indexField, fieldName, value, this::getDate, docRef);
->>>>>>> b81267ee
         } else {
             // A string-based term
             switch (condition) {
@@ -328,7 +233,8 @@
                         .map(val -> valueParser.apply(fieldName, val))
                         .collect(Collectors.toList());
                 if (numericValues.size() != 2) {
-                    throw new IllegalArgumentException("Two values needed for between query; " + numericValues.size() + " provided");
+                    throw new IllegalArgumentException(
+                            "Two values needed for between query; " + numericValues.size() + " provided");
                 }
                 return QueryBuilders
                         .rangeQuery(fieldName)
@@ -352,17 +258,9 @@
         if (expression != null) {
             return Arrays.stream(expression.split(DELIMITER))
                 .map(String::trim)
-<<<<<<< HEAD
-                .filter(token -> !token.isEmpty())
-                .toArray(String[]::new);
+                .filter(token -> !token.isEmpty());
         } else {
-            return new String[]{ };
-=======
-                .filter(token -> !token.isEmpty());
-        }
-        else {
             return Stream.empty();
->>>>>>> b81267ee
         }
     }
 
@@ -391,7 +289,8 @@
             return Float.parseFloat(value);
         } catch (final NumberFormatException e) {
             throw new NumberFormatException(
-                    "Expected a decimal (float) value for field \"" + fieldName + "\" but was given string \"" + value + "\""
+                    "Expected a decimal (float) value for field \"" + fieldName + "\" but was given string \"" +
+                    value + "\""
             );
         }
     }
@@ -401,7 +300,8 @@
             return Double.parseDouble(value);
         } catch (final NumberFormatException e) {
             throw new NumberFormatException(
-                    "Expected a decimal (double) value for field \"" + fieldName + "\" but was given string \"" + value + "\""
+                    "Expected a decimal (double) value for field \"" + fieldName + "\" but was given string \"" +
+                    value + "\""
             );
         }
     }
@@ -422,30 +322,6 @@
 
         for (final String line : lines) {
             BoolQueryBuilder mustQuery = QueryBuilders.boolQuery();
-<<<<<<< HEAD
-
-            if (indexField.getFieldUse().isNumeric()) {
-                final Long[] numbers = getNumbers(fieldName, line);
-                for (final Long number : numbers) {
-                    mustQuery.must(
-                        QueryBuilders.termQuery(fieldName, number)
-                    );
-                }
-            } else if (ElasticIndexFieldType.DATE.equals(indexField.getFieldUse())) {
-                final long[] dates = getDates(fieldName, line);
-                for (final Long date : dates) {
-                    mustQuery.must(
-                        QueryBuilders.termQuery(fieldName, date)
-                    );
-                }
-            } else {
-                final String[] terms = tokenizeExpression(line);
-                for (final String term : terms) {
-                    mustQuery.must(
-                        QueryBuilders.termQuery(fieldName, term)
-                    );
-                }
-=======
             final ElasticIndexFieldType elasticFieldType = indexField.getFieldUse();
 
             if (elasticFieldType.isNumeric()) {
@@ -467,7 +343,6 @@
             } else {
                 tokenizeExpression(line)
                         .forEach(term -> mustQuery.must(QueryBuilders.termQuery(fieldName, term)));
->>>>>>> b81267ee
             }
 
             builder.should(mustQuery);
