/*
 * Copyright 2017 Crown Copyright
 *
 * Licensed under the Apache License, Version 2.0 (the "License");
 * you may not use this file except in compliance with the License.
 * You may obtain a copy of the License at
 *
 *     http://www.apache.org/licenses/LICENSE-2.0
 *
 * Unless required by applicable law or agreed to in writing, software
 * distributed under the License is distributed on an "AS IS" BASIS,
 * WITHOUT WARRANTIES OR CONDITIONS OF ANY KIND, either express or implied.
 * See the License for the specific language governing permissions and
 * limitations under the License.
 */

package stroom.search.extraction;

<<<<<<< HEAD
import stroom.docref.DocRef;
import stroom.search.coprocessor.Receiver;
=======
import stroom.query.api.v2.DocRef;
>>>>>>> e1602c3c

class ExtractionTask {
    private final long streamId;
    private final long[] eventIds;
    private final DocRef pipelineRef;
    private final ExtractionReceiver receiver;

    ExtractionTask(final long streamId,
                   final long[] eventIds,
                   final DocRef pipelineRef,
                   final ExtractionReceiver receiver) {
        this.streamId = streamId;
        this.eventIds = eventIds;
        this.pipelineRef = pipelineRef;
        this.receiver = receiver;
    }

    long getStreamId() {
        return streamId;
    }

    long[] getEventIds() {
        return eventIds;
    }

    DocRef getPipelineRef() {
        return pipelineRef;
    }

    ExtractionReceiver getReceiver() {
        return receiver;
    }
}<|MERGE_RESOLUTION|>--- conflicted
+++ resolved
@@ -16,12 +16,7 @@
 
 package stroom.search.extraction;
 
-<<<<<<< HEAD
 import stroom.docref.DocRef;
-import stroom.search.coprocessor.Receiver;
-=======
-import stroom.query.api.v2.DocRef;
->>>>>>> e1602c3c
 
 class ExtractionTask {
     private final long streamId;
