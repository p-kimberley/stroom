--- conflicted
+++ resolved
@@ -42,20 +42,10 @@
 import stroom.pipeline.state.MetaDataHolder;
 import stroom.pipeline.state.MetaHolder;
 import stroom.pipeline.state.PipelineHolder;
-<<<<<<< HEAD
 import stroom.pipeline.task.StreamMetaDataProvider;
+import stroom.search.coprocessor.Error;
 import stroom.security.api.SecurityContext;
 import stroom.task.api.TaskContext;
-=======
-import stroom.pipeline.state.StreamHolder;
-import stroom.query.api.v2.DocRef;
-import stroom.search.coprocessor.Error;
-import stroom.security.SecurityContext;
-import stroom.security.SecurityHelper;
-import stroom.streamstore.server.StreamSource;
-import stroom.streamstore.server.StreamStore;
-import stroom.streamstore.server.fs.serializable.RASegmentInputStream;
->>>>>>> 17eb1ddd
 import stroom.util.io.IgnoreCloseInputStream;
 import stroom.util.io.StreamUtil;
 import stroom.util.logging.LambdaLogUtil;
@@ -69,7 +59,7 @@
 import java.io.InputStream;
 import java.util.List;
 
-public class ExtractionTaskHandler {
+class ExtractionTaskHandler {
     private static final Logger LOGGER = LoggerFactory.getLogger(ExtractionTaskHandler.class);
     private static final LambdaLogger LAMBDA_LOGGER = LambdaLoggerFactory.getLogger(ExtractionTaskHandler.class);
 
@@ -179,13 +169,7 @@
             searchResultOutputFilter.setup(task.getReceiver().getFieldIndexMap(), task.getReceiver().getValuesConsumer());
 
             // Process the stream segments.
-<<<<<<< HEAD
             processData(task.getStreamId(), task.getEventIds(), pipelineRef, pipeline);
-
-        } catch (final RuntimeException e) {
-            error(e.getMessage(), e);
-=======
-            processData(task.getStreamId(), task.getEventIds(), pipelineEntity, pipeline);
 
         } catch (final RuntimeException e) {
             task.getReceiver().getErrorConsumer().accept(new Error(e.getMessage(), e));
@@ -193,7 +177,6 @@
         } finally {
             // Let the receiver know we have finished extracting data.
             task.getReceiver().getCompletionCountConsumer().accept((long) task.getEventIds().length);
->>>>>>> 17eb1ddd
         }
     }
 
@@ -209,11 +192,7 @@
      * Extract data from the segment list. Returns the total number of segments
      * that were successfully extracted.
      */
-<<<<<<< HEAD
-    private long processData(final long streamId, final long[] eventIds, final DocRef pipelineRef,
-=======
-    private void processData(final long streamId, final long[] eventIds, final PipelineEntity pipelineEntity,
->>>>>>> 17eb1ddd
+    private void processData(final long streamId, final long[] eventIds, final DocRef pipelineRef,
                              final Pipeline pipeline) {
         final ErrorReceiver errorReceiver = (severity, location, elementId, message, e) -> {
             final StoredError storedError = new StoredError(severity, location, elementId, message);
@@ -252,13 +231,7 @@
                     }
                 } catch (final IOException | RuntimeException e) {
                     // Something went wrong extracting data from this stream.
-<<<<<<< HEAD
-                    error("Unable to extract data from stream source with id: " + streamId + " - " + e.getMessage(), e);
-=======
                     throw new ExtractionException("Unable to extract data from stream source with id: " + streamId + " - " + e.getMessage(), e);
-                } finally {
-                    streamStore.closeStreamSource(streamSource);
->>>>>>> 17eb1ddd
                 }
             }
         } catch (final IOException | RuntimeException e) {
