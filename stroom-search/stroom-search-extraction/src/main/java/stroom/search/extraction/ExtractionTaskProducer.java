--- conflicted
+++ resolved
@@ -22,7 +22,6 @@
 import stroom.search.coprocessor.Receiver;
 import stroom.search.coprocessor.ReceiverImpl;
 import stroom.search.coprocessor.Values;
-<<<<<<< HEAD
 import stroom.security.api.SecurityContext;
 import stroom.task.api.ExecutorProvider;
 import stroom.task.api.TaskContext;
@@ -32,21 +31,13 @@
 
 import org.slf4j.Logger;
 import org.slf4j.LoggerFactory;
-=======
-import stroom.security.SecurityContext;
-import stroom.security.SecurityHelper;
-import stroom.task.server.TaskContext;
-import stroom.util.concurrent.ExecutorProvider;
-import stroom.util.task.TaskWrapper;
-import stroom.util.task.taskqueue.TaskExecutor;
-import stroom.util.task.taskqueue.TaskProducer;
->>>>>>> b4f10ae7
 
 import javax.inject.Provider;
 import java.util.Arrays;
 import java.util.List;
 import java.util.Map;
 import java.util.Map.Entry;
+import java.util.Optional;
 import java.util.Queue;
 import java.util.concurrent.CompletableFuture;
 import java.util.concurrent.ConcurrentLinkedQueue;
@@ -79,27 +70,16 @@
                            final TaskContext parentContext,
                            final Provider<ExtractionTaskHandler> handlerProvider,
                            final SecurityContext securityContext,
-<<<<<<< HEAD
                            final ExtractionProgressTracker tracker) {
         super(taskExecutor, maxThreadsPerTask, taskContextFactory, parentContext, TASK_NAME);
-=======
-                           final ExtractionProgressTracker tracker,
-                           final TaskContext taskContext) {
-        super(taskExecutor, maxThreadsPerTask, taskWrapperProvider);
->>>>>>> b4f10ae7
         this.parentReceiver = parentReceiver;
         this.receivers = receivers;
         this.handlerProvider = handlerProvider;
         this.tracker = tracker;
 
         // Create a queue to receive values and store them for asynchronous processing.
-<<<<<<< HEAD
+        streamEventMap = new StreamEventMap(1000000);
         topic = new LinkedBlockingQueueTopic<>(maxStoredDataQueueSize);
-=======
-        streamEventMap = new StreamEventMap(tracker, 1000000);
-        topic = new LinkedBlockingQueueTopic<>(maxStoredDataQueueSize, tracker);
->>>>>>> b4f10ae7
-
 
 //        // Group coprocessors by extraction pipeline.
 //        final Map<DocRef, Set<NewCoprocessor>> map = new HashMap<>();
@@ -121,7 +101,6 @@
 //        }));
 
         // Start mapping streams.
-<<<<<<< HEAD
         final Consumer<TaskContext> consumer = tc -> {
             // Elevate permissions so users with only `Use` feed permission can `Read` streams.
             securityContext.asProcessingUser(() -> {
@@ -135,7 +114,12 @@
                             if (values != null) {
                                 try {
                                     // If we have some values then map them.
-                                    streamMapCreator.addEvent(streamEventMap, values.getValues());
+                                    boolean foundData = streamMapCreator.addEvent(streamEventMap, values.getValues());
+                                    if (!foundData) {
+                                        // stream may have been deleted so treat it as complete to avoid a hanging search
+                                        receivers.values().forEach(receiver ->
+                                                receiver.getCompletionCountConsumer().accept(1L));
+                                    }
                                 } catch (final RuntimeException e) {
                                     LOGGER.debug(e.getMessage(), e);
                                     receivers.values().forEach(receiver -> {
@@ -143,35 +127,6 @@
                                         receiver.getCompletionCountConsumer().accept(1L);
                                     });
                                 }
-=======
-        final Executor executor = executorProvider.getExecutor(ExtractionTaskExecutor.THREAD_POOL);
-        final Runnable runnable = taskWrapperProvider.get().wrap(() -> {
-            LOGGER.debug("Starting extraction task producer");
-            taskContext.setName("Extraction Task Producer");
-            taskContext.info("Adding extraction tasks");
-
-            // Elevate permissions so users with only `Use` feed permission can `Read` streams.
-            try (final SecurityHelper securityHelper = SecurityHelper.elevate(securityContext)) {
-                while (!streamMapCreatorCompletionState.isComplete() && !tracker.isTerminated() && !Thread.currentThread().isInterrupted()) {
-                    try {
-                        // Poll for the next set of values.
-                        final Values values = topic.get();
-                        if (values != null) {
-                            try {
-                                // If we have some values then map them.
-                                boolean foundData = streamMapCreator.addEvent(streamEventMap, values.getValues());
-                                if (!foundData) {
-                                    // stream may have been deleted so treat it as complete to avoid a hanging search
-                                    receivers.values().forEach(receiver ->
-                                            receiver.getCompletionCountConsumer().accept(1L));
-                                }
-                            } catch (final RuntimeException e) {
-                                LOGGER.debug(e.getMessage(), e);
-                                receivers.values().forEach(receiver -> {
-                                    receiver.getErrorConsumer().accept(new Error(e.getMessage(), e));
-                                    receiver.getCompletionCountConsumer().accept(1L);
-                                });
->>>>>>> b4f10ae7
                             }
                         } catch (final RuntimeException e) {
                             LOGGER.debug(e.getMessage(), e);
@@ -180,30 +135,11 @@
                             signalAvailable();
                         }
                     }
-<<<<<<< HEAD
-
-                    // Clear the event map if we have terminated so that other processing does not occur.
-                    if (Thread.currentThread().isInterrupted()) {
-                        streamEventMap.clear();
-                    }
 
                 } catch (final RuntimeException e) {
                     LOGGER.error(e.getMessage(), e);
                 } finally {
                     streamMapCreatorCompletionState.complete();
-=======
-                }
-            } catch (final RuntimeException e) {
-                LOGGER.error(e.getMessage(), e);
-            } finally {
-                streamMapCreatorCompletionState.complete();
-                taskContext.info("Finished adding extraction tasks");
-
-                // Tell the supplied executor that we are ready to deliver final tasks.
-                signalAvailable();
-            }
-        });
->>>>>>> b4f10ae7
 
                     // Tell the supplied executor that we are ready to deliver final tasks.
                     signalAvailable();
@@ -248,16 +184,17 @@
 
     private boolean addTasks() {
         final boolean completedEventMapping = this.streamMapCreatorCompletionState.isComplete();
-        final Map<Long, List<Event>> map = streamEventMap.get();
-        int tasksCreated = 0;
-        for (final Entry<Long, List<Event>> entry : map.entrySet()) {
-            tasksCreated += createTasks(entry.getKey(), entry.getValue());
-        }
-        if (tasksCreated > 0) {
+        final Optional<Entry<Long, List<Event>>> optional = streamEventMap.get();
+
+        if (optional.isPresent()) {
+            final Entry<Long, List<Event>> entry = optional.get();
+            createTasks(entry.getKey(), entry.getValue());
             return false;
-        } else {
-            return completedEventMapping;
-        }
+        }
+
+        // If we added no tasks but have completed event mapping then return true to notify the caller that no more
+        // tasks are expected.
+        return completedEventMapping;
     }
 
     private int createTasks(final long streamId, final List<Event> events) {
