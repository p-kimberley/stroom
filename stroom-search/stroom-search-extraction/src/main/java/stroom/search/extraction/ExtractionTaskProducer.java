/*
 * Copyright 2017 Crown Copyright
 *
 * Licensed under the Apache License, Version 2.0 (the "License");
 * you may not use this file except in compliance with the License.
 * You may obtain a copy of the License at
 *
 *     http://www.apache.org/licenses/LICENSE-2.0
 *
 * Unless required by applicable law or agreed to in writing, software
 * distributed under the License is distributed on an "AS IS" BASIS,
 * WITHOUT WARRANTIES OR CONDITIONS OF ANY KIND, either express or implied.
 * See the License for the specific language governing permissions and
 * limitations under the License.
 */

package stroom.search.extraction;

<<<<<<< HEAD
import org.slf4j.Logger;
import org.slf4j.LoggerFactory;

import stroom.alert.api.AlertDefinition;
=======
import stroom.dashboard.expression.v1.Val;
>>>>>>> 4ad61c7c
import stroom.docref.DocRef;
import stroom.query.common.v2.CompletionState;
import stroom.query.common.v2.CompletionStateImpl;
import stroom.query.common.v2.Receiver;
import stroom.query.common.v2.ReceiverImpl;
import stroom.security.api.SecurityContext;
import stroom.task.api.ExecutorProvider;
import stroom.task.api.TaskContext;
import stroom.task.api.TaskContextFactory;
import stroom.task.api.TaskExecutor;
import stroom.task.api.TaskProducer;

import org.slf4j.Logger;
import org.slf4j.LoggerFactory;

import java.util.Arrays;
import java.util.List;
import java.util.Map;
import java.util.Map.Entry;
import java.util.Optional;
import java.util.Queue;
import java.util.concurrent.CompletableFuture;
import java.util.concurrent.ConcurrentLinkedQueue;
import java.util.concurrent.Executor;
import java.util.concurrent.LinkedBlockingQueue;
import java.util.concurrent.atomic.AtomicInteger;
import java.util.concurrent.atomic.AtomicLong;
import java.util.function.Consumer;
import javax.inject.Provider;

class ExtractionTaskProducer extends TaskProducer {

    private static final Logger LOGGER = LoggerFactory.getLogger(ExtractionTaskProducer.class);
    private static final String TASK_NAME = "Extraction";

    private final Consumer<Throwable> parentErrorConsumer;
    private final Map<DocRef, ExtractionReceiver> receivers;
    private final Provider<ExtractionTaskHandler> handlerProvider;
    private final Queue<Consumer<TaskContext>> taskQueue = new ConcurrentLinkedQueue<>();

    private final AtomicLong indexSearchTotalValues = new AtomicLong();

    private final CompletionState streamMapCreatorCompletionState = new CompletionStateImpl();
    private final StreamEventMap streamEventMap;
    private final LinkedBlockingQueue<Optional<Val[]>> storedDataQueue;
    private final ExtractionProgressTracker tracker;

    ExtractionTaskProducer(final TaskExecutor taskExecutor,
                           final StreamMapCreator streamMapCreator,
                           final Consumer<Throwable> parentErrorConsumer,
                           final Map<DocRef, ExtractionReceiver> receivers,
                           final int maxStoredDataQueueSize,
                           final int maxThreadsPerTask,
                           final int maxStreamEventMapSize,
                           final ExecutorProvider executorProvider,
                           final TaskContextFactory taskContextFactory,
                           final TaskContext parentContext,
                           final Provider<ExtractionTaskHandler> handlerProvider,
                           final SecurityContext securityContext,
                           final ExtractionProgressTracker tracker) {
        super(taskExecutor, maxThreadsPerTask, taskContextFactory, parentContext, TASK_NAME);
        this.parentErrorConsumer = parentErrorConsumer;
        this.receivers = receivers;
        this.handlerProvider = handlerProvider;
        this.tracker = tracker;

        // Create a queue to receive values and store them for asynchronous processing.
        streamEventMap = new StreamEventMap(maxStreamEventMapSize);
        storedDataQueue = new LinkedBlockingQueue<>(maxStoredDataQueueSize);

        // Start mapping streams.
        final Consumer<TaskContext> consumer = tc -> {
            // Elevate permissions so users with only `Use` feed permission can `Read` streams.
            securityContext.asProcessingUser(() -> {
                LOGGER.debug("Starting extraction task producer");
<<<<<<< HEAD
                if(streamMapCreatorCompletionState.isComplete()){
                    LOGGER.debug("streamMapCreatorCompletionState is initially complete");
                }

                try {
                    while (!streamMapCreatorCompletionState.isComplete() && !Thread.currentThread().isInterrupted()) {
                        LOGGER.debug("Starting to poll for values");
                        try {
                            // Poll for the next set of values.
                            final Values values = topic.get();

                            if (values != null) {
                                LOGGER.trace("Received values, now mapping.");
=======
                try {
                    while (!streamMapCreatorCompletionState.isComplete() && !Thread.currentThread().isInterrupted()) {
                        tc.info(() -> "" +
                                "Creating extraction tasks - stored data queue size: " +
                                storedDataQueue.size() +
                                " stream event map size: " +
                                streamEventMap.size());

                        // Poll for the next set of values.
                        final Optional<Val[]> optional = storedDataQueue.take();

                        try {
                            // We will have a value here unless index search has finished adding values in which case we
                            // will have an empty optional.
                            if (optional.isPresent()) {
>>>>>>> 4ad61c7c
                                try {
                                    // If we have some values then map them.
                                    streamMapCreator.addEvent(streamEventMap, optional.get());

                                } catch (final RuntimeException e) {
                                    LOGGER.debug(e.getMessage(), e);
                                    receivers.values().forEach(receiver ->
                                            receiver.getErrorConsumer().accept(e));
                                }
                            } else {
<<<<<<< HEAD
                                LOGGER.trace("Received null values.");
=======
                                // We got no values from the topic so if index search ois complete then we have finished
                                // mapping too.
                                streamMapCreatorCompletionState.complete();
>>>>>>> 4ad61c7c
                            }
                        } catch (final RuntimeException e) {
                            LOGGER.debug(e.getMessage(), e);
                            throw e;
                        } finally {
                            // Tell the supplied executor that we are ready to deliver tasks.
                            signalAvailable();
                        }
                    }
                } catch (final InterruptedException e) {
                    LOGGER.debug(e.getMessage(), e);
                    // Continue to interrupt.
                    Thread.currentThread().interrupt();
                } catch (final RuntimeException e) {
                    LOGGER.error(e.getMessage(), e);
                } finally {
                    streamMapCreatorCompletionState.complete();
                    tc.info(() -> "Finished creating extraction tasks");
                    LOGGER.debug("Finished creating extraction tasks");

                    // Tell the supplied executor that we are ready to deliver final tasks.
                    signalAvailable();
                }
            });
        };
        final Runnable runnable = taskContextFactory.context(parentContext, "Extraction Task Mapper", consumer);
        final Executor executor = executorProvider.get(ExtractionTaskExecutor.THREAD_POOL);
        CompletableFuture.runAsync(runnable, executor);
    }

    Receiver process() {
        // Attach to the supplied executor.
        attach();

        // Tell the supplied executor that we are ready to deliver tasks.
        signalAvailable();

<<<<<<< HEAD
        if (parentReceiver == null) {
            return null;
        }

        LOGGER.debug("Creating receiver for topic");
        return new ReceiverImpl(topic, parentReceiver.getErrorConsumer(), parentReceiver.getCompletionCountConsumer(), parentReceiver.getFieldIndexMap());
=======
        return new ReceiverImpl(
                this::addToStoredDataQueue,
                parentErrorConsumer,
                count -> {
                    indexSearchTotalValues.set(count);

                    // Add null values to signal completion.
                    addToStoredDataQueue(null);
                });
    }

    public void addToStoredDataQueue(final Val[] values) {
        try {
            storedDataQueue.put(Optional.ofNullable(values));
        } catch (final InterruptedException e) {
            // Continue to interrupt.
            Thread.currentThread().interrupt();

            LOGGER.debug(e.getMessage(), e);
            throw new RuntimeException(e.getMessage(), e);
        } catch (final RuntimeException e) {
            LOGGER.debug(e.getMessage(), e);
            throw e;
        }
>>>>>>> 4ad61c7c
    }

    protected void setTopicComplete(){
        streamMapCreatorCompletionState.complete();
    }

    protected boolean isComplete() {
        return Thread.currentThread().isInterrupted() || tracker.isComplete();
    }

    protected final Queue<ExtractionRunnable> getTaskQueue() {
        return taskQueue;
    }

    protected final Provider<ExtractionTaskHandler> getHandlerProvider(){
        return handlerProvider;
    }

    @Override
    protected Consumer<TaskContext> getNext() {
        Consumer<TaskContext> task = null;

        if (!isComplete()) {
            task = taskQueue.poll();
            if (task == null) {
                final boolean completedEventMapping = this.streamMapCreatorCompletionState.isComplete();
                final Optional<Entry<Long, List<Event>>> optional = streamEventMap.get();
                if (optional.isPresent()) {
                    final Entry<Long, List<Event>> entry = optional.get();
                    createTasks(entry.getKey(), entry.getValue());

                } else if (completedEventMapping) {
                    // if we didn't get any events from the event map and we have completed event mapping then there are
                    // no more tasks to create.
                    tracker.finishedAddingTasks();
                    testComplete();
                }

                task = taskQueue.poll();
                if (task==null){
                    LOGGER.trace ("No more tasks");
                }
            }
        }

        if (task != null) {
            LOGGER.trace("Supplied a task from the queue.");
        }

        return task;
    }

    private void createTasks(final long streamId, final List<Event> events) {
        final AtomicInteger tasksCreated = new AtomicInteger();

        final long[] eventIds = createEventIdArray(events, receivers);
        receivers.forEach((docRef, receiver) -> {
            tracker.incrementTasksTotal();

            Consumer<TaskContext> consumer;
            if (docRef != null) {
                consumer = (taskContext) -> {
                    try {
                        final ExtractionTaskHandler handler = handlerProvider.get();
                        handler.exec(taskContext, new ExtractionTask(streamId, eventIds, docRef, receiver));
                    } finally {
                        tracker.incrementTasksCompleted();
                        testComplete();
                    }
                };

            } else {
                consumer = (taskContext) -> {
                    try {
                        taskContext.info(() -> "Transferring " + events.size() + " records from stream " + streamId);
                        // Pass raw values to coprocessors that are not requesting values to be extracted.
                        for (final Event event : events) {
                            receiver.getValuesConsumer().accept(event.getValues());
                        }
                    } finally {
                        tracker.incrementTasksCompleted();
                        testComplete();
                    }
                };
            }

            taskQueue.offer(consumer);
            tasksCreated.incrementAndGet();
        });
    }

    private long[] createEventIdArray(final List<Event> events,
                                      final Map<DocRef, ExtractionReceiver> receivers) {
        // If we don't have any coprocessors that will perform extraction then don't bother sorting events.
        if (receivers.size() == 0 ||
                (receivers.size() == 1 && receivers.keySet().iterator().next() == null)) {
            return null;
        }

        // Get a list of the event ids we are extracting for this stream and sort them.
        final long[] eventIds = new long[events.size()];
        for (int i = 0; i < eventIds.length; i++) {
            eventIds[i] = events.get(i).getEventId();
        }
        // Sort the ids as the extraction expects them in order.
        Arrays.sort(eventIds);
        return eventIds;
    }

<<<<<<< HEAD
    static class ExtractionRunnable implements Consumer<TaskContext> {
        private final ExtractionTask task;
        private final Provider<ExtractionTaskHandler> handlerProvider;

        ExtractionRunnable(final ExtractionTask task, final Provider<ExtractionTaskHandler> handlerProvider) {
            this.task = task;
            this.handlerProvider = handlerProvider;
        }

        @Override
        public void accept(final TaskContext taskContext) {
            final ExtractionTaskHandler handler = handlerProvider.get();
            LOGGER.debug("Starting extraction handler for Stream " + task.getStreamId());
            handler.exec(taskContext, task);
=======
    private void testComplete() {
        if (isComplete()) {
            receivers.forEach((docRef, receiver) ->
                    receiver.getCompletionConsumer().accept(indexSearchTotalValues.get()));
>>>>>>> 4ad61c7c
        }
    }

    @Override
    public String toString() {
        return "ExtractionTaskProducer{" +
                "tracker=" + tracker +
                '}';
    }
}<|MERGE_RESOLUTION|>--- conflicted
+++ resolved
@@ -16,14 +16,7 @@
 
 package stroom.search.extraction;
 
-<<<<<<< HEAD
-import org.slf4j.Logger;
-import org.slf4j.LoggerFactory;
-
-import stroom.alert.api.AlertDefinition;
-=======
 import stroom.dashboard.expression.v1.Val;
->>>>>>> 4ad61c7c
 import stroom.docref.DocRef;
 import stroom.query.common.v2.CompletionState;
 import stroom.query.common.v2.CompletionStateImpl;
@@ -99,21 +92,6 @@
             // Elevate permissions so users with only `Use` feed permission can `Read` streams.
             securityContext.asProcessingUser(() -> {
                 LOGGER.debug("Starting extraction task producer");
-<<<<<<< HEAD
-                if(streamMapCreatorCompletionState.isComplete()){
-                    LOGGER.debug("streamMapCreatorCompletionState is initially complete");
-                }
-
-                try {
-                    while (!streamMapCreatorCompletionState.isComplete() && !Thread.currentThread().isInterrupted()) {
-                        LOGGER.debug("Starting to poll for values");
-                        try {
-                            // Poll for the next set of values.
-                            final Values values = topic.get();
-
-                            if (values != null) {
-                                LOGGER.trace("Received values, now mapping.");
-=======
                 try {
                     while (!streamMapCreatorCompletionState.isComplete() && !Thread.currentThread().isInterrupted()) {
                         tc.info(() -> "" +
@@ -129,7 +107,6 @@
                             // We will have a value here unless index search has finished adding values in which case we
                             // will have an empty optional.
                             if (optional.isPresent()) {
->>>>>>> 4ad61c7c
                                 try {
                                     // If we have some values then map them.
                                     streamMapCreator.addEvent(streamEventMap, optional.get());
@@ -140,13 +117,9 @@
                                             receiver.getErrorConsumer().accept(e));
                                 }
                             } else {
-<<<<<<< HEAD
-                                LOGGER.trace("Received null values.");
-=======
                                 // We got no values from the topic so if index search ois complete then we have finished
                                 // mapping too.
                                 streamMapCreatorCompletionState.complete();
->>>>>>> 4ad61c7c
                             }
                         } catch (final RuntimeException e) {
                             LOGGER.debug(e.getMessage(), e);
@@ -184,14 +157,6 @@
         // Tell the supplied executor that we are ready to deliver tasks.
         signalAvailable();
 
-<<<<<<< HEAD
-        if (parentReceiver == null) {
-            return null;
-        }
-
-        LOGGER.debug("Creating receiver for topic");
-        return new ReceiverImpl(topic, parentReceiver.getErrorConsumer(), parentReceiver.getCompletionCountConsumer(), parentReceiver.getFieldIndexMap());
-=======
         return new ReceiverImpl(
                 this::addToStoredDataQueue,
                 parentErrorConsumer,
@@ -216,23 +181,10 @@
             LOGGER.debug(e.getMessage(), e);
             throw e;
         }
->>>>>>> 4ad61c7c
-    }
-
-    protected void setTopicComplete(){
-        streamMapCreatorCompletionState.complete();
     }
 
     protected boolean isComplete() {
         return Thread.currentThread().isInterrupted() || tracker.isComplete();
-    }
-
-    protected final Queue<ExtractionRunnable> getTaskQueue() {
-        return taskQueue;
-    }
-
-    protected final Provider<ExtractionTaskHandler> getHandlerProvider(){
-        return handlerProvider;
     }
 
     @Override
@@ -256,14 +208,7 @@
                 }
 
                 task = taskQueue.poll();
-                if (task==null){
-                    LOGGER.trace ("No more tasks");
-                }
             }
-        }
-
-        if (task != null) {
-            LOGGER.trace("Supplied a task from the queue.");
         }
 
         return task;
@@ -326,7 +271,20 @@
         return eventIds;
     }
 
-<<<<<<< HEAD
+    private void testComplete() {
+        if (isComplete()) {
+            receivers.forEach((docRef, receiver) ->
+                    receiver.getCompletionConsumer().accept(indexSearchTotalValues.get()));
+        }
+    }
+
+    @Override
+    public String toString() {
+        return "ExtractionTaskProducer{" +
+                "tracker=" + tracker +
+                '}';
+    }
+
     static class ExtractionRunnable implements Consumer<TaskContext> {
         private final ExtractionTask task;
         private final Provider<ExtractionTaskHandler> handlerProvider;
@@ -341,19 +299,10 @@
             final ExtractionTaskHandler handler = handlerProvider.get();
             LOGGER.debug("Starting extraction handler for Stream " + task.getStreamId());
             handler.exec(taskContext, task);
-=======
-    private void testComplete() {
-        if (isComplete()) {
-            receivers.forEach((docRef, receiver) ->
-                    receiver.getCompletionConsumer().accept(indexSearchTotalValues.get()));
->>>>>>> 4ad61c7c
-        }
-    }
-
-    @Override
-    public String toString() {
-        return "ExtractionTaskProducer{" +
-                "tracker=" + tracker +
-                '}';
+        }
+
+        public ExtractionTask getTask() {
+            return task;
+        }
     }
 }