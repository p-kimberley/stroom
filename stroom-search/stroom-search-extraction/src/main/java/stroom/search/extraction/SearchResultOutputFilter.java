/*
 * Copyright 2016 Crown Copyright
 *
 * Licensed under the Apache License, Version 2.0 (the "License");
 * you may not use this file except in compliance with the License.
 * You may obtain a copy of the License at
 *
 *     http://www.apache.org/licenses/LICENSE-2.0
 *
 * Unless required by applicable law or agreed to in writing, software
 * distributed under the License is distributed on an "AS IS" BASIS,
 * WITHOUT WARRANTIES OR CONDITIONS OF ANY KIND, either express or implied.
 * See the License for the specific language governing permissions and
 * limitations under the License.
 */

package stroom.search.extraction;

import org.xml.sax.Attributes;
import org.xml.sax.SAXException;
import stroom.dashboard.expression.v1.FieldIndexMap;
import stroom.dashboard.expression.v1.Val;
import stroom.dashboard.expression.v1.ValString;
import stroom.pipeline.factory.ConfigurableElement;
import stroom.pipeline.filter.AbstractXMLFilter;
import stroom.pipeline.shared.ElementIcons;
import stroom.pipeline.shared.data.PipelineElementType;
import stroom.pipeline.shared.data.PipelineElementType.Category;
<<<<<<< HEAD
import stroom.search.extraction.ExtractionTask.ResultReceiver;

=======
import stroom.search.coprocessor.Values;
import stroom.util.spring.StroomScope;

import java.util.function.Consumer;

@Component
@Scope(StroomScope.PROTOTYPE)
>>>>>>> 17eb1ddd
@ConfigurableElement(type = "SearchResultOutputFilter", category = Category.FILTER, roles = {
        PipelineElementType.ROLE_TARGET}, icon = ElementIcons.SEARCH)
public class SearchResultOutputFilter  extends AbstractSearchResultOutputFilter {
    private static final String RECORD = "record";
    private static final String DATA = "data";
    private static final String NAME = "name";
    private static final String VALUE = "value";

<<<<<<< HEAD

    public SearchResultOutputFilter () {}
=======
    private FieldIndexMap fieldIndexes;
    private Consumer<Values> consumer;
    private Val[] values;
>>>>>>> 17eb1ddd

    @Override
    public void startElement(final String uri, final String localName, final String qName, final Attributes atts)
            throws SAXException {
                if (DATA.equals(localName) && values != null) {
                    String name = atts.getValue(NAME);
                    String value = atts.getValue(VALUE);
                    if (name != null && value != null) {
                        name = name.trim();
                        value = value.trim();

                        if (name.length() > 0 && value.length() > 0) {
                            final int fieldIndex = fieldIndexes.get(name);
                            if (fieldIndex >= 0) {
                                values[fieldIndex] = ValString.create(value);
                            }
                        }
                    }
                } else if (RECORD.equals(localName)) {
                    values = new Val[fieldIndexes.size()];
                }
        super.startElement(uri, localName, qName, atts);
    }

    @Override
    public void endElement(final String uri, final String localName, final String qName) throws SAXException {
        if (RECORD.equals(localName)) {
            consumer.accept(new Values(values));
            values = null;
        }

        super.endElement(uri, localName, qName);
    }

<<<<<<< HEAD

=======
    public void setup(final FieldIndexMap fieldIndexes, final Consumer<Values> consumer) {
        this.fieldIndexes = fieldIndexes;
        this.consumer = consumer;
    }
>>>>>>> 17eb1ddd
}<|MERGE_RESOLUTION|>--- conflicted
+++ resolved
@@ -18,63 +18,44 @@
 
 import org.xml.sax.Attributes;
 import org.xml.sax.SAXException;
-import stroom.dashboard.expression.v1.FieldIndexMap;
 import stroom.dashboard.expression.v1.Val;
 import stroom.dashboard.expression.v1.ValString;
 import stroom.pipeline.factory.ConfigurableElement;
-import stroom.pipeline.filter.AbstractXMLFilter;
 import stroom.pipeline.shared.ElementIcons;
 import stroom.pipeline.shared.data.PipelineElementType;
 import stroom.pipeline.shared.data.PipelineElementType.Category;
-<<<<<<< HEAD
-import stroom.search.extraction.ExtractionTask.ResultReceiver;
+import stroom.search.coprocessor.Values;
 
-=======
-import stroom.search.coprocessor.Values;
-import stroom.util.spring.StroomScope;
-
-import java.util.function.Consumer;
-
-@Component
-@Scope(StroomScope.PROTOTYPE)
->>>>>>> 17eb1ddd
 @ConfigurableElement(type = "SearchResultOutputFilter", category = Category.FILTER, roles = {
         PipelineElementType.ROLE_TARGET}, icon = ElementIcons.SEARCH)
-public class SearchResultOutputFilter  extends AbstractSearchResultOutputFilter {
+public class SearchResultOutputFilter extends AbstractSearchResultOutputFilter {
     private static final String RECORD = "record";
     private static final String DATA = "data";
     private static final String NAME = "name";
     private static final String VALUE = "value";
 
-<<<<<<< HEAD
-
-    public SearchResultOutputFilter () {}
-=======
-    private FieldIndexMap fieldIndexes;
-    private Consumer<Values> consumer;
     private Val[] values;
->>>>>>> 17eb1ddd
 
     @Override
     public void startElement(final String uri, final String localName, final String qName, final Attributes atts)
             throws SAXException {
-                if (DATA.equals(localName) && values != null) {
-                    String name = atts.getValue(NAME);
-                    String value = atts.getValue(VALUE);
-                    if (name != null && value != null) {
-                        name = name.trim();
-                        value = value.trim();
+        if (DATA.equals(localName) && values != null) {
+            String name = atts.getValue(NAME);
+            String value = atts.getValue(VALUE);
+            if (name != null && value != null) {
+                name = name.trim();
+                value = value.trim();
 
-                        if (name.length() > 0 && value.length() > 0) {
-                            final int fieldIndex = fieldIndexes.get(name);
-                            if (fieldIndex >= 0) {
-                                values[fieldIndex] = ValString.create(value);
-                            }
-                        }
+                if (name.length() > 0 && value.length() > 0) {
+                    final int fieldIndex = fieldIndexes.get(name);
+                    if (fieldIndex >= 0) {
+                        values[fieldIndex] = ValString.create(value);
                     }
-                } else if (RECORD.equals(localName)) {
-                    values = new Val[fieldIndexes.size()];
                 }
+            }
+        } else if (RECORD.equals(localName)) {
+            values = new Val[fieldIndexes.size()];
+        }
         super.startElement(uri, localName, qName, atts);
     }
 
@@ -87,13 +68,4 @@
 
         super.endElement(uri, localName, qName);
     }
-
-<<<<<<< HEAD
-
-=======
-    public void setup(final FieldIndexMap fieldIndexes, final Consumer<Values> consumer) {
-        this.fieldIndexes = fieldIndexes;
-        this.consumer = consumer;
-    }
->>>>>>> 17eb1ddd
 }