/*
 * Copyright 2016 Crown Copyright
 *
 * Licensed under the Apache License, Version 2.0 (the "License");
 * you may not use this file except in compliance with the License.
 * You may obtain a copy of the License at
 *
 *     http://www.apache.org/licenses/LICENSE-2.0
 *
 * Unless required by applicable law or agreed to in writing, software
 * distributed under the License is distributed on an "AS IS" BASIS,
 * WITHOUT WARRANTIES OR CONDITIONS OF ANY KIND, either express or implied.
 * See the License for the specific language governing permissions and
 * limitations under the License.
 */

package stroom.search.extraction;

import stroom.dashboard.expression.v1.Val;
import stroom.dashboard.expression.v1.ValString;
import stroom.pipeline.factory.ConfigurableElement;
import stroom.pipeline.shared.ElementIcons;
import stroom.pipeline.shared.data.PipelineElementType;
import stroom.pipeline.shared.data.PipelineElementType.Category;
<<<<<<< HEAD

import org.xml.sax.Attributes;
import org.xml.sax.SAXException;
=======
import stroom.query.common.v2.SearchDebugUtil;
import stroom.search.coprocessor.Values;
>>>>>>> 0cdf60ed

import org.xml.sax.Attributes;
import org.xml.sax.SAXException;

@ConfigurableElement(type = "SearchResultOutputFilter", category = Category.FILTER, roles = {
        PipelineElementType.ROLE_TARGET}, icon = ElementIcons.SEARCH)
public class SearchResultOutputFilter extends AbstractSearchResultOutputFilter {
    private static final String RECORD = "record";
    private static final String DATA = "data";
    private static final String NAME = "name";
    private static final String VALUE = "value";

    private Val[] values;

    @Override
    public void startElement(final String uri, final String localName, final String qName, final Attributes atts)
            throws SAXException {
        if (DATA.equals(localName) && values != null) {
            String name = atts.getValue(NAME);
            String value = atts.getValue(VALUE);
            if (name != null && value != null) {
                name = name.trim();
                value = value.trim();

                if (name.length() > 0 && value.length() > 0) {
                    final Integer pos = fieldIndexes.getPos(name);
                    if (pos != null) {
                        values[pos] = ValString.create(value);
                    }
                }
            }
        } else if (RECORD.equals(localName)) {
            values = new Val[fieldIndexes.size()];
        }
        super.startElement(uri, localName, qName, atts);
    }

    @Override
    public void endElement(final String uri, final String localName, final String qName) throws SAXException {
        if (RECORD.equals(localName)) {
<<<<<<< HEAD
            consumer.accept(values);
=======
            SearchDebugUtil.writeExtractionData(values);

            consumer.accept(new Values(values));
>>>>>>> 0cdf60ed
            count++;
            values = null;
        }

        super.endElement(uri, localName, qName);
    }
}<|MERGE_RESOLUTION|>--- conflicted
+++ resolved
@@ -22,14 +22,7 @@
 import stroom.pipeline.shared.ElementIcons;
 import stroom.pipeline.shared.data.PipelineElementType;
 import stroom.pipeline.shared.data.PipelineElementType.Category;
-<<<<<<< HEAD
-
-import org.xml.sax.Attributes;
-import org.xml.sax.SAXException;
-=======
 import stroom.query.common.v2.SearchDebugUtil;
-import stroom.search.coprocessor.Values;
->>>>>>> 0cdf60ed
 
 import org.xml.sax.Attributes;
 import org.xml.sax.SAXException;
@@ -70,13 +63,9 @@
     @Override
     public void endElement(final String uri, final String localName, final String qName) throws SAXException {
         if (RECORD.equals(localName)) {
-<<<<<<< HEAD
-            consumer.accept(values);
-=======
             SearchDebugUtil.writeExtractionData(values);
 
-            consumer.accept(new Values(values));
->>>>>>> 0cdf60ed
+            consumer.accept(values);
             count++;
             values = null;
         }
