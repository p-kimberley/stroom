--- conflicted
+++ resolved
@@ -35,7 +35,6 @@
     private static final String VALUE = "value";
 
     private Val[] values;
-    private int count;
 
     @Override
     public void startElement(final String uri, final String localName, final String qName, final Attributes atts)
@@ -70,16 +69,4 @@
 
         super.endElement(uri, localName, qName);
     }
-<<<<<<< HEAD
-=======
-
-    public void setup(final FieldIndexMap fieldIndexes, final Consumer<Values> consumer) {
-        this.fieldIndexes = fieldIndexes;
-        this.consumer = consumer;
-    }
-
-    public int getCount() {
-        return count;
-    }
->>>>>>> b4f10ae7
 }