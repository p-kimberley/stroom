/*
 * Copyright 2017 Crown Copyright
 *
 * Licensed under the Apache License, Version 2.0 (the "License");
 * you may not use this file except in compliance with the License.
 * You may obtain a copy of the License at
 *
 *     http://www.apache.org/licenses/LICENSE-2.0
 *
 * Unless required by applicable law or agreed to in writing, software
 * distributed under the License is distributed on an "AS IS" BASIS,
 * WITHOUT WARRANTIES OR CONDITIONS OF ANY KIND, either express or implied.
 * See the License for the specific language governing permissions and
 * limitations under the License.
 *
 */

package stroom.search.impl;

import stroom.annotation.api.AnnotationFields;
import stroom.query.api.v2.ExpressionOperator;
import stroom.query.api.v2.Query;
import stroom.query.common.v2.Coprocessor;
import stroom.query.common.v2.Coprocessors;
import stroom.query.common.v2.Receiver;
import stroom.search.extraction.ExpressionFilter;
import stroom.search.extraction.ExtractionDecoratorFactory;
import stroom.search.impl.shard.IndexShardSearchFactory;
import stroom.security.api.SecurityContext;
import stroom.task.api.TaskContext;
import stroom.util.logging.LambdaLogger;
import stroom.util.logging.LambdaLoggerFactory;

import java.util.concurrent.TimeUnit;
import java.util.concurrent.atomic.AtomicLong;
import javax.inject.Inject;

class ClusterSearchTaskHandler {

    private static final LambdaLogger LOGGER = LambdaLoggerFactory.getLogger(ClusterSearchTaskHandler.class);

    private final IndexShardSearchFactory indexShardSearchFactory;
    private final ExtractionDecoratorFactory extractionDecoratorFactory;
    private final SecurityContext securityContext;

    @Inject
    ClusterSearchTaskHandler(final IndexShardSearchFactory indexShardSearchFactory,
                             final ExtractionDecoratorFactory extractionDecoratorFactory,
                             final SecurityContext securityContext) {
        this.indexShardSearchFactory = indexShardSearchFactory;
        this.extractionDecoratorFactory = extractionDecoratorFactory;
        this.securityContext = securityContext;
    }

    public void exec(final TaskContext taskContext,
                     final ClusterSearchTask task,
<<<<<<< HEAD
                     final Coprocessors coprocessors,
                     final RemoteSearchResultFactory remoteSearchResultFactory) {
=======
                     final Coprocessors coprocessors) {
        this.task = task;
>>>>>>> 1106060c
        securityContext.useAsRead(() -> {
            if (!Thread.currentThread().isInterrupted()) {
                taskContext.info(() -> "Initialising...");

                try {
<<<<<<< HEAD
                    remoteSearchResultFactory.setTaskId(taskContext.getTaskId());
                    remoteSearchResultFactory.setStarted(true);

                    if (coprocessors.size() > 0 && task.getShards().size() > 0) {
                        // Start searching.
                        search(taskContext, task, task.getQuery(), coprocessors);
                    }
=======
                    // Start searching.
                    search(taskContext, task, task.getQuery(), coprocessors);
>>>>>>> 1106060c

                } catch (final RuntimeException e) {
                    coprocessors.getErrorConsumer().accept(e);
                } finally {
                    LOGGER.trace(() -> "Search is complete, setting searchComplete to true and " +
                            "counting down searchCompleteLatch");
                    // Tell the client that the search has completed.
                    coprocessors.getCompletionState().complete();
                }
            }
        });
    }

    public void search(final TaskContext taskContext,
                       final ClusterSearchTask task,
                       final Query query,
                       final Coprocessors coprocessors) {
        taskContext.info(() -> "Searching...");
        LOGGER.debug(() -> "Incoming search request:\n" + query.getExpression().toString());

        try {
            final Receiver extractionReceiver = extractionDecoratorFactory.create(
                    taskContext,
                    coprocessors,
                    query);

            // Search all index shards.
            final ExpressionFilter expressionFilter = ExpressionFilter.builder()
                    .addPrefixExcludeFilter(AnnotationFields.ANNOTATION_FIELD_PREFIX)
                    .build();
            final ExpressionOperator expression = expressionFilter.copy(query.getExpression());
            final AtomicLong hitCount = new AtomicLong();
            indexShardSearchFactory.search(
                    task,
                    expression,
                    coprocessors.getFieldIndex(),
                    extractionReceiver,
                    taskContext,
                    hitCount);

            // Wait for search completion.
            boolean allComplete = false;
            while (!allComplete) {
                allComplete = true;
                for (final Coprocessor coprocessor : coprocessors) {
                    if (!Thread.currentThread().isInterrupted()) {
                        taskContext.info(() -> "" +
                                "Searching... " +
                                "found " +
                                hitCount.get() +
                                " documents" +
                                " performed " +
                                coprocessor.getValuesCount().get() +
                                " extractions");

                        final boolean complete = coprocessor.getCompletionState()
                                .awaitCompletion(1, TimeUnit.SECONDS);
                        if (!complete) {
                            allComplete = false;
                        }
                    }
                }
            }

            LOGGER.debug(() -> "Complete");
        } catch (final RuntimeException e) {
            throw SearchException.wrap(e);
        } catch (final InterruptedException e) {
            // Continue to interrupt.
            Thread.currentThread().interrupt();
            LOGGER.debug(e::getMessage, e);
            throw SearchException.wrap(e);
        }
    }
}<|MERGE_RESOLUTION|>--- conflicted
+++ resolved
@@ -54,30 +54,16 @@
 
     public void exec(final TaskContext taskContext,
                      final ClusterSearchTask task,
-<<<<<<< HEAD
-                     final Coprocessors coprocessors,
-                     final RemoteSearchResultFactory remoteSearchResultFactory) {
-=======
                      final Coprocessors coprocessors) {
-        this.task = task;
->>>>>>> 1106060c
         securityContext.useAsRead(() -> {
             if (!Thread.currentThread().isInterrupted()) {
                 taskContext.info(() -> "Initialising...");
 
                 try {
-<<<<<<< HEAD
-                    remoteSearchResultFactory.setTaskId(taskContext.getTaskId());
-                    remoteSearchResultFactory.setStarted(true);
-
                     if (coprocessors.size() > 0 && task.getShards().size() > 0) {
                         // Start searching.
                         search(taskContext, task, task.getQuery(), coprocessors);
                     }
-=======
-                    // Start searching.
-                    search(taskContext, task, task.getQuery(), coprocessors);
->>>>>>> 1106060c
 
                 } catch (final RuntimeException e) {
                     coprocessors.getErrorConsumer().accept(e);
