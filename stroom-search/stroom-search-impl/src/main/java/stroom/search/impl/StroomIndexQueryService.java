package stroom.search.impl;

import stroom.datasource.api.v2.DataSource;
import stroom.docref.DocRef;
import stroom.index.impl.IndexStore;
import stroom.index.impl.StroomIndexQueryResource;
import stroom.index.shared.IndexDoc;
import stroom.query.api.v2.FlatResult;
import stroom.query.api.v2.QueryKey;
import stroom.query.api.v2.SearchRequest;
import stroom.query.api.v2.SearchResponse;
import stroom.query.api.v2.TableResult;
import stroom.query.common.v2.SearchResponseCreator;
import stroom.query.common.v2.SearchResponseCreatorCache;
import stroom.query.common.v2.SearchResponseCreatorManager;
import stroom.security.api.SecurityContext;
import stroom.task.api.ExecutorProvider;
import stroom.task.api.TaskContextFactory;
import stroom.util.logging.LambdaLogger;
import stroom.util.logging.LambdaLoggerFactory;
import stroom.util.logging.LogUtil;

import java.util.concurrent.CompletableFuture;
import java.util.concurrent.ExecutionException;
import java.util.concurrent.Executor;
import java.util.function.Supplier;
import java.util.stream.Collectors;
import javax.inject.Inject;

public class StroomIndexQueryService {

    private static final LambdaLogger LOGGER = LambdaLoggerFactory.getLogger(StroomIndexQueryResource.class);

    private final SearchResponseCreatorManager searchResponseCreatorManager;
    private final IndexStore indexStore;
    private final SecurityContext securityContext;
    private final TaskContextFactory taskContextFactory;
    private final ExecutorProvider executorProvider;

    @Inject
    public StroomIndexQueryService(final LuceneSearchResponseCreatorManager searchResponseCreatorManager,
                                   final IndexStore indexStore,
                                   final SecurityContext securityContext,
<<<<<<< HEAD
                                   final TaskContextFactory taskContextFactory) {
=======
                                   final TaskContextFactory taskContextFactory,
                                   final ExecutorProvider executorProvider) {
>>>>>>> b8655863
        this.searchResponseCreatorManager = searchResponseCreatorManager;
        this.indexStore = indexStore;
        this.securityContext = securityContext;
        this.taskContextFactory = taskContextFactory;
        this.executorProvider = executorProvider;
    }

    public DataSource getDataSource(final DocRef docRef) {
        return securityContext.useAsReadResult(() -> {
            final Supplier<DataSource> supplier = taskContextFactory.contextResult("Getting Data Source",
                    taskContext -> {
                        final IndexDoc index = indexStore.readDocument(docRef);
                        return new DataSource(IndexDataSourceFieldUtil.getDataSourceFields(index, securityContext));
                    });
            final Executor executor = executorProvider.get();
            final CompletableFuture<DataSource> completableFuture = CompletableFuture.supplyAsync(supplier, executor);
            try {
                return completableFuture.get();
            } catch (final InterruptedException | ExecutionException e) {
                throw new RuntimeException(e.getMessage(), e);
            }
        });
    }

    public SearchResponse search(final SearchRequest request) {
        final Supplier<SearchResponse> supplier = taskContextFactory.contextResult("Getting search results",
                taskContext -> {
                    // if this is the first call for this query key then it will create a searchResponseCreator
                    // (& store) that have a lifespan beyond the scope of this request and then begin the search for
                    // the data If it is not the first call for this query key then it will return the existing
                    // searchResponseCreator with access to whatever data has been found so far
                    final SearchResponseCreatorCache.Key key = new SearchResponseCreatorCache.Key(request);
                    final SearchResponseCreator searchResponseCreator = searchResponseCreatorManager.get(key);

                    //create a response from the data found so far, this could be complete/incomplete
                    taskContext.info(() -> "Creating search result");
                    SearchResponse searchResponse = searchResponseCreator.create(request);

                    LOGGER.trace(() ->
                            getResponseInfoForLogging(request, searchResponse));

                    return searchResponse;
                });
        final Executor executor = executorProvider.get();
        final CompletableFuture<SearchResponse> completableFuture = CompletableFuture.supplyAsync(supplier, executor);
        try {
            return completableFuture.get();
        } catch (final InterruptedException | ExecutionException e) {
            throw new RuntimeException(e.getMessage(), e);
        }
    }

    private String getResponseInfoForLogging(final SearchRequest request, final SearchResponse searchResponse) {
        String resultInfo;

        if (searchResponse.getResults() != null) {
            resultInfo = "\n" + searchResponse.getResults().stream()
                    .map(result -> {
                        if (result instanceof FlatResult) {
                            FlatResult flatResult = (FlatResult) result;
                            return LogUtil.message(
                                    "  FlatResult - componentId: {}, size: {}, ",
                                    flatResult.getComponentId(),
                                    flatResult.getSize());
                        } else if (result instanceof TableResult) {
                            TableResult tableResult = (TableResult) result;
                            return LogUtil.message(
                                    "  TableResult - componentId: {}, rows: {}, totalResults: {}, " +
                                            "resultRange: {}",
                                    tableResult.getComponentId(),
                                    tableResult.getRows().size(),
                                    tableResult.getTotalResults(),
                                    tableResult.getResultRange());
                        } else {
                            return "  Unknown type " + result.getClass().getName();
                        }
                    })
                    .collect(Collectors.joining("\n"));
        } else {
            resultInfo = "null";
        }

        return LogUtil.message("Return search response, key: {}, result sets: {}, " +
                        "complete: {}, errors: {}, results: {}",
                request.getKey().toString(),
                searchResponse.getResults(),
                searchResponse.complete(),
                searchResponse.getErrors(),
                resultInfo);
    }

    public Boolean destroy(final QueryKey queryKey) {
        final Supplier<Boolean> supplier = taskContextFactory.contextResult("Destroy search",
                taskContext -> {
                    taskContext.info(queryKey::getUuid);
                    searchResponseCreatorManager.remove(new SearchResponseCreatorCache.Key(queryKey));
                    return Boolean.TRUE;
                });
        final Executor executor = executorProvider.get();
        final CompletableFuture<Boolean> completableFuture = CompletableFuture.supplyAsync(supplier, executor);
        try {
            return completableFuture.get();
        } catch (final InterruptedException | ExecutionException e) {
            throw new RuntimeException(e.getMessage(), e);
        }
    }
}<|MERGE_RESOLUTION|>--- conflicted
+++ resolved
@@ -41,12 +41,8 @@
     public StroomIndexQueryService(final LuceneSearchResponseCreatorManager searchResponseCreatorManager,
                                    final IndexStore indexStore,
                                    final SecurityContext securityContext,
-<<<<<<< HEAD
-                                   final TaskContextFactory taskContextFactory) {
-=======
                                    final TaskContextFactory taskContextFactory,
                                    final ExecutorProvider executorProvider) {
->>>>>>> b8655863
         this.searchResponseCreatorManager = searchResponseCreatorManager;
         this.indexStore = indexStore;
         this.securityContext = securityContext;
