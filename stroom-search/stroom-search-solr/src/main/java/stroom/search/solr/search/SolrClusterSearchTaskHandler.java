/*
 * Copyright 2017 Crown Copyright
 *
 * Licensed under the Apache License, Version 2.0 (the "License");
 * you may not use this file except in compliance with the License.
 * You may obtain a copy of the License at
 *
 *     http://www.apache.org/licenses/LICENSE-2.0
 *
 * Unless required by applicable law or agreed to in writing, software
 * distributed under the License is distributed on an "AS IS" BASIS,
 * WITHOUT WARRANTIES OR CONDITIONS OF ANY KIND, either express or implied.
 * See the License for the specific language governing permissions and
 * limitations under the License.
 *
 */

package stroom.search.solr.search;

import stroom.annotation.api.AnnotationFields;
import stroom.pipeline.errorhandler.MessageUtil;
import stroom.query.api.v2.ExpressionOperator;
import stroom.query.common.v2.CompletionState;
import stroom.search.coprocessor.Coprocessors;
import stroom.search.coprocessor.CoprocessorsFactory;
import stroom.search.coprocessor.Error;
import stroom.search.coprocessor.NewCoprocessor;
import stroom.search.coprocessor.Receiver;
import stroom.search.extraction.ExpressionFilter;
import stroom.search.extraction.ExtractionDecoratorFactory;
import stroom.search.resultsender.NodeResult;
import stroom.search.resultsender.ResultSender;
import stroom.search.resultsender.ResultSenderFactory;
import stroom.security.api.SecurityContext;
import stroom.task.api.TaskContext;
import stroom.task.api.TaskTerminatedException;
import stroom.util.logging.LambdaLogger;
import stroom.util.logging.LambdaLoggerFactory;
<<<<<<< HEAD
=======
import stroom.util.shared.HasTerminate;
import stroom.util.spring.StroomScope;
import stroom.util.task.MonitorImpl;
>>>>>>> e1602c3c

import javax.inject.Inject;
import java.util.concurrent.LinkedBlockingQueue;
import java.util.concurrent.TimeUnit;
import java.util.concurrent.atomic.AtomicLong;
import java.util.function.Consumer;

class SolrClusterSearchTaskHandler implements Consumer<Error> {
    private static final LambdaLogger LOGGER = LambdaLoggerFactory.getLogger(SolrClusterSearchTaskHandler.class);

    private final CoprocessorsFactory coprocessorsFactory;
    private final SolrSearchFactory solrSearchFactory;
    private final ExtractionDecoratorFactory extractionDecoratorFactory;
    private final ResultSenderFactory resultSenderFactory;
    private final SecurityContext securityContext;
    private final LinkedBlockingQueue<String> errors = new LinkedBlockingQueue<>();
    private final CompletionState searchCompletionState = new CompletionState();

    private SolrClusterSearchTask task;

    @Inject
    SolrClusterSearchTaskHandler(final CoprocessorsFactory coprocessorsFactory,
                                 final SolrSearchFactory solrSearchFactory,
                                 final ExtractionDecoratorFactory extractionDecoratorFactory,
                                 final ResultSenderFactory resultSenderFactory,
                                 final SecurityContext securityContext) {
        this.coprocessorsFactory = coprocessorsFactory;
        this.solrSearchFactory = solrSearchFactory;
        this.extractionDecoratorFactory = extractionDecoratorFactory;
        this.resultSenderFactory = resultSenderFactory;
        this.securityContext = securityContext;
    }

    public void exec(final TaskContext taskContext, final SolrClusterSearchTask task, final SolrSearchResultCollector callback) {
        securityContext.useAsRead(() -> {
            final Consumer<NodeResult> resultConsumer = callback::onSuccess;
            CompletionState sendingDataCompletionState = new CompletionState();
            sendingDataCompletionState.complete();

            if (!Thread.currentThread().isInterrupted()) {
                taskContext.info(() -> "Initialising...");

                this.task = task;
                final stroom.query.api.v2.Query query = task.getQuery();

                try {
                    final long frequency = task.getResultSendFrequency();

                    // Make sure we have been given a query.
                    if (query.getExpression() == null) {
                        throw new SearchException("Search expression has not been set");
                    }

                    // Get the stored fields that search is hoping to use.
                    final String[] storedFields = task.getStoredFields();
                    if (storedFields == null || storedFields.length == 0) {
                        throw new SearchException("No stored fields have been requested");
                    }

                    // Create coprocessors.
                    final Coprocessors coprocessors = coprocessorsFactory.create(task.getCoprocessorMap(), storedFields, query.getParams(), this);

                    if (coprocessors.size() > 0) {
                        // Start forwarding data to target node.
                        final ResultSender resultSender = resultSenderFactory.create(taskContext);
                        sendingDataCompletionState = resultSender.sendData(coprocessors, resultConsumer, frequency, searchCompletionState, errors);

                        // Start searching.
                        search(taskContext, task, query, coprocessors);
                    }
                } catch (final RuntimeException e) {
                    try {
                        callback.onFailure(e);
                    } catch (final RuntimeException e2) {
                        // If we failed to send the result or the source node rejected the result because the source task has been terminated then terminate the task.
                        LOGGER.info(() -> "Terminating search because we were unable to send result");
                        Thread.currentThread().interrupt();
                    }
                } finally {
                    LOGGER.trace(() -> "Search is complete, setting searchComplete to true and " +
                            "counting down searchCompleteLatch");
                    // Tell the client that the search has completed.
                    searchCompletionState.complete();
                }

                // Now we must wait for results to be sent to the requesting node.
                try {
                    taskContext.info(() -> "Sending final results");
                    while (!Thread.currentThread().isInterrupted() && !sendingDataCompletionState.isComplete()) {
                        sendingDataCompletionState.awaitCompletion(1, TimeUnit.SECONDS);
                    }
                } catch (InterruptedException e) {
                    //Don't want to reset interrupt status as this thread will go back into
                    //the executor's pool. Throwing an exception will terminate the task
                    throw new RuntimeException("Thread interrupted");
                }
            }
        });
    }

    private void search(final TaskContext taskContext,
                        final SolrClusterSearchTask task,
                        final stroom.query.api.v2.Query query,
                        final Coprocessors coprocessors) {
        taskContext.info(() -> "Searching...");
        LOGGER.debug(() -> "Incoming search request:\n" + query.getExpression().toString());

        try {
<<<<<<< HEAD
            final AtomicLong allDocumentCount = new AtomicLong();
            final Receiver rootReceiver = new ReceiverImpl(null, this, allDocumentCount::addAndGet, null);
            final Receiver extractionReceiver = extractionDecoratorFactory.create(taskContext, rootReceiver, task.getStoredFields(), coprocessors, query);
=======
            // Create a monitor to terminate all sub tasks on completion.
            final HasTerminate hasTerminate = new MonitorImpl();

            final Receiver extractionReceiver = extractionDecoratorFactory.create(this, task.getStoredFields(), coprocessors, query, hasTerminate);
>>>>>>> e1602c3c

            // Search all index shards.
            final ExpressionFilter expressionFilter = new ExpressionFilter.Builder()
                    .addPrefixExcludeFilter(AnnotationFields.ANNOTATION_FIELD_PREFIX)
                    .build();
            final ExpressionOperator expression = expressionFilter.copy(task.getQuery().getExpression());
<<<<<<< HEAD
            solrSearchFactory.search(task, expression, extractionReceiver, taskContext);

            // Wait for index search completion.
            long extractionCount = getMinExtractions(coprocessors.getSet());
            long documentCount = allDocumentCount.get();
            while (!Thread.currentThread().isInterrupted() && extractionCount < documentCount) {
                log(taskContext, extractionCount, documentCount);

                Thread.sleep(1000);

                extractionCount = getMinExtractions(coprocessors.getSet());
                documentCount = allDocumentCount.get();
=======
            final AtomicLong hitCount = new AtomicLong();
            solrSearchFactory.search(task, expression, extractionReceiver, taskContext, hitCount, hasTerminate);

            // Wait for search completion.
            boolean allComplete = false;
            while (!allComplete) {
                allComplete = true;
                for (final NewCoprocessor coprocessor : coprocessors.getSet()) {
                    if (!task.isTerminated()) {
                        taskContext.info("" +
                                "Searching... " +
                                "found " +
                                hitCount.get() +
                                " documents" +
                                " performed "
                                + coprocessor.getValuesCount().get() +
                                " extractions");

                        final boolean complete = coprocessor.awaitCompletion(1, TimeUnit.SECONDS);
                        if (!complete) {
                            allComplete = false;
                        }
                    }
                }
>>>>>>> e1602c3c
            }

            LOGGER.debug(() -> "Complete");

        } catch (final InterruptedException e) {
            // Continue to interrupt.
            Thread.currentThread().interrupt();
            LOGGER.debug(e::getMessage, e);
        } catch (final RuntimeException e) {
            throw SearchException.wrap(e);
        }
    }

<<<<<<< HEAD
    private void log(final TaskContext taskContext, final long extractionCount, final long documentCount) {
        taskContext.info(() ->
                "Searching... " +
                        "found " + documentCount + " documents" +
                        " performed " + extractionCount + " extractions");
    }

    private long getMinExtractions(final Set<NewCoprocessor> coprocessorConsumers) {
        return coprocessorConsumers.stream().mapToLong(NewCoprocessor::getCompletionCount).min().orElse(0);
    }

=======
>>>>>>> e1602c3c
    @Override
    public void accept(final Error error) {
        if (error != null) {
            LOGGER.debug(error::getMessage, error.getThrowable());
            if (!(error.getThrowable() instanceof TaskTerminatedException)) {
                final String msg = MessageUtil.getMessage(error.getMessage(), error.getThrowable());
                errors.offer(msg);
            }
        }
    }

    public SolrClusterSearchTask getTask() {
        return task;
    }
}<|MERGE_RESOLUTION|>--- conflicted
+++ resolved
@@ -36,12 +36,6 @@
 import stroom.task.api.TaskTerminatedException;
 import stroom.util.logging.LambdaLogger;
 import stroom.util.logging.LambdaLoggerFactory;
-<<<<<<< HEAD
-=======
-import stroom.util.shared.HasTerminate;
-import stroom.util.spring.StroomScope;
-import stroom.util.task.MonitorImpl;
->>>>>>> e1602c3c
 
 import javax.inject.Inject;
 import java.util.concurrent.LinkedBlockingQueue;
@@ -150,46 +144,23 @@
         LOGGER.debug(() -> "Incoming search request:\n" + query.getExpression().toString());
 
         try {
-<<<<<<< HEAD
-            final AtomicLong allDocumentCount = new AtomicLong();
-            final Receiver rootReceiver = new ReceiverImpl(null, this, allDocumentCount::addAndGet, null);
-            final Receiver extractionReceiver = extractionDecoratorFactory.create(taskContext, rootReceiver, task.getStoredFields(), coprocessors, query);
-=======
-            // Create a monitor to terminate all sub tasks on completion.
-            final HasTerminate hasTerminate = new MonitorImpl();
-
-            final Receiver extractionReceiver = extractionDecoratorFactory.create(this, task.getStoredFields(), coprocessors, query, hasTerminate);
->>>>>>> e1602c3c
+            final Receiver extractionReceiver = extractionDecoratorFactory.create(taskContext, this, task.getStoredFields(), coprocessors, query);
 
             // Search all index shards.
             final ExpressionFilter expressionFilter = new ExpressionFilter.Builder()
                     .addPrefixExcludeFilter(AnnotationFields.ANNOTATION_FIELD_PREFIX)
                     .build();
             final ExpressionOperator expression = expressionFilter.copy(task.getQuery().getExpression());
-<<<<<<< HEAD
-            solrSearchFactory.search(task, expression, extractionReceiver, taskContext);
-
-            // Wait for index search completion.
-            long extractionCount = getMinExtractions(coprocessors.getSet());
-            long documentCount = allDocumentCount.get();
-            while (!Thread.currentThread().isInterrupted() && extractionCount < documentCount) {
-                log(taskContext, extractionCount, documentCount);
-
-                Thread.sleep(1000);
-
-                extractionCount = getMinExtractions(coprocessors.getSet());
-                documentCount = allDocumentCount.get();
-=======
             final AtomicLong hitCount = new AtomicLong();
-            solrSearchFactory.search(task, expression, extractionReceiver, taskContext, hitCount, hasTerminate);
+            solrSearchFactory.search(task, expression, extractionReceiver, taskContext, hitCount);
 
             // Wait for search completion.
             boolean allComplete = false;
             while (!allComplete) {
                 allComplete = true;
                 for (final NewCoprocessor coprocessor : coprocessors.getSet()) {
-                    if (!task.isTerminated()) {
-                        taskContext.info("" +
+                    if (!Thread.currentThread().isInterrupted()) {
+                        taskContext.info(() -> "" +
                                 "Searching... " +
                                 "found " +
                                 hitCount.get() +
@@ -204,11 +175,9 @@
                         }
                     }
                 }
->>>>>>> e1602c3c
             }
 
             LOGGER.debug(() -> "Complete");
-
         } catch (final InterruptedException e) {
             // Continue to interrupt.
             Thread.currentThread().interrupt();
@@ -218,20 +187,6 @@
         }
     }
 
-<<<<<<< HEAD
-    private void log(final TaskContext taskContext, final long extractionCount, final long documentCount) {
-        taskContext.info(() ->
-                "Searching... " +
-                        "found " + documentCount + " documents" +
-                        " performed " + extractionCount + " extractions");
-    }
-
-    private long getMinExtractions(final Set<NewCoprocessor> coprocessorConsumers) {
-        return coprocessorConsumers.stream().mapToLong(NewCoprocessor::getCompletionCount).min().orElse(0);
-    }
-
-=======
->>>>>>> e1602c3c
     @Override
     public void accept(final Error error) {
         if (error != null) {
