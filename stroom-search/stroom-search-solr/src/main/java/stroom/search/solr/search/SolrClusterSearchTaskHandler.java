--- conflicted
+++ resolved
@@ -126,13 +126,8 @@
                                 "found " +
                                 hitCount.get() +
                                 " documents" +
-<<<<<<< HEAD
                                 " performed " +
-                                coprocessor.getValuesCount().get() +
-=======
-                                " performed "
-                                + coprocessor.getValuesCount() +
->>>>>>> bca84516
+                                coprocessor.getValuesCount() +
                                 " extractions");
 
                         final boolean complete = coprocessor.getCompletionState()
