--- conflicted
+++ resolved
@@ -17,17 +17,9 @@
 package stroom.search.solr.search;
 
 import stroom.query.api.v2.Query;
-<<<<<<< HEAD
 import stroom.search.api.EventRef;
 import stroom.search.api.EventRefs;
-import stroom.security.shared.UserToken;
 import stroom.task.api.ServerTask;
-=======
-import stroom.search.server.AbstractSearchTask;
-import stroom.search.server.EventRef;
-import stroom.search.server.EventRefs;
-import stroom.security.shared.UserIdentity;
->>>>>>> edcb0ac9
 
 public class SolrEventSearchTask extends ServerTask<EventRefs> {
     private final EventRef minEvent;
@@ -39,23 +31,14 @@
 
     private final int resultSendFrequency;
 
-<<<<<<< HEAD
-    public SolrEventSearchTask(final UserToken userToken,
-                               final Query query,
+    public SolrEventSearchTask(final Query query,
                                final EventRef minEvent,
                                final EventRef maxEvent,
                                final long maxStreams,
                                final long maxEvents,
                                final long maxEventsPerStream,
                                final int resultSendFrequency) {
-        super(null, userToken);
         this.query = query;
-=======
-    public SolrEventSearchTask(final UserIdentity userIdentity,
-                               final Query query, final EventRef minEvent, final EventRef maxEvent, final long maxStreams,
-                               final long maxEvents, final long maxEventsPerStream, final int resultSendFrequency) {
-        super(null, userIdentity, query);
->>>>>>> edcb0ac9
         this.minEvent = minEvent;
         this.maxEvent = maxEvent;
         this.maxStreams = maxStreams;
