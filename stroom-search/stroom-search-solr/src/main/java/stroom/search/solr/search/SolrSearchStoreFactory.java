/*
 * Copyright 2017 Crown Copyright
 *
 * Licensed under the Apache License, Version 2.0 (the "License");
 * you may not use this file except in compliance with the License.
 * You may obtain a copy of the License at
 *
 *     http://www.apache.org/licenses/LICENSE-2.0
 *
 * Unless required by applicable law or agreed to in writing, software
 * distributed under the License is distributed on an "AS IS" BASIS,
 * WITHOUT WARRANTIES OR CONDITIONS OF ANY KIND, either express or implied.
 * See the License for the specific language governing permissions and
 * limitations under the License.
 *
 */

package stroom.search.solr.search;

import org.slf4j.Logger;
import org.slf4j.LoggerFactory;
import stroom.dictionary.api.WordListProvider;
import stroom.query.api.v2.ExpressionOperator;
import stroom.query.api.v2.Query;
import stroom.query.api.v2.SearchRequest;
import stroom.query.common.v2.CompletionState;
import stroom.query.common.v2.CoprocessorSettingsMap;
import stroom.query.common.v2.SearchResultHandler;
import stroom.query.common.v2.Sizes;
import stroom.query.common.v2.Store;
import stroom.query.common.v2.StoreFactory;
import stroom.search.solr.CachedSolrIndex;
import stroom.search.solr.SolrIndexCache;
import stroom.search.solr.search.SearchExpressionQueryBuilder.SearchExpressionQuery;
import stroom.search.solr.shared.SolrIndexDoc;
import stroom.search.solr.shared.SolrIndexField;
<<<<<<< HEAD
import stroom.security.api.SecurityContext;
import stroom.security.api.UserTokenUtil;
import stroom.security.shared.UserToken;
import stroom.task.api.TaskManager;
import stroom.ui.config.shared.UiConfig;
=======
import stroom.security.SecurityContext;
import stroom.security.SecurityHelper;
import stroom.task.server.TaskManager;
import stroom.util.config.PropertyUtil;
>>>>>>> edcb0ac9

import javax.inject.Inject;
import java.util.Arrays;
import java.util.Collections;
import java.util.Map;
import java.util.Set;
import java.util.function.Function;
import java.util.stream.Collectors;

// used by DI
@SuppressWarnings("unused")
class SolrSearchStoreFactory implements StoreFactory {
    public static final String ENTITY_TYPE = SolrIndexDoc.DOCUMENT_TYPE;
    private static final Logger LOGGER = LoggerFactory.getLogger(SolrSearchStoreFactory.class);
    private static final int SEND_INTERACTIVE_SEARCH_RESULT_FREQUENCY = 500;
    private static final int DEFAULT_MAX_BOOLEAN_CLAUSE_COUNT = 1024;

    private final SolrIndexCache solrIndexCache;
    private final WordListProvider wordListProvider;
    private final TaskManager taskManager;
    private final SolrSearchConfig searchConfig;
    private final UiConfig clientConfig;
    private final SecurityContext securityContext;

    @Inject
    public SolrSearchStoreFactory(final SolrIndexCache solrIndexCache,
                                  final WordListProvider wordListProvider,
                                  final TaskManager taskManager,
                                  final SolrSearchConfig searchConfig,
                                  final UiConfig clientConfig,
                                  final SecurityContext securityContext) {
        this.solrIndexCache = solrIndexCache;
        this.wordListProvider = wordListProvider;
        this.taskManager = taskManager;
        this.searchConfig = searchConfig;
        this.clientConfig = clientConfig;
        this.securityContext = securityContext;
    }

    @Override
    public Store create(final SearchRequest searchRequest) {
        // Get the current time in millis since epoch.
        final long nowEpochMilli = System.currentTimeMillis();

        // Get the search.
        final Query query = searchRequest.getQuery();

        // Load the index.
        final CachedSolrIndex index = securityContext.useAsReadResult(() -> solrIndexCache.get(query.getDataSource()));

        // Extract highlights.
        final Set<String> highlights = getHighlights(index, query.getExpression(), searchRequest.getDateTimeLocale(), nowEpochMilli);

        // Create a coprocessor settings map.
        final CoprocessorSettingsMap coprocessorSettingsMap = CoprocessorSettingsMap.create(searchRequest);

        // Create an asynchronous search task.
<<<<<<< HEAD
        final UserToken userToken = UserTokenUtil.create(securityContext.getUserId());
=======
>>>>>>> edcb0ac9
        final String searchName = "Search '" + searchRequest.getKey().toString() + "'";
        final SolrAsyncSearchTask asyncSearchTask = new SolrAsyncSearchTask(
                null,
                securityContext.getUserIdentity(),
                searchName,
                query,
                SEND_INTERACTIVE_SEARCH_RESULT_FREQUENCY,
                coprocessorSettingsMap.getMap(),
                searchRequest.getDateTimeLocale(),
                nowEpochMilli);

        // Create a handler for search results.
        final Sizes storeSize = getStoreSizes();
        final Sizes defaultMaxResultsSizes = getDefaultMaxResultsSizes();
        final CompletionState completionState = new CompletionState();
        final SearchResultHandler resultHandler = new SearchResultHandler(
                completionState,
                coprocessorSettingsMap,
                defaultMaxResultsSizes,
                storeSize);

        // Create the search result collector.
        final SolrSearchResultCollector searchResultCollector = SolrSearchResultCollector.create(
                taskManager,
                asyncSearchTask,
                highlights,
                resultHandler,
                defaultMaxResultsSizes,
                storeSize,
                completionState);

        // Tell the task where results will be collected.
        asyncSearchTask.setResultCollector(searchResultCollector);

        // Start asynchronous search execution.
        searchResultCollector.start();

        return searchResultCollector;
    }

    private Sizes getDefaultMaxResultsSizes() {
        final String value = clientConfig.getDefaultMaxResults();
        return extractValues(value);
    }

    private Sizes getStoreSizes() {
        final String value = searchConfig.getStoreSize();
        return extractValues(value);
    }

    private Sizes extractValues(String value) {
        if (value != null) {
            try {
                return Sizes.create(Arrays.stream(value.split(","))
                        .map(String::trim)
                        .map(Integer::valueOf)
                        .collect(Collectors.toList()));
            } catch (Exception e) {
                LOGGER.warn(e.getMessage());
            }
        }
        return Sizes.create(Integer.MAX_VALUE);
    }

    /**
     * Compiles the query, extracts terms and then returns them for use in hit
     * highlighting.
     */
    private Set<String> getHighlights(final CachedSolrIndex index, final ExpressionOperator expression, final String timeZoneId, final long nowEpochMilli) {
        Set<String> highlights = Collections.emptySet();

        try {
            // Create a map of index fields keyed by name.
            final Map<String, SolrIndexField> indexFieldsMap = index
                    .getFields()
                    .stream()
                    .collect(Collectors.toMap(SolrIndexField::getFieldName, Function.identity()));
            // Parse the query.
            final SearchExpressionQueryBuilder searchExpressionQueryBuilder = new SearchExpressionQueryBuilder(
                    wordListProvider, indexFieldsMap, searchConfig.getMaxBooleanClauseCount(), timeZoneId, nowEpochMilli);
            final SearchExpressionQuery query = searchExpressionQueryBuilder
                    .buildQuery(expression);

            highlights = query.getTerms();
        } catch (final RuntimeException e) {
            LOGGER.debug(e.getMessage(), e);
        }

        return highlights;
    }
}<|MERGE_RESOLUTION|>--- conflicted
+++ resolved
@@ -34,18 +34,9 @@
 import stroom.search.solr.search.SearchExpressionQueryBuilder.SearchExpressionQuery;
 import stroom.search.solr.shared.SolrIndexDoc;
 import stroom.search.solr.shared.SolrIndexField;
-<<<<<<< HEAD
 import stroom.security.api.SecurityContext;
-import stroom.security.api.UserTokenUtil;
-import stroom.security.shared.UserToken;
 import stroom.task.api.TaskManager;
 import stroom.ui.config.shared.UiConfig;
-=======
-import stroom.security.SecurityContext;
-import stroom.security.SecurityHelper;
-import stroom.task.server.TaskManager;
-import stroom.util.config.PropertyUtil;
->>>>>>> edcb0ac9
 
 import javax.inject.Inject;
 import java.util.Arrays;
@@ -103,14 +94,9 @@
         final CoprocessorSettingsMap coprocessorSettingsMap = CoprocessorSettingsMap.create(searchRequest);
 
         // Create an asynchronous search task.
-<<<<<<< HEAD
-        final UserToken userToken = UserTokenUtil.create(securityContext.getUserId());
-=======
->>>>>>> edcb0ac9
         final String searchName = "Search '" + searchRequest.getKey().toString() + "'";
         final SolrAsyncSearchTask asyncSearchTask = new SolrAsyncSearchTask(
                 null,
-                securityContext.getUserIdentity(),
                 searchName,
                 query,
                 SEND_INTERACTIVE_SEARCH_RESULT_FREQUENCY,
