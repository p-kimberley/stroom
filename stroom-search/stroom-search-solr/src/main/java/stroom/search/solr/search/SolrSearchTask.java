/*
 * Copyright 2016 Crown Copyright
 *
 * Licensed under the Apache License, Version 2.0 (the "License");
 * you may not use this file except in compliance with the License.
 * You may obtain a copy of the License at
 *
 *     http://www.apache.org/licenses/LICENSE-2.0
 *
 * Unless required by applicable law or agreed to in writing, software
 * distributed under the License is distributed on an "AS IS" BASIS,
 * WITHOUT WARRANTIES OR CONDITIONS OF ANY KIND, either express or implied.
 * See the License for the specific language governing permissions and
 * limitations under the License.
 */

package stroom.search.solr.search;

import org.apache.solr.common.params.SolrParams;
<<<<<<< HEAD
import stroom.pipeline.errorhandler.ErrorReceiver;
import stroom.search.extraction.Values;
=======
import stroom.search.coprocessor.Error;
import stroom.search.coprocessor.Receiver;
import stroom.search.coprocessor.Values;
>>>>>>> 17eb1ddd
import stroom.search.solr.CachedSolrIndex;

import java.util.function.Consumer;

class SolrSearchTask {
    private final CachedSolrIndex solrIndex;
    private final SolrParams solrParams;
    private final String[] fieldNames;
<<<<<<< HEAD
    private final ResultReceiver resultReceiver;
    private final ErrorReceiver errorReceiver;

    public SolrSearchTask(final CachedSolrIndex solrIndex,
                          final SolrParams solrParams,
                          final String[] fieldNames,
                          final ResultReceiver resultReceiver,
                          final ErrorReceiver errorReceiver) {
        this.solrIndex = solrIndex;
        this.solrParams = solrParams;
        this.fieldNames = fieldNames;
        this.resultReceiver = resultReceiver;
        this.errorReceiver = errorReceiver;
=======
    private final Receiver receiver;
    private final Tracker tracker;

    SolrSearchTask(final CachedSolrIndex solrIndex,
                   final SolrParams solrParams,
                   final String[] fieldNames,
                   final Receiver receiver,
                   final Tracker tracker) {
        this.solrIndex = solrIndex;
        this.solrParams = solrParams;
        this.fieldNames = fieldNames;
        this.receiver = receiver;
        this.tracker = tracker;
>>>>>>> 17eb1ddd
    }

    CachedSolrIndex getSolrIndex() {
        return solrIndex;
    }

    SolrParams getSolrParams() {
        return solrParams;
    }

    String[] getFieldNames() {
        return fieldNames;
    }

<<<<<<< HEAD
    public ResultReceiver getResultReceiver() {
        return resultReceiver;
    }

    public ErrorReceiver getErrorReceiver() {
        return errorReceiver;
    }

    public interface ResultReceiver {
        void receive(Values values);
=======
    Receiver getReceiver() {
        return receiver;
    }

    Tracker getTracker() {
        return tracker;
>>>>>>> 17eb1ddd
    }
}<|MERGE_RESOLUTION|>--- conflicted
+++ resolved
@@ -17,14 +17,9 @@
 package stroom.search.solr.search;
 
 import org.apache.solr.common.params.SolrParams;
-<<<<<<< HEAD
-import stroom.pipeline.errorhandler.ErrorReceiver;
-import stroom.search.extraction.Values;
-=======
 import stroom.search.coprocessor.Error;
 import stroom.search.coprocessor.Receiver;
 import stroom.search.coprocessor.Values;
->>>>>>> 17eb1ddd
 import stroom.search.solr.CachedSolrIndex;
 
 import java.util.function.Consumer;
@@ -33,21 +28,6 @@
     private final CachedSolrIndex solrIndex;
     private final SolrParams solrParams;
     private final String[] fieldNames;
-<<<<<<< HEAD
-    private final ResultReceiver resultReceiver;
-    private final ErrorReceiver errorReceiver;
-
-    public SolrSearchTask(final CachedSolrIndex solrIndex,
-                          final SolrParams solrParams,
-                          final String[] fieldNames,
-                          final ResultReceiver resultReceiver,
-                          final ErrorReceiver errorReceiver) {
-        this.solrIndex = solrIndex;
-        this.solrParams = solrParams;
-        this.fieldNames = fieldNames;
-        this.resultReceiver = resultReceiver;
-        this.errorReceiver = errorReceiver;
-=======
     private final Receiver receiver;
     private final Tracker tracker;
 
@@ -61,7 +41,6 @@
         this.fieldNames = fieldNames;
         this.receiver = receiver;
         this.tracker = tracker;
->>>>>>> 17eb1ddd
     }
 
     CachedSolrIndex getSolrIndex() {
@@ -76,24 +55,11 @@
         return fieldNames;
     }
 
-<<<<<<< HEAD
-    public ResultReceiver getResultReceiver() {
-        return resultReceiver;
-    }
-
-    public ErrorReceiver getErrorReceiver() {
-        return errorReceiver;
-    }
-
-    public interface ResultReceiver {
-        void receive(Values values);
-=======
     Receiver getReceiver() {
         return receiver;
     }
 
     Tracker getTracker() {
         return tracker;
->>>>>>> 17eb1ddd
     }
 }