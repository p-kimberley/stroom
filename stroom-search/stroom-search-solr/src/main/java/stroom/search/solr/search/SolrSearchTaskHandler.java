--- conflicted
+++ resolved
@@ -30,13 +30,8 @@
 import stroom.dashboard.expression.v1.ValLong;
 import stroom.dashboard.expression.v1.ValNull;
 import stroom.dashboard.expression.v1.ValString;
-<<<<<<< HEAD
-import stroom.pipeline.errorhandler.ErrorReceiver;
-import stroom.search.extraction.Values;
-=======
 import stroom.search.coprocessor.Error;
 import stroom.search.coprocessor.Values;
->>>>>>> 17eb1ddd
 import stroom.search.solr.CachedSolrIndex;
 import stroom.search.solr.SolrIndexClientCache;
 import stroom.search.solr.shared.SolrConnectionConfig;
@@ -48,12 +43,6 @@
 import stroom.task.shared.ThreadPoolImpl;
 import stroom.util.logging.LambdaLogger;
 import stroom.util.logging.LambdaLoggerFactory;
-<<<<<<< HEAD
-import stroom.util.shared.Severity;
-=======
-import stroom.util.shared.HasTerminate;
-import stroom.util.shared.ThreadPool;
->>>>>>> 17eb1ddd
 import stroom.util.shared.VoidResult;
 
 import javax.inject.Inject;
@@ -64,7 +53,6 @@
 import java.util.concurrent.CompletableFuture;
 import java.util.concurrent.CountDownLatch;
 import java.util.concurrent.Executor;
-import java.util.concurrent.atomic.AtomicLong;
 import java.util.function.Consumer;
 
 public class SolrSearchTaskHandler {
@@ -79,10 +67,7 @@
     private final SolrIndexClientCache solrIndexClientCache;
     private final ExecutorProvider executorProvider;
     private final TaskContext taskContext;
-<<<<<<< HEAD
     private final CountDownLatch completionLatch = new CountDownLatch(1);
-=======
->>>>>>> 17eb1ddd
 
     @Inject
     SolrSearchTaskHandler(final SolrIndexClientCache solrIndexClientCache,
@@ -142,13 +127,8 @@
                             } catch (final RuntimeException e) {
                                 error(task, e.getMessage(), e);
                             } finally {
-<<<<<<< HEAD
-                                task.getResultReceiver().receive(Values.COMPLETE);
-                                // Send terminal values.
+                                task.getTracker().complete();
                                 completionLatch.countDown();
-=======
-                                task.getTracker().complete();
->>>>>>> 17eb1ddd
                             }
                         },
                         () -> "searcher.search()");
@@ -158,21 +138,14 @@
         }
     }
 
-<<<<<<< HEAD
     private void fastStreamingDocsSearch(final SolrSearchTask task, final SolrIndexDoc solrIndexDoc, final SolrConnectionConfig connectionConfig) {
-        final AtomicLong hitCount = new AtomicLong();
-        final Callback2 callback = new Callback2(hitCount, task.getFieldNames(), task.getSolrIndex().getFieldsMap(), task.getResultReceiver(), task.getErrorReceiver());
-=======
-    private void fastStreamingDocsSearch(final SolrSearchTask task, final SolrIndex solrIndex, final SolrConnectionConfig connectionConfig) {
         final Callback2 callback = new Callback2(
                 task.getTracker(),
                 task.getFieldNames(),
                 task.getSolrIndex().getFieldsMap(),
                 task.getReceiver().getValuesConsumer(),
                 task.getReceiver().getErrorConsumer(),
-                task.getReceiver().getCompletionCountConsumer(),
-                taskContext);
->>>>>>> 17eb1ddd
+                task.getReceiver().getCompletionCountConsumer());
         solrIndexClientCache.context(connectionConfig, solrClient -> {
             try {
                 final QueryResponse response = solrClient.queryAndStreamResponse(solrIndexDoc.getCollection(), task.getSolrParams(), callback);
@@ -183,39 +156,24 @@
         });
     }
 
-<<<<<<< HEAD
     private void streamingSearch(final SolrSearchTask task, final SolrIndexDoc solrIndexDoc, final SolrConnectionConfig connectionConfig) {
-        final AtomicLong hitCount = new AtomicLong();
-        final Callback callback = new Callback(hitCount, task.getFieldNames(), task.getResultReceiver(), task.getErrorReceiver());
-=======
-    private void streamingSearch(final SolrSearchTask task, final SolrIndex solrIndex, final SolrConnectionConfig connectionConfig) {
         final Callback callback = new Callback(
                 task.getTracker(),
                 task.getFieldNames(),
                 task.getReceiver().getValuesConsumer(),
                 task.getReceiver().getErrorConsumer(),
                 task.getReceiver().getCompletionCountConsumer());
->>>>>>> 17eb1ddd
         solrIndexClientCache.context(connectionConfig, solrClient -> {
             try {
                 final QueryResponse response = solrClient.queryAndStreamResponse(solrIndexDoc.getCollection(), task.getSolrParams(), callback);
                 final DocListInfo docListInfo = callback.getDocListInfo();
                 LOGGER.debug(() -> "streamingSearch() - response=" + response);
-<<<<<<< HEAD
-                LOGGER.debug(() -> "hitCount=" + hitCount.get());
-=======
                 LOGGER.debug(() -> "hitCount=" + task.getTracker().getHitCount());
 //                LOGGER.debug(() -> "documentCount=" + task.getTracker().getDocumentCount());
->>>>>>> 17eb1ddd
 
                 // Make sure we got back what we expected to.
                 if (docListInfo == null) {
                     throw new SolrServerException("docListInfo is null");
-<<<<<<< HEAD
-                } else if (docListInfo.getNumFound() != hitCount.get()) {
-                    throw new SolrServerException("Unexpected hit count - numFound=" + docListInfo.getNumFound() + " hitCount=" + hitCount.get());
-=======
->>>>>>> 17eb1ddd
                 }
 //                else if (docListInfo.getNumFound() != task.getTracker().getDocumentCount()) {
 //                    throw new SolrServerException("Unexpected hit count - numFound=" + docListInfo.getNumFound() + " hitCount=" + task.getTracker().getHitCount());
@@ -355,40 +313,22 @@
         private final Tracker tracker;
         private final String[] fieldNames;
         private final Map<String, SolrIndexField> fieldsMap;
-<<<<<<< HEAD
-        private final ResultReceiver resultReceiver;
-        private final ErrorReceiver errorReceiver;
-=======
         private final Consumer<Values> valuesConsumer;
         private final Consumer<Error> errorConsumer;
         private final Consumer<Long> countConsumer;
-        private final HasTerminate hasTerminate;
->>>>>>> 17eb1ddd
 
         Callback2(final Tracker tracker,
                   final String[] fieldNames,
                   final Map<String, SolrIndexField> fieldsMap,
-<<<<<<< HEAD
-                  final ResultReceiver resultReceiver,
-                  final ErrorReceiver errorReceiver) {
-            this.count = count;
-            this.fieldNames = fieldNames;
-            this.fieldsMap = fieldsMap;
-            this.resultReceiver = resultReceiver;
-            this.errorReceiver = errorReceiver;
-=======
                   final Consumer<Values> valuesConsumer,
                   final Consumer<Error> errorConsumer,
-                  final Consumer<Long> countConsumer,
-                  final HasTerminate hasTerminate) {
+                  final Consumer<Long> countConsumer) {
             this.tracker = tracker;
             this.fieldNames = fieldNames;
             this.fieldsMap = fieldsMap;
             this.valuesConsumer = valuesConsumer;
             this.errorConsumer = errorConsumer;
             this.countConsumer = countConsumer;
-            this.hasTerminate = hasTerminate;
->>>>>>> 17eb1ddd
         }
 
         final Map<String, Val> map = new HashMap<>();
