package stroom.searchable.impl;

import com.google.common.base.Preconditions;
import org.slf4j.Logger;
import org.slf4j.LoggerFactory;
import stroom.docref.DocRef;
import stroom.query.api.v2.SearchRequest;
import stroom.query.common.v2.Sizes;
import stroom.query.common.v2.Store;
import stroom.query.common.v2.StoreFactory;
import stroom.searchable.api.Searchable;
import stroom.searchable.api.SearchableProvider;
<<<<<<< HEAD
import stroom.task.api.ExecutorProvider;
import stroom.task.api.TaskContext;
import stroom.ui.config.shared.UiConfig;
=======
import stroom.util.concurrent.ExecutorProvider;
import stroom.task.server.TaskContext;
>>>>>>> ac4ef459
import stroom.util.logging.LambdaLogger;
import stroom.util.logging.LambdaLoggerFactory;
import stroom.util.task.TaskWrapper;

import javax.inject.Inject;
import javax.inject.Provider;
import java.util.Arrays;
import java.util.stream.Collectors;

@SuppressWarnings("unused")
class SearchableStoreFactory implements StoreFactory {
    private static final Logger LOGGER = LoggerFactory.getLogger(SearchableStoreFactory.class);
    private static final LambdaLogger LAMBDA_LOGGER = LambdaLoggerFactory.getLogger(SearchableStoreFactory.class);

    private final TaskContext taskContext;
    private final ExecutorProvider executorProvider;
<<<<<<< HEAD
    private final SearchableConfig config;
    private final UiConfig clientConfig;
=======
    private final Provider<TaskWrapper> taskWrapperProvider;
>>>>>>> ac4ef459
    private final SearchableProvider searchableProvider;

    @Inject
    SearchableStoreFactory(final TaskContext taskContext,
                           final ExecutorProvider executorProvider,
<<<<<<< HEAD
                           final SearchableConfig config,
                           final UiConfig clientConfig,
                           final SearchableProvider searchableProvider) {
        this.taskContext = taskContext;
        this.executorProvider = executorProvider;
        this.config = config;
        this.clientConfig = clientConfig;
=======
                           final Provider<TaskWrapper> taskWrapperProvider,
                           final SearchableProvider searchableProvider,
                           final StroomPropertyService stroomPropertyService) {
        this.taskContext = taskContext;
        this.executorProvider = executorProvider;
        this.taskWrapperProvider = taskWrapperProvider;
>>>>>>> ac4ef459
        this.searchableProvider = searchableProvider;
    }

    @Override
    public Store create(final SearchRequest searchRequest) {
        LOGGER.debug("create called for searchRequest {} ", searchRequest);

        final DocRef docRef = Preconditions.checkNotNull(
                Preconditions.checkNotNull(
                        Preconditions.checkNotNull(searchRequest)
                                .getQuery())
                        .getDataSource());
        Preconditions.checkNotNull(searchRequest.getResultRequests(), "searchRequest must have at least one resultRequest");
        Preconditions.checkArgument(!searchRequest.getResultRequests().isEmpty(), "searchRequest must have at least one resultRequest");

        final Searchable searchable = searchableProvider.get(docRef);

        Preconditions.checkNotNull(searchable, "Searchable could not be found for " + docRef);

        return buildStore(searchRequest, searchable);
    }

    private Store buildStore(final SearchRequest searchRequest,
                             final Searchable searchable) {

        Preconditions.checkNotNull(searchRequest);
        Preconditions.checkNotNull(searchable);

        final Sizes storeSize = getStoreSizes();
        final Sizes defaultMaxResultsSizes = getDefaultMaxResultsSizes();
        final int resultHandlerBatchSize = getResultHandlerBatchSize();

        //wrap the resultHandler in a new store, initiating the search in the process
        return new SearchableStore(
                defaultMaxResultsSizes,
                storeSize,
                resultHandlerBatchSize,
                searchable,
                taskContext,
                searchRequest,
                executorProvider,
                taskWrapperProvider);
    }

    private Sizes getDefaultMaxResultsSizes() {
        final String value = clientConfig.getDefaultMaxResults();
        return extractValues(value);
    }

    private Sizes getStoreSizes() {
        final String value = config.getStoreSize();
        return extractValues(value);
    }

    private int getResultHandlerBatchSize() {
        return 5000;
    }

    private Sizes extractValues(String value) {
        if (value != null) {
            try {
                return Sizes.create(Arrays.stream(value.split(","))
                        .map(String::trim)
                        .map(Integer::valueOf)
                        .collect(Collectors.toList()));
            } catch (Exception e) {
                LOGGER.warn(e.getMessage());
            }
        }
        return Sizes.create(Integer.MAX_VALUE);
    }
}<|MERGE_RESOLUTION|>--- conflicted
+++ resolved
@@ -10,21 +10,15 @@
 import stroom.query.common.v2.StoreFactory;
 import stroom.searchable.api.Searchable;
 import stroom.searchable.api.SearchableProvider;
-<<<<<<< HEAD
-import stroom.task.api.ExecutorProvider;
 import stroom.task.api.TaskContext;
 import stroom.ui.config.shared.UiConfig;
-=======
-import stroom.util.concurrent.ExecutorProvider;
-import stroom.task.server.TaskContext;
->>>>>>> ac4ef459
 import stroom.util.logging.LambdaLogger;
 import stroom.util.logging.LambdaLoggerFactory;
-import stroom.util.task.TaskWrapper;
 
 import javax.inject.Inject;
 import javax.inject.Provider;
 import java.util.Arrays;
+import java.util.concurrent.Executor;
 import java.util.stream.Collectors;
 
 @SuppressWarnings("unused")
@@ -32,35 +26,22 @@
     private static final Logger LOGGER = LoggerFactory.getLogger(SearchableStoreFactory.class);
     private static final LambdaLogger LAMBDA_LOGGER = LambdaLoggerFactory.getLogger(SearchableStoreFactory.class);
 
-    private final TaskContext taskContext;
-    private final ExecutorProvider executorProvider;
-<<<<<<< HEAD
+    private final Executor executor;
+    private final Provider<TaskContext> taskContextProvider;
     private final SearchableConfig config;
     private final UiConfig clientConfig;
-=======
-    private final Provider<TaskWrapper> taskWrapperProvider;
->>>>>>> ac4ef459
     private final SearchableProvider searchableProvider;
 
     @Inject
-    SearchableStoreFactory(final TaskContext taskContext,
-                           final ExecutorProvider executorProvider,
-<<<<<<< HEAD
+    SearchableStoreFactory(final Executor executor,
+                           final Provider<TaskContext> taskContextProvider,
                            final SearchableConfig config,
                            final UiConfig clientConfig,
                            final SearchableProvider searchableProvider) {
-        this.taskContext = taskContext;
-        this.executorProvider = executorProvider;
+        this.executor = executor;
+        this.taskContextProvider = taskContextProvider;
         this.config = config;
         this.clientConfig = clientConfig;
-=======
-                           final Provider<TaskWrapper> taskWrapperProvider,
-                           final SearchableProvider searchableProvider,
-                           final StroomPropertyService stroomPropertyService) {
-        this.taskContext = taskContext;
-        this.executorProvider = executorProvider;
-        this.taskWrapperProvider = taskWrapperProvider;
->>>>>>> ac4ef459
         this.searchableProvider = searchableProvider;
     }
 
@@ -99,10 +80,9 @@
                 storeSize,
                 resultHandlerBatchSize,
                 searchable,
-                taskContext,
+                taskContextProvider.get(),
                 searchRequest,
-                executorProvider,
-                taskWrapperProvider);
+                executor);
     }
 
     private Sizes getDefaultMaxResultsSizes() {
