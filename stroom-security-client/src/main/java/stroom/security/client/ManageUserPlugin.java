/*
 * Copyright 2017 Crown Copyright
 *
 * Licensed under the Apache License, Version 2.0 (the "License");
 * you may not use this file except in compliance with the License.
 * You may obtain a copy of the License at
 *
 *     http://www.apache.org/licenses/LICENSE-2.0
 *
 * Unless required by applicable law or agreed to in writing, software
 * distributed under the License is distributed on an "AS IS" BASIS,
 * WITHOUT WARRANTIES OR CONDITIONS OF ANY KIND, either express or implied.
 * See the License for the specific language governing permissions and
 * limitations under the License.
 *
 */

package stroom.security.client;

import com.google.gwt.inject.client.AsyncProvider;
import com.google.gwt.user.client.rpc.AsyncCallback;
import com.google.inject.Inject;
import com.google.web.bindery.event.shared.EventBus;
import stroom.core.client.MenuKeys;
import stroom.document.client.event.ShowPermissionsDialogEvent;
import stroom.menubar.client.event.BeforeRevealMenubarEvent;
import stroom.node.client.NodeToolsPlugin;
import stroom.security.client.presenter.DocumentPermissionsPresenter;
import stroom.security.client.presenter.UsersAndGroupsPresenter;
import stroom.security.shared.FindUserCriteria;
import stroom.svg.client.SvgPresets;
import stroom.widget.menu.client.presenter.IconMenuItem;
import stroom.widget.popup.client.event.ShowPopupEvent;
import stroom.widget.popup.client.presenter.PopupSize;
import stroom.widget.popup.client.presenter.PopupView.PopupType;

public class ManageUserPlugin extends NodeToolsPlugin {
  private final AsyncProvider<UsersAndGroupsPresenter> usersAndGroupsPresenterProvider;

  @Inject
  public ManageUserPlugin(final EventBus eventBus, final ClientSecurityContext securityContext,
                          final AsyncProvider<UsersAndGroupsPresenter> usersAndGroupsPresenterProvider,
                          final AsyncProvider<DocumentPermissionsPresenter> documentPermissionsPresenterProvider) {
    super(eventBus, securityContext);
    this.usersAndGroupsPresenterProvider = usersAndGroupsPresenterProvider;

<<<<<<< HEAD
        eventBus.addHandler(ShowPermissionsDialogEvent.getType(), event -> documentPermissionsPresenterProvider.get(new AsyncCallback<DocumentPermissionsPresenter>() {
            @Override
            public void onSuccess(final DocumentPermissionsPresenter presenter) {
                presenter.show(event.getExplorerNode());
=======
    eventBus.addHandler(ShowPermissionsEntityDialogEvent.getType(),
            event -> documentPermissionsPresenterProvider.get(new AsyncCallback<DocumentPermissionsPresenter>() {
      @Override
      public void onSuccess(final DocumentPermissionsPresenter presenter) {
        presenter.show(event.getExplorerData());
      }

      @Override
      public void onFailure(final Throwable caught) {
      }
    }));
  }

  @Override
  protected void addChildItems(final BeforeRevealMenubarEvent event) {
    if (getSecurityContext().hasAppPermission(FindUserCriteria.MANAGE_USERS_PERMISSION)) {
      event.getMenuItems().addMenuItem(MenuKeys.TOOLS_MENU,
          new IconMenuItem(1, SvgPresets.USER, SvgPresets.USER, "User Permissions", null, true,
                  () -> usersAndGroupsPresenterProvider.get(new AsyncCallback<UsersAndGroupsPresenter>() {
            @Override
            public void onSuccess(final UsersAndGroupsPresenter presenter) {
              final PopupSize popupSize = new PopupSize(800, 600, true);
              ShowPopupEvent.fire(ManageUserPlugin.this, presenter,
                  PopupType.CLOSE_DIALOG, null, popupSize, "User Permissions", null, null);
>>>>>>> 2b2616a1
            }

            @Override
            public void onFailure(final Throwable caught) {
            }
          })));
    }
  }
}<|MERGE_RESOLUTION|>--- conflicted
+++ resolved
@@ -44,12 +44,6 @@
     super(eventBus, securityContext);
     this.usersAndGroupsPresenterProvider = usersAndGroupsPresenterProvider;
 
-<<<<<<< HEAD
-        eventBus.addHandler(ShowPermissionsDialogEvent.getType(), event -> documentPermissionsPresenterProvider.get(new AsyncCallback<DocumentPermissionsPresenter>() {
-            @Override
-            public void onSuccess(final DocumentPermissionsPresenter presenter) {
-                presenter.show(event.getExplorerNode());
-=======
     eventBus.addHandler(ShowPermissionsEntityDialogEvent.getType(),
             event -> documentPermissionsPresenterProvider.get(new AsyncCallback<DocumentPermissionsPresenter>() {
       @Override
@@ -74,7 +68,6 @@
               final PopupSize popupSize = new PopupSize(800, 600, true);
               ShowPopupEvent.fire(ManageUserPlugin.this, presenter,
                   PopupType.CLOSE_DIALOG, null, popupSize, "User Permissions", null, null);
->>>>>>> 2b2616a1
             }
 
             @Override
