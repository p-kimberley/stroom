/*
 * Copyright 2016 Crown Copyright
 *
 * Licensed under the Apache License, Version 2.0 (the "License");
 * you may not use this file except in compliance with the License.
 * You may obtain a copy of the License at
 *
 *     http://www.apache.org/licenses/LICENSE-2.0
 *
 * Unless required by applicable law or agreed to in writing, software
 * distributed under the License is distributed on an "AS IS" BASIS,
 * WITHOUT WARRANTIES OR CONDITIONS OF ANY KIND, either express or implied.
 * See the License for the specific language governing permissions and
 * limitations under the License.
 */

package stroom.security.server;

import org.slf4j.Logger;
import org.slf4j.LoggerFactory;
import org.springframework.dao.DataAccessException;
import org.springframework.stereotype.Component;
import stroom.security.Insecure;
import stroom.security.SecurityContext;
import stroom.security.SecurityHelper;
import stroom.security.shared.FindUserCriteria;
import stroom.security.shared.PermissionNames;
import stroom.security.shared.UserRef;

import javax.inject.Inject;

@Component
public class AuthenticationServiceImpl implements AuthenticationService {
    private static final Logger LOGGER = LoggerFactory.getLogger(AuthenticationServiceImpl.class);

    private static final String ADMINISTRATORS = "Administrators";

    private final UserService userService;
    private final UserAppPermissionService userAppPermissionService;
    private final SecurityContext securityContext;
<<<<<<< HEAD
=======

    private volatile boolean doneCreateOrRefreshAdminRole = false;
>>>>>>> c3da03f2

    @Inject
    AuthenticationServiceImpl(
            final UserService userService,
<<<<<<< HEAD
            final PasswordEncoder passwordEncoder,
            final SecurityContext securityContext) {
        this.stroomPropertyService = stroomPropertyService;
        this.httpServletRequestHolder = httpServletRequestHolder;
        this.eventLog = eventLog;
        this.mailSenderProvider = mailSenderProvider;
=======
            final UserAppPermissionService userAppPermissionService,
            final SecurityContext securityContext) {
>>>>>>> c3da03f2
        this.userService = userService;
        this.userAppPermissionService = userAppPermissionService;
        this.securityContext = securityContext;
<<<<<<< HEAD
    }
=======
>>>>>>> c3da03f2

        createOrRefreshAdminUser();
        createOrRefreshStroomServiceUser();
    }

    @Override
    @Insecure
    public UserRef getUserRef(final AuthenticationToken token) {
        if (token == null || token.getUserId() == null || token.getUserId().trim().length() == 0) {
            return null;
        }

        UserRef userRef = loadUserByUsername(token.getUserId());

        if (userRef == null) {
            // At this point the user has been authenticated using JWT.
            // If the user doesn't exist in the DB then we need to create them an account here, so Stroom has
            // some way of sensibly referencing the user and something to attach permissions to.
            // We need to elevate the user because no one is currently logged in.
            try (SecurityHelper securityHelper = SecurityHelper.processingUser(securityContext)) {
                userRef = userService.createUser(token.getUserId());
            }
        }

        return userRef;
    }

    private UserRef loadUserByUsername(final String username) throws DataAccessException {
        UserRef userRef;

        try {
            if (!doneCreateOrRefreshAdminRole) {
                doneCreateOrRefreshAdminRole = true;
                createOrRefreshAdminUserGroup();
            }

            userRef = userService.getUserByName(username);
            if (userRef == null) {
                // The requested system user does not exist.
                if (UserService.ADMIN_USER_NAME.equals(username)) {
                    userRef = createOrRefreshAdminUser();
                }
            }

        } catch (final Exception e) {
            LOGGER.error(e.getMessage(), e);
            throw e;
        }

        return userRef;
    }

    /**
     * @return a new admin user
     */
    public UserRef createOrRefreshAdminUser() {
        return createOrRefreshUser(UserService.ADMIN_USER_NAME);
    }

    /**
     * @return a new stroom service user in the admin group
     */
    public UserRef createOrRefreshStroomServiceUser() {
        return createOrRefreshUser(UserService.STROOM_SERVICE_USER_NAME);
    }

    private UserRef createOrRefreshUser(String name) {
        UserRef userRef;

        try (SecurityHelper securityHelper = SecurityHelper.processingUser(securityContext)) {
            // Ensure all perms have been created
            userAppPermissionService.init();

            userRef = userService.getUserByName(name);
            if (userRef == null) {
                User user = new User();
                user.setName(name);
                user = userService.save(user);

                final UserRef userGroup = createOrRefreshAdminUserGroup();
                try {
                    userService.addUserToGroup(UserRefFactory.create(user), userGroup);
                } catch (final RuntimeException e) {
                    // Expected.
                    LOGGER.debug(e.getMessage());
                }

                userRef = UserRefFactory.create(user);
            }
        }
        return userRef;
    }

    /**
     * Enusure the admin user groups are created
     *
     * @return the full admin user group
     */
    private UserRef createOrRefreshAdminUserGroup() {
        return createOrRefreshAdminUserGroup(ADMINISTRATORS);
    }

    private UserRef createOrRefreshAdminUserGroup(final String userGroupName) {
        UserRef newUserGroup;
        try (SecurityHelper securityHelper = SecurityHelper.processingUser(securityContext)) {
            final FindUserCriteria findUserGroupCriteria = new FindUserCriteria(userGroupName, true);
            findUserGroupCriteria.getFetchSet().add(Permission.ENTITY_TYPE);

            final User userGroup = userService.find(findUserGroupCriteria).getFirst();
            if (userGroup != null) {
                return UserRefFactory.create(userGroup);
            }

            newUserGroup = userService.createUserGroup(userGroupName);
            try {
                userAppPermissionService.addPermission(newUserGroup, PermissionNames.ADMINISTRATOR);
            } catch (final RuntimeException e) {
                // Expected.
                LOGGER.debug(e.getMessage());
            }
        }
        return newUserGroup;
    }
}<|MERGE_RESOLUTION|>--- conflicted
+++ resolved
@@ -38,33 +38,17 @@
     private final UserService userService;
     private final UserAppPermissionService userAppPermissionService;
     private final SecurityContext securityContext;
-<<<<<<< HEAD
-=======
 
     private volatile boolean doneCreateOrRefreshAdminRole = false;
->>>>>>> c3da03f2
 
     @Inject
     AuthenticationServiceImpl(
             final UserService userService,
-<<<<<<< HEAD
-            final PasswordEncoder passwordEncoder,
-            final SecurityContext securityContext) {
-        this.stroomPropertyService = stroomPropertyService;
-        this.httpServletRequestHolder = httpServletRequestHolder;
-        this.eventLog = eventLog;
-        this.mailSenderProvider = mailSenderProvider;
-=======
             final UserAppPermissionService userAppPermissionService,
             final SecurityContext securityContext) {
->>>>>>> c3da03f2
         this.userService = userService;
         this.userAppPermissionService = userAppPermissionService;
         this.securityContext = securityContext;
-<<<<<<< HEAD
-    }
-=======
->>>>>>> c3da03f2
 
         createOrRefreshAdminUser();
         createOrRefreshStroomServiceUser();
