/*
 * Copyright 2016 Crown Copyright
 *
 * Licensed under the Apache License, Version 2.0 (the "License");
 * you may not use this file except in compliance with the License.
 * You may obtain a copy of the License at
 *
 *     http://www.apache.org/licenses/LICENSE-2.0
 *
 * Unless required by applicable law or agreed to in writing, software
 * distributed under the License is distributed on an "AS IS" BASIS,
 * WITHOUT WARRANTIES OR CONDITIONS OF ANY KIND, either express or implied.
 * See the License for the specific language governing permissions and
 * limitations under the License.
 */

package stroom.security.server;

import com.auth0.jwt.JWT;
import com.auth0.jwt.algorithms.Algorithm;
import com.auth0.jwt.exceptions.JWTCreationException;
import org.apache.shiro.SecurityUtils;
import org.apache.shiro.UnavailableSecurityManagerException;
import org.apache.shiro.session.InvalidSessionException;
import org.apache.shiro.subject.Subject;
import org.springframework.context.annotation.Profile;
import org.springframework.context.annotation.Scope;
import org.springframework.context.annotation.ScopedProxyMode;
import org.springframework.stereotype.Component;
import org.springframework.transaction.TransactionException;
import stroom.entity.server.GenericEntityService;
import stroom.query.api.DocRef;
import stroom.entity.shared.DocumentEntityService;
import stroom.entity.shared.EntityService;
import stroom.security.SecurityContext;
import stroom.security.server.exception.AuthenticationServiceException;
import stroom.security.shared.DocumentPermissionNames;
import stroom.security.shared.DocumentPermissions;
import stroom.security.shared.PermissionNames;
import stroom.security.shared.User;
import stroom.security.shared.UserRef;
import stroom.security.shared.UserService;
import stroom.security.spring.SecurityConfiguration;
import stroom.util.logging.StroomLogger;
import stroom.util.spring.StroomScope;

import javax.inject.Inject;
<<<<<<< HEAD
import javax.persistence.RollbackException;
=======
import javax.persistence.PersistenceException;
import java.io.UnsupportedEncodingException;
>>>>>>> 0d593f12
import java.util.Map;
import java.util.Set;

@Component
@Profile(SecurityConfiguration.PROD_SECURITY)
@Scope(value = StroomScope.PROTOTYPE, proxyMode = ScopedProxyMode.INTERFACES)
class SecurityContextImpl implements SecurityContext {
    public static final String ISSUER = "stroom";
    public static final String SECRET = "some-secret";

    private static final StroomLogger LOGGER = StroomLogger.getLogger(SecurityContextImpl.class);
    private static final UserRef INTERNAL_PROCESSING_USER = new UserRef(User.ENTITY_TYPE, "0", "INTERNAL_PROCESSING_USER", false, true);
    private final UserPermissionsCache userPermissionCache;
    private final DocumentPermissionsCache documentPermissionsCache;
    private final UserService userService;
    private final DocumentPermissionService documentPermissionService;
    private final GenericEntityService genericEntityService;

    @Inject
    SecurityContextImpl(final UserPermissionsCache userPermissionCache, final DocumentPermissionsCache documentPermissionsCache, final UserService userService, final DocumentPermissionService documentPermissionService, final GenericEntityService genericEntityService) {
        this.userPermissionCache = userPermissionCache;
        this.documentPermissionsCache = documentPermissionsCache;
        this.userService = userService;
        this.documentPermissionService = documentPermissionService;
        this.genericEntityService = genericEntityService;
    }

    @Override
    public void pushUser(final String name) {
        UserRef userRef = INTERNAL_PROCESSING_USER;
        if (name != null && !"INTERNAL_PROCESSING_USER".equals(name)) {
            userRef = userService.getUserRefByName(name);
        }

        if (userRef == null) {
            final String message = "Unable to push user '" + name + "' as user is unknown";
            LOGGER.error(message);
            throw new AuthenticationServiceException(message);
        }

        CurrentUserState.pushUserRef(userRef);
    }

    @Override
    public String popUser() {
        final UserRef userRef = CurrentUserState.popUserRef();

        if (userRef != null) {
            return userRef.getName();
        }

        return null;
    }

    private Subject getSubject() {
        try {
            return SecurityUtils.getSubject();
        } catch (final UnavailableSecurityManagerException e) {
            // If the call is an internal one then there won't be a security manager.
            LOGGER.debug(e.getMessage(), e);
        }

        return null;
    }

    private UserRef getUserRef() {
        UserRef userRef = CurrentUserState.currentUserRef();
        try {
            if (userRef == null) {
                final Subject subject = getSubject();
                if (subject != null && subject.isAuthenticated()) {
                    final User user = (User) subject.getPrincipal();
                    if (user != null) {
                        userRef = UserRef.create(user);
                    }
                }
            }
        } catch (final InvalidSessionException e) {
            // If the session has expired then the user will need to login again.
            LOGGER.debug(e.getMessage(), e);
        }

        return userRef;
    }

    @Override
    public String getUserId() {
        final UserRef userRef = getUserRef();
        if (userRef == null) {
            return null;
        }
        return userRef.getName();
    }

    @Override
    public String getToken() {
        try {
            return JWT.create().withIssuer(ISSUER).withSubject(getUserId()).sign(Algorithm.HMAC256(SECRET));
        } catch (final JWTCreationException e) {
            LOGGER.error(e.getMessage(), e);
        } catch (final UnsupportedEncodingException e) {
            LOGGER.error(e.getMessage(), e);
        }

        return null;
    }

    @Override
    public boolean isLoggedIn() {
        return getUserRef() != null;
    }

    @Override
    public boolean isAdmin() {
        return hasAppPermission(PermissionNames.ADMINISTRATOR);
    }

    @Override
    public void elevatePermissions() {
        CurrentUserState.elevatePermissions();
    }

    @Override
    public void restorePermissions() {
        CurrentUserState.restorePermissions();
    }

    @Override
    public boolean hasAppPermission(final String permission) {
        // Get the current user.
        final UserRef userRef = getUserRef();

        // If there is no logged in user then throw an exception.
        if (userRef == null) {
            throw new AuthenticationServiceException("No user is currently logged in");
        }

        // If the user is the internal processing user then they automatically have permission.
        if (INTERNAL_PROCESSING_USER.equals(userRef)) {
            return true;
        }

        final UserPermissions userPermissions = userPermissionCache.get(userRef);
        boolean result = userPermissions.hasAppPermission(permission);

        // If the user doesn't have the requested permission see if they are an admin.
        if (!result && !PermissionNames.ADMINISTRATOR.equals(permission)) {
            result = userPermissions.hasAppPermission(PermissionNames.ADMINISTRATOR);
        }

        return result;
    }

    @Override
    public boolean hasDocumentPermission(final String documentType, final String documentId, final String permission) {
        // Let administrators do anything.
        if (isAdmin()) {
            return true;
        }

        // Get the current user.
        final UserRef userRef = getUserRef();

        // If there is no logged in user then throw an exception.
        if (userRef == null) {
            throw new AuthenticationServiceException("No user is currently logged in");
        }

        final UserPermissions userPermissions = userPermissionCache.get(userRef);
        boolean result = userPermissions.hasDocumentPermission(documentType, documentId, permission);

        // If the user doesn't have read permission then check to see if the current task has been set to have elevated permissions.
        if (!result && DocumentPermissionNames.READ.equals(permission)) {
            if (CurrentUserState.isElevatePermissions()) {
                result = userPermissions.hasDocumentPermission(documentType, documentId, DocumentPermissionNames.USE);
            }
        }

        return result;
    }

    @Override
    public void clearDocumentPermissions(final String documentType, final String documentUuid) {
        // Get the current user.
        final UserRef userRef = getUserRef();

        // If no user is present then don't create permissions.
        if (userRef != null) {
            if (hasDocumentPermission(documentType, documentUuid, DocumentPermissionNames.OWNER)) {
                final DocRef docRef = new DocRef(documentType, documentUuid);
                documentPermissionService.clearDocumentPermissions(docRef);

                // Make sure the cache updates for the current user.
                userPermissionCache.remove(userRef);
                // Make sure cache updates for the document.
                documentPermissionsCache.remove(docRef);
            }
        }
    }

    @Override
    public void addDocumentPermissions(final String sourceType, final String sourceUuid, final String documentType, final String documentUuid, final boolean owner) {
        // Get the current user.
        final UserRef userRef = getUserRef();

        // If no user is present then don't create permissions.
        if (userRef != null) {
            if (owner || hasDocumentPermission(documentType, documentUuid, DocumentPermissionNames.OWNER)) {
                final DocRef docRef = new DocRef(documentType, documentUuid);

                if (owner) {
                    // Make the current user the owner of the new document.
                    try {
                        documentPermissionService.addPermission(userRef, docRef, DocumentPermissionNames.OWNER);
                    } catch (final RollbackException | TransactionException e) {
                        LOGGER.debug(e.getMessage(), e);
                    } catch (final Exception e) {
                        LOGGER.error(e.getMessage(), e);
                    }
                }

                // Inherit permissions from the parent folder if there is one.
                // TODO : This should be part of the explorer service.
                copyPermissions(sourceType, sourceUuid, documentType, documentUuid);

                // Make sure the cache updates for the current user.
                userPermissionCache.remove(userRef);
                // Make sure cache updates for the document.
                documentPermissionsCache.remove(docRef);
            }
        }
    }

    private void copyPermissions(final String sourceType, final String sourceUuid, final String destType, final String destUuid) {
        if (sourceType != null && sourceUuid != null) {
            final DocRef sourceDocRef = new DocRef(sourceType, sourceUuid);

            final DocumentPermissions documentPermissions = documentPermissionService.getPermissionsForDocument(sourceDocRef);
            if (documentPermissions != null) {
                final Map<UserRef, Set<String>> userPermissions = documentPermissions.getUserPermissions();
                if (userPermissions != null && userPermissions.size() > 0) {

                    final DocRef destDocRef = new DocRef(destType, destUuid);
                    final EntityService<?> entityService = genericEntityService.getEntityService(destDocRef.getType());
                    if (entityService != null && entityService instanceof DocumentEntityService) {
                        final DocumentEntityService<?> documentEntityService = (DocumentEntityService) entityService;
                        final String[] allowedPermissions = documentEntityService.getPermissions();

                        for (final Map.Entry<UserRef, Set<String>> entry : userPermissions.entrySet()) {
                            final UserRef userRef = entry.getKey();
                            final Set<String> permissions = entry.getValue();

                            for (final String allowedPermission : allowedPermissions) {
                                if (permissions.contains(allowedPermission)) {
//                                    // Don't allow owner permissions to be inherited.
//                                    if (!DocumentPermissionNames.OWNER.equals(allowedPermission)) {
                                    try {
                                        documentPermissionService.addPermission(userRef, destDocRef, allowedPermission);
                                    } catch (final RollbackException | TransactionException e) {
                                        LOGGER.debug(e.getMessage(), e);
                                    } catch (final Exception e) {
                                        LOGGER.error(e.getMessage(), e);
                                    }
//                                    }
                                }
                            }
                        }
                    }
                }
            }
        }
    }
}<|MERGE_RESOLUTION|>--- conflicted
+++ resolved
@@ -45,12 +45,8 @@
 import stroom.util.spring.StroomScope;
 
 import javax.inject.Inject;
-<<<<<<< HEAD
-import javax.persistence.RollbackException;
-=======
 import javax.persistence.PersistenceException;
 import java.io.UnsupportedEncodingException;
->>>>>>> 0d593f12
 import java.util.Map;
 import java.util.Set;
 
@@ -233,88 +229,53 @@
     }
 
     @Override
-    public void clearDocumentPermissions(final String documentType, final String documentUuid) {
+    public void createInitialDocumentPermissions(final String documentType, final String documentUuid, final String folderUuid) {
         // Get the current user.
         final UserRef userRef = getUserRef();
 
         // If no user is present then don't create permissions.
         if (userRef != null) {
-            if (hasDocumentPermission(documentType, documentUuid, DocumentPermissionNames.OWNER)) {
-                final DocRef docRef = new DocRef(documentType, documentUuid);
-                documentPermissionService.clearDocumentPermissions(docRef);
-
-                // Make sure the cache updates for the current user.
-                userPermissionCache.remove(userRef);
-                // Make sure cache updates for the document.
-                documentPermissionsCache.remove(docRef);
-            }
-        }
-    }
-
-    @Override
-    public void addDocumentPermissions(final String sourceType, final String sourceUuid, final String documentType, final String documentUuid, final boolean owner) {
-        // Get the current user.
-        final UserRef userRef = getUserRef();
-
-        // If no user is present then don't create permissions.
-        if (userRef != null) {
-            if (owner || hasDocumentPermission(documentType, documentUuid, DocumentPermissionNames.OWNER)) {
-                final DocRef docRef = new DocRef(documentType, documentUuid);
-
-                if (owner) {
-                    // Make the current user the owner of the new document.
-                    try {
-                        documentPermissionService.addPermission(userRef, docRef, DocumentPermissionNames.OWNER);
-                    } catch (final RollbackException | TransactionException e) {
-                        LOGGER.debug(e.getMessage(), e);
-                    } catch (final Exception e) {
-                        LOGGER.error(e.getMessage(), e);
-                    }
-                }
-
-                // Inherit permissions from the parent folder if there is one.
-                // TODO : This should be part of the explorer service.
-                copyPermissions(sourceType, sourceUuid, documentType, documentUuid);
-
-                // Make sure the cache updates for the current user.
-                userPermissionCache.remove(userRef);
-                // Make sure cache updates for the document.
-                documentPermissionsCache.remove(docRef);
-            }
-        }
-    }
-
-    private void copyPermissions(final String sourceType, final String sourceUuid, final String destType, final String destUuid) {
-        if (sourceType != null && sourceUuid != null) {
-            final DocRef sourceDocRef = new DocRef(sourceType, sourceUuid);
-
-            final DocumentPermissions documentPermissions = documentPermissionService.getPermissionsForDocument(sourceDocRef);
-            if (documentPermissions != null) {
-                final Map<UserRef, Set<String>> userPermissions = documentPermissions.getUserPermissions();
-                if (userPermissions != null && userPermissions.size() > 0) {
-
-                    final DocRef destDocRef = new DocRef(destType, destUuid);
-                    final EntityService<?> entityService = genericEntityService.getEntityService(destDocRef.getType());
-                    if (entityService != null && entityService instanceof DocumentEntityService) {
-                        final DocumentEntityService<?> documentEntityService = (DocumentEntityService) entityService;
-                        final String[] allowedPermissions = documentEntityService.getPermissions();
-
-                        for (final Map.Entry<UserRef, Set<String>> entry : userPermissions.entrySet()) {
-                            final UserRef userRef = entry.getKey();
-                            final Set<String> permissions = entry.getValue();
-
-                            for (final String allowedPermission : allowedPermissions) {
-                                if (permissions.contains(allowedPermission)) {
-//                                    // Don't allow owner permissions to be inherited.
-//                                    if (!DocumentPermissionNames.OWNER.equals(allowedPermission)) {
+            final DocRef docRef = new DocRef(documentType, documentUuid);
+
+            // Make the current user the owner of the new document.
+            documentPermissionService.addPermission(userRef, docRef, DocumentPermissionNames.OWNER);
+
+            // Inherit permissions from the parent folder if there is one.
+            // TODO : This should be part of the explorer service.
+            if (folderUuid != null) {
+                addInheritedPermissions(documentType, documentUuid, folderUuid);
+            }
+
+            // Make sure the cache updates for the current user.
+            userPermissionCache.remove(userRef);
+        }
+    }
+
+    private void addInheritedPermissions(final String documentType, final String documentUuid, final String folderUuid) {
+        final DocRef docRef = new DocRef(documentType, documentUuid);
+
+        final DocumentPermissions documentPermissions = documentPermissionService.getPermissionsForDocument(new DocRef(Folder.ENTITY_TYPE, folderUuid));
+        if (documentPermissions != null) {
+            final Map<UserRef, Set<String>> userPermissions = documentPermissions.getUserPermissions();
+            if (userPermissions != null && userPermissions.size() > 0) {
+                final EntityService<?> entityService = genericEntityService.getEntityService(documentType);
+                if (entityService != null && entityService instanceof DocumentEntityService) {
+                    final DocumentEntityService<?> documentEntityService = (DocumentEntityService) entityService;
+                    final String[] allowedPermissions = documentEntityService.getPermissions();
+
+                    for (final Map.Entry<UserRef, Set<String>> entry : userPermissions.entrySet()) {
+                        final UserRef userRef = entry.getKey();
+                        final Set<String> permissions = entry.getValue();
+
+                        for (final String allowedPermission : allowedPermissions) {
+                            if (permissions.contains(allowedPermission)) {
+                                // Don't allow owner permissions to be inherited.
+                                if (!DocumentPermissionNames.OWNER.equals(allowedPermission)) {
                                     try {
-                                        documentPermissionService.addPermission(userRef, destDocRef, allowedPermission);
-                                    } catch (final RollbackException | TransactionException e) {
-                                        LOGGER.debug(e.getMessage(), e);
-                                    } catch (final Exception e) {
-                                        LOGGER.error(e.getMessage(), e);
+                                        documentPermissionService.addPermission(userRef, docRef, allowedPermission);
+                                    } catch (final PersistenceException e) {
+                                        // Ignore.
                                     }
-//                                    }
                                 }
                             }
                         }
