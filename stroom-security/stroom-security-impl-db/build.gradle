--- conflicted
+++ resolved
@@ -5,12 +5,8 @@
     implementation project(':stroom-core-shared')
     implementation project(':stroom-db-util')
     implementation project(':stroom-security:stroom-security-api')
-<<<<<<< HEAD
+    implementation project(':stroom-security:stroom-security-impl')
     implementation project(':stroom-security:stroom-security-impl-db-jooq')
-=======
-    implementation project(':stroom-security:stroom-security-impl')
-    implementation project(':stroom-security:stroom-security-impl-db-gen')
->>>>>>> 3dbc6749
     implementation project(':stroom-util')
     implementation project(':stroom-util-shared')
 
