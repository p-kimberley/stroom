package stroom.security.impl;

import stroom.security.api.SecurityContext;
import stroom.security.shared.User;
import stroom.util.shared.ResourcePaths;
import stroom.util.shared.RestResource;

import io.swagger.annotations.Api;
import io.swagger.annotations.ApiOperation;
import io.swagger.annotations.ApiParam;
import org.slf4j.Logger;
import org.slf4j.LoggerFactory;

import javax.inject.Inject;
import javax.ws.rs.Consumes;
import javax.ws.rs.GET;
import javax.ws.rs.POST;
import javax.ws.rs.Path;
import javax.ws.rs.Produces;
import javax.ws.rs.QueryParam;
import javax.ws.rs.core.MediaType;
import javax.ws.rs.core.Response;

@Api(tags = "Authorisation (New UI)")
@Path("/authorisation" + ResourcePaths.V1)
@Produces(MediaType.APPLICATION_JSON)
@Consumes(MediaType.APPLICATION_JSON)
public class AuthorisationResource implements RestResource {

    private static final Logger LOGGER = LoggerFactory.getLogger(AuthorisationResource.class);

    private final SecurityContext securityContext;
    private final UserService userService;

    @Inject
    public AuthorisationResource(final SecurityContext securityContext, UserService userService) {
        this.securityContext = securityContext;
        this.userService = userService;
    }

    //TODO: Is this used?

    /**
     * Authenticates using JWT
     */
    @POST
    @Path("isAuthorised")
<<<<<<< HEAD
    @ApiOperation(
            value = "Submit a request to verify if the user has the requested permission on a 'document'",
            response = Response.class)
=======
    @ApiOperation("Submit a request to verify if the user has the requested application permission")
>>>>>>> d7801b45
    public Response isAuthorised(@ApiParam("permission") final String permission) {

        boolean hasAppPermission = securityContext.hasAppPermission(permission);

        return hasAppPermission
                ? Response.ok().build()
                : Response.status(Response.Status.UNAUTHORIZED).build();
    }

    @POST
    @Path("hasPermission")
    @ApiOperation("Submit a request to verify if the user has the requested application permission")
    public Response hasPermission(UserPermissionRequest userPermissionRequest) {
        // TODO what happens if the permission is bad? What's the result of this method call and how
        //  should we handle it?
<<<<<<< HEAD
        boolean result = securityContext.hasAppPermission(userPermissionRequest.getPermission());
        // The user here will be the one logged in by the JWT.
        return result
=======
        boolean hasAppPermission = securityContext.hasAppPermission(userPermissionRequest.getPermission());
        // The user here will be the one logged in by the JWT.
        return hasAppPermission
>>>>>>> d7801b45
                ? Response.ok().build()
                : Response.status(Response.Status.UNAUTHORIZED).build();
    }

    /**
     * This function is used by the Users UI to create a Stroom user for authorisation purposes.
     * It solves the problem of Users having to log in before they're available to assign permissions to.
     */
    @POST
    @Path("createUser")
    public Response createUser(@QueryParam("id") String userId) {
        try {
            // Why are we not returning the user?
            User existingUser = userService.getUserByName(userId)
                    .orElseGet(() ->
                            userService.createUser(userId));
            return Response.ok().build();
        } catch (Exception e) {
            LOGGER.error("Unable to create user: {}", e.getMessage());
            return Response.serverError().build();
        }
    }

    /**
     * Updates the user's status
     */
    @GET
    @Path("setUserStatus")
    public Response setUserStatus(@QueryParam("userId") String userId, @QueryParam("status") String status) {
        try {
            boolean isEnabled = status.equals("active") || status.equals("enabled");
            return userService.getUserByName(userId)
                    .map(user -> {
                        user.setEnabled(isEnabled);
                        userService.update(user);
                        return Response.ok().build();
                    })
                    .orElseGet(() ->
                            Response.status(Response.Status.NOT_FOUND).build());
        } catch (Exception e) {
            LOGGER.error("Unable to change user's status: {}", e.getMessage());
            return Response.serverError().build();
        }
    }
}<|MERGE_RESOLUTION|>--- conflicted
+++ resolved
@@ -45,13 +45,7 @@
      */
     @POST
     @Path("isAuthorised")
-<<<<<<< HEAD
-    @ApiOperation(
-            value = "Submit a request to verify if the user has the requested permission on a 'document'",
-            response = Response.class)
-=======
     @ApiOperation("Submit a request to verify if the user has the requested application permission")
->>>>>>> d7801b45
     public Response isAuthorised(@ApiParam("permission") final String permission) {
 
         boolean hasAppPermission = securityContext.hasAppPermission(permission);
@@ -67,15 +61,9 @@
     public Response hasPermission(UserPermissionRequest userPermissionRequest) {
         // TODO what happens if the permission is bad? What's the result of this method call and how
         //  should we handle it?
-<<<<<<< HEAD
-        boolean result = securityContext.hasAppPermission(userPermissionRequest.getPermission());
-        // The user here will be the one logged in by the JWT.
-        return result
-=======
         boolean hasAppPermission = securityContext.hasAppPermission(userPermissionRequest.getPermission());
         // The user here will be the one logged in by the JWT.
         return hasAppPermission
->>>>>>> d7801b45
                 ? Response.ok().build()
                 : Response.status(Response.Status.UNAUTHORIZED).build();
     }
