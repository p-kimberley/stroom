--- conflicted
+++ resolved
@@ -85,11 +85,7 @@
 
         GuiceUtil.buildMultiBinder(binder(), RestResource.class)
                 .addBinding(UserResourceImpl.class)
-<<<<<<< HEAD
-                .addBinding(UserAppPermissionResourceImpl.class);
-=======
                 .addBinding(UserAppPermissionResourceImpl.class)
                 .addBinding(DocumentPermissionResourceImpl.class);
->>>>>>> 420b467b
     }
 }