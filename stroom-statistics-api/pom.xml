--- conflicted
+++ resolved
@@ -38,11 +38,7 @@
   <parent>
     <groupId>stroom</groupId>
     <artifactId>stroom</artifactId>
-<<<<<<< HEAD
     <version>5.1-alpha.2</version>
-=======
-    <version>5.0-beta.61</version>
->>>>>>> 2639e37a
   </parent>
 
   <artifactId>stroom-statistics-api</artifactId>
