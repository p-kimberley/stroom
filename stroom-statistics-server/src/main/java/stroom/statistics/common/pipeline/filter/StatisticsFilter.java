/*
 * Copyright 2016 Crown Copyright
 *
 * Licensed under the Apache License, Version 2.0 (the "License");
 * you may not use this file except in compliance with the License.
 * You may obtain a copy of the License at
 *
 *     http://www.apache.org/licenses/LICENSE-2.0
 *
 * Unless required by applicable law or agreed to in writing, software
 * distributed under the License is distributed on an "AS IS" BASIS,
 * WITHOUT WARRANTIES OR CONDITIONS OF ANY KIND, either express or implied.
 * See the License for the specific language governing permissions and
 * limitations under the License.
 */

package stroom.statistics.common.pipeline.filter;

<<<<<<< HEAD
import org.slf4j.Logger;
import org.slf4j.LoggerFactory;
=======
>>>>>>> 77deba40
import org.springframework.context.annotation.Scope;
import org.springframework.stereotype.Component;
import org.xml.sax.Attributes;
import org.xml.sax.Locator;
import org.xml.sax.SAXException;
import stroom.pipeline.server.LocationFactoryProxy;
import stroom.pipeline.server.errorhandler.ErrorReceiverProxy;
import stroom.pipeline.server.errorhandler.LoggedException;
import stroom.pipeline.server.factory.ConfigurableElement;
import stroom.pipeline.server.factory.PipelineProperty;
import stroom.pipeline.server.filter.AbstractXMLFilter;
import stroom.pipeline.shared.ElementIcons;
import stroom.pipeline.shared.data.PipelineElementType;
import stroom.pipeline.shared.data.PipelineElementType.Category;
import stroom.statistics.common.StatisticEvent;
import stroom.statistics.common.StatisticStoreEntityService;
import stroom.statistics.common.StatisticTag;
import stroom.statistics.common.Statistics;
import stroom.statistics.common.StatisticsEventValidatorFactory;
import stroom.statistics.common.StatisticsFactory;
import stroom.statistics.shared.StatisticField;
import stroom.statistics.shared.StatisticStoreEntity;
import stroom.statistics.shared.StatisticType;
import stroom.util.date.DateUtil;
import stroom.util.shared.Severity;
import stroom.util.spring.StroomScope;

import javax.inject.Inject;
import java.util.ArrayList;
import java.util.HashMap;
import java.util.List;
import java.util.Map;

/**
 * The statistic filter used to gather event based statistics.
 */
@Component
@Scope(StroomScope.PROTOTYPE)
@ConfigurableElement(type = "StatisticsFilter", category = Category.FILTER, roles = {
        PipelineElementType.ROLE_TARGET, PipelineElementType.ROLE_HAS_TARGETS,
        PipelineElementType.VISABILITY_SIMPLE}, icon = ElementIcons.STATISTICS)
public class StatisticsFilter extends AbstractXMLFilter {
    /**
     * Define all the element and attribute names
     */
    private static final String STATISTIC = "statistic";
    private static final String STATISTICS = "statistics";
    private static final String TIME = "time";
    private static final String TAG = "tag";
    private static final String TAGS = "tags";
    private static final String TAG_NAME = "name";
    private static final String TAG_VALUE = "value";
    private static final String COUNT = "count";
    private static final String VALUE = "value";
    private static final int EVENT_BUFFER_SIZE = 1000;
    private static final Logger LOGGER = LoggerFactory.getLogger(StatisticsFilter.class);
    private final ErrorReceiverProxy errorReceiverProxy;
    private final LocationFactoryProxy locationFactory;
    private final StatisticsFactory statisticEventStoreFactory;
    private final StatisticStoreEntityService statisticsDataSourceService;
    private final List<StatisticEvent> statisticEventList = new ArrayList<>(EVENT_BUFFER_SIZE);
    private final StringBuilder textBuffer = new StringBuilder();
    private final Map<String, String> emptyTagToValueMap = new HashMap<String, String>();
    private StatisticStoreEntity statisticsDataSource;
    private Statistics statisticEventStore;
    /**
     * Events attributes
     */
<<<<<<< HEAD
    private Map<String, String> currentTagToValueMap = new HashMap<String, String>();
=======
    private Map<String, String> currentTagToValueMap = new HashMap<>();
    private final Map<String, String> emptyTagToValueMap = new HashMap<>();
>>>>>>> 77deba40
    private String currentTagName;
    private String currentTagValue;
    private Long currentEventTimeMs;
    private Double currentStatisticValue;
    private Long currentStatisticCount;
    private Locator locator;

    @Inject
    public StatisticsFilter(final ErrorReceiverProxy errorReceiverProxy, final LocationFactoryProxy locationFactory,
                            final StatisticsFactory statisticEventStoreFactory,
                            final StatisticStoreEntityService statisticsDataSourceService) {
        this.errorReceiverProxy = errorReceiverProxy;
        this.locationFactory = locationFactory;
        this.statisticEventStoreFactory = statisticEventStoreFactory;
        this.statisticsDataSourceService = statisticsDataSourceService;
    }

    @Override
    public void startProcessing() {
        if (statisticsDataSource == null) {
            log(Severity.FATAL_ERROR, "Statistics data source has not been set", null);
            throw new LoggedException("Statistics data source has not been set");
        }

        // Reload the data source as we might have new fields.
        statisticsDataSource = statisticsDataSourceService.load(statisticsDataSource);

        if (statisticsDataSource == null) {
            log(Severity.FATAL_ERROR, "Unable to load Statistics data source ", null);
            throw new LoggedException("Unable to load Statistics data source ");
        }

        if (!statisticsDataSource.isEnabled()) {
            final String msg = "Statistics data source with name [" + statisticsDataSource.getName() + "] is disabled";
            log(Severity.FATAL_ERROR, msg, null);
            throw new LoggedException(msg);
        }

        // clean out the map of field names to values
        for (final String fieldName : statisticsDataSource.getFieldNames()) {
            emptyTagToValueMap.put(fieldName, null);
        }
    }

    @Override
    public void endProcessing() {
        try {
            flush();
        } finally {
            super.endProcessing();
        }
    }

    private Statistics getStatisticEventStore() {
        return statisticEventStoreFactory.instance(this.statisticsDataSource.getEngineName());
    }

    private void flush() {
        // Have we any events to write?
        if (statisticEventList.size() > 0) {
            if (statisticEventStore == null) {
                statisticEventStore = getStatisticEventStore();
            }
            LOGGER.debug("Flushing {} stats from the statisticfilter", statisticEventList.size());
            statisticEventStore.putEvents(statisticEventList, statisticsDataSource);
            statisticEventList.clear();
        }
    }

    private void putEvent(final StatisticEvent statisticEvent) {
        final List<String> warnings = StatisticsEventValidatorFactory.getInstance(statisticsDataSource.getEngineName())
                .validateEvent(statisticEvent);

        for (final String warning : warnings) {
            warn(warning);
        }

        statisticEventList.add(statisticEvent);
        if (statisticEventList.size() >= EVENT_BUFFER_SIZE) {
            flush();
        }
    }

    @Override
    public void setDocumentLocator(final Locator locator) {
        super.setDocumentLocator(locator);
        this.locator = locator;
    }

    private void processTime(final String timeString) {
        if (timeString != null && timeString.length() > 0) {
            currentEventTimeMs = DateUtil.parseNormalDateTimeString(timeString);
        }
    }

    /**
     * Handle a start element
     */
    @Override
    public void startElement(final String uri, final String localName, final String qName, final Attributes atts)
            throws SAXException {
        textBuffer.setLength(0);

        try {
            if (STATISTIC.equals(localName)) {
                // reset all the variables holding current values
                clearCurrentVariables();
            }

            if (TAG.equals(localName)) {
                // this is a tag element so loop through all the attributes on
                // the element and capture the ones we want
                for (int i = 0; i < atts.getLength(); i++) {
                    final String attLocalName = atts.getLocalName(i);
                    final String attValue = atts.getValue(i);
                    if (TAG_NAME.equals(attLocalName)) {
                        currentTagName = attValue;
                        if (!statisticsDataSource.isValidField(currentTagName)) {
                            throw new RuntimeException(String.format(
                                    "Statistic record contains a tag name [%s] that is not valid for this statistic data source [%s]",
                                    currentTagName, statisticsDataSource.getName()));
                        }
                    } else if (TAG_VALUE.equals(attLocalName)) {
                        currentTagValue = attValue;
                    }
                }
            }
        } catch (final Exception e) {
            error(e);
        }

        super.startElement(uri, localName, qName, atts);
    }

    private void error(final Exception e) {
        if (locator != null) {
            errorReceiverProxy.log(Severity.ERROR,
                    locationFactory.create(locator.getLineNumber(), locator.getColumnNumber()), getElementId(),
                    e.getMessage(), e);
        } else {
            errorReceiverProxy.log(Severity.ERROR, null, getElementId(), e.getMessage(), e);
        }
    }

    private void warn(final String warningText) {
        if (locator != null) {
            errorReceiverProxy.log(Severity.WARNING,
                    locationFactory.create(locator.getLineNumber(), locator.getColumnNumber()), getElementId(),
                    warningText, null);
        } else {
            errorReceiverProxy.log(Severity.WARNING, null, getElementId(), warningText, null);
        }
    }

    private void clearCurrentVariables() {
        currentEventTimeMs = null;
        currentStatisticValue = null;
        currentStatisticCount = null;

        // swap the map out with a version that contains null for each field
        // name
        currentTagToValueMap = emptyTagToValueMap;

        clearCurrentTagNameAndValue();

    }

    private void clearCurrentTagNameAndValue() {
        currentTagName = null;
        currentTagValue = null;
    }

    @Override
    public void endElement(final String uri, final String localName, final String qName) throws SAXException {
        try {
            if (TIME.equals(localName)) {
                processTime(textBuffer.toString());
            } else if (TAG.equals(localName)) {
                currentTagToValueMap.put(currentTagName, currentTagValue);
                clearCurrentTagNameAndValue();
            } else if (VALUE.equals(localName)) {
                if (!StatisticType.VALUE.equals(statisticsDataSource.getStatisticType())) {
                    throw new RuntimeException(String.format("Found <%s> XML element for a statistic type of %s", VALUE,
                            statisticsDataSource.getStatisticType()));
                }
                try {
                    currentStatisticValue = Double.valueOf(textBuffer.toString());
                } catch (final Exception e) {
                    throw new RuntimeException(String.format("Statistic vlaue [%s] cannot be converted to a double",
                            textBuffer.toString()), e);
                }
            } else if (COUNT.equals(localName)) {
                if (!StatisticType.COUNT.equals(statisticsDataSource.getStatisticType())) {
                    throw new RuntimeException(String.format("Found <%s> XML element for a statistic type of %s", COUNT,
                            statisticsDataSource.getStatisticType()));
                }
                if (textBuffer.length() == 0) {
                    // no value supplied so assume 1
                    currentStatisticCount = 1L;
                } else {
                    try {
                        currentStatisticCount = Long.valueOf(textBuffer.toString());
                    } catch (final Exception e) {
                        throw new RuntimeException(String.format("Statistic count [%s] cannot be converted to a long",
                                textBuffer.toString()), e);
                    }
                }
            } else if (STATISTIC.equals(localName)) {
                StatisticEvent statisticEvent;

                final List<StatisticTag> tagList = new ArrayList<>(
                        statisticsDataSource.getStatisticFieldCount());

                // construct a list of stat tags in the correct order, as
                // defined by the SDS
                for (final StatisticField statisticField : statisticsDataSource.getStatisticFields()) {
                    final String tagName = statisticField.getFieldName();
                    tagList.add(new StatisticTag(tagName, currentTagToValueMap.get(tagName)));
                }

                if (currentTagToValueMap.size() != statisticsDataSource.getFieldNames().size()) {
                    throw new RuntimeException(String.format(
                            "Number of tags in the data source [%s] does not agree with the number in the record passed to the filter [%s]",
                            statisticsDataSource.getFieldNames().size(), currentTagToValueMap.size()));
                }

                if (statisticsDataSource.getStatisticType().equals(StatisticType.COUNT)) {
                    if (currentStatisticCount == null) {
                        // assume count of 1 if element was omitted
                        currentStatisticCount = 1L;
                    }

                    statisticEvent = StatisticEvent.createCount(currentEventTimeMs, statisticsDataSource.getName(),
                            new ArrayList<>(tagList), currentStatisticCount);

                } else {
                    if (currentStatisticValue == null) {
                        throw new RuntimeException(
                                "No <value> element was found. Value statistics must have a valid value");
                    }
                    statisticEvent = StatisticEvent.createValue(currentEventTimeMs, statisticsDataSource.getName(),
                            new ArrayList<>(tagList), currentStatisticValue);
                }

                putEvent(statisticEvent);
            } else if (TAGS.equals(localName) || STATISTICS.equals(localName)) {
                // nothing to do
            } else {
                throw new RuntimeException(String.format("Encountered unexpected element with name [%s]", localName));
            }
        } catch (final Exception e) {
            error(e);
        }

        textBuffer.setLength(0);
        super.endElement(uri, localName, qName);
    }

    @Override
    public void characters(final char[] ch, final int start, final int length) throws SAXException {
        textBuffer.append(ch, start, length);
        super.characters(ch, start, length);
    }

    @PipelineProperty(description = "The statistics data source to record statistics against.")
    public void setStatisticsDataSource(final StatisticStoreEntity statisticsDataSource) {
        this.statisticsDataSource = statisticsDataSource;
    }

    private void log(final Severity severity, final String message, final Exception e) {
        errorReceiverProxy.log(severity, locationFactory.create(locator), getElementId(), message, e);
    }
}<|MERGE_RESOLUTION|>--- conflicted
+++ resolved
@@ -16,11 +16,8 @@
 
 package stroom.statistics.common.pipeline.filter;
 
-<<<<<<< HEAD
 import org.slf4j.Logger;
 import org.slf4j.LoggerFactory;
-=======
->>>>>>> 77deba40
 import org.springframework.context.annotation.Scope;
 import org.springframework.stereotype.Component;
 import org.xml.sax.Attributes;
@@ -63,6 +60,8 @@
         PipelineElementType.ROLE_TARGET, PipelineElementType.ROLE_HAS_TARGETS,
         PipelineElementType.VISABILITY_SIMPLE}, icon = ElementIcons.STATISTICS)
 public class StatisticsFilter extends AbstractXMLFilter {
+    private static final Logger LOGGER = LoggerFactory.getLogger(StatisticsFilter.class);
+
     /**
      * Define all the element and attribute names
      */
@@ -76,25 +75,20 @@
     private static final String COUNT = "count";
     private static final String VALUE = "value";
     private static final int EVENT_BUFFER_SIZE = 1000;
-    private static final Logger LOGGER = LoggerFactory.getLogger(StatisticsFilter.class);
+
     private final ErrorReceiverProxy errorReceiverProxy;
     private final LocationFactoryProxy locationFactory;
     private final StatisticsFactory statisticEventStoreFactory;
     private final StatisticStoreEntityService statisticsDataSourceService;
     private final List<StatisticEvent> statisticEventList = new ArrayList<>(EVENT_BUFFER_SIZE);
     private final StringBuilder textBuffer = new StringBuilder();
-    private final Map<String, String> emptyTagToValueMap = new HashMap<String, String>();
+    private final Map<String, String> emptyTagToValueMap = new HashMap<>();
     private StatisticStoreEntity statisticsDataSource;
     private Statistics statisticEventStore;
     /**
      * Events attributes
      */
-<<<<<<< HEAD
-    private Map<String, String> currentTagToValueMap = new HashMap<String, String>();
-=======
     private Map<String, String> currentTagToValueMap = new HashMap<>();
-    private final Map<String, String> emptyTagToValueMap = new HashMap<>();
->>>>>>> 77deba40
     private String currentTagName;
     private String currentTagValue;
     private Long currentEventTimeMs;
