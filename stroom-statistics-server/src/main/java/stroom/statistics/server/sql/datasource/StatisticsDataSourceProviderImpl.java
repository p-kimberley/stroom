/*
 * Copyright 2017 Crown Copyright
 *
 * Licensed under the Apache License, Version 2.0 (the "License");
 * you may not use this file except in compliance with the License.
 * You may obtain a copy of the License at
 *
 *    http://www.apache.org/licenses/LICENSE-2.0
 *
 * Unless required by applicable law or agreed to in writing, software
 * distributed under the License is distributed on an "AS IS" BASIS,
 * WITHOUT WARRANTIES OR CONDITIONS OF ANY KIND, either express or implied.
 * See the License for the specific language governing permissions and
 * limitations under the License.
 */

package stroom.statistics.server.sql.datasource;

import org.springframework.stereotype.Component;
import stroom.datasource.api.v2.DataSource;
import stroom.datasource.api.v2.DataSourceField;
import stroom.datasource.api.v2.DataSourceField.DataSourceFieldType;
import stroom.security.SecurityHelper;
import stroom.query.api.v2.DocRef;
import stroom.query.api.v2.ExpressionTerm;
import stroom.query.api.v2.ExpressionTerm.Condition;
import stroom.security.SecurityContext;
import stroom.statistics.server.sql.Statistics;
import stroom.statistics.shared.StatisticStoreEntity;
import stroom.statistics.shared.StatisticType;
import stroom.statistics.shared.common.StatisticField;

import javax.inject.Inject;
import java.util.ArrayList;
import java.util.Arrays;
import java.util.List;

@Component
public class StatisticsDataSourceProviderImpl implements StatisticsDataSourceProvider {
    private final StatisticStoreCache statisticStoreCache;
    private final Statistics statistics;
    private final SecurityContext securityContext;

    @Inject
    StatisticsDataSourceProviderImpl(final StatisticStoreCache statisticStoreCache,
                                     final Statistics statistics,
                                     final SecurityContext securityContext) {

        this.statisticStoreCache = statisticStoreCache;
        this.statistics = statistics;
        this.securityContext = securityContext;
    }

    @Override
    public DataSource getDataSource(final DocRef docRef) {
        try (final SecurityHelper securityHelper = SecurityHelper.elevate(securityContext)) {
            final StatisticStoreEntity entity = statisticStoreCache.getStatisticsDataSource(docRef);
            if (entity == null) {
                return null;
            }

            final List<DataSourceField> fields = buildFields(entity);

            return new DataSource(fields);
        }
    }

    /**
     * Turn the {@link StatisticStoreEntity} into an {@link List<DataSourceField>} object
     * <p>
     * This builds the standard set of fields for a statistics store, which can
     * be filtered by the relevant statistics store instance
     */
    private List<DataSourceField> buildFields(final StatisticStoreEntity entity) {
        List<DataSourceField> fields = new ArrayList<>();

        // TODO currently only BETWEEN is supported, but need to add support for
        // more conditions like >, >=, <, <=, =
        addField(StatisticStoreEntity.FIELD_NAME_DATE_TIME, DataSourceFieldType.DATE_FIELD, null, true,
                Arrays.asList(ExpressionTerm.Condition.BETWEEN), fields);

        // one field per tag
        if (entity.getStatisticDataSourceDataObject() != null) {
            final List<Condition> supportedConditions = Arrays.asList(Condition.EQUALS, Condition.IN);

            for (final StatisticField statisticField : entity.getStatisticFields()) {
                // TODO currently only EQUALS is supported, but need to add
                // support for more conditions like CONTAINS
                addField(statisticField.getFieldName(), DataSourceFieldType.FIELD, null, true,
                        supportedConditions, fields);
            }
        }

        addField(StatisticStoreEntity.FIELD_NAME_COUNT, DataSourceFieldType.NUMERIC_FIELD, null, false, null, fields);

        if (entity.getStatisticType().equals(StatisticType.VALUE)) {
            addField(StatisticStoreEntity.FIELD_NAME_VALUE, DataSourceFieldType.NUMERIC_FIELD, null, false, null, fields);
        }

        addField(StatisticStoreEntity.FIELD_NAME_PRECISION_MS, DataSourceFieldType.NUMERIC_FIELD, null, false, null, fields);

        // Filter fields.
        if (entity.getStatisticDataSourceDataObject() != null) {
            fields = statistics.getSupportedFields(fields);
        }

        return fields;
    }

<<<<<<< HEAD
    /**
     * @return A reference to the create index field so additional modifications
     * can be made
     */
    private void addField(final String name,
                          final DataSourceFieldType type,
                          final String docRefType,
                          final boolean isQueryable,
                          final List<Condition> supportedConditions,
                          final List<DataSourceField> fields) {
        final DataSourceField field = new DataSourceField(type, docRefType, name, isQueryable, supportedConditions);
=======
    private void addField(final String name,
                          final DataSourceFieldType type,
                          final boolean isQueryable,
                          final List<Condition> supportedConditions,
                          final List<DataSourceField> fields) {
        final DataSourceField field = new DataSourceField.Builder()
                .type(type)
                .name(name)
                .queryable(isQueryable)
                .addConditions(supportedConditions.toArray(new Condition[0]))
                .build();
>>>>>>> 08408721
        fields.add(field);
    }
}<|MERGE_RESOLUTION|>--- conflicted
+++ resolved
@@ -76,7 +76,7 @@
 
         // TODO currently only BETWEEN is supported, but need to add support for
         // more conditions like >, >=, <, <=, =
-        addField(StatisticStoreEntity.FIELD_NAME_DATE_TIME, DataSourceFieldType.DATE_FIELD, null, true,
+        addField(StatisticStoreEntity.FIELD_NAME_DATE_TIME, DataSourceFieldType.DATE_FIELD, true,
                 Arrays.asList(ExpressionTerm.Condition.BETWEEN), fields);
 
         // one field per tag
@@ -86,18 +86,18 @@
             for (final StatisticField statisticField : entity.getStatisticFields()) {
                 // TODO currently only EQUALS is supported, but need to add
                 // support for more conditions like CONTAINS
-                addField(statisticField.getFieldName(), DataSourceFieldType.FIELD, null, true,
+                addField(statisticField.getFieldName(), DataSourceFieldType.FIELD, true,
                         supportedConditions, fields);
             }
         }
 
-        addField(StatisticStoreEntity.FIELD_NAME_COUNT, DataSourceFieldType.NUMERIC_FIELD, null, false, null, fields);
+        addField(StatisticStoreEntity.FIELD_NAME_COUNT, DataSourceFieldType.NUMERIC_FIELD, false, null, fields);
 
         if (entity.getStatisticType().equals(StatisticType.VALUE)) {
-            addField(StatisticStoreEntity.FIELD_NAME_VALUE, DataSourceFieldType.NUMERIC_FIELD, null, false, null, fields);
+            addField(StatisticStoreEntity.FIELD_NAME_VALUE, DataSourceFieldType.NUMERIC_FIELD, false, null, fields);
         }
 
-        addField(StatisticStoreEntity.FIELD_NAME_PRECISION_MS, DataSourceFieldType.NUMERIC_FIELD, null, false, null, fields);
+        addField(StatisticStoreEntity.FIELD_NAME_PRECISION_MS, DataSourceFieldType.NUMERIC_FIELD, false, null, fields);
 
         // Filter fields.
         if (entity.getStatisticDataSourceDataObject() != null) {
@@ -107,19 +107,6 @@
         return fields;
     }
 
-<<<<<<< HEAD
-    /**
-     * @return A reference to the create index field so additional modifications
-     * can be made
-     */
-    private void addField(final String name,
-                          final DataSourceFieldType type,
-                          final String docRefType,
-                          final boolean isQueryable,
-                          final List<Condition> supportedConditions,
-                          final List<DataSourceField> fields) {
-        final DataSourceField field = new DataSourceField(type, docRefType, name, isQueryable, supportedConditions);
-=======
     private void addField(final String name,
                           final DataSourceFieldType type,
                           final boolean isQueryable,
@@ -131,7 +118,6 @@
                 .queryable(isQueryable)
                 .addConditions(supportedConditions.toArray(new Condition[0]))
                 .build();
->>>>>>> 08408721
         fields.add(field);
     }
 }