package stroom.statistics.server.stroomstats.internal;

import com.google.common.collect.ImmutableMap;
import org.junit.Test;
import org.junit.runner.RunWith;
import org.mockito.ArgumentCaptor;
import org.mockito.Captor;
import org.mockito.Mock;
import org.mockito.Mockito;
import org.mockito.runners.MockitoJUnitRunner;
import org.slf4j.Logger;
import org.slf4j.LoggerFactory;
import stroom.connectors.kafka.StroomKafkaProducer;
import stroom.node.server.MockStroomPropertyService;
import stroom.query.api.v2.DocRef;
import stroom.statistics.internal.InternalStatisticEvent;

import java.util.Arrays;
import java.util.Collections;
import java.util.List;
import java.util.Map;
import java.util.Optional;
import java.util.UUID;
import java.util.function.Consumer;

@RunWith(MockitoJUnitRunner.class)
public class TestStroomStatsInternalStatisticsService {

    public static final String DOC_REF_TYPE_1 = "myDocRefType1";
    public static final String DOC_REF_TYPE_2 = "myDocRefType2";
    private static final Logger LOGGER = LoggerFactory.getLogger(TestStroomStatsInternalStatisticsService.class);
    private final MockStroomPropertyService mockStroomPropertyService = new MockStroomPropertyService();
    @Captor
    ArgumentCaptor<Consumer<Exception>> exceptionHandlerCaptor;
    @Mock
    private StroomKafkaProducer mockStroomKafkaProducer;

    @Test
    public void putEvents_multipleEvents() {

        mockStroomPropertyService.setProperty(StroomStatsInternalStatisticsService.PROP_KEY_DOC_REF_TYPE, DOC_REF_TYPE_1);
        mockStroomPropertyService.setProperty(
                StroomStatsInternalStatisticsService.PROP_KEY_PREFIX_KAFKA_TOPICS +
                        InternalStatisticEvent.Type.COUNT.toString().toLowerCase(),
                "MyTopic");

        StroomStatsInternalStatisticsService stroomStatsInternalStatisticsService = new StroomStatsInternalStatisticsService(
<<<<<<< HEAD
                Optional.of(mockStroomKafkaProducer),
=======
                Optional.of(stroomKafkaProducer),
>>>>>>> 6ea2d987
                mockStroomPropertyService
        );

        //assemble test data
        InternalStatisticEvent event1 = InternalStatisticEvent.createPlusOneCountStat("myKey", 0, Collections.emptyMap());
        InternalStatisticEvent event2 = InternalStatisticEvent.createPlusOneCountStat("myKey", 1, Collections.emptyMap());
        InternalStatisticEvent event3 = InternalStatisticEvent.createPlusOneCountStat("myKey", 1, Collections.emptyMap());
        DocRef docRefA = new DocRef(DOC_REF_TYPE_1, UUID.randomUUID().toString(), "myStat1");
        DocRef docRefB = new DocRef(DOC_REF_TYPE_2, UUID.randomUUID().toString(), "myStat2");
        Map<DocRef, List<InternalStatisticEvent>> map = ImmutableMap.of(
                docRefA, Arrays.asList(event1, event2),
                docRefB, Collections.singletonList(event3));

        stroomStatsInternalStatisticsService.putEvents(map);

        //two different doc refs so two calls to producer
<<<<<<< HEAD
        Mockito.verify(mockStroomKafkaProducer, Mockito.times(2))
=======
        Mockito.verify(stroomKafkaProducer, Mockito.times(2))
>>>>>>> 6ea2d987
                .sendAsync(Mockito.any(), Mockito.any());
    }

    @Test
    public void putEvents_exception() {

        mockStroomPropertyService.setProperty(StroomStatsInternalStatisticsService.PROP_KEY_DOC_REF_TYPE, DOC_REF_TYPE_1);
        mockStroomPropertyService.setProperty(
                StroomStatsInternalStatisticsService.PROP_KEY_PREFIX_KAFKA_TOPICS +
                        InternalStatisticEvent.Type.COUNT.toString().toLowerCase(),
                "MyTopic");

<<<<<<< HEAD

        StroomStatsInternalStatisticsService stroomStatsInternalStatisticsService = new StroomStatsInternalStatisticsService(
                Optional.of(mockStroomKafkaProducer),
=======
        //when flush is called on the producer capture the exceptionhandler passed to the send method and give an exception
        //to the handler to simulate a failure on the send that will only manifest itself on the flush
        Mockito.doAnswer(invocation -> {
            Mockito.verify(stroomKafkaProducer)
                    .sendAsync(Mockito.any(), exceptionHandlerCaptor.capture());
            exceptionHandlerCaptor.getValue()
                    .accept(new RuntimeException("Exception inside StroomKafkaProducer"));
            return null;
        }).when(stroomKafkaProducer).flush();

        StroomStatsInternalStatisticsService stroomStatsInternalStatisticsService = new StroomStatsInternalStatisticsService(
                Optional.of(stroomKafkaProducer),
>>>>>>> 6ea2d987
                mockStroomPropertyService
        );

        //assemble test data
        InternalStatisticEvent event = InternalStatisticEvent.createPlusOneCountStat("myKey", 0, Collections.emptyMap());
        DocRef docRef = new DocRef(DOC_REF_TYPE_1, UUID.randomUUID().toString(), "myStat");
        Map<DocRef, List<InternalStatisticEvent>> map = ImmutableMap.of(docRef, Collections.singletonList(event));

        //exercise the service
        stroomStatsInternalStatisticsService.putEvents(map);

        //ensure sendAsync is called
        Mockito.verify(mockStroomKafkaProducer)
                .sendAsync(Mockito.any(), exceptionHandlerCaptor.capture());

        //create an exception in the handler
        exceptionHandlerCaptor.getValue()
                .accept(new RuntimeException("Test Exception inside mockStroomKafkaProducer"));

        //the exception handler should just  log so nothing needs to be asserted
    }
}<|MERGE_RESOLUTION|>--- conflicted
+++ resolved
@@ -45,11 +45,7 @@
                 "MyTopic");
 
         StroomStatsInternalStatisticsService stroomStatsInternalStatisticsService = new StroomStatsInternalStatisticsService(
-<<<<<<< HEAD
                 Optional.of(mockStroomKafkaProducer),
-=======
-                Optional.of(stroomKafkaProducer),
->>>>>>> 6ea2d987
                 mockStroomPropertyService
         );
 
@@ -66,11 +62,7 @@
         stroomStatsInternalStatisticsService.putEvents(map);
 
         //two different doc refs so two calls to producer
-<<<<<<< HEAD
         Mockito.verify(mockStroomKafkaProducer, Mockito.times(2))
-=======
-        Mockito.verify(stroomKafkaProducer, Mockito.times(2))
->>>>>>> 6ea2d987
                 .sendAsync(Mockito.any(), Mockito.any());
     }
 
@@ -83,24 +75,8 @@
                         InternalStatisticEvent.Type.COUNT.toString().toLowerCase(),
                 "MyTopic");
 
-<<<<<<< HEAD
-
         StroomStatsInternalStatisticsService stroomStatsInternalStatisticsService = new StroomStatsInternalStatisticsService(
                 Optional.of(mockStroomKafkaProducer),
-=======
-        //when flush is called on the producer capture the exceptionhandler passed to the send method and give an exception
-        //to the handler to simulate a failure on the send that will only manifest itself on the flush
-        Mockito.doAnswer(invocation -> {
-            Mockito.verify(stroomKafkaProducer)
-                    .sendAsync(Mockito.any(), exceptionHandlerCaptor.capture());
-            exceptionHandlerCaptor.getValue()
-                    .accept(new RuntimeException("Exception inside StroomKafkaProducer"));
-            return null;
-        }).when(stroomKafkaProducer).flush();
-
-        StroomStatsInternalStatisticsService stroomStatsInternalStatisticsService = new StroomStatsInternalStatisticsService(
-                Optional.of(stroomKafkaProducer),
->>>>>>> 6ea2d987
                 mockStroomPropertyService
         );
 
