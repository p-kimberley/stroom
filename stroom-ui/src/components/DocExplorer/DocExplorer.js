/*
 * Copyright 2018 Crown Copyright
 *
 * Licensed under the Apache License, Version 2.0 (the "License");
 * you may not use this file except in compliance with the License.
 * You may obtain a copy of the License at
 *
 *     http://www.apache.org/licenses/LICENSE-2.0
 *
 * Unless required by applicable law or agreed to in writing, software
 * distributed under the License is distributed on an "AS IS" BASIS,
 * WITHOUT WARRANTIES OR CONDITIONS OF ANY KIND, either express or implied.
 * See the License for the specific language governing permissions and
 * limitations under the License.
 */
import React from 'react';
import PropTypes from 'prop-types';

import { compose } from 'recompose';

import BasicDocExplorer from './BasicDocExplorer';

import { requestTreeAndWait } from './withExplorerTree';

const enhance = compose(requestTreeAndWait);

<<<<<<< HEAD
const enhance = compose(
  withConfigReady,
  requestTreeAndWait,
  connect(
    (state, props) => ({
      documentTree: state.explorerTree.documentTree,
      explorer: state.explorerTree.explorers[props.explorerId],
    }),
    {
      searchTermUpdated,
      explorerTreeOpened,
    },
  ),
  lifecycle({
    componentDidMount() {
      const {
        explorerTreeOpened,
        explorerId,
        allowMultiSelect,
        allowDragAndDrop,
        typeFilter,
      } = this.props;

      explorerTreeOpened(explorerId, allowMultiSelect, allowDragAndDrop, typeFilter);
    },
  }),
  branch(
    ({ explorer }) => !explorer,
    renderComponent(() => <Loader active>Creating Explorer</Loader>),
  ),
);

const DocExplorer = enhance(({
  documentTree, explorerId, explorer, searchTermUpdated,
}) => (
=======
const DocExplorer = enhance(props => (
>>>>>>> a041c051
  <div>
    <BasicDocExplorer {...props} />
  </div>
));

DocExplorer.propTypes = {
  explorerId: PropTypes.string.isRequired,
};

export default DocExplorer;<|MERGE_RESOLUTION|>--- conflicted
+++ resolved
@@ -24,45 +24,7 @@
 
 const enhance = compose(requestTreeAndWait);
 
-<<<<<<< HEAD
-const enhance = compose(
-  withConfigReady,
-  requestTreeAndWait,
-  connect(
-    (state, props) => ({
-      documentTree: state.explorerTree.documentTree,
-      explorer: state.explorerTree.explorers[props.explorerId],
-    }),
-    {
-      searchTermUpdated,
-      explorerTreeOpened,
-    },
-  ),
-  lifecycle({
-    componentDidMount() {
-      const {
-        explorerTreeOpened,
-        explorerId,
-        allowMultiSelect,
-        allowDragAndDrop,
-        typeFilter,
-      } = this.props;
-
-      explorerTreeOpened(explorerId, allowMultiSelect, allowDragAndDrop, typeFilter);
-    },
-  }),
-  branch(
-    ({ explorer }) => !explorer,
-    renderComponent(() => <Loader active>Creating Explorer</Loader>),
-  ),
-);
-
-const DocExplorer = enhance(({
-  documentTree, explorerId, explorer, searchTermUpdated,
-}) => (
-=======
 const DocExplorer = enhance(props => (
->>>>>>> a041c051
   <div>
     <BasicDocExplorer {...props} />
   </div>
