/*
 * Copyright 2017 Crown Copyright
 *
 * Licensed under the Apache License, Version 2.0 (the "License");
 * you may not use this file except in compliance with the License.
 * You may obtain a copy of the License at
 *
 *     http://www.apache.org/licenses/LICENSE-2.0
 *
 * Unless required by applicable law or agreed to in writing, software
 * distributed under the License is distributed on an "AS IS" BASIS,
 * WITHOUT WARRANTIES OR CONDITIONS OF ANY KIND, either express or implied.
 * See the License for the specific language governing permissions and
 * limitations under the License.
 */

import React from 'react';
import PropTypes from 'prop-types';
<<<<<<< HEAD
import { FontAwesomeIcon } from '@fortawesome/react-fontawesome';
=======
>>>>>>> 47627c62

import IconHeader from 'components/IconHeader';

const PathNotFound = ({ message }) => (
  <div className="path-not-found">
    <IconHeader icon='exclamation-triangle' text='Page not found!' />
    <div className="path-not-found__content">
      <p>{message}</p>
    </div>
  </div>
);

PathNotFound.propTypes = {
  message: PropTypes.string.isRequired,
};

PathNotFound.defaultProps = {
  message: "There's nothing here I'm afraid.",
};

export default PathNotFound;<|MERGE_RESOLUTION|>--- conflicted
+++ resolved
@@ -16,10 +16,6 @@
 
 import React from 'react';
 import PropTypes from 'prop-types';
-<<<<<<< HEAD
-import { FontAwesomeIcon } from '@fortawesome/react-fontawesome';
-=======
->>>>>>> 47627c62
 
 import IconHeader from 'components/IconHeader';
 
