/*
 * Copyright 2018 Crown Copyright
 *
 * Licensed under the Apache License, Version 2.0 (the "License");
 * you may not use this file except in compliance with the License.
 * You may obtain a copy of the License at
 *
 *     http://www.apache.org/licenses/LICENSE-2.0
 *
 * Unless required by applicable law or agreed to in writing, software
 * distributed under the License is distributed on an "AS IS" BASIS,
 * WITHOUT WARRANTIES OR CONDITIONS OF ANY KIND, either express or implied.
 * See the License for the specific language governing permissions and
 * limitations under the License.
 */

import { findItem, findMatch, iterateNodes } from 'lib/treeUtils';

/**
 * This function takes the denormalised pipeline definition and creates
 * a tree like structure. The root element is the 'from' of the first link.
 * This tree structure can then be used to lay the elements out in the graphical display.
 *
 * @param {object} pipeline
 * @return {object} Tree like structure
 */
export function getPipelineAsTree(pipeline) {
  const elements = {};

  // Put all the elements into an object, keyed on id
  pipeline.elements.add.forEach((e) => {
    elements[e.id] = {
      uuid: e.id,
      type: e.type,
      children: [],
    };
  });

  // Create the tree using links
  pipeline.links.add.forEach((l) => {
    elements[l.from].children.push(elements[l.to]);
  });

  // Figure out the root -- if a link doesn't have anything going to it then it's the root.
  const roots = pipeline.links.add.filter((fromLink) => {
    const toLinks = pipeline.links.add.filter(l => fromLink.from === l.to);
    return toLinks.length === 0;
  });
  const rootId = roots[0].from;

  return elements[rootId];
}

export const ORIENTATION = {
  horizontal: 1,
  vertical: 2,
};

/**
 * This calculates the layout information for the elements in a tree where the tree
 * must be layed out in a graphical manner.
 * The result object only indicates horizontal and vertical positions as 1-up integers.
 * A further mapping is required to convert this to specific layout pixel information.
 *
 * @param {treeNode} asTree The pipeline information as a tree with UUID's and 'children' on nodes.
 * @return {object} An object with a key for each UUID in the tree. The values are objects with
 * the following properties {horizontalPos, verticalPos}. These position indicators are just
 * 1-up integer values that can then bo converted to specific layout information (pixel position, position in grid etc)
 */
export function getPipelineLayoutInformation(asTree, orientation = ORIENTATION.horizontal) {
  const layoutInformation = {};

  let sidewayPosition = 1;
  let lastLineageLengthSeen = -1;
  iterateNodes(asTree, (lineage, node) => {
    const forwardPosition = lineage.length;

    if (forwardPosition <= lastLineageLengthSeen) {
      sidewayPosition += 1;
    }
    lastLineageLengthSeen = forwardPosition;

    switch (orientation) {
      case ORIENTATION.horizontal:
        layoutInformation[node.uuid] = {
          horizontalPos: forwardPosition,
          verticalPos: sidewayPosition,
        };
        break;
      case ORIENTATION.vertical:
        layoutInformation[node.uuid] = {
          horizontalPos: sidewayPosition,
          verticalPos: forwardPosition,
        };
        break;
      default:
        throw new Error(`Invalid orientation value: ${orientation}`);
    }
  });

  return layoutInformation;
}

/**
 *
 *
 *
 * @param {pipeline} pipeline
 * @param {string} parentId
 * @param {element} childDefinition
 * @param {string} name The name to give to the new element.
 */
export function createNewElementInPipeline(pipeline, parentId, childDefinition, name) {
  return {
    properties: pipeline.properties,
    elements: {
      add: pipeline.elements.add.concat([
        {
          id: name,
          type: childDefinition.type,
        },
      ]),
    },
    links: {
      add: pipeline.links.add
        // add the new link
        .concat([
          {
            from: parentId,
            to: name,
          },
        ]),
    },
  };
}

/**
 * Use to check if a pipeline element can be moved onto the destination given.
 *
 * @param {pipeline} pipeline
 * @param {treeNode} pipelineAsTree
 * @param {string} itemToMove ID of the item to move
 * @param {string} destination ID of the destination
 * @return {boolean} Indicate if the move is valid.
 */
export function canMovePipelineElement(pipeline, pipelineAsTree, itemToMove, destination) {
  const itemToMoveNode = findItem(pipelineAsTree, itemToMove);
  const destinationNode = findItem(pipelineAsTree, destination);

  // If the item being dropped is a folder, and is being dropped into itself
  if (findMatch(itemToMoveNode, destinationNode)) {
    return false;
  }
  if (!!itemToMoveNode.children && itemToMoveNode.uuid === destinationNode.uuid) {
    return false;
  }

  // Does this item appear in the destination folder already?
  return (
    destinationNode.children.map(c => c.uuid).filter(u => u === itemToMoveNode.uuid).length === 0
  );
}

/**
 * Used to carry out the move of elements then return the updated pipeline definition.
 *
 * @param {pipeline} pipeline
 * @param {string} itemToMove Id of the element to move
 * @param {string} destination Id of the destination
 * @return The updated pipeline definition.
 */
export function moveElementInPipeline(pipeline, itemToMove, destination) {
  return {
    properties: pipeline.properties,
    elements: pipeline.elements,
    links: {
      add: pipeline.links.add
        // Remove any existing link that goes into the moving item
        .filter(l => l.to !== itemToMove)
        // add the new link
        .concat([
          {
            from: destination,
            to: itemToMove,
          },
        ]),
    },
  };
}

/**
 * Used to delete an element from a pipeline.
 *
 * @param {pipeline} pipeline Pipeline definition before the deletion
 * @param {string} itemToDelete ID of the item to delete
 * @return The updated pipeline definition.
 */
export function deleteElementInPipeline(pipeline, itemToDelete) {
  const children = getChildren(pipeline, itemToDelete);

  return {
    properties: {
<<<<<<< HEAD
      add: pipeline.properties.add.filter(p => p.element !== itemToDelete),
    },
    elements: {
      add: pipeline.elements.add.filter(e => e.id !== itemToDelete),
=======
      add: pipeline.properties.add
        .filter(p => p.element !== itemToDelete)
        .filter(p => !children.includes(p.element)),
    },
    elements: {
      add: pipeline.elements.add
        .filter(e => e.id !== itemToDelete)
        .filter(e => !children.includes(e.id)),
>>>>>>> 7e9d2013
    },
    links: {
      add: pipeline.links.add
        // Remove any existing link that goes into the deleting item
        .filter(l => l.to !== itemToDelete)
        .filter(l => l.from !== itemToDelete)
        .filter(l => !children.includes(l.to)),
    },
  };
}

function getChildren(pipeline, parent) {
  let allChildren = [];

  const getAllChildren = (pipeline, element) => {
    const thisElementsChildren = pipeline.links.add.filter(p => p.from === element).map(p => p.to);
    allChildren = allChildren.concat(thisElementsChildren);
    for (const childIndex in thisElementsChildren) {
      getAllChildren(pipeline, thisElementsChildren[childIndex]);
    }
  };

  getAllChildren(pipeline, parent);

  return allChildren;
}<|MERGE_RESOLUTION|>--- conflicted
+++ resolved
@@ -200,12 +200,6 @@
 
   return {
     properties: {
-<<<<<<< HEAD
-      add: pipeline.properties.add.filter(p => p.element !== itemToDelete),
-    },
-    elements: {
-      add: pipeline.elements.add.filter(e => e.id !== itemToDelete),
-=======
       add: pipeline.properties.add
         .filter(p => p.element !== itemToDelete)
         .filter(p => !children.includes(p.element)),
@@ -214,7 +208,6 @@
       add: pipeline.elements.add
         .filter(e => e.id !== itemToDelete)
         .filter(e => !children.includes(e.id)),
->>>>>>> 7e9d2013
     },
     links: {
       add: pipeline.links.add
