--- conflicted
+++ resolved
@@ -30,13 +30,6 @@
 
 import logoInWhite from './logo_white.png';
 
-<<<<<<< HEAD
-=======
-const { menuItemOpened } = appChromeActionCreators;
-
-const { recentItemsOpened } = recentItemsActionCreators;
-const { appSearchOpened } = appSearchActionCreators;
->>>>>>> c580def2
 const withIsExpanded = withLocalStorage('isExpanded', 'setIsExpanded', true);
 
 const SIDE_BAR_COLOUR = 'blue';
