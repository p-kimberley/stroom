/*
 * Copyright 2018 Crown Copyright
 *
 * Licensed under the Apache License, Version 2.0 (the "License");
 * you may not use this file except in compliance with the License.
 * You may obtain a copy of the License at
 *
 *     http://www.apache.org/licenses/LICENSE-2.0
 *
 * Unless required by applicable law or agreed to in writing, software
 * distributed under the License is distributed on an "AS IS" BASIS,
 * WITHOUT WARRANTIES OR CONDITIONS OF ANY KIND, either express or implied.
 * See the License for the specific language governing permissions and
 * limitations under the License.
 */

import React from 'react';
import PropTypes, { object } from 'prop-types';
import { Route, Router, Switch, withRouter } from 'react-router-dom';
import { compose, withProps } from 'recompose';
import { connect } from 'react-redux';

import ErrorPage from 'sections/ErrorPage';
import OriginalList from 'prototypes/OriginalList';
import Graph from 'prototypes/Graph';
import TrackerDashboard from 'sections/TrackerDashboard';
import { TabTypes, TabTypeDisplayInfo, AppChrome } from 'sections/AppChrome';
import XsltEditor from 'prototypes/XsltEditor';
import { AuthenticationRequest, HandleAuthenticationResponse } from 'startup/Authentication';
import PipelineEditor from 'components/PipelineEditor';
import DocExplorer from 'components/DocExplorer';

import PathNotFound from 'sections/PathNotFound';

import { withConfig } from './config';

import { PrivateRoute } from './Authentication';

const enhance = compose(
  withConfig,
  withRouter,
  connect(
    state => ({
      idToken: state.authentication.idToken,
      // showUnauthorizedDialog: state.login.showUnauthorizedDialog,
      advertisedUrl: state.config.advertisedUrl,
      appClientId: state.config.appClientId,
      authenticationServiceUrl: state.config.authenticationServiceUrl,
      authorisationServiceUrl: state.config.authorisationServiceUrl,
    }),
    {},
  ),
  withProps(({ idToken }) => ({
    isLoggedIn: !!idToken,
  })),
);

const Routes = ({
  isLoggedIn,
  appClientId,
  history,
  authenticationServiceUrl,
  authorisationServiceUrl,
  advertisedUrl,
}) => {
  const trackerPath = TabTypeDisplayInfo[TabTypes.TRACKER_DASHBOARD].path;
  const explorerPath = TabTypeDisplayInfo[TabTypes.EXPLORER_TREE].path;
  const userPath = TabTypeDisplayInfo[TabTypes.USER_ME].path;
  const usersPath = TabTypeDisplayInfo[TabTypes.AUTH_USERS].path;
  const apiKeysPath = TabTypeDisplayInfo[TabTypes.AUTH_TOKENS].path;
  return (
    <Router history={history} basename="/">
      <Switch>
        <Route
          exact
          path="/handleAuthenticationResponse"
          render={() => (
            <HandleAuthenticationResponse
              authenticationServiceUrl={authenticationServiceUrl}
              authorisationServiceUrl={authorisationServiceUrl}
            />
          )}
        />

        <Route exact path="/error" component={ErrorPage} />

        {/* AppChrome paths -- these paths load the relevent sections. */}
        <PrivateRoute exact path="/" referrer="/" component={AppChrome} />
        <PrivateRoute exact path={trackerPath} referrer={trackerPath} component={AppChrome} />
        <PrivateRoute exact path={explorerPath} referrer={explorerPath} component={AppChrome} />
        <PrivateRoute exact path={userPath} referrer={userPath} component={AppChrome} />
        <PrivateRoute exact path={usersPath} referrer={usersPath} component={AppChrome} />
        <PrivateRoute exact path={apiKeysPath} referrer={apiKeysPath} component={AppChrome} />

        {/* Direct paths -- these paths make sections accessible outside the AppChrome
        i.e. for when we want to embed them in Stroom. */}
        <PrivateRoute exact path="/trackers" referrer="/trackers" component={TrackerDashboard} />
        <PrivateRoute exact path="/explorerTree" referrer="/explorerTree" component={DocExplorer} />

<<<<<<< HEAD
        {/* TODO: There are no AppChrome routes for the following because the do not have
        TabTypes. Content must to be anchored to something on the sidebar. Otherwise it's
        disconnected from the obvious flow of the app and the mental model of the flow
        the user used to get to the data is broken. Bad. So we could either add an XSLT
        and pipeline sections or we could map them to something deeper, e.g.
        /pipelines/<pipelienId>/xslt/<xsltId>
=======
      <Route
        exact
        path="/docExplorer"
        render={({ match }) =>
          (isLoggedIn ? (
            <DocExplorer explorerId="singleton" />
          ) : (
            <AuthenticationRequest
              referrer={match.url}
              uiUrl={advertisedUrl}
              appClientId={appClientId}
              authenticationServiceUrl={authenticationServiceUrl}
            />
          ))
        }
      />
>>>>>>> d2d87062

        Obviously this needs more thinking about. */}
        <PrivateRoute exact path="/xslt/:xsltId" referrer="/xslt" component={XsltEditor} />
        <PrivateRoute
          exact
          path="/pipelines/:pipelineId"
          referrer="/pipelines"
          component={PipelineEditor}
        />

        <Route component={PathNotFound} />
      </Switch>
    </Router>
  );
};

Routes.contextTypes = {
  store: PropTypes.object,
  router: PropTypes.shape({
    history: object.isRequired,
  }),
};

export default enhance(Routes);<|MERGE_RESOLUTION|>--- conflicted
+++ resolved
@@ -95,34 +95,16 @@
         {/* Direct paths -- these paths make sections accessible outside the AppChrome
         i.e. for when we want to embed them in Stroom. */}
         <PrivateRoute exact path="/trackers" referrer="/trackers" component={TrackerDashboard} />
+        {/* TODO: What path do we want for docExplorer? */}
         <PrivateRoute exact path="/explorerTree" referrer="/explorerTree" component={DocExplorer} />
+        <PrivateRoute exact path="/docExplorer" referrer="/docExplorer" component={DocExplorer} />
 
-<<<<<<< HEAD
         {/* TODO: There are no AppChrome routes for the following because the do not have
         TabTypes. Content must to be anchored to something on the sidebar. Otherwise it's
         disconnected from the obvious flow of the app and the mental model of the flow
         the user used to get to the data is broken. Bad. So we could either add an XSLT
         and pipeline sections or we could map them to something deeper, e.g.
-        /pipelines/<pipelienId>/xslt/<xsltId>
-=======
-      <Route
-        exact
-        path="/docExplorer"
-        render={({ match }) =>
-          (isLoggedIn ? (
-            <DocExplorer explorerId="singleton" />
-          ) : (
-            <AuthenticationRequest
-              referrer={match.url}
-              uiUrl={advertisedUrl}
-              appClientId={appClientId}
-              authenticationServiceUrl={authenticationServiceUrl}
-            />
-          ))
-        }
-      />
->>>>>>> d2d87062
-
+           /pipelines/<pipelienId>/xslt/<xsltId>
         Obviously this needs more thinking about. */}
         <PrivateRoute exact path="/xslt/:xsltId" referrer="/xslt" component={XsltEditor} />
         <PrivateRoute
