--- conflicted
+++ resolved
@@ -1,5 +1,5 @@
 /*
- * Copyright 2017 Crown Copyright
+ * Copyright 2016 Crown Copyright
  *
  * Licensed under the Apache License, Version 2.0 (the "License");
  * you may not use this file except in compliance with the License.
@@ -16,13 +16,6 @@
 
 package stroom.util.date;
 
-<<<<<<< HEAD
-=======
-import org.joda.time.DateTime;
-import org.joda.time.DateTimeZone;
-import org.joda.time.format.DateTimeFormat;
-import org.joda.time.format.DateTimeFormatter;
->>>>>>> f22fb453
 import org.slf4j.Logger;
 import org.slf4j.LoggerFactory;
 
@@ -36,31 +29,15 @@
 import java.time.temporal.TemporalAccessor;
 
 public final class DateUtil {
-<<<<<<< HEAD
-=======
-    static {
-        // Set the default timezone and locale for all date time operations.
-        DateTimeZone.setDefault(DateTimeZone.UTC);
-        Locale.setDefault(Locale.ROOT);
-    }
-
     private static final Logger LOGGER = LoggerFactory.getLogger(DateUtil.class);
-    private static final String NULL = "NULL";
-    private static final DateTimeFormatter FILE_TIME_STROOM_TIME_FORMATTER = DateTimeFormat
-            .forPattern("yyyy-MM-dd'T'HH#mm#ss,SSS'Z'").withZone(DateTimeZone.UTC);
-    private static final String GMT_BST_GUESS = "GMT/BST";
-    private static final DateTimeZone EUROPE_LONDON_TIME_ZONE = DateTimeZone.forID("Europe/London");
-
->>>>>>> f22fb453
     public static final int DATE_LENGTH = "2000-01-01T00:00:00.000Z".length();
-    public static final DateTimeFormatter NORMAL_STROOM_TIME_FORMATTER = DateTimeFormatter
+    public static final java.time.format.DateTimeFormatter NORMAL_STROOM_TIME_FORMATTER = java.time.format.DateTimeFormatter
             .ofPattern("yyyy-MM-dd'T'HH:mm:ss.SSSXX");
     public static final long MIN_MS = 1000 * 60;
     public static final long HOUR_MS = MIN_MS * 60;
     public static final long DAY_MS = HOUR_MS * 24;
-    private static final Logger LOGGER = LoggerFactory.getLogger(DateUtil.class);
     private static final String NULL = "NULL";
-    private static final DateTimeFormatter FILE_TIME_STROOM_TIME_FORMATTER = DateTimeFormatter
+    private static final java.time.format.DateTimeFormatter FILE_TIME_STROOM_TIME_FORMATTER = java.time.format.DateTimeFormatter
             .ofPattern("yyyy-MM-dd'T'HH'#'mm'#'ss,SSSXX");
     private static final String GMT_BST_GUESS = "GMT/BST";
     private static final ZoneId EUROPE_LONDON_TIME_ZONE = ZoneId.of("Europe/London");
@@ -97,28 +74,19 @@
                 }
             }
         } catch (final IllegalArgumentException e) {
-<<<<<<< HEAD
-            LOGGER.debug(e.getMessage(), e);
+            LOGGER.debug("Unable to parse time zone!", e);
         }
 
         if (dateTimeZone == null) {
             dateTimeZone = ZoneOffset.UTC;
-=======
-            LOGGER.debug("Unable to parse time zone!", e);
->>>>>>> f22fb453
         }
 
         final DateTimeFormatter dateFormat = DateTimeFormatter.ofPattern(pattern);
         try {
             dateTime = parse(dateFormat, value, dateTimeZone);
 
-<<<<<<< HEAD
         } catch (final IllegalArgumentException e) {
-            LOGGER.debug(e.getMessage(), e);
-=======
-            } catch (final IllegalArgumentException e) {
-                LOGGER.debug("Unable to parse date!", e);
->>>>>>> f22fb453
+            LOGGER.debug("Unable to parse date!", e);
 
             // We failed to use the time zone so try UTC.
             dateTime = parse(dateFormat, value, ZoneOffset.UTC);
