--- conflicted
+++ resolved
@@ -20,12 +20,8 @@
 import java.io.OutputStream;
 
 public class WrappedOutputStream extends OutputStream {
-<<<<<<< HEAD
 
-    private final OutputStream outputStream;
-=======
     protected final OutputStream outputStream;
->>>>>>> c02da3be
 
     public WrappedOutputStream(final OutputStream outputStream) {
         this.outputStream = outputStream;
