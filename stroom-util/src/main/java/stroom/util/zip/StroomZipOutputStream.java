--- conflicted
+++ resolved
@@ -34,11 +34,6 @@
 import java.util.zip.ZipOutputStream;
 
 public class StroomZipOutputStream implements Closeable {
-<<<<<<< HEAD
-    private static final Logger LOGGER = LoggerFactory.getLogger(StroomZipOutputStream.class);
-
-=======
->>>>>>> 77deba40
     public static final String LOCK_EXTENSION = ".lock";
     private static Logger LOGGER = LoggerFactory.getLogger(StroomZipOutputStream.class);
     private final File resultantFile;
