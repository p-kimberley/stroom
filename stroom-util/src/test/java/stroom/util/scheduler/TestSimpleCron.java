--- conflicted
+++ resolved
@@ -16,12 +16,9 @@
 
 package stroom.util.scheduler;
 
-
 import stroom.util.date.DateUtil;
 
 import org.junit.jupiter.api.Test;
-
-import java.text.ParseException;
 
 import static org.assertj.core.api.Assertions.assertThat;
 import static org.assertj.core.api.Assertions.fail;
@@ -31,8 +28,7 @@
     private Long currentTime = null;
 
     @Test
-<<<<<<< HEAD
-    void testMinRollAny1() throws ParseException {
+    void testMinRollAny1() {
         textNext("* * *", "2010-01-01T04:00:00.000Z", "2010-01-01T04:01:00.000Z");
         textNext("* * *", "2010-01-01T04:04:20.000Z", "2010-01-01T04:05:00.000Z");
         textNext("* * *", "2010-01-01T04:59:20.000Z", "2010-01-01T05:00:00.000Z");
@@ -40,7 +36,7 @@
     }
 
     @Test
-    void testMinRollExact1() throws ParseException {
+    void testMinRollExact1() {
         textNext("1,2,3,4,55 * *", "2010-01-01T04:00:00.000Z", "2010-01-01T04:01:00.000Z");
         textNext("1,2,3,4,55 * *", "2010-01-01T04:01:00.000Z", "2010-01-01T04:02:00.000Z");
         textNext("1,2,3,4,55 * *", "2010-01-01T04:02:00.000Z", "2010-01-01T04:03:00.000Z");
@@ -48,24 +44,6 @@
         textNext("1,2,3,4,55 * *", "2010-01-01T04:04:00.000Z", "2010-01-01T04:55:00.000Z");
         textNext("1,2,3,4,55 * *", "2010-01-01T04:55:00.000Z", "2010-01-01T05:01:00.000Z");
         textNext("1,2,3,4,55 * *", "2010-01-01T05:01:00.000Z", "2010-01-01T05:02:00.000Z");
-=======
-    public void testMinRollAny1() throws ParseException {
-        testAndGetNext("* * *", "2010-01-01T04:00:00.000Z", "2010-01-01T04:01:00.000Z");
-        testAndGetNext("* * *", "2010-01-01T04:04:20.000Z", "2010-01-01T04:05:00.000Z");
-        testAndGetNext("* * *", "2010-01-01T04:59:20.000Z", "2010-01-01T05:00:00.000Z");
-        testAndGetNext("* * *", "2010-01-01T23:59:59.000Z", "2010-01-02T00:00:00.000Z");
-    }
-
-    @Test
-    public void testMinRollExact1() throws ParseException {
-        testAndGetNext("1,2,3,4,55 * *", "2010-01-01T04:00:00.000Z", "2010-01-01T04:01:00.000Z");
-        testAndGetNext("1,2,3,4,55 * *", "2010-01-01T04:01:00.000Z", "2010-01-01T04:02:00.000Z");
-        testAndGetNext("1,2,3,4,55 * *", "2010-01-01T04:02:00.000Z", "2010-01-01T04:03:00.000Z");
-        testAndGetNext("1,2,3,4,55 * *", "2010-01-01T04:03:00.000Z", "2010-01-01T04:04:00.000Z");
-        testAndGetNext("1,2,3,4,55 * *", "2010-01-01T04:04:00.000Z", "2010-01-01T04:55:00.000Z");
-        testAndGetNext("1,2,3,4,55 * *", "2010-01-01T04:55:00.000Z", "2010-01-01T05:01:00.000Z");
-        testAndGetNext("1,2,3,4,55 * *", "2010-01-01T05:01:00.000Z", "2010-01-01T05:02:00.000Z");
->>>>>>> 4d045fc4
 
         textLast("1,2,3,4,55 * *", "2010-01-01T04:00:00.000Z", "2010-01-01T03:55:00.000Z");
         textLast("1,2,3,4,55 * *", "2010-01-01T03:55:00.000Z", "2010-01-01T03:04:00.000Z");
@@ -77,53 +55,30 @@
     }
 
     @Test
-<<<<<<< HEAD
-    void testHourRollAny1() throws ParseException {
+    void testHourRollAny1() {
         textNext("0 * *", "2010-01-01T04:00:00.000Z", "2010-01-01T05:00:00.000Z");
         textNext("0 * *", "2010-01-01T04:30:00.000Z", "2010-01-01T05:00:00.000Z");
         textNext("0 * *", "2010-01-01T04:59:59.000Z", "2010-01-01T05:00:00.000Z");
     }
 
     @Test
-    void testHourRollAny2() throws ParseException {
+    void testHourRollAny2() {
         textNext("3,57 * *", "2010-01-01T04:00:00.000Z", "2010-01-01T04:03:00.000Z");
         textNext("3,57 * *", "2010-01-01T04:03:00.000Z", "2010-01-01T04:57:00.000Z");
         textNext("3,57 * *", "2010-01-01T04:57:00.000Z", "2010-01-01T05:03:00.000Z");
     }
 
     @Test
-    void testHourEveryMinOnHours1Forward() throws ParseException {
+    void testHourEveryMinOnHours1Forward() {
         textNext("* 1,2 *", "2010-01-01T00:00:00.000Z", "2010-01-01T01:00:00.000Z");
         textNext("* 1,2 *", "2010-01-01T01:00:00.000Z", "2010-01-01T01:01:00.000Z");
         textNext("* 1,2 *", "2010-01-01T02:00:00.000Z", "2010-01-01T02:01:00.000Z");
         textNext("* 1,2 *", "2010-01-01T02:58:00.000Z", "2010-01-01T02:59:00.000Z");
         textNext("* 1,2 *", "2010-01-01T02:59:00.000Z", "2010-01-02T01:00:00.000Z");
-=======
-    public void testHourRollAny1() throws ParseException {
-        testAndGetNext("0 * *", "2010-01-01T04:00:00.000Z", "2010-01-01T05:00:00.000Z");
-        testAndGetNext("0 * *", "2010-01-01T04:30:00.000Z", "2010-01-01T05:00:00.000Z");
-        testAndGetNext("0 * *", "2010-01-01T04:59:59.000Z", "2010-01-01T05:00:00.000Z");
-    }
-
-    @Test
-    public void testHourRollAny2() throws ParseException {
-        testAndGetNext("3,57 * *", "2010-01-01T04:00:00.000Z", "2010-01-01T04:03:00.000Z");
-        testAndGetNext("3,57 * *", "2010-01-01T04:03:00.000Z", "2010-01-01T04:57:00.000Z");
-        testAndGetNext("3,57 * *", "2010-01-01T04:57:00.000Z", "2010-01-01T05:03:00.000Z");
-    }
-
-    @Test
-    public void testHourEveryMinOnHours1Forward() throws ParseException {
-        testAndGetNext("* 1,2 *", "2010-01-01T00:00:00.000Z", "2010-01-01T01:00:00.000Z");
-        testAndGetNext("* 1,2 *", "2010-01-01T01:00:00.000Z", "2010-01-01T01:01:00.000Z");
-        testAndGetNext("* 1,2 *", "2010-01-01T02:00:00.000Z", "2010-01-01T02:01:00.000Z");
-        testAndGetNext("* 1,2 *", "2010-01-01T02:58:00.000Z", "2010-01-01T02:59:00.000Z");
-        testAndGetNext("* 1,2 *", "2010-01-01T02:59:00.000Z", "2010-01-02T01:00:00.000Z");
->>>>>>> 4d045fc4
-    }
-
-    @Test
-    void testHourEveryMinOnHours1Backward() throws ParseException {
+    }
+
+    @Test
+    void testHourEveryMinOnHours1Backward() {
         textLast("* 1,2 *", "2010-01-01T00:00:00.000Z", "2009-12-31T02:59:00.000Z");
         textLast("* 1,2 *", "2010-01-01T01:00:00.000Z", "2009-12-31T02:59:00.000Z");
         textLast("* 1,2 *", "2010-01-01T02:00:00.000Z", "2010-01-01T01:59:00.000Z");
@@ -132,99 +87,89 @@
     }
 
     @Test
-<<<<<<< HEAD
-    void testWrapBoundaries() throws ParseException {
+    void testWrapBoundaries() {
         textNext("0 0 1,29", "2010-01-01T00:00:00.000Z", "2010-01-29T00:00:00.000Z");
-=======
-    public void testWrapBoundaries() throws ParseException {
-        testAndGetNext("0 0 1,29", "2010-01-01T00:00:00.000Z", "2010-01-29T00:00:00.000Z");
->>>>>>> 4d045fc4
         textLast("0 0 1,29", "2010-01-01T00:00:00.000Z", "2009-12-29T00:00:00.000Z");
-        testAndGetNext("0 0 1,29", "2009-12-29T00:00:00.000Z", "2010-01-01T00:00:00.000Z");
+        textNext("0 0 1,29", "2009-12-29T00:00:00.000Z", "2010-01-01T00:00:00.000Z");
         textLast("0 0 1,29", "2009-12-29T00:00:00.000Z", "2009-12-01T00:00:00.000Z");
 
-        testAndGetNext("* * 1,29", "2010-01-01T00:00:00.000Z", "2010-01-01T00:01:00.000Z");
+        textNext("* * 1,29", "2010-01-01T00:00:00.000Z", "2010-01-01T00:01:00.000Z");
         textLast("* * 1,29", "2010-01-01T00:00:00.000Z", "2009-12-29T23:59:00.000Z");
-        testAndGetNext("* * 1,29", "2009-12-29T00:00:00.000Z", "2009-12-29T00:01:00.000Z");
-        testAndGetNext("* * 1,29", "2009-12-29T23:59:00.000Z", "2010-01-01T00:00:00.000Z");
+        textNext("* * 1,29", "2009-12-29T00:00:00.000Z", "2009-12-29T00:01:00.000Z");
+        textNext("* * 1,29", "2009-12-29T23:59:00.000Z", "2010-01-01T00:00:00.000Z");
         textLast("* * 1,29", "2009-12-29T00:00:00.000Z", "2009-12-01T23:59:00.000Z");
     }
 
     @Test
-    void testACoupleOfDaysPerMonthTwiceInADay1() throws ParseException {
+    void testACoupleOfDaysPerMonthTwiceInADay1() {
         String startTime = "2010-01-02T00:00:00.000Z";
-        startTime = testAndGetNext("0 1,2 14,15", startTime, "2010-01-14T01:00:00.000Z");
-        startTime = testAndGetNext("0 1,2 14,15", startTime, "2010-01-14T02:00:00.000Z");
-        startTime = testAndGetNext("0 1,2 14,15", startTime, "2010-01-15T01:00:00.000Z");
-        startTime = testAndGetNext("0 1,2 14,15", startTime, "2010-01-15T02:00:00.000Z");
-        testAndGetNext("0 1,2 14,15", startTime, "2010-02-14T01:00:00.000Z");
-    }
-
-    @Test
-<<<<<<< HEAD
-    void testACoupleOfDaysPerMonthTwiceInADay2() throws ParseException {
+        startTime = textNext("0 1,2 14,15", startTime, "2010-01-14T01:00:00.000Z");
+        startTime = textNext("0 1,2 14,15", startTime, "2010-01-14T02:00:00.000Z");
+        startTime = textNext("0 1,2 14,15", startTime, "2010-01-15T01:00:00.000Z");
+        startTime = textNext("0 1,2 14,15", startTime, "2010-01-15T02:00:00.000Z");
+        textNext("0 1,2 14,15", startTime, "2010-02-14T01:00:00.000Z");
+    }
+
+    @Test
+    void testACoupleOfDaysPerMonthTwiceInADay2() {
         textNext("0 1,2 14,15", "2010-01-15T02:00:00.000Z", "2010-02-14T01:00:00.000Z");
-=======
-    public void testACoupleOfDaysPerMonthTwiceInADay2() throws ParseException {
-        testAndGetNext("0 1,2 14,15", "2010-01-15T02:00:00.000Z", "2010-02-14T01:00:00.000Z");
->>>>>>> 4d045fc4
-    }
-
-    @Test
-    void testAEveryDayPerMonth1() throws ParseException {
+    }
+
+    @Test
+    void testAEveryDayPerMonth1() {
         String startTime = "2010-01-02T00:00:00.000Z";
-        startTime = testAndGetNext("0 0 *", startTime, "2010-01-03T00:00:00.000Z");
-        startTime = testAndGetNext("0 0 *", startTime, "2010-01-04T00:00:00.000Z");
-        startTime = testAndGetNext("0 0 *", startTime, "2010-01-05T00:00:00.000Z");
-        startTime = testAndGetNext("0 0 *", "2010-01-30T00:00:00.000Z", "2010-01-31T00:00:00.000Z");
-        testAndGetNext("0 0 *", startTime, "2010-02-01T00:00:00.000Z");
-    }
-
-    @Test
-    void testOverBSTPeriod1() throws ParseException {
-        String startTime = "2010-03-26T00:00:00.000Z";
-        startTime = testAndGetNext("0 0 *", startTime, "2010-03-27T00:00:00.000Z");
-        startTime = testAndGetNext("0 0 *", startTime, "2010-03-28T00:00:00.000Z");
-        testAndGetNext("0 0 *", startTime, "2010-03-29T00:00:00.000Z");
-    }
-
-    @Test
-    public void testOnceEveryTenMinutes() throws ParseException {
-        String startTime = "2010-03-26T00:00:00.000Z";
-        startTime = testAndGetNext("*/10 * *", startTime, "2010-03-26T00:10:00.000Z");
-        startTime = testAndGetNext("*/10 * *", startTime, "2010-03-26T00:20:00.000Z");
-        startTime = testAndGetNext("*/10 * *", startTime, "2010-03-26T00:30:00.000Z");
-        startTime = testAndGetNext("*/10 * *", startTime, "2010-03-26T00:40:00.000Z");
-        startTime = testAndGetNext("*/10 * *", startTime, "2010-03-26T00:50:00.000Z");
-        startTime = testAndGetNext("*/10 * *", startTime, "2010-03-26T01:00:00.000Z");
-    }
-
-    @Test
-    public void testOnceEveryTenHours() throws ParseException {
-        String startTime = "2010-03-26T00:00:00.000Z";
-        startTime = testAndGetNext("0 */10 *", startTime, "2010-03-26T10:00:00.000Z");
-        startTime = testAndGetNext("0 */10 *", startTime, "2010-03-26T20:00:00.000Z");
-        startTime = testAndGetNext("0 */10 *", startTime, "2010-03-27T00:00:00.000Z");
-        startTime = testAndGetNext("0 */10 *", startTime, "2010-03-27T10:00:00.000Z");
-    }
-
-    @Test
-    public void testEveryTwoDays() throws ParseException {
-        String startTime = "2010-03-26T00:00:00.000Z";
-        startTime = testAndGetNext("0 0 */2", startTime, "2010-03-28T00:00:00.000Z");
-        startTime = testAndGetNext("0 0 */2", startTime, "2010-03-30T00:00:00.000Z");
-        startTime = testAndGetNext("0 0 */2", startTime, "2010-04-02T00:00:00.000Z");
-    }
-
-    @Test
-    public void testEveryHourAtNight() throws ParseException {
-        String startTime = "2010-03-26T00:00:00.000Z";
-        startTime = testAndGetNext("0 20-23 *", startTime, "2010-03-26T20:00:00.000Z");
-        startTime = testAndGetNext("0 20-23 *", startTime, "2010-03-26T21:00:00.000Z");
-        startTime = testAndGetNext("0 20-23 *", startTime, "2010-03-26T22:00:00.000Z");
-    }
-
-    public String testAndGetNext(String expression, String start, String end) {
+        startTime = textNext("0 0 *", startTime, "2010-01-03T00:00:00.000Z");
+        startTime = textNext("0 0 *", startTime, "2010-01-04T00:00:00.000Z");
+        startTime = textNext("0 0 *", startTime, "2010-01-05T00:00:00.000Z");
+        startTime = textNext("0 0 *", "2010-01-30T00:00:00.000Z", "2010-01-31T00:00:00.000Z");
+        textNext("0 0 *", startTime, "2010-02-01T00:00:00.000Z");
+    }
+
+    @Test
+    void testOverBSTPeriod1() {
+        String startTime = "2010-03-26T00:00:00.000Z";
+        startTime = textNext("0 0 *", startTime, "2010-03-27T00:00:00.000Z");
+        startTime = textNext("0 0 *", startTime, "2010-03-28T00:00:00.000Z");
+        textNext("0 0 *", startTime, "2010-03-29T00:00:00.000Z");
+    }
+
+    @Test
+    public void testOnceEveryTenMinutes() {
+        String startTime = "2010-03-26T00:00:00.000Z";
+        startTime = textNext("*/10 * *", startTime, "2010-03-26T00:10:00.000Z");
+        startTime = textNext("*/10 * *", startTime, "2010-03-26T00:20:00.000Z");
+        startTime = textNext("*/10 * *", startTime, "2010-03-26T00:30:00.000Z");
+        startTime = textNext("*/10 * *", startTime, "2010-03-26T00:40:00.000Z");
+        startTime = textNext("*/10 * *", startTime, "2010-03-26T00:50:00.000Z");
+        textNext("*/10 * *", startTime, "2010-03-26T01:00:00.000Z");
+    }
+
+    @Test
+    public void testOnceEveryTenHours() {
+        String startTime = "2010-03-26T00:00:00.000Z";
+        startTime = textNext("0 */10 *", startTime, "2010-03-26T10:00:00.000Z");
+        startTime = textNext("0 */10 *", startTime, "2010-03-26T20:00:00.000Z");
+        startTime = textNext("0 */10 *", startTime, "2010-03-27T00:00:00.000Z");
+        textNext("0 */10 *", startTime, "2010-03-27T10:00:00.000Z");
+    }
+
+    @Test
+    public void testEveryTwoDays() {
+        String startTime = "2010-03-26T00:00:00.000Z";
+        startTime = textNext("0 0 */2", startTime, "2010-03-28T00:00:00.000Z");
+        startTime = textNext("0 0 */2", startTime, "2010-03-30T00:00:00.000Z");
+        textNext("0 0 */2", startTime, "2010-04-02T00:00:00.000Z");
+    }
+
+    @Test
+    public void testEveryHourAtNight() {
+        String startTime = "2010-03-26T00:00:00.000Z";
+        startTime = textNext("0 20-23 *", startTime, "2010-03-26T20:00:00.000Z");
+        startTime = textNext("0 20-23 *", startTime, "2010-03-26T21:00:00.000Z");
+        textNext("0 20-23 *", startTime, "2010-03-26T22:00:00.000Z");
+    }
+
+    public String textNext(String expression, String start, String end) {
         try {
             SimpleCron cron = SimpleCron.compile(expression);
             Long time = DateUtil.parseNormalDateTimeString(start);
@@ -255,7 +200,7 @@
     }
 
     @Test
-    void testUnderLoadTypical() throws ParseException {
+    void testUnderLoadTypical() {
         // Every Day
         SimpleCronScheduler executor = new SimpleCronScheduler(SimpleCron.compile("0 0 *")) {
             @Override
