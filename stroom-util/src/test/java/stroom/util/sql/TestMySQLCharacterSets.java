--- conflicted
+++ resolved
@@ -49,98 +49,6 @@
         }
     }
 
-    private static void dumpAllRows() throws SQLException {
-        Connection connection = null;
-
-        try {
-            connection = getConnection();
-            final PreparedStatement preparedStatement = executeSql(connection, "SELECT * FROM CHAR_SET_TEST");
-            final ResultSet resultSet = preparedStatement.getResultSet();
-            int i = 0;
-            String result = "";
-
-            System.out.println("---Results---");
-
-            while (resultSet.next()) {
-                result = resultSet.getString(1);
-                System.out.println(result);
-                i++;
-            }
-            System.out.println("-------------");
-        } finally {
-            connection.close();
-        }
-
-    }
-
-    private static void executeSqlAsStatement(final Connection connection, final String sql) throws SQLException {
-        final Statement statement = connection.createStatement();
-        System.out.println("Executing sql: " + sql);
-        statement.execute(sql);
-    }
-
-    private static PreparedStatement executeSql(final Connection connection, final String sql) throws SQLException {
-        final PreparedStatement preparedStatement = connection.prepareStatement(sql);
-        System.out.println("Executing sql: " + sql);
-        preparedStatement.execute();
-        return preparedStatement;
-    }
-
-    private static PreparedStatement executeSql(final Connection connection, final String sql,
-                                                final String[] bindValues) throws SQLException {
-        final PreparedStatement preparedStatement = connection.prepareStatement(sql);
-
-        int paramIndex = 1;
-        for (final String bindValue : bindValues) {
-            preparedStatement.setString(paramIndex++, bindValue);
-        }
-
-        final Properties properties = preparedStatement.getConnection().getClientInfo();
-        properties.list(System.out);
-
-        System.out.println("Executing sql: " + sql);
-        preparedStatement.execute();
-        return preparedStatement;
-    }
-
-    private static PreparedStatement executeSqlAsCharSet(final Connection connection, final String sql,
-                                                         final String[] bindValues) throws SQLException {
-        final PreparedStatement preparedStatement = connection.prepareStatement(sql);
-        final Charset charset = Charset.forName("ISO8859_1");
-
-        int paramIndex = 1;
-        for (final String bindValue : bindValues) {
-            final byte[] latin1 = bindValue.getBytes(charset);
-            preparedStatement.setBytes(paramIndex++, latin1);
-        }
-
-        final Properties properties = preparedStatement.getConnection().getClientInfo();
-        properties.list(System.out);
-
-        System.out.println("Executing sql: " + sql);
-        preparedStatement.execute();
-        return preparedStatement;
-    }
-
-    public static final Connection getConnection() throws SQLException {
-        final String driverClassname = "com.mysql.jdbc.Driver";
-        final String driverUrl = "jdbc:mysql://localhost/stroom";
-        final String driverUsername = System.getProperty("user.name");
-        final String driverPassword = "password";
-
-        if (driverClassname == null || driverUrl == null) {
-            throw new RuntimeException("Properties are not set for DB connection");
-        }
-
-        try {
-            Class.forName(driverClassname);
-        } catch (final Exception ex) {
-            throw new RuntimeException(ex);
-        }
-
-        return DriverManager.getConnection(driverUrl, driverUsername, driverPassword);
-    }
-
     @Test
     public void testRegexOnNotSign() throws SQLException {
         final String tabCharValue = "a¬b";
@@ -149,25 +57,9 @@
 
         try (final Connection connection = getConnection()) {
             // prepared statement escape chars for us
-<<<<<<< HEAD
-            executeSql(connection, insertBit + "?)", new String[]{tabCharValue});
-
-            final PreparedStatement preparedStatement = executeSql(connection,
-                    "SELECT * FROM CHAR_SET_TEST WHERE TXT REGEXP ?", new String[]{tabCharRegex});
-
-            final ResultSet resultSet = preparedStatement.getResultSet();
-
-            int i = 0;
-            String result = "";
-
-            while (resultSet.next()) {
-                result = resultSet.getString(1);
-                i++;
-=======
             try (final PreparedStatement preparedStatement = connection.prepareStatement(insertBit + "?)")) {
                 preparedStatement.setString(1, tabCharValue);
                 preparedStatement.execute();
->>>>>>> f7cdd083
             }
 
             try (final PreparedStatement preparedStatement = connection.prepareStatement("SELECT * FROM CHAR_SET_TEST WHERE TXT REGEXP ?")) {
@@ -189,10 +81,6 @@
 
     @Test
     public void testEscapingTab() throws SQLException {
-<<<<<<< HEAD
-        Connection connection = null;
-=======
->>>>>>> f7cdd083
         final String vTab = new String(new byte[]{11});
         final String tabCharValue = "a" + vTab + "b" + vTab;
         final String tabCharRegex = "a[" + vTab + "]b(" + vTab + "|$)";
@@ -200,25 +88,9 @@
 
         try (final Connection connection = getConnection()) {
             // prepared statement escape chars for us
-<<<<<<< HEAD
-            executeSql(connection, insertBit + "?)", new String[]{tabCharValue});
-
-            final PreparedStatement preparedStatement = executeSql(connection,
-                    "SELECT * FROM CHAR_SET_TEST WHERE TXT REGEXP ?", new String[]{tabCharRegex});
-
-            final ResultSet resultSet = preparedStatement.getResultSet();
-
-            int i = 0;
-            String result = "";
-
-            while (resultSet.next()) {
-                result = resultSet.getString(1);
-                i++;
-=======
             try (final PreparedStatement preparedStatement = connection.prepareStatement(insertBit + "?)")) {
                 preparedStatement.setString(1, tabCharValue);
                 preparedStatement.execute();
->>>>>>> f7cdd083
             }
 
             try (final PreparedStatement preparedStatement = connection.prepareStatement("SELECT * FROM CHAR_SET_TEST WHERE TXT REGEXP ?")) {
@@ -246,14 +118,10 @@
 
         try (final Connection connection = getConnection()) {
             // prepared statement escape chars for us
-<<<<<<< HEAD
-            executeSql(connection, insertBit + "?)", new String[]{dirtyValue});
-=======
             try (final PreparedStatement preparedStatement = connection.prepareStatement(insertBit + "?)")) {
                 preparedStatement.setString(1, dirtyValue);
                 preparedStatement.execute();
             }
->>>>>>> f7cdd083
 
             // statement runs what it is given so need to escape dirty chars
             final String safeValue = SQLSafe.escapeChars(dirtyValue);
@@ -271,15 +139,10 @@
                 preparedStatement.execute();
             }
 
-<<<<<<< HEAD
-            executeSql(connection, "INSERT INTO CHAR_SET_TEST VALUES (?)", new String[]{"a¬b¬c¬d"});
-            executeSql(connection, "INSERT INTO CHAR_SET_TEST VALUES (?)", new String[]{"a\u00acb\u00acc\u00acd"});
-=======
             try (final PreparedStatement preparedStatement = connection.prepareStatement("INSERT INTO CHAR_SET_TEST VALUES (?)")) {
                 preparedStatement.setString(1, "a\u00acb\u00acc\u00acd");
                 preparedStatement.execute();
             }
->>>>>>> f7cdd083
 
             dumpAllRows();
         }
@@ -295,8 +158,6 @@
         System.out.println(charsets.keySet());
         System.out.println(latin1);
     }
-<<<<<<< HEAD
-=======
 
     private void dumpAllRows() throws SQLException {
         try (final Connection connection = getConnection()) {
@@ -329,5 +190,4 @@
 
         return DriverManager.getConnection(driverUrl, driverUsername, driverPassword);
     }
->>>>>>> f7cdd083
 }